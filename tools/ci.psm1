--- conflicted
+++ resolved
@@ -484,14 +484,10 @@
         [string[]] $Stage = ('Build','Package')
     )
 
-<<<<<<< HEAD
-    if ($PSEdition -eq 'Core' -and ($IsLinux -or $IsMacOS -or $IsFreeBSD) -and $Stage -contains 'Build') {
-=======
     # Switch to public sources in CI
     Switch-PSNugetConfig -Source Public
 
-    if ($PSEdition -eq 'Core' -and ($IsLinux -or $IsMacOS) -and $Stage -contains 'Build') {
->>>>>>> 22e8fed0
+    if ($PSEdition -eq 'Core' -and ($IsLinux -or $IsMacOS -or $IsFreeBSD) -and $Stage -contains 'Build') {
         return New-LinuxPackage
     }
 
