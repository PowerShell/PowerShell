# Copyright (c) Microsoft Corporation.
# Licensed under the MIT License.

. "$PSScriptRoot\..\buildCommon\startNativeExecution.ps1"

$Environment = Get-EnvironmentInformation
$RepoRoot = (Resolve-Path -Path "$PSScriptRoot/../..").Path

$packagingStrings = Import-PowerShellDataFile "$PSScriptRoot\packaging.strings.psd1"
Import-Module "$PSScriptRoot\..\Xml" -ErrorAction Stop -Force
$DebianDistributions = @("deb")
$RedhatFullDistributions = @("rh")
$RedhatFddDistributions = @("cm")
$RedhatDistributions = @()
$RedhatDistributions += $RedhatFullDistributions
$RedhatDistributions += $RedhatFddDistributions
$AllDistributions = @()
$AllDistributions += $DebianDistributions
$AllDistributions += $RedhatDistributions
$AllDistributions += 'macOs'
$script:netCoreRuntime = 'net8.0'
$script:iconFileName = "Powershell_black_64.png"
$script:iconPath = Join-Path -path $PSScriptRoot -ChildPath "../../assets/$iconFileName" -Resolve

class R2RVerification {
    [ValidateSet('NoR2R','R2R','SdkOnly')]
    [string]
    $R2RState = 'R2R'

    [System.Reflection.PortableExecutable.Machine]
    $Architecture = [System.Reflection.PortableExecutable.Machine]::Amd64

    [ValidateSet('Linux','Apple','Windows')]
    [string]
    $OperatingSystem = 'Windows'
}

function Start-PSPackage {
    [CmdletBinding(DefaultParameterSetName='Version',SupportsShouldProcess=$true)]
    param(
        # PowerShell packages use Semantic Versioning https://semver.org/
        [Parameter(ParameterSetName = "Version")]
        [string]$Version,

        [Parameter(ParameterSetName = "ReleaseTag")]
        [ValidatePattern("^v\d+\.\d+\.\d+(-\w+(\.\d{1,2})?)?$")]
        [ValidateNotNullOrEmpty()]
        [string]$ReleaseTag,

        # Package name
        [ValidatePattern("^powershell")]
        [string]$Name = "powershell",

        # Ubuntu, CentOS, Fedora, macOS, and Windows packages are supported
        [ValidateSet("msix", "deb", "osxpkg", "rpm", "rpm-fxdependent", "rpm-fxdependent-arm64", "msi", "zip", "zip-pdb", "tar", "tar-arm", "tar-arm64", "tar-alpine", "fxdependent", "fxdependent-win-desktop", "min-size", "tar-alpine-fxdependent")]
        [string[]]$Type,

        # Generate windows downlevel package
        [ValidateSet("win7-x86", "win7-x64", "win-arm", "win-arm64")]
        [string] $WindowsRuntime,

        [ValidateSet('osx-x64', 'osx-arm64')]
        [ValidateScript({$Environment.IsMacOS})]
        [string] $MacOSRuntime,

        [string] $PackageBinPath,

        [switch] $Private,

        [Switch] $Force,

        [Switch] $SkipReleaseChecks,

        [switch] $NoSudo,

        [switch] $LTS
    )

    DynamicParam {
        if ($Type -in ('zip', 'min-size') -or $Type -like 'fxdependent*') {
            # Add a dynamic parameter '-IncludeSymbols' when the specified package type is 'zip' only.
            # The '-IncludeSymbols' parameter can be used to indicate that the package should only contain powershell binaries and symbols.
            $ParameterAttr = New-Object "System.Management.Automation.ParameterAttribute"
            $Attributes = New-Object "System.Collections.ObjectModel.Collection``1[System.Attribute]"
            $Attributes.Add($ParameterAttr) > $null

            $Parameter = New-Object "System.Management.Automation.RuntimeDefinedParameter" -ArgumentList ("IncludeSymbols", [switch], $Attributes)
            $Dict = New-Object "System.Management.Automation.RuntimeDefinedParameterDictionary"
            $Dict.Add("IncludeSymbols", $Parameter) > $null
            return $Dict
        }
    }

    End {
        $IncludeSymbols = $null
        if ($PSBoundParameters.ContainsKey('IncludeSymbols')) {
            Write-Log 'setting IncludeSymbols'
            $IncludeSymbols = $PSBoundParameters['IncludeSymbols']
        }

        # Runtime and Configuration settings required by the package
        ($Runtime, $Configuration) = if ($WindowsRuntime) {
            $WindowsRuntime, "Release"
        } elseif ($MacOSRuntime) {
           $MacOSRuntime, "Release"
        } elseif ($Type.Count -eq 1 -and $Type[0] -eq "tar-alpine") {
            New-PSOptions -Configuration "Release" -Runtime "linux-musl-x64" -WarningAction SilentlyContinue | ForEach-Object { $_.Runtime, $_.Configuration }
        } elseif ($Type.Count -eq 1 -and $Type[0] -eq "tar-arm") {
            New-PSOptions -Configuration "Release" -Runtime "Linux-ARM" -WarningAction SilentlyContinue | ForEach-Object { $_.Runtime, $_.Configuration }
        } elseif ($Type.Count -eq 1 -and $Type[0] -eq "tar-arm64") {
            if ($IsMacOS) {
                New-PSOptions -Configuration "Release" -Runtime "osx-arm64" -WarningAction SilentlyContinue | ForEach-Object { $_.Runtime, $_.Configuration }
            } else {
                New-PSOptions -Configuration "Release" -Runtime "Linux-ARM64" -WarningAction SilentlyContinue | ForEach-Object { $_.Runtime, $_.Configuration }
            }
        } elseif ($Type.Count -eq 1 -and $Type[0] -eq "rpm-fxdependent") {
            New-PSOptions -Configuration "Release" -Runtime 'fxdependent-linux-x64' -WarningAction SilentlyContinue | ForEach-Object { $_.Runtime, $_.Configuration }
        } elseif ($Type.Count -eq 1 -and $Type[0] -eq "rpm-fxdependent-arm64") {
            New-PSOptions -Configuration "Release" -Runtime 'fxdependent-linux-arm64' -WarningAction SilentlyContinue | ForEach-Object { $_.Runtime, $_.Configuration }
        }
        elseif ($Type.Count -eq 1 -and $Type[0] -eq "tar-alpine-fxdependent") {
            New-PSOptions -Configuration "Release" -Runtime 'fxdependent-noopt-linux-musl-x64' -WarningAction SilentlyContinue | ForEach-Object { $_.Runtime, $_.Configuration }
        }
        else {
            New-PSOptions -Configuration "Release" -WarningAction SilentlyContinue | ForEach-Object { $_.Runtime, $_.Configuration }
        }

        if ($Environment.IsWindows) {
            # Runtime will be one of win7-x64, win7-x86, "win-arm" and "win-arm64" on Windows.
            # Build the name suffix for universal win-plat packages.
            switch ($Runtime) {
                "win-arm64" { $NameSuffix = "win-arm64" }
                default     { $NameSuffix = $_ -replace 'win\d+', 'win' }
            }
        }

        if ($Type -eq 'fxdependent') {
            $NameSuffix = "win-fxdependent"
            Write-Log "Packaging : '$Type'; Packaging Configuration: '$Configuration', Runtime: '$Runtime'"
        } elseif ($Type -eq 'fxdependent-win-desktop') {
            $NameSuffix = "win-fxdependentWinDesktop"
            Write-Log "Packaging : '$Type'; Packaging Configuration: '$Configuration', Runtime: '$Runtime'"
        } elseif ($MacOSRuntime) {
            $NameSuffix = $MacOSRuntime
            Write-Log "Packaging : '$Type'; Packaging Configuration: '$Configuration', Runtime: '$Runtime'"
        } else {
            Write-Log "Packaging RID: '$Runtime'; Packaging Configuration: '$Configuration'"
        }

        $Script:Options = Get-PSOptions
        $actualParams = @()

        $PSModuleRestoreCorrect = $false

        # Require PSModuleRestore for packaging without symbols
        # But Disallow it when packaging with symbols
        if (!$IncludeSymbols.IsPresent -and $Script:Options.PSModuleRestore) {
            $actualParams += '-PSModuleRestore'
            $PSModuleRestoreCorrect = $true
        }
        elseif ($IncludeSymbols.IsPresent -and !$Script:Options.PSModuleRestore) {
            $PSModuleRestoreCorrect = $true
        }
        else {
            $actualParams += '-PSModuleRestore'
        }

        $precheckFailed = if ($Type -like 'fxdependent*' -or $Type -eq 'tar-alpine') {
            ## We do not check on runtime for framework dependent package.
            -not $Script:Options -or                                ## Start-PSBuild hasn't been executed yet
            -not $PSModuleRestoreCorrect -or                        ## Last build didn't specify '-PSModuleRestore' correctly
            $Script:Options.Configuration -ne $Configuration -or    ## Last build was with configuration other than 'Release'
            $Script:Options.Framework -ne $script:netCoreRuntime    ## Last build wasn't for CoreCLR
        } else {
            -not $Script:Options -or                                ## Start-PSBuild hasn't been executed yet
            -not $PSModuleRestoreCorrect -or                        ## Last build didn't specify '-PSModuleRestore' correctly
            $Script:Options.Runtime -ne $Runtime -or                ## Last build wasn't for the required RID
            $Script:Options.Configuration -ne $Configuration -or    ## Last build was with configuration other than 'Release'
            $Script:Options.Framework -ne $script:netCoreRuntime    ## Last build wasn't for CoreCLR
        }

        # Make sure the most recent build satisfies the package requirement
        if ($precheckFailed) {
            # It's possible that the most recent build doesn't satisfy the package requirement but
            # an earlier build does.
            # It's also possible that the last build actually satisfies the package requirement but
            # then `Start-PSPackage` runs from a new PS session or `build.psm1` was reloaded.
            #
            # In these cases, the user will be asked to build again even though it's technically not
            # necessary. However, we want it that way -- being very explict when generating packages.
            # This check serves as a simple gate to ensure that the user knows what he is doing, and
            # also ensure `Start-PSPackage` does what the user asks/expects, because once packages
            # are generated, it'll be hard to verify if they were built from the correct content.

            Write-Warning -Message "Start-PSPackage: The build PreCheck has failed."
            if (-not $Script:Options) {
                Write-Warning -Message "Start-PSPackage: builid options variable is null indicating Start-PSBuild hasn't been run yet."
            }
            if (-not $PSModuleRestoreCorrect) {
                Write-Warning -Message "Start-PSPackage: PSModuleRestoreCorrect variable is null indicating build -PSModuleRestore was not performed."
            }
            if ($Script:Options.Configuration -ne $Configuration) {
                Write-Warning -Message "Start-PSPackage: Build configuration is incorrect: Expected: $Configuration Actual: $($Script:Options.Configuration)"
            }
            if ($Script:Options.Framework -ne $script:netCoreRuntime) {
                Write-Warning -Message "Start-PSPackage: Build .NET version is incorrect: Expected: $($script:netCoreRuntime) Actual: $($Script:Options.Framework)"
            }
            if (($Type -notlike 'fxdependent*' -and $Type -ne 'tar-alpine') -and ($Script:Options.Runtime -ne $Runtime)) {
                Write-Warning -Message "Start-PSPackage: Build RID does not match expected RID: Expected: $Runtime Actual: $($Script:Options.Runtime)"
            }

            $params = @('-Clean')

            if (!$IncludeSymbols.IsPresent) {
                $params += '-PSModuleRestore'
            }

            $actualParams += '-Runtime ' + $Script:Options.Runtime

            if ($Type -eq 'fxdependent') {
                $params += '-Runtime', 'fxdependent'
            } elseif ($Type -eq 'fxdependent-win-desktop') {
                $params += '-Runtime', 'fxdependent-win-desktop'
            } else {
                $params += '-Runtime', $Runtime
            }

            $params += '-Configuration', $Configuration
            $actualParams += '-Configuration ' + $Script:Options.Configuration

            Write-Warning "Build started with unexpected parameters 'Start-PSBuild $actualParams"
            throw "Please ensure you have run 'Start-PSBuild $params'!"
        }

        if ($SkipReleaseChecks.IsPresent) {
            Write-Warning "Skipping release checks."
        }
        elseif (!$Script:Options.RootInfo.IsValid){
            throw $Script:Options.RootInfo.Warning
        }

        # If ReleaseTag is specified, use the given tag to calculate Version
        if ($PSCmdlet.ParameterSetName -eq "ReleaseTag") {
            $Version = $ReleaseTag -Replace '^v'
        }

        # Use Git tag if not given a version
        if (-not $Version) {
            $Version = (git --git-dir="$RepoRoot/.git" describe) -Replace '^v'
        }

        $Source = if ($PackageBinPath) {
            $PackageBinPath
        }
        else {
            Split-Path -Path $Script:Options.Output -Parent
        }

        Write-Verbose -Verbose "Source: $Source"

        # Copy the ThirdPartyNotices.txt so it's part of the package
        Copy-Item "$RepoRoot/ThirdPartyNotices.txt" -Destination $Source -Force

        # Copy the default.help.txt so it's part of the package
        Copy-Item "$RepoRoot/assets/default.help.txt" -Destination "$Source/en-US" -Force

        if (-not $SkipGenerateReleaseFiles -and -not $env:TF_BUILD) {
            # Make sure psoptions.json file exists so appropriate files.wsx is generated
            $psOptionsPath = (Join-Path -Path $Source "psoptions.json")
            if (-not (Test-Path -Path $psOptionsPath)) {
                $createdOptionsFile = New-Item -Path $psOptionsPath -Force
                Write-Verbose -Verbose "Created psoptions file: $createdOptionsFile"
            }

            # Make sure _manifest\spdx_2.2\manifest.spdx.json file exists so appropriate files.wxs is generated
            $manifestSpdxPath = (Join-Path -Path $Source "_manifest\spdx_2.2\manifest.spdx.json")
            if (-not (Test-Path -Path $manifestSpdxPath)) {
                $createdSpdxPath = New-Item -Path $manifestSpdxPath -Force
                Write-Verbose -Verbose "Created manifest.spdx.json file: $createdSpdxPath"
            }

            $manifestSpdxPathSha = (Join-Path -Path $Source "_manifest\spdx_2.2\manifest.spdx.json.sha256")
            if (-not (Test-Path -Path $manifestSpdxPathSha)) {
                $createdSpdxPathSha = New-Item -Path $manifestSpdxPathSha -Force
                Write-Verbose -Verbose "Created manifest.spdx.json.sha256 file: $createdSpdxPathSha"
            }
        }

        # If building a symbols package, we add a zip of the parent to publish
        if ($IncludeSymbols.IsPresent)
        {
            $publishSource = $Source
            $buildSource = Split-Path -Path $Source -Parent
            $Source = New-TempFolder
            $symbolsSource = New-TempFolder

            try
            {
                # Copy files which go into the root package
                Get-ChildItem -Path $publishSource | Copy-Item -Destination $Source -Recurse

                $signingXml = [xml] (Get-Content (Join-Path $PSScriptRoot "..\releaseBuild\signing.xml" -Resolve))
                # Only include the files we sign for compliance scanning, those are the files we build.
                $filesToInclude = $signingXml.SignConfigXML.job.file.src | Where-Object {  -not $_.endswith('pwsh.exe') -and ($_.endswith(".dll") -or $_.endswith(".exe")) } | ForEach-Object { ($_ -split '\\')[-1] }
                $filesToInclude += $filesToInclude | ForEach-Object { $_ -replace '.dll', '.pdb' }
                Get-ChildItem -Path $buildSource | Where-Object { $_.Name -in $filesToInclude } | Copy-Item -Destination $symbolsSource -Recurse

                # Zip symbols.zip to the root package
                $zipSource = Join-Path $symbolsSource -ChildPath '*'
                $zipPath = Join-Path -Path $Source -ChildPath 'symbols.zip'
                Save-PSOptions -PSOptionsPath (Join-Path -Path $source -ChildPath 'psoptions.json') -Options $Script:Options
                Compress-Archive -Path $zipSource -DestinationPath $zipPath
            }
            finally
            {
                Remove-Item -Path $symbolsSource -Recurse -Force -ErrorAction SilentlyContinue
            }
        }

        Write-Log "Packaging Source: '$Source'"

        # Decide package output type
        if (-not $Type) {
            $Type = if ($Environment.IsLinux) {
                if ($Environment.LinuxInfo.ID -match "ubuntu") {
                    "deb", "tar"
                } elseif ($Environment.IsRedHatFamily) {
                    "rpm"
                } elseif ($Environment.IsSUSEFamily) {
                    "rpm"
                } else {
                    throw "Building packages for $($Environment.LinuxInfo.PRETTY_NAME) is unsupported!"
                }
            } elseif ($Environment.IsMacOS) {
                "osxpkg", "tar"
            } elseif ($Environment.IsWindows) {
                "msi", "msix"
            }
            Write-Warning "-Type was not specified, continuing with $Type!"
        }
        Write-Log "Packaging Type: $Type"

        # Add the symbols to the suffix
        # if symbols are specified to be included
        if ($IncludeSymbols.IsPresent -and $NameSuffix) {
            $NameSuffix = "symbols-$NameSuffix"
        }
        elseif ($IncludeSymbols.IsPresent) {
            $NameSuffix = "symbols"
        }

        switch ($Type) {
            "zip" {
                $os, $architecture = ($Script:Options.Runtime -split '-')
                $peOS = ConvertTo-PEOperatingSystem -OperatingSystem $os
                $peArch =  ConvertTo-PEArchitecture -Architecture $architecture

                $Arguments = @{
                    PackageNameSuffix = $NameSuffix
                    PackageSourcePath = $Source
                    PackageVersion = $Version
                    Force = $Force
                }

                if ($architecture -in 'x86', 'x64', 'arm', 'arm64') {
                    $Arguments += @{ R2RVerification = [R2RVerification]@{
                            R2RState = 'R2R'
                            OperatingSystem = $peOS
                            Architecture = $peArch
                        }
                    }
                } else {
                    $Arguments += @{ R2RVerification = [R2RVerification]@{
                            R2RState = 'SdkOnly'
                            OperatingSystem = $peOS
                            Architecture = $peArch
                        }
                    }
                }

                if ($PSCmdlet.ShouldProcess("Create Zip Package")) {
                    New-ZipPackage @Arguments
                }
            }
            "zip-pdb" {
                $Arguments = @{
                    PackageNameSuffix = $NameSuffix
                    PackageSourcePath = $Source
                    PackageVersion = $Version
                    Force = $Force
                }

                if ($PSCmdlet.ShouldProcess("Create Symbols Zip Package")) {
                    New-PdbZipPackage @Arguments
                }
            }
            "min-size" {
                # Add suffix '-gc' because this package is for the Guest Config team.
                if ($Environment.IsWindows) {
                    $Arguments = @{
                        PackageNameSuffix = "$NameSuffix-gc"
                        PackageSourcePath = $Source
                        PackageVersion = $Version
                        Force = $Force
                        R2RVerification = [R2RVerification]@{
                            R2RState = 'SdkOnly'
                            OperatingSystem = "Windows"
                            Architecture = "amd64"
                        }
                    }

                    if ($PSCmdlet.ShouldProcess("Create Zip Package")) {
                        New-ZipPackage @Arguments
                    }
                }
                elseif ($Environment.IsLinux) {
                    $Arguments = @{
                        PackageSourcePath = $Source
                        Name = $Name
                        PackageNameSuffix = 'gc'
                        Version = $Version
                        Force = $Force
                        R2RVerification = [R2RVerification]@{
                            R2RState = 'SdkOnly'
                        }
                    }

                    if ($PSCmdlet.ShouldProcess("Create tar.gz Package")) {
                        New-TarballPackage @Arguments
                    }
                }
            }
            { $_ -like "fxdependent*"} {
                if ($Environment.IsWindows) {
                    $Arguments = @{
                        PackageNameSuffix = $NameSuffix
                        PackageSourcePath = $Source
                        PackageVersion = $Version
                        Force = $Force
                        R2RVerification = [R2RVerification]@{
                            R2RState = 'NoR2R'
                        }
                    }

                    if ($PSCmdlet.ShouldProcess("Create Zip Package")) {
                        New-ZipPackage @Arguments
                    }
                } elseif ($Environment.IsLinux) {
                    $Arguments = @{
                        PackageSourcePath = $Source
                        Name = $Name
                        PackageNameSuffix = 'fxdependent'
                        Version = $Version
                        Force = $Force
                        R2RVerification = [R2RVerification]@{
                            R2RState = 'NoR2R'
                        }
                    }

                    if ($PSCmdlet.ShouldProcess("Create tar.gz Package")) {
                        New-TarballPackage @Arguments
                    }
                }
            }
            "tar-alpine-fxdependent" {
                if ($Environment.IsLinux) {
                    $Arguments = @{
                        PackageSourcePath = $Source
                        Name = $Name
                        PackageNameSuffix = 'musl-noopt-fxdependent'
                        Version = $Version
                        Force = $Force
                        R2RVerification = [R2RVerification]@{
                            R2RState = 'NoR2R'
                            OperatingSystem = "Linux"
                        }
                    }

                    if ($PSCmdlet.ShouldProcess("Create tar.gz Package")) {
                        New-TarballPackage @Arguments
                    }
                }
            }
            "msi" {
                $TargetArchitecture = "x64"
                $r2rArchitecture = "amd64"
                if ($Runtime -match "-x86") {
                    $TargetArchitecture = "x86"
                    $r2rArchitecture = "i386"
                }
                elseif ($Runtime -match "-arm64")
                {
                    $TargetArchitecture = "arm64"
                    $r2rArchitecture = "arm64"
                }

                Write-Verbose "TargetArchitecture = $TargetArchitecture" -Verbose

                $Arguments = @{
                    ProductNameSuffix = $NameSuffix
                    ProductSourcePath = $Source
                    ProductVersion = $Version
                    AssetsPath = "$RepoRoot\assets"
                    ProductTargetArchitecture = $TargetArchitecture
                    Force = $Force
            }

                if ($PSCmdlet.ShouldProcess("Create MSI Package")) {
                    New-MSIPackage @Arguments
                }
            }
            "msix" {
                $Arguments = @{
                    ProductNameSuffix = $NameSuffix
                    ProductSourcePath = $Source
                    ProductVersion = $Version
                    Architecture = $WindowsRuntime.Split('-')[1]
                    Force = $Force
                    Private = $Private
                    LTS = $LTS
                }

                if ($PSCmdlet.ShouldProcess("Create MSIX Package")) {
                    New-MSIXPackage @Arguments
                }
            }
            "tar" {
                $Arguments = @{
                    PackageSourcePath = $Source
                    Name = $Name
                    Version = $Version
                    Force = $Force
                }

                if ($MacOSRuntime) {
                    $architecture = $MacOSRuntime.Split('-')[1]
                    $Arguments['Architecture'] = $architecture
                }

                if ($Script:Options.Runtime -match '(linux|osx).*') {
                    $os, $architecture = ($Script:Options.Runtime -split '-')
                    $peOS = ConvertTo-PEOperatingSystem -OperatingSystem $os
                    $peArch =  ConvertTo-PEArchitecture -Architecture $architecture

                    $Arguments['R2RVerification'] = [R2RVerification]@{
                        R2RState        = "R2R"
                        OperatingSystem = $peOS
                        Architecture    = $peArch
                    }
                }

                if ($PSCmdlet.ShouldProcess("Create tar.gz Package")) {
                    New-TarballPackage @Arguments
                }
            }
            "tar-arm" {
                $peArch = ConvertTo-PEArchitecture -Architecture 'arm'
                $Arguments = @{
                    PackageSourcePath = $Source
                    Name = $Name
                    Version = $Version
                    Force = $Force
                    Architecture = "arm32"
                    ExcludeSymbolicLinks = $true
                    R2RVerification = [R2RVerification]@{
                        R2RState = 'R2R'
                        OperatingSystem = "Linux"
                        Architecture = $peArch
                    }
                }

                if ($PSCmdlet.ShouldProcess("Create tar.gz Package")) {
                    New-TarballPackage @Arguments
                }
            }
            "tar-arm64" {
                $Arguments = @{
                    PackageSourcePath = $Source
                    Name = $Name
                    Version = $Version
                    Force = $Force
                    Architecture = "arm64"
                    ExcludeSymbolicLinks = $true
                    R2RVerification = [R2RVerification]@{
                        R2RState = 'R2R'
                        OperatingSystem = "Linux"
                        Architecture = "arm64"
                    }
                }

                if ($PSCmdlet.ShouldProcess("Create tar.gz Package")) {
                    New-TarballPackage @Arguments
                }
            }
            "tar-alpine" {
                $Arguments = @{
                    PackageSourcePath = $Source
                    Name = $Name
                    Version = $Version
                    Force = $Force
                    Architecture = "musl-x64"
                    ExcludeSymbolicLinks = $true
                    R2RVerification = [R2RVerification]@{
                        R2RState = 'R2R'
                        OperatingSystem = "Linux"
                        Architecture = "amd64"
                    }
                }

                if ($PSCmdlet.ShouldProcess("Create tar.gz Package")) {
                    New-TarballPackage @Arguments
                }
            }
            'deb' {
                $Arguments = @{
                    Type = 'deb'
                    PackageSourcePath = $Source
                    Name = $Name
                    Version = $Version
                    Force = $Force
                    NoSudo = $NoSudo
                    LTS = $LTS
                    HostArchitecture = "amd64"
                }
                foreach ($Distro in $Script:DebianDistributions) {
                    $Arguments["Distribution"] = $Distro
                    if ($PSCmdlet.ShouldProcess("Create DEB Package for $Distro")) {
                        New-UnixPackage @Arguments
                    }
                }
            }
            'rpm' {
                $Arguments = @{
                    Type = 'rpm'
                    PackageSourcePath = $Source
                    Name = $Name
                    Version = $Version
                    Force = $Force
                    NoSudo = $NoSudo
                    LTS = $LTS
                    HostArchitecture = "x86_64"
                }
                foreach ($Distro in $Script:RedhatFullDistributions) {
                    $Arguments["Distribution"] = $Distro
                    if ($PSCmdlet.ShouldProcess("Create RPM Package for $Distro")) {
                        Write-Verbose -Verbose "Creating RPM Package for $Distro"
                        New-UnixPackage @Arguments
                    }
                }
            }
            'rpm-fxdependent' {
                $Arguments = @{
                    Type = 'rpm'
                    PackageSourcePath = $Source
                    Name = $Name
                    Version = $Version
                    Force = $Force
                    NoSudo = $NoSudo
                    LTS = $LTS
                    HostArchitecture = "x86_64"
                }
                foreach ($Distro in $Script:RedhatFddDistributions) {
                    $Arguments["Distribution"] = $Distro
                    if ($PSCmdlet.ShouldProcess("Create RPM Package for $Distro")) {
                        Write-Verbose -Verbose "Creating RPM Package for $Distro"
                        New-UnixPackage @Arguments
                    }
                }
            }
            'rpm-fxdependent-arm64' {
                $Arguments = @{
                    Type = 'rpm'
                    PackageSourcePath = $Source
                    Name = $Name
                    Version = $Version
                    Force = $Force
                    NoSudo = $NoSudo
                    LTS = $LTS
                    HostArchitecture = "aarch64"
                }
                foreach ($Distro in $Script:RedhatFddDistributions) {
                    $Arguments["Distribution"] = $Distro
                    if ($PSCmdlet.ShouldProcess("Create RPM Package for $Distro")) {
                        Write-Verbose -Verbose "Creating RPM Package for $Distro"
                        New-UnixPackage @Arguments
                    }
                }
            }
            'osxpkg' {
                $HostArchitecture = "x86_64"
                if ($MacOSRuntime -match "-arm64") {
                    $HostArchitecture = "arm64"
                }
                Write-Verbose "HostArchitecture = $HostArchitecture" -Verbose

                $Arguments = @{
                    Type = 'osxpkg'
                    PackageSourcePath = $Source
                    Name = $Name
                    Version = $Version
                    Force = $Force
                    NoSudo = $NoSudo
                    LTS = $LTS
                    HostArchitecture = $HostArchitecture
                }


                if ($PSCmdlet.ShouldProcess("Create macOS Package")) {
                    New-UnixPackage @Arguments
                }
            }
            default {
                $Arguments = @{
                    Type = $_
                    PackageSourcePath = $Source
                    Name = $Name
                    Version = $Version
                    Force = $Force
                    NoSudo = $NoSudo
                    LTS = $LTS
                    HostArchitecture = "all"
                }

                if ($PSCmdlet.ShouldProcess("Create $_ Package")) {
                    New-UnixPackage @Arguments
                }
            }
        }

        if ($IncludeSymbols.IsPresent)
        {
            # Source is a temporary folder when -IncludeSymbols is present.  So, we should remove it.
            Remove-Item -Path $Source -Recurse -Force -ErrorAction SilentlyContinue
        }
    }
}

function New-TarballPackage {
    [CmdletBinding(SupportsShouldProcess=$true)]
    param (
        [Parameter(Mandatory)]
        [string] $PackageSourcePath,

        # Must start with 'powershell' but may have any suffix
        [Parameter(Mandatory)]
        [ValidatePattern("^powershell")]
        [string] $Name,

        # Suffix of the Name
        [string] $PackageNameSuffix,

        [Parameter(Mandatory)]
        [string] $Version,

        [Parameter()]
        [string] $Architecture = "x64",

        [switch] $Force,

        [switch] $ExcludeSymbolicLinks,

        [string] $CurrentLocation = (Get-Location),

        [R2RVerification] $R2RVerification
    )

    if ($PackageNameSuffix) {
        $packageName = "$Name-$Version-{0}-$Architecture-$PackageNameSuffix.tar.gz"
    } else {
        $packageName = "$Name-$Version-{0}-$Architecture.tar.gz"
    }

    if ($Environment.IsWindows) {
        throw "Must be on Linux or macOS to build 'tar.gz' packages!"
    } elseif ($Environment.IsLinux) {
        $packageName = $packageName -f "linux"
    } elseif ($Environment.IsMacOS) {
        $packageName = $packageName -f "osx"
    }

    $packagePath = Join-Path -Path $CurrentLocation -ChildPath $packageName
    Write-Verbose "Create package $packageName"
    Write-Verbose "Package destination path: $packagePath"

    if (Test-Path -Path $packagePath) {
        if ($Force -or $PSCmdlet.ShouldProcess("Overwrite existing package file")) {
            Write-Verbose "Overwrite existing package file at $packagePath" -Verbose
            Remove-Item -Path $packagePath -Force -ErrorAction Stop -Confirm:$false
        }
    }

    $Staging = "$PSScriptRoot/staging"
    New-StagingFolder -StagingPath $Staging -PackageSourcePath $PackageSourcePath -R2RVerification $R2RVerification

    if (Get-Command -Name tar -CommandType Application -ErrorAction Ignore) {
        if ($Force -or $PSCmdlet.ShouldProcess("Create tarball package")) {
            $options = "-czf"
            if ($PSBoundParameters.ContainsKey('Verbose') -and $PSBoundParameters['Verbose'].IsPresent) {
                # Use the verbose mode '-v' if '-Verbose' is specified
                $options = "-czvf"
            }

            try {
                Push-Location -Path $Staging
                tar $options $packagePath *
            } finally {
                Pop-Location
            }

            if (Test-Path -Path $packagePath) {
                Write-Log "You can find the tarball package at $packagePath"
                return (Get-Item $packagePath)
            } else {
                throw "Failed to create $packageName"
            }
        }
    } else {
        throw "Failed to create the package because the application 'tar' cannot be found"
    }
}

function New-TempFolder
{
    $tempPath = [System.IO.Path]::GetTempPath()

    $tempFolder = Join-Path -Path $tempPath -ChildPath ([System.IO.Path]::GetRandomFileName())
    if (!(Test-Path -Path $tempFolder))
    {
        $null = New-Item -Path $tempFolder -ItemType Directory
    }

    return $tempFolder
}

function New-PSSignedBuildZip
{
    param(
        [Parameter(Mandatory)]
        [string]$BuildPath,
        [Parameter(Mandatory)]
        [string]$SignedFilesPath,
        [Parameter(Mandatory)]
        [string]$DestinationFolder,
        [parameter(HelpMessage='VSTS variable to set for path to zip')]
        [string]$VstsVariableName
    )

    Update-PSSignedBuildFolder -BuildPath $BuildPath -SignedFilesPath $SignedFilesPath

    # Remove '$signedFilesPath' now that signed binaries are copied
    if (Test-Path $signedFilesPath)
    {
        Remove-Item -Recurse -Force -Path $signedFilesPath
    }

    New-PSBuildZip -BuildPath $BuildPath -DestinationFolder $DestinationFolder -VstsVariableName $VstsVariableName
}

function New-PSBuildZip
{
    param(
        [Parameter(Mandatory)]
        [string]$BuildPath,
        [Parameter(Mandatory)]
        [string]$DestinationFolder,
        [parameter(HelpMessage='VSTS variable to set for path to zip')]
        [string]$VstsVariableName
    )

    $name = Split-Path -Path $BuildPath -Leaf
    $zipLocationPath = Join-Path -Path $DestinationFolder -ChildPath "$name-signed.zip"
    Compress-Archive -Path $BuildPath\* -DestinationPath $zipLocationPath
    if ($VstsVariableName)
    {
        # set VSTS variable with path to package files
        Write-Log "Setting $VstsVariableName to $zipLocationPath"
        Write-Host "##vso[task.setvariable variable=$VstsVariableName]$zipLocationPath"
    }
    else
    {
        return $zipLocationPath
    }
}

function Update-PSSignedBuildFolder
{
    param(
        [Parameter(Mandatory)]
        [string]$BuildPath,
        [Parameter(Mandatory)]
        [string]$SignedFilesPath,
        [string[]] $RemoveFilter = ('*.pdb', '*.zip', '*.r2rmap'),
        [bool]$OfficialBuild = $true
    )

    $BuildPathNormalized = (Get-Item $BuildPath).FullName
    $SignedFilesPathNormalized = (Get-Item $SignedFilesPath).FullName

    Write-Verbose -Verbose "BuildPath = $BuildPathNormalized"
    Write-Verbose -Verbose "SignedFilesPath = $signedFilesPath"

    # Replace unsigned binaries with signed
    $signedFilesFilter = Join-Path -Path $SignedFilesPathNormalized -ChildPath '*'
    Write-Verbose -Verbose "signedFilesFilter = $signedFilesFilter"

    $signedFilesList = Get-ChildItem -Path $signedFilesFilter -Recurse -File
    foreach ($signedFileObject in $signedFilesList) {
        # completely skip replacing pwsh on non-windows systems (there is no .exe extension here)
        # and it may not be signed correctly

        # The Shim will not be signed in CI.

        if ($signedFileObject.Name -eq "pwsh" -or ($signedFileObject.Name -eq "Microsoft.PowerShell.GlobalTool.Shim.exe" -and $env:BUILD_REASON -eq 'PullRequest')) {
            Write-Verbose -Verbose "Skipping $signedFileObject"
            continue
        }

        $signedFilePath = $signedFileObject.FullName
        Write-Verbose -Verbose "Processing $signedFilePath"

        # Agents seems to be on a case sensitive file system
        if ($IsLinux) {
            $relativePath = $signedFilePath.Replace($SignedFilesPathNormalized, '')
        } else {
            $relativePath = $signedFilePath.ToLowerInvariant().Replace($SignedFilesPathNormalized.ToLowerInvariant(), '')
        }

        Write-Verbose -Verbose "relativePath = $relativePath"
        $destination = (Get-Item (Join-Path -Path $BuildPathNormalized -ChildPath $relativePath)).FullName
        Write-Verbose -Verbose "destination = $destination"
        Write-Log "replacing $destination with $signedFilePath"

        if (-not (Test-Path $destination)) {
            $parent = Split-Path -Path $destination -Parent
            $exists = Test-Path -Path $parent

            if ($exists) {
                Write-Verbose -Verbose "Parent:"
                Get-ChildItem -Path $parent | Select-Object -ExpandProperty FullName | Write-Verbose -Verbose
            }

            Write-Error "File not found: $destination, parent - $parent exists: $exists"
        }

        # Get-AuthenticodeSignature will only work on Windows
        if ($IsWindows)
        {
            $signature = Get-AuthenticodeSignature -FilePath $signedFilePath

            if ($signature.Status -ne 'Valid' -and $OfficialBuild) {
                Write-Host "Certificate Issuer: $($signature.SignerCertificate.Issuer)"
                Write-Host "Certificate Subject: $($signature.SignerCertificate.Subject)"
                Write-Error "Invalid signature for $signedFilePath"
            } elseif ($OfficialBuild -eq $false) {
                if ($signature.Status -eq 'NotSigned') {
                    Write-Warning "File is not signed: $signedFilePath"
                } elseif ($signature.SignerCertificate.Issuer -notmatch '^CN=(Microsoft|TestAzureEngBuildCodeSign|Windows Internal Build Tools).*') {
                    Write-Warning "File signed with test certificate: $signedFilePath"
                    Write-Host "Certificate Issuer: $($signature.SignerCertificate.Issuer)"
                    Write-Host "Certificate Subject: $($signature.SignerCertificate.Subject)"
                } else {
                    Write-Verbose -Verbose "File properly signed: $signedFilePath"
                }
            }
        }
        else
        {
            Write-Verbose -Verbose "Skipping certificate check of $signedFilePath on non-Windows"
        }

        Copy-Item -Path $signedFilePath -Destination $destination -Force

    }

    foreach($filter in $RemoveFilter) {
        $removePath = Join-Path -Path $BuildPathNormalized -ChildPath $filter
        Remove-Item -Path $removePath -Recurse -Force
    }
}

function Expand-PSSignedBuild
{
    param(
        [Parameter(Mandatory)]
        [string]$BuildZip,

        [Switch]$SkipPwshExeCheck
    )

    $psModulePath = Split-Path -Path $PSScriptRoot
    # Expand signed build
    $buildPath = Join-Path -Path $psModulePath -ChildPath 'ExpandedBuild'
    $null = New-Item -Path $buildPath -ItemType Directory -Force
    Expand-Archive -Path $BuildZip -DestinationPath $buildPath -Force
    # Remove the zip file that contains only those files from the parent folder of 'publish'.
    # That zip file is used for compliance scan.
    Remove-Item -Path (Join-Path -Path $buildPath -ChildPath '*.zip') -Recurse

    if ($SkipPwshExeCheck) {
        $executablePath = (Join-Path $buildPath -ChildPath 'pwsh.dll')
    } else {
        if ($IsMacOS -or $IsLinux) {
            $executablePath = (Join-Path $buildPath -ChildPath 'pwsh')
        } else {
            $executablePath = (Join-Path $buildPath -ChildPath 'pwsh.exe')
        }
    }

    Restore-PSModuleToBuild -PublishPath $buildPath

    $psOptionsPath = Join-Path $buildPath -ChildPath 'psoptions.json'
    Restore-PSOptions -PSOptionsPath $psOptionsPath

    $options = Get-PSOptions

    $options.PSModuleRestore = $true

    if (Test-Path -Path $executablePath) {
        $options.Output = $executablePath
    } else {
        throw 'Could not find pwsh'
    }

    Set-PSOptions -Options $options
}

function New-UnixPackage {
    [CmdletBinding(SupportsShouldProcess=$true)]
    param(
        [Parameter(Mandatory)]
        [ValidateSet("deb", "osxpkg", "rpm")]
        [string]$Type,

        [Parameter(Mandatory)]
        [string]$PackageSourcePath,

        # Must start with 'powershell' but may have any suffix
        [Parameter(Mandatory)]
        [ValidatePattern("^powershell")]
        [string]$Name,

        [Parameter(Mandatory)]
        [string]$Version,

        # Package iteration version (rarely changed)
        # This is a string because strings are appended to it
        [string]$Iteration = "1",

        # Host architecture values allowed for deb type packages: amd64
        # Host architecture values allowed for rpm type packages include: x86_64, aarch64, native, all, noarch, any
        # Host architecture values allowed for osxpkg type packages include: x86_64, arm64
        [string]
        [ValidateSet("x86_64", "amd64", "aarch64", "arm64", "native", "all", "noarch", "any")]
        $HostArchitecture,

        [Switch]
        $Force,

        [switch]
        $NoSudo,

        [switch]
        $LTS,

        [string]
        $CurrentLocation = (Get-Location)
    )

    DynamicParam {
        if ($Type -eq "deb" -or $Type -like 'rpm*') {
            # Add a dynamic parameter '-Distribution' when the specified package type is 'deb'.
            # The '-Distribution' parameter can be used to indicate which Debian distro this pacakge is targeting.
            $ParameterAttr = New-Object "System.Management.Automation.ParameterAttribute"
            if($type -eq 'deb')
            {
                $ValidateSetAttr = New-Object "System.Management.Automation.ValidateSetAttribute" -ArgumentList $Script:DebianDistributions
            }
            else
            {
                $ValidateSetAttr = New-Object "System.Management.Automation.ValidateSetAttribute" -ArgumentList $Script:RedHatDistributions
            }
            $Attributes = New-Object "System.Collections.ObjectModel.Collection``1[System.Attribute]"
            $Attributes.Add($ParameterAttr) > $null
            $Attributes.Add($ValidateSetAttr) > $null
            $Dict = New-Object "System.Management.Automation.RuntimeDefinedParameterDictionary"
            $Parameter = New-Object "System.Management.Automation.RuntimeDefinedParameter" -ArgumentList ("Distribution", [string], $Attributes)

            $Dict.Add("Distribution", $Parameter) > $null
            return $Dict
        }
    }

    End {
        # This allows sudo install to be optional; needed when running in containers / as root
        # Note that when it is null, Invoke-Expression (but not &) must be used to interpolate properly
        $sudo = if (!$NoSudo) { "sudo" }

        # Validate platform
        $ErrorMessage = "Must be on {0} to build '$Type' packages!"
        switch ($Type) {
            "deb" {
                $packageVersion = Get-LinuxPackageSemanticVersion -Version $Version
                if (!$Environment.IsUbuntu -and !$Environment.IsDebian -and !$Environment.IsMariner) {
                    throw ($ErrorMessage -f "Ubuntu or Debian")
                }

                if ($PSBoundParameters.ContainsKey('Distribution')) {
                    $DebDistro = $PSBoundParameters['Distribution']
                } elseif ($Environment.IsUbuntu16) {
                    $DebDistro = "ubuntu.16.04"
                } elseif ($Environment.IsUbuntu18) {
                    $DebDistro = "ubuntu.18.04"
                } elseif ($Environment.IsUbuntu20) {
                    $DebDistro = "ubuntu.20.04"
                } elseif ($Environment.IsDebian9) {
                    $DebDistro = "debian.9"
                } else {
                    throw "The current Debian distribution is not supported."
                }

                # iteration is "debian_revision"
                # usage of this to differentiate distributions is allowed by non-standard
                $Iteration += ".$DebDistro"
            }
            "rpm" {
                if ($PSBoundParameters.ContainsKey('Distribution')) {
                    $DebDistro = $PSBoundParameters['Distribution']

                } elseif ($Environment.IsRedHatFamily) {
                    $DebDistro = "rhel.7"
                } else {
                    throw "The current distribution is not supported."
                }

                $packageVersion = Get-LinuxPackageSemanticVersion -Version $Version
            }
            "osxpkg" {
                $packageVersion = $Version
                if (!$Environment.IsMacOS) {
                    throw ($ErrorMessage -f "macOS")
                }

                $DebDistro = 'macOS'
            }
        }

        # Determine if the version is a preview version
        $IsPreview = Test-IsPreview -Version $Version -IsLTS:$LTS

        # Preview versions have preview in the name
        $Name = if($LTS) {
            "powershell-lts"
        }
        elseif ($IsPreview) {
            "powershell-preview"
        }
        else {
            "powershell"
        }

        # Verify dependencies are installed and in the path
        Test-Dependencies

        $Description = $packagingStrings.Description

        # Break the version down into its components, we are interested in the major version
        $VersionMatch = [regex]::Match($Version, '(\d+)(?:.(\d+)(?:.(\d+)(?:-preview(?:.(\d+))?)?)?)?')
        $MajorVersion = $VersionMatch.Groups[1].Value

        # Suffix is used for side-by-side preview/release package installation
        $Suffix = if ($IsPreview) { $MajorVersion + "-preview" } elseif ($LTS) { $MajorVersion + "-lts" } else { $MajorVersion }

        # Setup staging directory so we don't change the original source directory
        $Staging = "$PSScriptRoot/staging"
        if ($PSCmdlet.ShouldProcess("Create staging folder")) {
            New-StagingFolder -StagingPath $Staging -PackageSourcePath $PackageSourcePath
        }

        # Follow the Filesystem Hierarchy Standard for Linux and macOS
        $Destination = if ($Environment.IsLinux) {
            "/opt/microsoft/powershell/$Suffix"
        } elseif ($Environment.IsMacOS) {
            "/usr/local/microsoft/powershell/$Suffix"
        }

        # Destination for symlink to powershell executable
        $Link = Get-PwshExecutablePath -IsPreview:$IsPreview

        $links = @(New-LinkInfo -LinkDestination $Link -LinkTarget "$Destination/pwsh")

        if($LTS) {
            $links += New-LinkInfo -LinkDestination (Get-PwshExecutablePath -IsLTS:$LTS) -LinkTarget "$Destination/pwsh"
        }

        if ($PSCmdlet.ShouldProcess("Create package file system"))
        {
            # Generate After Install and After Remove scripts
            $AfterScriptInfo = New-AfterScripts -Link $Link -Distribution $DebDistro -Destination $Destination

<<<<<<< HEAD
=======
            # Note: The fpm symlink workaround is no longer needed with native macOS packaging tools

>>>>>>> e18d158d
            # Generate gzip of man file
            $ManGzipInfo = New-ManGzip -IsPreview:$IsPreview -IsLTS:$LTS

            # Change permissions for packaging
            Write-Log "Setting permissions..."
            Start-NativeExecution {
                find $Staging -type d | xargs chmod 755
                find $Staging -type f | xargs chmod 644
                chmod 644 $ManGzipInfo.GzipFile
                # refers to executable, does not vary by channel
                chmod 755 "$Staging/pwsh" #only the executable file should be granted the execution permission
            }
        }

        # Add macOS powershell launcher
        if ($Type -eq "osxpkg")
        {
            Write-Log "Adding macOS launch application..."
            if ($PSCmdlet.ShouldProcess("Add macOS launch application"))
            {
                # Generate launcher app folder
                $AppsFolder = New-MacOSLauncher -Version $Version
            }
        }

        $packageDependenciesParams = @{}
        if ($DebDistro)
        {
            $packageDependenciesParams['Distribution']=$DebDistro
        }

        # Setup package dependencies
        $Dependencies = @(Get-PackageDependencies @packageDependenciesParams)

        # Build package
        try {
            if ($Type -eq 'rpm') {
                # Use rpmbuild directly for RPM packages
                if ($PSCmdlet.ShouldProcess("Create RPM package with rpmbuild")) {
                    Write-Log "Creating RPM package with rpmbuild..."
                    
                    # Create rpmbuild directory structure
                    $rpmBuildRoot = Join-Path $env:HOME "rpmbuild"
                    $specsDir = Join-Path $rpmBuildRoot "SPECS"
                    $rpmsDir = Join-Path $rpmBuildRoot "RPMS"
                    
                    New-Item -ItemType Directory -Path $specsDir -Force | Out-Null
                    New-Item -ItemType Directory -Path $rpmsDir -Force | Out-Null
                    
                    # Generate RPM spec file
                    $specContent = New-RpmSpec `
                        -Name $Name `
                        -Version $packageVersion `
                        -Iteration $Iteration `
                        -Description $Description `
                        -Dependencies $Dependencies `
                        -AfterInstallScript $AfterScriptInfo.AfterInstallScript `
                        -AfterRemoveScript $AfterScriptInfo.AfterRemoveScript `
                        -Staging $Staging `
                        -Destination $Destination `
                        -ManGzipFile $ManGzipInfo.GzipFile `
                        -ManDestination $ManGzipInfo.ManFile `
                        -LinkInfo $Links `
                        -Distribution $DebDistro `
                        -HostArchitecture $HostArchitecture
                    
                    $specFile = Join-Path $specsDir "$Name.spec"
                    $specContent | Out-File -FilePath $specFile -Encoding ascii
                    Write-Verbose "Generated spec file: $specFile" -Verbose
                    
                    # Log the spec file content
                    if ($env:GITHUB_ACTIONS -eq 'true') {
                        Write-Host "::group::RPM Spec File Content"
                        Write-Host $specContent
                        Write-Host "::endgroup::"
                    } else {
                        Write-Verbose "RPM Spec File Content:`n$specContent" -Verbose
                    }
                    
                    # Build RPM package
                    try {
                        # Use bash to properly handle rpmbuild arguments
                        # Add --target for cross-architecture builds
                        $targetArch = ""
                        if ($HostArchitecture -ne "x86_64" -and $HostArchitecture -ne "noarch") {
                            $targetArch = "--target $HostArchitecture"
                        }
                        $buildCmd = "rpmbuild -bb --quiet $targetArch --define '_topdir $rpmBuildRoot' --buildroot '$rpmBuildRoot/BUILDROOT' '$specFile'"
                        Write-Verbose "Running: $buildCmd" -Verbose
                        $Output = bash -c $buildCmd 2>&1
                        $exitCode = $LASTEXITCODE
                        
                        if ($exitCode -ne 0) {
                            throw "rpmbuild failed with exit code $exitCode"
                        }
                        
                        # Find the generated RPM
                        $rpmFile = Get-ChildItem -Path (Join-Path $rpmsDir $HostArchitecture) -Filter "*.rpm" -ErrorAction Stop | 
                            Sort-Object -Property LastWriteTime -Descending | 
                            Select-Object -First 1
                        
                        if ($rpmFile) {
                            # Copy RPM to current location
                            Copy-Item -Path $rpmFile.FullName -Destination $CurrentLocation -Force
                            $Output = @("Created package {:path=>""$($rpmFile.Name)""}")
                        } else {
                            throw "RPM file not found after build"
                        }
                    }
                    catch {
                        Write-Verbose -Message "!!!Handling error in rpmbuild!!!" -Verbose -ErrorAction SilentlyContinue
                        if ($Output) {
                            Write-Verbose -Message "$Output" -Verbose -ErrorAction SilentlyContinue
                        }
                        Get-Error -InputObject $_
                        throw
                    }
                }
<<<<<<< HEAD
            } elseif ($Type -eq 'deb') {
                # Use native DEB package builder
                if ($PSCmdlet.ShouldProcess("Create DEB package natively")) {
                    Write-Log "Creating DEB package natively..."
                    try {
                        $result = New-NativeDeb `
                            -Name $Name `
                            -Version $packageVersion `
                            -Iteration $Iteration `
                            -Description $Description `
                            -Staging $Staging `
                            -Destination $Destination `
                            -ManGzipFile $ManGzipInfo.GzipFile `
                            -ManDestination $ManGzipInfo.ManFile `
                            -LinkInfo $Links `
                            -Dependencies $Dependencies `
                            -AfterInstallScript $AfterScriptInfo.AfterInstallScript `
                            -AfterRemoveScript $AfterScriptInfo.AfterRemoveScript `
                            -HostArchitecture $HostArchitecture `
                            -CurrentLocation $CurrentLocation
                        
                        $Output = @("Created package {:path=>""$($result.PackageName)""}")
                    }
                    catch {
                        Write-Verbose -Message "!!!Handling error in native DEB creation!!!" -Verbose -ErrorAction SilentlyContinue
                    }
                }
=======
>>>>>>> e18d158d
            } elseif ($Type -eq 'osxpkg') {
                # Use native macOS packaging tools
                if ($PSCmdlet.ShouldProcess("Create macOS package with pkgbuild/productbuild")) {
                    Write-Log "Creating macOS package with native tools..."
                    
                    $macPkgArgs = @{
                        Name = $Name
                        Version = $packageVersion
                        Iteration = $Iteration
                        Staging = $Staging
                        Destination = $Destination
                        ManGzipFile = $ManGzipInfo.GzipFile
                        ManDestination = $ManGzipInfo.ManFile
                        LinkInfo = $Links
                        AfterInstallScript = $AfterScriptInfo.AfterInstallScript
                        AppsFolder = $AppsFolder
                        HostArchitecture = $HostArchitecture
                        CurrentLocation = $CurrentLocation
                    }
                    
                    try {
                        $packageFile = New-MacOSPackage @macPkgArgs
                        $Output = @("Created package {:path=>""$($packageFile.Name)""}")
                    }
                    catch {
                        Write-Verbose -Message "!!!Handling error in macOS packaging!!!" -Verbose -ErrorAction SilentlyContinue
                        Get-Error -InputObject $_
                        throw
                    }
<<<<<<< HEAD
=======
                }
            } else {
                # Use fpm for DEB packages
                $Arguments = @()
                
                $Arguments += Get-FpmArguments `
                    -Name $Name `
                    -Version $packageVersion `
                    -Iteration $Iteration `
                    -Description $Description `
                    -Type $Type `
                    -Dependencies $Dependencies `
                    -AfterInstallScript $AfterScriptInfo.AfterInstallScript `
                    -AfterRemoveScript $AfterScriptInfo.AfterRemoveScript `
                    -Staging $Staging `
                    -Destination $Destination `
                    -ManGzipFile $ManGzipInfo.GzipFile `
                    -ManDestination $ManGzipInfo.ManFile `
                    -LinkInfo $Links `
                    -AppsFolder $AppsFolder `
                    -Distribution $DebDistro `
                    -HostArchitecture $HostArchitecture `
                    -ErrorAction Stop
                
                if ($PSCmdlet.ShouldProcess("Create $type package")) {
                    Write-Log "Creating package with fpm $Arguments..."
                    try {
                        $Output = Start-NativeExecution { fpm $Arguments }
                    }
                    catch {
                        Write-Verbose -Message "!!!Handling error in FPM!!!" -Verbose -ErrorAction SilentlyContinue
                        Write-Verbose -Message "$Output" -Verbose -ErrorAction SilentlyContinue
                        Get-Error -InputObject $_
                        throw
                    }
>>>>>>> e18d158d
                }
            } else {
                # Nothing should reach here
                throw "Unknown package type: $Type"
            }
        } finally {
            if ($Environment.IsMacOS) {
                Write-Log "Starting Cleanup for mac packaging..."
                if ($PSCmdlet.ShouldProcess("Cleanup macOS launcher"))
                {
                    Clear-MacOSLauncher
                }
            }
            
            # Clean up rpmbuild directory if it was created
            if ($Type -eq 'rpm') {
                $rpmBuildRoot = Join-Path $env:HOME "rpmbuild"
                if (Test-Path $rpmBuildRoot) {
                    Write-Verbose "Cleaning up rpmbuild directory: $rpmBuildRoot" -Verbose
                    Remove-Item -Path $rpmBuildRoot -Recurse -Force -ErrorAction SilentlyContinue
                }
            }
            
            if ($AfterScriptInfo.AfterInstallScript) {
                Remove-Item -ErrorAction 'silentlycontinue' $AfterScriptInfo.AfterInstallScript -Force
            }
            if ($AfterScriptInfo.AfterRemoveScript) {
                Remove-Item -ErrorAction 'silentlycontinue' $AfterScriptInfo.AfterRemoveScript -Force
            }
            Remove-Item -Path $ManGzipInfo.GzipFile -Force -ErrorAction SilentlyContinue
        }

        # Magic to get path output
        $createdPackage = Get-Item (Join-Path $CurrentLocation (($Output[-1] -split ":path=>")[-1] -replace '["{}]'))

        # For macOS with native tools, the package is already in the correct format
<<<<<<< HEAD
        # For other platforms, the package name from dpkg-deb/rpmbuild is sufficient
=======
        # For macOS with fpm (no longer used), we would need New-MacOsDistributionPackage
        # For other platforms, the package name from fpm/rpmbuild is sufficient

>>>>>>> e18d158d
        if (Test-Path $createdPackage)
        {
            Write-Verbose "Created package: $createdPackage" -Verbose
            return $createdPackage
        }
        else
        {
            throw "Failed to create $createdPackage"
        }
    }
}

Function New-LinkInfo
{
    [CmdletBinding(SupportsShouldProcess=$true)]
    param(
        [Parameter(Mandatory)]
        [string]
        $LinkDestination,
        [Parameter(Mandatory)]
        [string]
        $linkTarget
    )

    $linkDir = Join-Path -Path '/tmp' -ChildPath ([System.IO.Path]::GetRandomFileName())
    $null = New-Item -ItemType Directory -Path $linkDir
    $linkSource = Join-Path -Path $linkDir -ChildPath 'pwsh'

    Write-Log "Creating link to target '$LinkTarget', with a temp source of '$LinkSource' and a Package Destination of '$LinkDestination'"
    if ($PSCmdlet.ShouldProcess("Create package symbolic from $linkDestination to $linkTarget"))
    {
        # refers to executable, does not vary by channel
        New-Item -Force -ItemType SymbolicLink -Path $linkSource -Target $LinkTarget > $null
    }

    [LinkInfo] @{
        Source = $linkSource
        Destination = $LinkDestination
    }
}

function New-MacOsDistributionPackage
{
    [CmdletBinding(SupportsShouldProcess=$true)]
    param(
        [Parameter(Mandatory,HelpMessage='The FileInfo of the component package')]
        [System.IO.FileInfo]$ComponentPackage,

        [Parameter(Mandatory,HelpMessage='Package name for the output file')]
        [string]$PackageName,

        [Parameter(Mandatory,HelpMessage='Package version')]
        [string]$Version,

        [Parameter(Mandatory,HelpMessage='Output directory for the final package')]
        [string]$OutputDirectory,

        [Parameter(HelpMessage='x86_64 for Intel or arm64 for Apple Silicon')]
        [ValidateSet("x86_64", "arm64")]
        [string] $HostArchitecture = "x86_64",

        [Parameter(HelpMessage='Package identifier')]
        [string]$PackageIdentifier,

        [Switch] $IsPreview
    )

    if (!$Environment.IsMacOS)
    {
        throw 'New-MacOsDistributionPackage is only supported on macOS!'
    }

    # Create a temp directory to store the needed files
    $tempDir = Join-Path ([System.IO.Path]::GetTempPath()) ([System.IO.Path]::GetRandomFileName())
    New-Item -ItemType Directory -Path $tempDir -Force > $null

    $resourcesDir = Join-Path -Path $tempDir -ChildPath 'resources'
    New-Item -ItemType Directory -Path $resourcesDir -Force > $null
    
    # Copy background file to temp directory
    $backgroundFile = "$RepoRoot/assets/macDialog.png"
    if (Test-Path $backgroundFile) {
        Copy-Item -Path $backgroundFile -Destination $resourcesDir -Force
    }
    
    # Copy the component package to temp directory
    $componentFileName = Split-Path -Leaf -Path $ComponentPackage
    $tempComponentPath = Join-Path -Path $tempDir -ChildPath $componentFileName
    Copy-Item -Path $ComponentPackage -Destination $tempComponentPath -Force

    # Create the distribution xml
    $distributionXmlPath = Join-Path -Path $tempDir -ChildPath 'powershellDistribution.xml'

    # Get package ID if not provided
    if (-not $PackageIdentifier) {
        $PackageIdentifier = Get-MacOSPackageId -IsPreview:$IsPreview.IsPresent
    }

    # Minimum OS version
    $minOSVersion = "11.0"  # macOS Big Sur minimum
    
    # format distribution template with:
    # 0 - title
    # 1 - version
    # 2 - package path (component package filename)
    # 3 - minimum os version
    # 4 - Package Identifier
    # 5 - host architecture (x86_64 for Intel or arm64 for Apple Silicon)
    $PackagingStrings.OsxDistributionTemplate -f $PackageName, $Version, $componentFileName, $minOSVersion, $PackageIdentifier, $HostArchitecture | Out-File -Encoding utf8 -FilePath $distributionXmlPath -Force

    # Build final package path
    $finalPackagePath = Join-Path $OutputDirectory "$PackageName-$Version-osx-$HostArchitecture.pkg"
    
    # Remove existing package if it exists
    if (Test-Path $finalPackagePath) {
        Write-Warning "Removing existing package: $finalPackagePath"
        Remove-Item $finalPackagePath -Force
    }

    if ($PSCmdlet.ShouldProcess("Build product package with productbuild")) {
        Write-Log "Applying distribution.xml to package..."
        Push-Location $tempDir
        try
        {
            # productbuild is an xcode command line tool
            Start-NativeExecution -VerboseOutputOnError {
                productbuild --distribution $distributionXmlPath `
                    --package-path $tempDir `
                    --resources $resourcesDir `
                    $finalPackagePath
            }
            
            if (Test-Path $finalPackagePath) {
                Write-Log "Successfully created macOS package: $finalPackagePath"
            }
            else {
                throw "Package was not created at expected location: $finalPackagePath"
            }
        }
        finally
        {
            Pop-Location
            Remove-Item -Path $tempDir -Recurse -Force -ErrorAction SilentlyContinue
        }
    }

    return (Get-Item $finalPackagePath)
}

Class LinkInfo
{
    [string] $Source
    [string] $Destination
}

<<<<<<< HEAD

function New-RpmSpec
=======
function New-RpmSpec
{
    param(
        [Parameter(Mandatory,HelpMessage='Package Name')]
        [String]$Name,

        [Parameter(Mandatory,HelpMessage='Package Version')]
        [String]$Version,

        [Parameter(Mandatory)]
        [String]$Iteration,

        [Parameter(Mandatory,HelpMessage='Package description')]
        [String]$Description,

        [Parameter(Mandatory,HelpMessage='Staging folder for installation files')]
        [String]$Staging,

        [Parameter(Mandatory,HelpMessage='Install path on target machine')]
        [String]$Destination,

        [Parameter(Mandatory,HelpMessage='The built and gzipped man file.')]
        [String]$ManGzipFile,

        [Parameter(Mandatory,HelpMessage='The destination of the man file')]
        [String]$ManDestination,

        [Parameter(Mandatory,HelpMessage='Symlink to powershell executable')]
        [LinkInfo[]]$LinkInfo,

        [Parameter(Mandatory,HelpMessage='Packages required to install this package')]
        [String[]]$Dependencies,

        [Parameter(Mandatory,HelpMessage='Script to run after the package installation.')]
        [String]$AfterInstallScript,

        [Parameter(Mandatory,HelpMessage='Script to run after the package removal.')]
        [String]$AfterRemoveScript,

        [String]$Distribution = 'rhel.7',
        [string]$HostArchitecture
    )

    # RPM doesn't allow hyphens in version, so convert them to underscores
    # e.g., "7.6.0-preview.6" becomes Version: 7.6.0_preview.6
    $rpmVersion = $Version -replace '-', '_'
    
    # Build Release field with distribution suffix (e.g., "1.cm" or "1.rh")
    # Don't use RPM macros - build the full release string in PowerShell
    $rpmRelease = "$Iteration.$Distribution"

    $specContent = @"
# RPM spec file for PowerShell
# Generated by PowerShell build system

Name:           $Name
Version:        $rpmVersion
Release:        $rpmRelease
Summary:        PowerShell - Cross-platform automation and configuration tool/framework
License:        MIT
URL:            https://microsoft.com/powershell
AutoReq:        no

"@

    # Only add BuildArch if not doing cross-architecture build
    # For cross-arch builds, we'll rely on --target option
    if ($HostArchitecture -eq "x86_64" -or $HostArchitecture -eq "noarch") {
        $specContent += "BuildArch:      $HostArchitecture`n`n"
    } else {
        # For cross-architecture builds, don't specify BuildArch in spec
        # The --target option will handle the architecture
        
        # Disable automatic binary stripping for cross-arch builds
        # The native /bin/strip on x86_64 cannot process ARM64 binaries and would fail with:
        # "Unable to recognise the format of the input file"
        # See: https://rpm-software-management.github.io/rpm/manual/macros.html
        # __strip: This macro controls the command used for stripping binaries during the build process.
        # /bin/true: A command that does nothing and always exits successfully, effectively bypassing the stripping process.
        $specContent += "%define __strip /bin/true`n"
        
        # Disable debug package generation to prevent strip-related errors
        # Debug packages require binary stripping which fails for cross-arch builds
        # See: https://rpm-packaging-guide.github.io/#debugging
        # See: https://docs.fedoraproject.org/en-US/packaging-guidelines/Debuginfo/#_useless_or_incomplete_debuginfo_packages_due_to_other_reasons
        $specContent += "%global debug_package %{nil}`n`n"
    }

    # Add dependencies
    foreach ($dep in $Dependencies) {
        $specContent += "Requires:       $dep`n"
    }

    $specContent += @"

%description
$Description

%prep
# No prep needed - files are already staged

%build
# No build needed - binaries are pre-built

%install
rm -rf `$RPM_BUILD_ROOT
mkdir -p `$RPM_BUILD_ROOT$Destination
mkdir -p `$RPM_BUILD_ROOT$(Split-Path -Parent $ManDestination)

# Copy all files from staging to destination
cp -r $Staging/* `$RPM_BUILD_ROOT$Destination/

# Copy man page
cp $ManGzipFile `$RPM_BUILD_ROOT$ManDestination

"@

    # Add symlinks - we need to get the target of the temp symlink
    foreach ($link in $LinkInfo) {
        $linkDir = Split-Path -Parent $link.Destination
        $specContent += "mkdir -p `$RPM_BUILD_ROOT$linkDir`n"
        # For RPM, we copy the symlink itself (which fpm does by including it in the source)
        # The symlink at $link.Source points to the actual target, so we'll copy it
        # The -P flag preserves symlinks rather than copying their targets, which is critical for this operation.
        $specContent += "cp -P $($link.Source) `$RPM_BUILD_ROOT$($link.Destination)`n"
    }

    # Post-install script
    $postInstallContent = Get-Content -Path $AfterInstallScript -Raw
    $specContent += "`n%post`n"
    $specContent += $postInstallContent
    $specContent += "`n"

    # Post-uninstall script
    $postUninstallContent = Get-Content -Path $AfterRemoveScript -Raw
    $specContent += "%postun`n"
    $specContent += $postUninstallContent
    $specContent += "`n"

    # Files section
    $specContent += "%files`n"
    $specContent += "%defattr(-,root,root,-)`n"
    $specContent += "$Destination/*`n"
    $specContent += "$ManDestination`n"

    # Add symlinks to files
    foreach ($link in $LinkInfo) {
        $specContent += "$($link.Destination)`n"
    }

    # Changelog with correct date format for RPM
    $changelogDate = Get-Date -Format "ddd MMM dd yyyy"
    $specContent += "`n%changelog`n"
    $specContent += "* $changelogDate PowerShell Team <PowerShellTeam@hotmail.com> - $rpmVersion-$rpmRelease`n"
    $specContent += "- Automated build`n"

    return $specContent
}

function New-MacOSPackage
{
    [CmdletBinding(SupportsShouldProcess=$true)]
    param(
        [Parameter(Mandatory)]
        [string]$Name,

        [Parameter(Mandatory)]
        [string]$Version,

        [Parameter(Mandatory)]
        [string]$Iteration,

        [Parameter(Mandatory)]
        [string]$Staging,

        [Parameter(Mandatory)]
        [string]$Destination,

        [Parameter(Mandatory)]
        [string]$ManGzipFile,

        [Parameter(Mandatory)]
        [string]$ManDestination,

        [Parameter(Mandatory)]
        [LinkInfo[]]$LinkInfo,

        [Parameter(Mandatory)]
        [string]$AfterInstallScript,

        [Parameter(Mandatory)]
        [string]$AppsFolder,

        [Parameter(Mandatory)]
        [string]$HostArchitecture,

        [string]$CurrentLocation = (Get-Location)
    )

    Write-Log "Creating macOS package using pkgbuild and productbuild..."

    # Create a temporary directory for package building
    $tempRoot = New-TempFolder
    $componentPkgPath = Join-Path $tempRoot "component.pkg"
    $scriptsDir = Join-Path $tempRoot "scripts"
    $resourcesDir = Join-Path $tempRoot "resources"
    $distributionFile = Join-Path $tempRoot "distribution.xml"

    try {
        # Create scripts directory
        New-Item -ItemType Directory -Path $scriptsDir -Force | Out-Null

        # Copy and prepare the postinstall script
        $postInstallPath = Join-Path $scriptsDir "postinstall"
        Copy-Item -Path $AfterInstallScript -Destination $postInstallPath -Force
        Start-NativeExecution {
            chmod 755 $postInstallPath
        }

        # Create a temporary directory for the package root
        $pkgRoot = Join-Path $tempRoot "pkgroot"
        New-Item -ItemType Directory -Path $pkgRoot -Force | Out-Null

        # Copy staging files to destination path in package root
        $destInPkg = Join-Path $pkgRoot $Destination
        New-Item -ItemType Directory -Path $destInPkg -Force | Out-Null
        Write-Verbose "Copying staging files from $Staging to $destInPkg" -Verbose
        Copy-Item -Path "$Staging/*" -Destination $destInPkg -Recurse -Force

        # Create man page directory structure
        $manDir = Join-Path $pkgRoot (Split-Path $ManDestination -Parent)
        New-Item -ItemType Directory -Path $manDir -Force | Out-Null
        Copy-Item -Path $ManGzipFile -Destination (Join-Path $pkgRoot $ManDestination) -Force

        # Create symlinks in package root
        # The LinkInfo contains Source (a temp file that IS a symlink) and Destination (where to install it)
        foreach ($link in $LinkInfo) {
            $linkDestDir = Join-Path $pkgRoot (Split-Path $link.Destination -Parent)
            New-Item -ItemType Directory -Path $linkDestDir -Force | Out-Null
            $finalLinkPath = Join-Path $pkgRoot $link.Destination
            
            Write-Verbose "Creating symlink at $finalLinkPath" -Verbose
            
            # Remove if exists
            if (Test-Path $finalLinkPath) {
                Remove-Item $finalLinkPath -Force
            }
            
            # Get the target of the original symlink and recreate it in the package root
            if (Test-Path $link.Source) {
                $linkTarget = (Get-Item $link.Source).Target
                if ($linkTarget) {
                    Write-Verbose "Creating symlink to target: $linkTarget" -Verbose
                    New-Item -ItemType SymbolicLink -Path $finalLinkPath -Target $linkTarget -Force | Out-Null
                } else {
                    Write-Warning "Could not determine target for symlink at $($link.Source), copying file instead"
                    Copy-Item -Path $link.Source -Destination $finalLinkPath -Force
                }
            } else {
                Write-Warning "Source symlink $($link.Source) does not exist"
            }
        }

        # Copy launcher app folder if provided
        if ($AppsFolder) {
            $appsInPkg = Join-Path $pkgRoot "Applications"
            New-Item -ItemType Directory -Path $appsInPkg -Force | Out-Null
            Write-Verbose "Copying launcher app from $AppsFolder to $appsInPkg" -Verbose
            Copy-Item -Path "$AppsFolder/*" -Destination $appsInPkg -Recurse -Force
        }

        # Build the component package using pkgbuild
        $pkgIdentifier = Get-MacOSPackageId -IsPreview:($Name -like '*-preview')
        
        if ($PSCmdlet.ShouldProcess("Build component package with pkgbuild")) {
            Write-Log "Running pkgbuild to create component package..."
            
            Start-NativeExecution -VerboseOutputOnError {
                pkgbuild --root $pkgRoot `
                    --identifier $pkgIdentifier `
                    --version $Version `
                    --scripts $scriptsDir `
                    --install-location "/" `
                    $componentPkgPath
            }
            
            Write-Verbose "Component package created: $componentPkgPath" -Verbose
        }

        # Create the final distribution package using the refactored function
        $distributionPackage = New-MacOsDistributionPackage `
            -ComponentPackage (Get-Item $componentPkgPath) `
            -PackageName $Name `
            -Version $Version `
            -OutputDirectory $CurrentLocation `
            -HostArchitecture $HostArchitecture `
            -PackageIdentifier $pkgIdentifier `
            -IsPreview:($Name -like '*-preview')
        
        return $distributionPackage
    }
    finally {
        # Clean up temporary directory
        if (Test-Path $tempRoot) {
            Write-Verbose "Cleaning up temporary directory: $tempRoot" -Verbose
            Remove-Item -Path $tempRoot -Recurse -Force -ErrorAction SilentlyContinue
        }
    }
}

function Get-FpmArguments
>>>>>>> e18d158d
{
    param(
        [Parameter(Mandatory,HelpMessage='Package Name')]
        [String]$Name,

        [Parameter(Mandatory,HelpMessage='Package Version')]
        [String]$Version,

        [Parameter(Mandatory)]
        [String]$Iteration,

        [Parameter(Mandatory,HelpMessage='Package description')]
        [String]$Description,

        [Parameter(Mandatory,HelpMessage='Staging folder for installation files')]
        [String]$Staging,

        [Parameter(Mandatory,HelpMessage='Install path on target machine')]
        [String]$Destination,

        [Parameter(Mandatory,HelpMessage='The built and gzipped man file.')]
        [String]$ManGzipFile,

        [Parameter(Mandatory,HelpMessage='The destination of the man file')]
        [String]$ManDestination,

        [Parameter(Mandatory,HelpMessage='Symlink to powershell executable')]
        [LinkInfo[]]$LinkInfo,

        [Parameter(HelpMessage='Packages required to install this package.  Not applicable for MacOS.')]
        [ValidateScript({
            if (!$Environment.IsMacOS -and $_.Count -eq 0)
            {
                throw "Must not be null or empty on this environment."
            }
            return $true
        })]
        [String[]]$Dependencies,

        [Parameter(HelpMessage='Script to run after the package installation.')]
        [AllowNull()]
        [ValidateScript({
            if (!$Environment.IsMacOS -and !$_)
            {
                throw "Must not be null on this environment."
            }
            return $true
        })]
        [String]$AfterInstallScript,

        [Parameter(HelpMessage='Script to run after the package removal.')]
        [AllowNull()]
        [ValidateScript({
            if (!$Environment.IsMacOS -and !$_)
            {
                throw "Must not be null on this environment."
            }
            return $true
        })]
        [String]$AfterRemoveScript,

        [Parameter(HelpMessage='AppsFolder used to add macOS launcher')]
        [AllowNull()]
        [ValidateScript({
            if ($Environment.IsMacOS -and !$_)
            {
                throw "Must not be null on this environment."
            }
            return $true
        })]
        [String]$AppsFolder,
        [Parameter(Mandatory,HelpMessage='Packages required to install this package')]
        [String[]]$Dependencies,

        [Parameter(Mandatory,HelpMessage='Script to run after the package installation.')]
        [String]$AfterInstallScript,

        [Parameter(Mandatory,HelpMessage='Script to run after the package removal.')]
        [String]$AfterRemoveScript,

        [String]$Distribution = 'rhel.7',
        [string]$HostArchitecture
    )

    # RPM doesn't allow hyphens in version, so convert them to underscores
    # e.g., "7.6.0-preview.6" becomes Version: 7.6.0_preview.6
    $rpmVersion = $Version -replace '-', '_'
    
    # Build Release field with distribution suffix (e.g., "1.cm" or "1.rh")
    # Don't use RPM macros - build the full release string in PowerShell
    $rpmRelease = "$Iteration.$Distribution"

    $specContent = @"
# RPM spec file for PowerShell
# Generated by PowerShell build system

Name:           $Name
Version:        $rpmVersion
Release:        $rpmRelease
Summary:        PowerShell - Cross-platform automation and configuration tool/framework
License:        MIT
URL:            https://microsoft.com/powershell
AutoReq:        no

"@

    # Only add BuildArch if not doing cross-architecture build
    # For cross-arch builds, we'll rely on --target option
    if ($HostArchitecture -eq "x86_64" -or $HostArchitecture -eq "noarch") {
        $specContent += "BuildArch:      $HostArchitecture`n`n"
    } else {
        # For cross-architecture builds, don't specify BuildArch in spec
        # The --target option will handle the architecture
        
        # Disable automatic binary stripping for cross-arch builds
        # The native /bin/strip on x86_64 cannot process ARM64 binaries and would fail with:
        # "Unable to recognise the format of the input file"
        # See: https://rpm-software-management.github.io/rpm/manual/macros.html
        # __strip: This macro controls the command used for stripping binaries during the build process.
        # /bin/true: A command that does nothing and always exits successfully, effectively bypassing the stripping process.
        $specContent += "%define __strip /bin/true`n"
        
        # Disable debug package generation to prevent strip-related errors
        # Debug packages require binary stripping which fails for cross-arch builds
        # See: https://rpm-packaging-guide.github.io/#debugging
        # See: https://docs.fedoraproject.org/en-US/packaging-guidelines/Debuginfo/#_useless_or_incomplete_debuginfo_packages_due_to_other_reasons
        $specContent += "%global debug_package %{nil}`n`n"
    }

    # Add dependencies
    foreach ($dep in $Dependencies) {
        $specContent += "Requires:       $dep`n"
    }

    $specContent += @"

%description
$Description

%prep
# No prep needed - files are already staged

%build
# No build needed - binaries are pre-built

%install
rm -rf `$RPM_BUILD_ROOT
mkdir -p `$RPM_BUILD_ROOT$Destination
mkdir -p `$RPM_BUILD_ROOT$(Split-Path -Parent $ManDestination)

# Copy all files from staging to destination
cp -r $Staging/* `$RPM_BUILD_ROOT$Destination/

# Copy man page
cp $ManGzipFile `$RPM_BUILD_ROOT$ManDestination

"@

    # Add symlinks - we need to get the target of the temp symlink
    foreach ($link in $LinkInfo) {
        $linkDir = Split-Path -Parent $link.Destination
        $specContent += "mkdir -p `$RPM_BUILD_ROOT$linkDir`n"
        # For RPM, we copy the symlink itself.
        # The symlink at $link.Source points to the actual target, so we'll copy it.
        # The -P flag preserves symlinks rather than copying their targets, which is critical for this operation.
        $specContent += "cp -P $($link.Source) `$RPM_BUILD_ROOT$($link.Destination)`n"
    }

    # Post-install script
    $postInstallContent = Get-Content -Path $AfterInstallScript -Raw
    $specContent += "`n%post`n"
    $specContent += $postInstallContent
    $specContent += "`n"

    # Post-uninstall script
    $postUninstallContent = Get-Content -Path $AfterRemoveScript -Raw
    $specContent += "%postun`n"
    $specContent += $postUninstallContent
    $specContent += "`n"

    # Files section
    $specContent += "%files`n"
    $specContent += "%defattr(-,root,root,-)`n"
    $specContent += "$Destination/*`n"
    $specContent += "$ManDestination`n"

    # Add symlinks to files
    foreach ($link in $LinkInfo) {
        $specContent += "$($link.Destination)`n"
    }

    # Changelog with correct date format for RPM
    $changelogDate = Get-Date -Format "ddd MMM dd yyyy"
    $specContent += "`n%changelog`n"
    $specContent += "* $changelogDate PowerShell Team <PowerShellTeam@hotmail.com> - $rpmVersion-$rpmRelease`n"
    $specContent += "- Automated build`n"

    return $specContent
}

function New-NativeDeb
{
    param(
        [Parameter(Mandatory, HelpMessage='Package Name')]
        [String]$Name,

        [Parameter(Mandatory, HelpMessage='Package Version')]
        [String]$Version,

        [Parameter(Mandatory)]
        [String]$Iteration,

        [Parameter(Mandatory, HelpMessage='Package description')]
        [String]$Description,

        [Parameter(Mandatory, HelpMessage='Staging folder for installation files')]
        [String]$Staging,

        [Parameter(Mandatory, HelpMessage='Install path on target machine')]
        [String]$Destination,

        [Parameter(Mandatory, HelpMessage='The built and gzipped man file.')]
        [String]$ManGzipFile,

        [Parameter(Mandatory, HelpMessage='The destination of the man file')]
        [String]$ManDestination,

        [Parameter(Mandatory, HelpMessage='Symlink to powershell executable')]
        [LinkInfo[]]$LinkInfo,

        [Parameter(HelpMessage='Packages required to install this package.')]
        [String[]]$Dependencies,

        [Parameter(HelpMessage='Script to run after the package installation.')]
        [String]$AfterInstallScript,

        [Parameter(HelpMessage='Script to run after the package removal.')]
        [String]$AfterRemoveScript,

        [string]$HostArchitecture,

        [string]$CurrentLocation
    )

    Write-Log "Creating native DEB package..."

    # Create temporary build directory
    $debBuildRoot = Join-Path $env:HOME "debbuild-$(Get-Random)"
    $debianDir = Join-Path $debBuildRoot "DEBIAN"
    $dataDir = Join-Path $debBuildRoot "data"

    try {
        New-Item -ItemType Directory -Path $debianDir -Force | Out-Null
        New-Item -ItemType Directory -Path $dataDir -Force | Out-Null

        # Calculate installed size (in KB)
        $installedSize = 0
        Get-ChildItem -Path $Staging -Recurse -File | ForEach-Object { $installedSize += $_.Length }
        $installedSize += (Get-Item $ManGzipFile).Length
        $installedSizeKB = [Math]::Ceiling($installedSize / 1024)

        # Create control file with all fields in proper order
        # Description must be single line (first line) followed by extended description with leading space
        $descriptionLines = $Description -split "`n"
        $shortDescription = $descriptionLines[0]
        $extendedDescription = if ($descriptionLines.Count -gt 1) {
            ($descriptionLines[1..($descriptionLines.Count-1)] | ForEach-Object { " $_" }) -join "`n"
        }

        $controlContent = @"
Package: $Name
Version: $Version-$Iteration
Architecture: $HostArchitecture
Maintainer: PowerShell Team <PowerShellTeam@hotmail.com>
Installed-Size: $installedSizeKB
Priority: optional
Section: shells
Homepage: https://microsoft.com/powershell
Depends: $(if ($Dependencies) { $Dependencies -join ', ' })
Description: $shortDescription
$(if ($extendedDescription) { $extendedDescription + "`n" })
"@

        $controlFile = Join-Path $debianDir "control"
        $controlContent | Out-File -FilePath $controlFile -Encoding ascii -NoNewline

        Write-Verbose "Control file created: $controlFile" -Verbose
        Write-LogGroup -Title "DEB Control File Content" -Message $controlContent

        # Copy postinst script if provided
        if ($AfterInstallScript -and (Test-Path $AfterInstallScript)) {
            $postinstFile = Join-Path $debianDir "postinst"
            Copy-Item -Path $AfterInstallScript -Destination $postinstFile -Force
            Start-NativeExecution { chmod 755 $postinstFile }
            Write-Verbose "Postinst script copied to: $postinstFile" -Verbose
        }

        # Copy postrm script if provided
        if ($AfterRemoveScript -and (Test-Path $AfterRemoveScript)) {
            $postrmFile = Join-Path $debianDir "postrm"
            Copy-Item -Path $AfterRemoveScript -Destination $postrmFile -Force
            Start-NativeExecution { chmod 755 $postrmFile }
            Write-Verbose "Postrm script copied to: $postrmFile" -Verbose
        }

        # Copy staging files to data directory
        $targetPath = Join-Path $dataDir $Destination.TrimStart('/')
        New-Item -ItemType Directory -Path $targetPath -Force | Out-Null
        Copy-Item -Path "$Staging/*" -Destination $targetPath -Recurse -Force
        Write-Verbose "Copied staging files to: $targetPath" -Verbose

        # Copy man page
        $manDestPath = Join-Path $dataDir $ManDestination.TrimStart('/')
        $manDestDir = Split-Path $manDestPath -Parent
        New-Item -ItemType Directory -Path $manDestDir -Force | Out-Null
        Copy-Item -Path $ManGzipFile -Destination $manDestPath -Force
        Write-Verbose "Copied man page to: $manDestPath" -Verbose

        # Copy symlinks from temporary locations
        foreach ($link in $LinkInfo) {
            $linkPath = Join-Path $dataDir $link.Destination.TrimStart('/')
            $linkDir = Split-Path $linkPath -Parent
            New-Item -ItemType Directory -Path $linkDir -Force | Out-Null

            # Copy the temporary symlink file that was created by New-LinkInfo
            # The Source contains a temporary symlink that points to the correct target
            if (Test-Path $link.Source) {
                # Use cp to preserve the symlink
                Start-NativeExecution { cp -P $link.Source $linkPath }
                Write-Verbose "Copied symlink: $linkPath (from $($link.Source))" -Verbose
            } else {
                Write-Warning "Symlink source not found: $($link.Source)"
            }
        }

        # Set proper permissions
        Write-Verbose "Setting file permissions..." -Verbose
        # 755 = rwxr-xr-x (owner can read/write/execute, group and others can read/execute)
        Get-ChildItem $dataDir -Directory -Recurse | ForEach-Object {
            Start-NativeExecution { chmod 755 $_.FullName }
        }
        # 644 = rw-r--r-- (owner can read/write, group and others can read only)
        # Exclude symlinks to avoid "cannot operate on dangling symlink" error
        Get-ChildItem $dataDir -File -Recurse |
            Where-Object { -not $_.Target } |
            ForEach-Object {
                Start-NativeExecution { chmod 644 $_.FullName }
            }

        # Set executable permission for pwsh if it exists
        # 755 = rwxr-xr-x (executable permission)
        $pwshPath = "$targetPath/pwsh"
        if (Test-Path $pwshPath) {
            Start-NativeExecution { chmod 755 $pwshPath }
        }

        # Calculate md5sums for all files in data directory (excluding symlinks)
        $md5sumsFile = Join-Path $debianDir "md5sums"
        $md5Content = ""
        Get-ChildItem -Path $dataDir -Recurse -File |
            Where-Object { -not $_.Target } |
            ForEach-Object {
                $relativePath = $_.FullName.Substring($dataDir.Length + 1)
                $md5Hash = (Get-FileHash -Path $_.FullName -Algorithm MD5).Hash.ToLower()
                $md5Content += "$md5Hash  $relativePath`n"
            }
        $md5Content | Out-File -FilePath $md5sumsFile -Encoding ascii -NoNewline
        Write-Verbose "MD5 sums file created: $md5sumsFile" -Verbose

        # Build the package using dpkg-deb
        $debFileName = "${Name}_${Version}-${Iteration}_${HostArchitecture}.deb"
        $debFilePath = Join-Path $CurrentLocation $debFileName

        Write-Verbose "Building DEB package: $debFileName" -Verbose

        # Copy DEBIAN directory and data files to build root
        $buildDir = Join-Path $debBuildRoot "build"
        New-Item -ItemType Directory -Path $buildDir -Force | Out-Null
        
        Write-Verbose "debianDir: $debianDir" -Verbose
        Write-Verbose "dataDir: $dataDir" -Verbose
        Write-Verbose "buildDir: $buildDir" -Verbose
        
        # Use cp to preserve symlinks
        Start-NativeExecution { cp -a $debianDir "$buildDir/DEBIAN" }
        Start-NativeExecution { cp -a $dataDir/* $buildDir }

        # Build package with dpkg-deb
        Start-NativeExecution -VerboseOutputOnError {
            dpkg-deb --build $buildDir $debFilePath
        }

        if (Test-Path $debFilePath) {
            Write-Log "Successfully created DEB package: $debFileName"
            return @{
                PackagePath = $debFilePath
                PackageName = $debFileName
            }
        } else {
            throw "DEB package file not found after build: $debFilePath"
        }
    }
    finally {
        # Cleanup temporary directory
        if (Test-Path $debBuildRoot) {
            Write-Verbose "Cleaning up temporary build directory: $debBuildRoot" -Verbose
            Remove-Item -Path $debBuildRoot -Recurse -Force -ErrorAction SilentlyContinue
        }
    }
}

function New-MacOSPackage
{
    [CmdletBinding(SupportsShouldProcess=$true)]
    param(
        [Parameter(Mandatory)]
        [string]$Name,

        [Parameter(Mandatory)]
        [string]$Version,

        [Parameter(Mandatory)]
        [string]$Iteration,

        [Parameter(Mandatory)]
        [string]$Staging,

        [Parameter(Mandatory)]
        [string]$Destination,

        [Parameter(Mandatory)]
        [string]$ManGzipFile,

        [Parameter(Mandatory)]
        [string]$ManDestination,

        [Parameter(Mandatory)]
        [LinkInfo[]]$LinkInfo,

        [Parameter(Mandatory)]
        [string]$AfterInstallScript,

        [Parameter(Mandatory)]
        [string]$AppsFolder,

        [Parameter(Mandatory)]
        [string]$HostArchitecture,

        [string]$CurrentLocation = (Get-Location)
    )

    Write-Log "Creating macOS package using pkgbuild and productbuild..."

    # Create a temporary directory for package building
    $tempRoot = New-TempFolder
    $componentPkgPath = Join-Path $tempRoot "component.pkg"
    $scriptsDir = Join-Path $tempRoot "scripts"
    $resourcesDir = Join-Path $tempRoot "resources"
    $distributionFile = Join-Path $tempRoot "distribution.xml"

    try {
        # Create scripts directory
        New-Item -ItemType Directory -Path $scriptsDir -Force | Out-Null

        # Copy and prepare the postinstall script
        $postInstallPath = Join-Path $scriptsDir "postinstall"
        Copy-Item -Path $AfterInstallScript -Destination $postInstallPath -Force
        Start-NativeExecution {
            chmod 755 $postInstallPath
        }

        # Create a temporary directory for the package root
        $pkgRoot = Join-Path $tempRoot "pkgroot"
        New-Item -ItemType Directory -Path $pkgRoot -Force | Out-Null

        # Copy staging files to destination path in package root
        $destInPkg = Join-Path $pkgRoot $Destination
        New-Item -ItemType Directory -Path $destInPkg -Force | Out-Null
        Write-Verbose "Copying staging files from $Staging to $destInPkg" -Verbose
        Copy-Item -Path "$Staging/*" -Destination $destInPkg -Recurse -Force

        # Create man page directory structure
        $manDir = Join-Path $pkgRoot (Split-Path $ManDestination -Parent)
        New-Item -ItemType Directory -Path $manDir -Force | Out-Null
        Copy-Item -Path $ManGzipFile -Destination (Join-Path $pkgRoot $ManDestination) -Force

        # Create symlinks in package root
        # The LinkInfo contains Source (a temp file that IS a symlink) and Destination (where to install it)
        foreach ($link in $LinkInfo) {
            $linkDestDir = Join-Path $pkgRoot (Split-Path $link.Destination -Parent)
            New-Item -ItemType Directory -Path $linkDestDir -Force | Out-Null
            $finalLinkPath = Join-Path $pkgRoot $link.Destination
            
            Write-Verbose "Creating symlink at $finalLinkPath" -Verbose
            
            # Remove if exists
            if (Test-Path $finalLinkPath) {
                Remove-Item $finalLinkPath -Force
            }
            
            # Get the target of the original symlink and recreate it in the package root
            if (Test-Path $link.Source) {
                $linkTarget = (Get-Item $link.Source).Target
                if ($linkTarget) {
                    Write-Verbose "Creating symlink to target: $linkTarget" -Verbose
                    New-Item -ItemType SymbolicLink -Path $finalLinkPath -Target $linkTarget -Force | Out-Null
                } else {
                    Write-Warning "Could not determine target for symlink at $($link.Source), copying file instead"
                    Copy-Item -Path $link.Source -Destination $finalLinkPath -Force
                }
            } else {
                Write-Warning "Source symlink $($link.Source) does not exist"
            }
        }

        # Copy launcher app folder if provided
        if ($AppsFolder) {
            $appsInPkg = Join-Path $pkgRoot "Applications"
            New-Item -ItemType Directory -Path $appsInPkg -Force | Out-Null
            Write-Verbose "Copying launcher app from $AppsFolder to $appsInPkg" -Verbose
            Copy-Item -Path "$AppsFolder/*" -Destination $appsInPkg -Recurse -Force
        }

        # Build the component package using pkgbuild
        $pkgIdentifier = Get-MacOSPackageId -IsPreview:($Name -like '*-preview')
        
        if ($PSCmdlet.ShouldProcess("Build component package with pkgbuild")) {
            Write-Log "Running pkgbuild to create component package..."
            
            Start-NativeExecution -VerboseOutputOnError {
                pkgbuild --root $pkgRoot `
                    --identifier $pkgIdentifier `
                    --version $Version `
                    --scripts $scriptsDir `
                    --install-location "/" `
                    $componentPkgPath
            }
            
            Write-Verbose "Component package created: $componentPkgPath" -Verbose
        }

        # Create the final distribution package using the refactored function
        $distributionPackage = New-MacOsDistributionPackage `
            -ComponentPackage (Get-Item $componentPkgPath) `
            -PackageName $Name `
            -Version $Version `
            -OutputDirectory $CurrentLocation `
            -HostArchitecture $HostArchitecture `
            -PackageIdentifier $pkgIdentifier `
            -IsPreview:($Name -like '*-preview')
        
        return $distributionPackage
    }
    finally {
        # Clean up temporary directory
        if (Test-Path $tempRoot) {
            Write-Verbose "Cleaning up temporary directory: $tempRoot" -Verbose
            Remove-Item -Path $tempRoot -Recurse -Force -ErrorAction SilentlyContinue
        }
    }
}

function Get-PackageDependencies
{
    [CmdletBinding()]
    param()
    DynamicParam {
        # Add a dynamic parameter '-Distribution' when the specified package type is 'deb'.
        # The '-Distribution' parameter can be used to indicate which Debian distro this pacakge is targeting.
        $ParameterAttr = New-Object "System.Management.Automation.ParameterAttribute"
        $ParameterAttr.Mandatory = $true
        $ValidateSetAttr = New-Object "System.Management.Automation.ValidateSetAttribute" -ArgumentList $Script:AllDistributions
        $Attributes = New-Object "System.Collections.ObjectModel.Collection``1[System.Attribute]"
        $Attributes.Add($ParameterAttr) > $null
        $Attributes.Add($ValidateSetAttr) > $null

        $Parameter = New-Object "System.Management.Automation.RuntimeDefinedParameter" -ArgumentList ("Distribution", [string], $Attributes)
        $Dict = New-Object "System.Management.Automation.RuntimeDefinedParameterDictionary"
        $Dict.Add("Distribution", $Parameter) > $null
        return $Dict
    }

    End {
        if ($PSBoundParameters.ContainsKey('Distribution')) {
            $Distribution = $PSBoundParameters['Distribution']
        }

        # These should match those in the Dockerfiles, but exclude tools like Git, which, and curl
        $Dependencies = @()
        if ($Distribution -eq 'deb') {
            $Dependencies = @(
                "libc6",
                "libgcc1",
                "libgssapi-krb5-2",
                "libstdc++6",
                "zlib1g",
                "libicu74|libicu72|libicu71|libicu70|libicu69|libicu68|libicu67|libicu66|libicu65|libicu63|libicu60|libicu57|libicu55|libicu52",
                "libssl3|libssl1.1|libssl1.0.2|libssl1.0.0"
            )

        } elseif ($Distribution -eq 'rh') {
            $Dependencies = @(
                "openssl-libs",
                "libicu"
            )
        } elseif ($Distribution -eq 'cm') {
            # Taken from the list here:
            # https://github.com/dotnet/dotnet-docker/blob/d451d6e9427f58c8508f1297c862663a27eb609f/src/runtime-deps/6.0/cbl-mariner1.0/amd64/Dockerfile#L6
            $Dependencies = @(
                "glibc"
                "libgcc"
                "krb5"
                "libstdc++"
                "zlib"
                "icu"
                "openssl-libs"
            )
            if($Script:Options.Runtime -like 'fx*') {
                $Dependencies += @(
                    "dotnet-runtime-8.0"
                )
            }
        } elseif ($Distribution -eq 'macOS') {
            # do nothing
        } else {
            throw "Unknown distribution $Distribution"
        }

        return $Dependencies
    }
}

function Test-Dependencies
{
<<<<<<< HEAD
    # RPM packages use rpmbuild directly.
    # DEB packages use dpkg-deb directly.
    # macOS packages use pkgbuild and productbuild from Xcode Command Line Tools.
    $Dependencies = @()

    # Check for 'rpmbuild' and 'dpkg-deb' on Azure Linux.
    if ($Environment.IsMariner) {
        $Dependencies += "dpkg-deb"
        $Dependencies += "rpmbuild"
    }

=======
    # Note: RPM packages no longer require fpm; they use rpmbuild directly
    # macOS packages use pkgbuild and productbuild from Xcode Command Line Tools
    # DEB packages still use fpm
    $Dependencies = @()
    
    # Only check for fpm on Debian-based systems
    if ($Environment.IsDebianFamily) {
        $Dependencies += "fpm"
    }
    
>>>>>>> e18d158d
    # Check for macOS packaging tools
    if ($Environment.IsMacOS) {
        $Dependencies += "pkgbuild"
        $Dependencies += "productbuild"
    }
<<<<<<< HEAD
=======
    
    foreach ($Dependency in $Dependencies) {
        if (!(precheck $Dependency "Package dependency '$Dependency' not found. Run Start-PSBootstrap -Scenario Package")) {
            # For Debian systems, try adding ruby gems to the path
            if ($Environment.IsDebianFamily) {
                # These tools are not added to the path automatically on OpenSUSE 13.2
                # try adding them to the path and re-tesing first
                [string] $gemsPath = $null
                [string] $depenencyPath = $null
                $gemsPath = Get-ChildItem -Path /usr/lib64/ruby/gems | Sort-Object -Property LastWriteTime -Descending | Select-Object -First 1 -ExpandProperty FullName
                if ($gemsPath) {
                    $depenencyPath  = Get-ChildItem -Path (Join-Path -Path $gemsPath -ChildPath "gems" -AdditionalChildPath $Dependency) -Recurse | Sort-Object -Property LastWriteTime -Descending | Select-Object -First 1 -ExpandProperty DirectoryName
                    $originalPath = $env:PATH
                    $env:PATH = $ENV:PATH +":" + $depenencyPath
                    if ((precheck $Dependency "Package dependency '$Dependency' not found. Run Start-PSBootstrap -Scenario Package")) {
                        continue
                    }
                    else {
                        $env:PATH = $originalPath
                    }
                }
            }
>>>>>>> e18d158d

    foreach ($Dependency in $Dependencies) {
        if (!(precheck $Dependency "Package dependency '$Dependency' not found. Run Start-PSBootstrap -Scenario Package")) {
            throw "Dependency precheck failed!"
        }
    }
}

function New-AfterScripts
{
    param(
        [Parameter(Mandatory)]
        [string]
        $Link,

        [Parameter(Mandatory)]
        [string]
        $Distribution,

        [Parameter(Mandatory)]
        [string]
        $Destination
    )

    Write-Verbose -Message "AfterScript Distribution: $Distribution" -Verbose

    if ($Distribution -in $script:RedHatDistributions) {
        $AfterInstallScript = (Join-Path $env:HOME $([System.IO.Path]::GetRandomFileName()))
        $AfterRemoveScript = (Join-Path $env:HOME $([System.IO.Path]::GetRandomFileName()))
        $packagingStrings.RedHatAfterInstallScript -f "$Link", $Destination  | Out-File -FilePath $AfterInstallScript -Encoding ascii
        $packagingStrings.RedHatAfterRemoveScript -f "$Link", $Destination | Out-File -FilePath $AfterRemoveScript -Encoding ascii
    }
    elseif ($Environment.IsDebianFamily -or $Environment.IsSUSEFamily -or $Distribution -in $script:DebianDistributions) {
        $AfterInstallScript = (Join-Path $env:HOME $([System.IO.Path]::GetRandomFileName()))
        $AfterRemoveScript = (Join-Path $env:HOME $([System.IO.Path]::GetRandomFileName()))
        $packagingStrings.UbuntuAfterInstallScript -f "$Link", $Destination | Out-File -FilePath $AfterInstallScript -Encoding ascii
        $packagingStrings.UbuntuAfterRemoveScript -f "$Link", $Destination | Out-File -FilePath $AfterRemoveScript -Encoding ascii
    }
    elseif ($Environment.IsMacOS) {
        # NOTE: The macos pkgutil doesn't support uninstall actions so we did not implement it.
        # Handling uninstall can be done in Homebrew so we'll take advantage of that in the brew formula.
        $AfterInstallScript = (Join-Path $env:HOME $([System.IO.Path]::GetRandomFileName()))
        $packagingStrings.MacOSAfterInstallScript -f "$Link" | Out-File -FilePath $AfterInstallScript -Encoding ascii
    }

    return [PSCustomObject] @{
        AfterInstallScript = $AfterInstallScript
        AfterRemoveScript = $AfterRemoveScript
    }
}

function New-ManGzip
{
    param(
        [switch]
        $IsPreview,

        [switch]
        $IsLTS
    )

    Write-Log "Creating man gz..."

    # run roff to convert man page to roff
    $RoffFile = "$RepoRoot/assets/manpage/pwsh.1"

    if ($IsPreview.IsPresent -or $IsLTS.IsPresent) {
        $prodName = if ($IsLTS) { 'pwsh-lts' } else { 'pwsh-preview' }
        $newRoffFile = $RoffFile -replace 'pwsh', $prodName
        Copy-Item -Path $RoffFile -Destination $newRoffFile -Force -Verbose
        $RoffFile = $newRoffFile
    }

    # gzip in assets directory
    $GzipFile = "$RoffFile.gz"
    Write-Log "Creating man gz - running gzip..."
    Start-NativeExecution { gzip -kf $RoffFile } -VerboseOutputOnError

    $ManFile = Join-Path "/usr/local/share/man/man1" (Split-Path -Leaf $GzipFile)

    return [PSCustomObject ] @{
        GZipFile = $GzipFile
        ManFile = $ManFile
    }
}

# Returns the macOS Package Identifier
function Get-MacOSPackageId
{
    param(
        [switch]
        $IsPreview
    )
    if ($IsPreview.IsPresent)
    {
        return 'com.microsoft.powershell-preview'
    }
    else
    {
        return 'com.microsoft.powershell'
    }
}

# Dynamically build macOS launcher application.
function New-MacOSLauncher
{
    param(
        [Parameter(Mandatory)]
        [String]$Version,

        [switch]$LTS
    )

    $IsPreview = Test-IsPreview -Version $Version -IsLTS:$LTS
    $packageId = Get-MacOSPackageId -IsPreview:$IsPreview

    # Define folder for launcher application.
    $suffix = if ($IsPreview) { "-preview" } elseif ($LTS) { "-lts" }
    $macosapp = "$PSScriptRoot/macos/launcher/ROOT/Applications/PowerShell$suffix.app"

    # Create folder structure for launcher application.
    New-Item -Force -ItemType Directory -Path "$macosapp/Contents/MacOS" | Out-Null
    New-Item -Force -ItemType Directory -Path "$macosapp/Contents/Resources" | Out-Null

    # Define icns file information.
    if ($IsPreview)
    {
        $iconfile = "$RepoRoot/assets/Powershell-preview.icns"
    }
    else
    {
        $iconfile = "$RepoRoot/assets/Powershell.icns"
    }
    $iconfilebase = (Get-Item -Path $iconfile).BaseName

    # Copy icns file.
    Copy-Item -Force -Path $iconfile -Destination "$macosapp/Contents/Resources"

    # Create plist file.
    $plist = "$macosapp/Contents/Info.plist"
    $plistcontent = $packagingStrings.MacOSLauncherPlistTemplate -f $packageId, $Version, $iconfilebase
    $plistcontent | Out-File -Force -Path $plist -Encoding utf8

    # Create shell script.
    $executablepath = Get-PwshExecutablePath -IsPreview:$IsPreview -IsLTS:$LTS
    $shellscript = "$macosapp/Contents/MacOS/PowerShell.sh"
    $shellscriptcontent = $packagingStrings.MacOSLauncherScript -f $executablepath
    $shellscriptcontent | Out-File -Force -Path $shellscript -Encoding utf8

    # Set permissions for plist and shell script.
    Start-NativeExecution {
        chmod 644 $plist
    }
    Start-NativeExecution {
        chmod 755 $shellscript
    }

    # Return the app folder path for packaging
    $appsfolder = (Resolve-Path -Path "$macosapp/..").Path

    return $appsfolder
}

function Get-PwshExecutablePath
{
    param(
        [switch] $IsPreview,
        [switch] $IsLTS
    )

    if ($IsPreview -and $IsLTS)
    {
        throw "Cannot be LTS and Preview"
    }

    $executableName = if ($IsPreview) {
        "pwsh-preview"
    } elseif ($IsLTS) {
        "pwsh-lts"
    } else {
        "pwsh"
    }

    if ($Environment.IsLinux) {
        "/usr/bin/$executableName"
    } elseif ($Environment.IsMacOS) {
        "/usr/local/bin/$executableName"
    }
}

function Clear-MacOSLauncher
{
    # This is needed to prevent installer from picking up
    # the launcher app in the build structure and updating
    # it which locks out subsequent package builds due to
    # increase permissions.

    # Remove launcher application.
    $macosfolder = "$PSScriptRoot/macos"
    Remove-Item -Force -Recurse -Path $macosfolder
}

function New-StagingFolder
{
    param(
        [Parameter(Mandatory)]
        [string]
        $StagingPath,

        [Parameter(Mandatory)]
        [string]
        $PackageSourcePath,

        [string]
        $Filter = '*',

        [R2RVerification]
        $R2RVerification
    )

    Remove-Item -Recurse -Force -ErrorAction SilentlyContinue $StagingPath
    Copy-Item -Recurse $PackageSourcePath $StagingPath -Filter $Filter

    $smaPath = Join-Path $StagingPath 'System.Management.Automation.dll'
    if ($R2RVerification) {
        $smaInfo = Get-PEInfo -File $smaPath
        switch ($R2RVerification.R2RState) {
            $null {
                Write-Verbose "Skipping R2R verification" -Verbose
            }
            'R2R' {
                Write-Verbose "Verifying R2R was done..." -Verbose
                if (!$smaInfo.CrossGen -or $smaInfo.Architecture -ne $R2RVerification.Architecture -or $smaInfo.OS -ne $R2RVerification.OperatingSystem) {
                    throw "System.Management.Automation.dll is not ReadyToRun for $($R2RVerification.OperatingSystem) $($R2RVerification.Architecture).  Actually ($($smaInfo.CrossGen) $($smaInfo.OS) $($smaInfo.Architecture) )"
                }
                $mismatchedCrossGenedFiles = @(Get-ChildItem -Path $StagingPath -Filter '*.dll' -Recurse |
                    Get-PEInfo |
                    Where-Object { $_.CrossGen -and $_.OS -ne $R2RVerification.OperatingSystem -and $_.Architecture -ne $R2RVerification.Architecture })
                if ($mismatchedCrossGenedFiles.Count -gt 0) {
                    foreach ($file in $mismatchedCrossGenedFiles) {
                        Write-Warning "Misconfigured ReadyToRun file found.  Expected $($R2RVerification.OperatingSystem) $($R2RVerification.Architecture).  Actual ($($file.OS) $($file.Architecture) ) "
                    }
                    throw "Unexpected ReadyToRun files found."
                }
            }
            'NoR2R' {
                Write-Verbose "Verifying no R2R was done..." -Verbose
                $crossGenedFiles = @(Get-ChildItem -Path $StagingPath -Filter '*.dll' -Recurse |
                    Get-PEInfo |
                    Where-Object { $_.CrossGen })
                if ($crossGenedFiles.Count -gt 0) {
                    throw "Unexpected ReadyToRun files found: $($crossGenedFiles | ForEach-Object { $_.Path })"
                }
            }
            'SdkOnly' {
                Write-Verbose "Verifying no R2R was done on SMA..." -Verbose
                if ($smaInfo.CrossGen) {
                    throw "System.Management.Automation.dll should not be ReadyToRun"
                }
            }
        }
    }
}

# Function to create a zip file for Nano Server and xcopy deployment
function New-ZipPackage
{
    [CmdletBinding(SupportsShouldProcess=$true)]
    param (

        # Name of the Product
        [ValidateNotNullOrEmpty()]
        [string] $PackageName = 'PowerShell',

        # Suffix of the Name
        [string] $PackageNameSuffix,

        # Version of the Product
        [Parameter(Mandatory = $true)]
        [ValidateNotNullOrEmpty()]
        [string] $PackageVersion,

        # Source Path to the Product Files - required to package the contents into an Zip
        [Parameter(Mandatory = $true)]
        [ValidateNotNullOrEmpty()]
        [string] $PackageSourcePath,

        [switch] $Force,

        [string] $CurrentLocation = (Get-Location),

        [R2RVerification] $R2RVerification = [R2RVerification]::new()
    )

    $ProductSemanticVersion = Get-PackageSemanticVersion -Version $PackageVersion

    $zipPackageName = $PackageName + "-" + $ProductSemanticVersion
    if ($PackageNameSuffix) {
        $zipPackageName = $zipPackageName, $PackageNameSuffix -join "-"
    }

    Write-Verbose "Create Zip for Product $zipPackageName"

    $zipLocationPath = Join-Path $CurrentLocation "$zipPackageName.zip"

    if ($Force.IsPresent)
    {
        if (Test-Path $zipLocationPath)
        {
            Remove-Item $zipLocationPath
        }
    }

    if (Get-Command Compress-Archive -ErrorAction Ignore)
    {
        if ($PSCmdlet.ShouldProcess("Create zip package"))
        {
            $staging = "$PSScriptRoot/staging"
            New-StagingFolder -StagingPath $staging -PackageSourcePath $PackageSourcePath -R2RVerification $R2RVerification

            Compress-Archive -Path $staging\* -DestinationPath $zipLocationPath
        }

        if (Test-Path $zipLocationPath)
        {
            Write-Log "You can find the Zip @ $zipLocationPath"
            $zipLocationPath
        }
        else
        {
            throw "Failed to create $zipLocationPath"
        }
    }
    else
    {
        Write-Error -Message "Compress-Archive cmdlet is missing in this PowerShell version"
    }
}

# Function to create a zip file of PDB
function New-PdbZipPackage
{
    [CmdletBinding(SupportsShouldProcess=$true)]
    param (

        # Name of the Product
        [ValidateNotNullOrEmpty()]
        [string] $PackageName = 'PowerShell-Symbols',

        # Suffix of the Name
        [string] $PackageNameSuffix,

        # Version of the Product
        [Parameter(Mandatory = $true)]
        [string] $PackageVersion,

        # Source Path to the Product Files - required to package the contents into an Zip
        [Parameter(Mandatory = $true)]
        [string] $PackageSourcePath,

        [switch] $Force,

        [string] $CurrentLocation = (Get-Location)
    )

    $ProductSemanticVersion = Get-PackageSemanticVersion -Version $PackageVersion

    $zipPackageName = $PackageName + "-" + $ProductSemanticVersion
    if ($PackageNameSuffix) {
        $zipPackageName = $zipPackageName, $PackageNameSuffix -join "-"
    }

    Write-Verbose "Create Symbols Zip for Product $zipPackageName"

    $zipLocationPath = Join-Path $CurrentLocation "$zipPackageName.zip"

    if ($Force.IsPresent)
    {
        if (Test-Path $zipLocationPath)
        {
            Remove-Item $zipLocationPath
        }
    }

    if (Get-Command Compress-Archive -ErrorAction Ignore)
    {
        if ($PSCmdlet.ShouldProcess("Create zip package"))
        {
            $staging = "$PSScriptRoot/staging"

            # We should NOT R2R verify the PDB zip
            New-StagingFolder -StagingPath $staging -PackageSourcePath $PackageSourcePath -Filter *.pdb

            Compress-Archive -Path $staging\* -DestinationPath $zipLocationPath
        }

        if (Test-Path $zipLocationPath)
        {
            Write-Log "You can find the Zip @ $zipLocationPath"
            $zipLocationPath
        }
        else
        {
            throw "Failed to create $zipLocationPath"
        }
    }
    else
    {
        Write-Error -Message "Compress-Archive cmdlet is missing in this PowerShell version"
    }
}


function CreateNugetPlatformFolder
{
    param(
        [Parameter(Mandatory = $true)]
        [string] $FileName,

        [Parameter(Mandatory = $true)]
        [string] $Platform,

        [Parameter(Mandatory = $true)]
        [string] $PackageRuntimesFolder,

        [Parameter(Mandatory = $true)]
        [string] $PlatformBinPath
    )

    $destPath = New-Item -ItemType Directory -Path (Join-Path $PackageRuntimesFolder "$Platform/lib/$script:netCoreRuntime")
    $fullPath = Join-Path $PlatformBinPath $FileName

    if (-not(Test-Path $fullPath)) {
        throw "File not found: $fullPath"
    }

    Copy-Item -Path $fullPath -Destination $destPath
    Write-Log "Copied $FileName to $Platform at path: $destPath"
}

<#
.SYNOPSIS
Creates a CGManifest file containing package dependencies for specified file.

.PARAMETER FilePath
File path name of CGManifest file to be created.

.PARAMETER Dependencies
Array list of dependency tuples:
[tuple[ [tuple[string, string]], [tuple[string, string]] ] []]
["Id", "Microsoft.PowerShell.SecretStore"], ["Version", "1.1.1.0"]
#>
function New-CGManifest
{
    param (
        [parameter(Mandatory = $true)]
        [string] $FilePath,

        [parameter(Mandatory = $false)]
        [tuple[ [tuple[string, string]], [tuple[string, string]] ] []] $Dependencies
    )

    Write-Verbose -Verbose -Message "Creating CGManifest for SBOM: $Filepath"

    $Registrations = @()

    foreach ($dependency in $Dependencies) {
        $component = @{
            Component = @{
                Type = "nuget";
                NuGet = @{
                    Name = ($dependency.Item1.Item2); Version = ($dependency.Item2.Item2)
                }
            };
            DevelopmentDependency = "true"
        }

        $Registrations += $component
    }

    $manifest = @{ Registrations = $Registrations }
    $jsonManifest = $manifest | ConvertTo-Json -Depth 10

    $jsonManifest | Out-File -FilePath $FilePath
}

function New-FileDependencies
{
    param (
        [parameter(Mandatory = $true)]
        [string] $FileBaseName,

        [parameter(Mandatory = $true)]
        [string] $PackageVersion
    )

    # Filed a tracking bug for automating generation of dependecy list: https://github.com/PowerShell/PowerShell/issues/6247
    $deps = [System.Collections.ArrayList]::new()

    switch ($FileBaseName) {
        'Microsoft.Management.Infrastructure.CimCmdlets' {
            $deps.Add([tuple]::Create([tuple]::Create('id', 'System.Management.Automation'), [tuple]::Create('version', $PackageVersion))) > $null
        }

        'Microsoft.PowerShell.Commands.Diagnostics' {
            $deps.Add([tuple]::Create([tuple]::Create('id', 'System.Management.Automation'), [tuple]::Create('version', $PackageVersion))) > $null
        }

        'Microsoft.PowerShell.Commands.Management' {
            $deps.Add([tuple]::Create([tuple]::Create('id', 'Microsoft.PowerShell.Security'), [tuple]::Create('version', $PackageVersion))) > $null
            foreach($packageInfo in (Get-ProjectPackageInformation -ProjectName $FileBaseName))
            {
                $deps.Add([tuple]::Create([tuple]::Create('id', $packageInfo.Name), [tuple]::Create('version', $packageInfo.Version))) > $null
            }
        }

        'Microsoft.PowerShell.Commands.Utility' {
            $deps.Add([tuple]::Create([tuple]::Create('id', 'System.Management.Automation'), [tuple]::Create('version', $PackageVersion))) > $null

            foreach($packageInfo in (Get-ProjectPackageInformation -ProjectName $FileBaseName))
            {
                $deps.Add([tuple]::Create([tuple]::Create('id', $packageInfo.Name), [tuple]::Create('version', $packageInfo.Version))) > $null
            }
        }

        'Microsoft.PowerShell.ConsoleHost' {
            $deps.Add([tuple]::Create( [tuple]::Create('id', 'System.Management.Automation'), [tuple]::Create('version', $PackageVersion))) > $null
            foreach($packageInfo in (Get-ProjectPackageInformation -ProjectName $FileBaseName))
            {
                $deps.Add([tuple]::Create([tuple]::Create('id', $packageInfo.Name), [tuple]::Create('version', $packageInfo.Version))) > $null
            }
        }

        'Microsoft.PowerShell.CoreCLR.Eventing' {
            foreach($packageInfo in (Get-ProjectPackageInformation -ProjectName $FileBaseName))
            {
                $deps.Add([tuple]::Create([tuple]::Create('id', $packageInfo.Name), [tuple]::Create('version', $packageInfo.Version))) > $null
            }
        }

        'Microsoft.PowerShell.SDK' {
            $deps.Add([tuple]::Create([tuple]::Create('id', 'Microsoft.PowerShell.Commands.Management'), [tuple]::Create('version', $PackageVersion))) > $null
            $deps.Add([tuple]::Create([tuple]::Create('id', 'Microsoft.PowerShell.Commands.Utility'), [tuple]::Create('version', $PackageVersion))) > $null
            $deps.Add([tuple]::Create([tuple]::Create('id', 'Microsoft.PowerShell.ConsoleHost'), [tuple]::Create('version', $PackageVersion))) > $null
            $deps.Add([tuple]::Create([tuple]::Create('id', 'Microsoft.PowerShell.Security'), [tuple]::Create('version', $PackageVersion))) > $null
            $deps.Add([tuple]::Create([tuple]::Create('id', 'System.Management.Automation'), [tuple]::Create('version', $PackageVersion))) > $null
            foreach($packageInfo in (Get-ProjectPackageInformation -ProjectName $FileBaseName))
            {
                $deps.Add([tuple]::Create([tuple]::Create('id', $packageInfo.Name), [tuple]::Create('version', $packageInfo.Version))) > $null
            }
            $deps.Add([tuple]::Create([tuple]::Create('id', 'Microsoft.WSMan.Management'), [tuple]::Create('version', $PackageVersion))) > $null
            $deps.Add([tuple]::Create([tuple]::Create('id', 'Microsoft.PowerShell.Commands.Diagnostics'), [tuple]::Create('version', $PackageVersion))) > $null
            $deps.Add([tuple]::Create([tuple]::Create('id', 'Microsoft.Management.Infrastructure.CimCmdlets'), [tuple]::Create('version', $PackageVersion))) > $null
        }

        'Microsoft.PowerShell.Security' {
            $deps.Add([tuple]::Create([tuple]::Create('id', 'System.Management.Automation'), [tuple]::Create('version', $PackageVersion))) > $null
        }

        'Microsoft.WSMan.Management' {
            $deps.Add([tuple]::Create([tuple]::Create('id', 'System.Management.Automation'), [tuple]::Create('version', $PackageVersion))) > $null
            $deps.Add([tuple]::Create([tuple]::Create('id', 'Microsoft.WSMan.Runtime'), [tuple]::Create('version', $PackageVersion))) > $null
            foreach($packageInfo in (Get-ProjectPackageInformation -ProjectName $FileBaseName))
            {
                $deps.Add([tuple]::Create([tuple]::Create('id', $packageInfo.Name), [tuple]::Create('version', $packageInfo.Version))) > $null
            }
        }

        'Microsoft.WSMan.Runtime' {
            ## No dependencies
        }

        'System.Management.Automation' {
            $deps.Add([tuple]::Create([tuple]::Create('id', 'Microsoft.PowerShell.CoreCLR.Eventing'), [tuple]::Create('version', $PackageVersion))) > $null
            foreach($packageInfo in (Get-ProjectPackageInformation -ProjectName $FileBaseName))
            {
                $deps.Add([tuple]::Create([tuple]::Create('id', $packageInfo.Name), [tuple]::Create('version', $packageInfo.Version))) > $null
            }
        }
    }

    Write-Output $deps
}

<#
.SYNOPSIS
Creates nuget package sources for a single provided binary file.

.DESCRIPTION
Creates IL assemblies, for a single binary file, to be packaged in a NuGet file.
Includes runtime assemblies for linux and Windows runtime assemblies.

.PARAMETER FileName
File name of binary to create nuget sources for.

.PARAMETER PackagePath
Path where the package source files will be created.

.PARAMETER PackageVersion
Version of the created package.

.PARAMETER WinFxdBinPath
Path to source folder containing Windows framework dependent assemblies.

.PARAMETER LinuxFxdBinPath
Path to source folder containing Linux framework dependent assemblies.

.PARAMETER RefAssemblyPath
Path to the reference assemblies.

.PARAMETER CGManifestPath
Path to the CGManifest.json file.
#>
function New-ILNugetPackageSource
{
    [CmdletBinding(SupportsShouldProcess = $true)]
    param (
        [Parameter(Mandatory = $true)]
        [string] $FileName,

        [Parameter(Mandatory = $true)]
        [string] $PackagePath,

        [Parameter(Mandatory = $true)]
        [string] $PackageVersion,

        [Parameter(Mandatory = $true)]
        [string] $WinFxdBinPath,

        [Parameter(Mandatory = $true)]
        [string] $LinuxFxdBinPath,

        [Parameter(Mandatory = $true)]
        [string] $RefAssemblyPath,

        [string] $CGManifestPath

    )

    if (! $Environment.IsWindows)
    {
        throw "New-ILNugetPackageSource can be only executed on Windows platform."
    }

    if (! $PSCmdlet.ShouldProcess("Create nuget packages at: $PackagePath"))
    {
        return
    }

    $fileList = @(
        "Microsoft.Management.Infrastructure.CimCmdlets.dll",
        "Microsoft.PowerShell.Commands.Diagnostics.dll",
        "Microsoft.PowerShell.Commands.Management.dll",
        "Microsoft.PowerShell.Commands.Utility.dll",
        "Microsoft.PowerShell.ConsoleHost.dll",
        "Microsoft.PowerShell.CoreCLR.Eventing.dll",
        "Microsoft.PowerShell.Security.dll",
        "Microsoft.PowerShell.SDK.dll",
        "Microsoft.WSMan.Management.dll",
        "Microsoft.WSMan.Runtime.dll",
        "System.Management.Automation.dll")

    $linuxExceptionList = @(
        "Microsoft.Management.Infrastructure.CimCmdlets.dll",
        "Microsoft.PowerShell.Commands.Diagnostics.dll",
        "Microsoft.PowerShell.CoreCLR.Eventing.dll",
        "Microsoft.WSMan.Management.dll",
        "Microsoft.WSMan.Runtime.dll")

    $SnkFilePath = "$RepoRoot\src\signing\visualstudiopublic.snk"

    if (! (Test-Path $PackagePath)) {
        $null = New-Item -Path $PackagePath -ItemType Directory
    }

    # Remove '.dll' at the end
    $fileBaseName = [System.IO.Path]::GetFileNameWithoutExtension($FileName)
    $filePackageFolder = New-Item (Join-Path $PackagePath $fileBaseName) -ItemType Directory -Force
    $packageRuntimesFolder = New-Item (Join-Path $filePackageFolder.FullName 'runtimes') -ItemType Directory

    Write-Verbose -Verbose "New-ILNugetPackageSource: Creating package source folder for file: $FileName at: $filePackageFolder"

    #region ref
    $refFolder = New-Item (Join-Path $filePackageFolder.FullName "ref/$script:netCoreRuntime") -ItemType Directory -Force
    CopyReferenceAssemblies -assemblyName $fileBaseName -refBinPath $RefAssemblyPath -refNugetPath $refFolder -assemblyFileList $fileList -winBinPath $WinFxdBinPath
    #endregion ref

    $packageRuntimesFolderPath = $packageRuntimesFolder.FullName

    CreateNugetPlatformFolder -FileName $FileName -Platform 'win' -PackageRuntimesFolder $packageRuntimesFolderPath -PlatformBinPath $WinFxdBinPath

    Write-Verbose -Verbose "Done creating Windows runtime assemblies for $FileName"

    if ($linuxExceptionList -notcontains $FileName )
    {
        CreateNugetPlatformFolder -FileName $FileName -Platform 'unix' -PackageRuntimesFolder $packageRuntimesFolderPath -PlatformBinPath $LinuxFxdBinPath
        Write-Verbose -Verbose "Done creating Linux runtime assemblies for $FileName"
    }
    else {
        Write-Verbose -Verbose "Skipping creating Linux runtime assemblies for $FileName"
    }

    if ($FileName -eq "Microsoft.PowerShell.SDK.dll")
    {
        # Copy the '$PSHOME\ref' folder to the NuGet package, so 'dotnet publish' can deploy the 'ref' folder to the publish folder.
        # This is to make 'Add-Type' work in application that hosts PowerShell.

        $contentFolder = New-Item (Join-Path $filePackageFolder "contentFiles\any\any") -ItemType Directory -Force
        $dotnetRefAsmFolder = Join-Path -Path $WinFxdBinPath -ChildPath "ref"
        Copy-Item -Path $dotnetRefAsmFolder -Destination $contentFolder -Recurse -Force
        Write-Log "Copied the reference assembly folder to contentFiles for the SDK package"

        # Copy the built-in module folders to the NuGet package, so 'dotnet publish' can deploy those modules to the $pshome module path.
        # This is for enabling applications that hosts PowerShell to ship the built-in modules.

        $winBuiltInModules = @(
            "CimCmdlets",
            "Microsoft.PowerShell.Diagnostics",
            "Microsoft.PowerShell.Host",
            "Microsoft.PowerShell.Management",
            "Microsoft.PowerShell.Security",
            "Microsoft.PowerShell.Utility",
            "Microsoft.WSMan.Management",
            "PSDiagnostics"
        )

        $unixBuiltInModules = @(
            "Microsoft.PowerShell.Host",
            "Microsoft.PowerShell.Management",
            "Microsoft.PowerShell.Security",
            "Microsoft.PowerShell.Utility"
        )

        $winModuleFolder = New-Item (Join-Path $contentFolder "runtimes\win\lib\$script:netCoreRuntime\Modules") -ItemType Directory -Force
        $unixModuleFolder = New-Item (Join-Path $contentFolder "runtimes\unix\lib\$script:netCoreRuntime\Modules") -ItemType Directory -Force

        foreach ($module in $winBuiltInModules) {
            $source = Join-Path $WinFxdBinPath "Modules\$module"
            Copy-Item -Path $source -Destination $winModuleFolder -Recurse -Force
        }

        foreach ($module in $unixBuiltInModules) {
            $source = Join-Path $LinuxFxdBinPath "Modules\$module"
            Copy-Item -Path $source -Destination $unixModuleFolder -Recurse -Force
        }

        Write-Log "Copied the built-in modules to contentFiles for the SDK package"
    }
    else {
        Write-Verbose -Verbose "Skipping copying the built-in modules and reference assemblies for $FileName"
    }

    if (-not $PSBoundParameters.ContainsKey("CGManifestPath")) {
        Write-Verbose -Verbose "CGManifestPath is not provided. Skipping CGManifest creation."
        return
    }

    # Create a CGManifest file that lists all dependencies for this package, which is used when creating the SBOM.
    if (! (Test-Path -Path $CGManifestPath)) {
        $null = New-Item -Path $CGManifestPath -ItemType Directory
    }
    $deps = New-FileDependencies -FileBaseName $fileBaseName -PackageVersion $PackageVersion
    New-CGManifest -FilePath (Join-Path -Path $CGManifestPath -ChildPath "CGManifest.json") -Dependencies $deps
}

<#
.SYNOPSIS
Creates a nuget package file from the provided source path.

.PARAMETER FileName
File name of binary to create nuget package for.

.PARAMETER PackagePath
Path for the source files and the created NuGet package file.
#>
function New-ILNugetPackageFromSource
{
    [CmdletBinding(SupportsShouldProcess = $true)]
    param (
        [Parameter(Mandatory = $true)]
        [string] $FileName,

        [Parameter(Mandatory = $true)]
        [string] $PackageVersion,

        [Parameter(Mandatory = $true)]
        [string] $PackagePath
    )

    if (! $Environment.IsWindows)
    {
        throw "New-ILNugetPackageFromSource can be only executed on Windows platform."
    }

    if (! $PSCmdlet.ShouldProcess("Create nuget package for file $FileName at: $PackagePath"))
    {
        return
    }

    $fileBaseName = [System.IO.Path]::GetFileNameWithoutExtension($FileName)

    $deps = New-FileDependencies -FileBaseName $fileBaseName -PackageVersion $PackageVersion

    $srcFilePackagePath = Join-Path $PackagePath $fileBaseName

    Write-Verbose -Verbose "New-ILNugetPackageFromSource: Creating nuget package for file: $FileName from source path: $srcFilePackagePath"

    if (! (Test-Path $srcFilePackagePath)) {
        $msg = "Expected nuget source path $srcFilePackagePath for file $fileBaseName does not exist."
        Write-Verbose -Verbose -Message $msg
        throw $msg
    }

    # Remove the CGManifest file used to create the SBOM.
    $cgManifestPath = Join-Path -Path $PackagePath -ChildPath 'CGManifest'
    $cgManifestFilePath = Join-Path -Path $cgManifestPath -ChildPath 'CGManifest.json'
    if (Test-Path -Path $cgManifestFilePath)
    {
        Write-Verbose -Verbose "Removing CGManifest file: $cgManifestFilePath"
        Remove-Item -Path $cgManifestFilePath -Force -ErrorAction Continue
    }

    New-NuSpec -PackageId $fileBaseName -PackageVersion $PackageVersion -Dependency $deps -FilePath (Join-Path $srcFilePackagePath "$fileBaseName.nuspec")

    # Copy icon file to package
    Copy-Item -Path $iconPath -Destination "$srcFilePackagePath/$iconFileName" -Verbose

    New-NugetPackage -NuSpecPath $srcFilePackagePath -PackageDestinationPath $PackagePath

    # Remove file nuget package source directory
    Remove-Item $srcFilePackagePath -Recurse -Force -ErrorAction SilentlyContinue
}

<#
  Copy the generated reference assemblies to the 'ref/net8.0' folder properly.
  This is a helper function used by 'New-ILNugetPackageSource'.
#>
function CopyReferenceAssemblies
{
    param(
        [string] $assemblyName,
        [string] $refBinPath,
        [string] $refNugetPath,
        [string[]] $assemblyFileList,
        [string] $winBinPath
    )

    $supportedRefList = @(
        "Microsoft.PowerShell.Commands.Utility",
        "Microsoft.PowerShell.ConsoleHost",
        "Microsoft.PowerShell.Commands.Management",
        "Microsoft.PowerShell.Commands.Security",
        "System.Management.Automation"
        )

    switch ($assemblyName) {
        "Microsoft.PowerShell.SDK" {
            foreach ($asmFileName in $assemblyFileList) {
                $fileName = [System.IO.Path]::GetFileNameWithoutExtension($asmFileName)

                if ($fileName -in $supportedRefList) {
                    $refFile = Join-Path -Path $refBinPath -ChildPath $asmFileName
                    if (Test-Path -Path $refFile) {
                        $refDoc = Join-Path -Path $refBinPath -ChildPath ([System.IO.Path]::ChangeExtension($asmFileName, "xml"))
                        Copy-Item $refFile, $refDoc -Destination $refNugetPath -Force
                        Write-Log "Copied file '$refFile' and '$refDoc' to '$refNugetPath'"
                    }
                }
            }
        }

        default {
            $refDll = Join-Path -Path $refBinPath -ChildPath "$assemblyName.dll"
            $refDoc = Join-Path -Path $refBinPath -ChildPath "$assemblyName.xml"
            Copy-Item $refDll, $refDoc -Destination $refNugetPath -Force
            Write-Log "Copied file '$refDll' and '$refDoc' to '$refNugetPath'"
        }
    }
}

<#
.SYNOPSIS
Return the list of packages and versions used by a project

.PARAMETER ProjectName
The name of the project to get the projects for.
#>
function Get-ProjectPackageInformation
{
    param(
        [Parameter(Mandatory = $true)]
        [string]
        $ProjectName
    )

    $csproj = "$RepoRoot\src\$ProjectName\$ProjectName.csproj"
    [xml] $csprojXml = (Get-Content -Raw -Path $csproj)

    # get the package references
    $packages=$csprojXml.Project.ItemGroup.PackageReference

    # check to see if there is a newer package for each refernce
    foreach($package in $packages)
    {
        if ($package.Version -notmatch '\*' -and $package.Include)
        {
            # Get the name of the package
            [PSCustomObject] @{
                Name = $package.Include
                Version = $package.Version
            }
        }
    }
}

<#
.SYNOPSIS
Creates a nuspec file.

.PARAMETER PackageId
ID of the package.

.PARAMETER PackageVersion
Version of the package.

.PARAMETER Dependency
Depedencies of the package.

.PARAMETER FilePath
Path to create the nuspec file.
#>
function New-NuSpec {
    param(
        [Parameter(Mandatory = $true)]
        [string] $PackageId,

        [Parameter(Mandatory = $true)]
        [string] $PackageVersion,

        [Parameter(Mandatory = $false)]
        # An array of tuples of tuples to define the dependencies.
        # First tuple defines 'id' and value eg: ["id", "System.Data.SqlClient"]
        # Second tuple defines 'version' and value eg: ["version", "4.4.2"]
        # Both these tuples combined together define one dependency.
        # An array represents all the dependencies.
        [tuple[ [tuple[string, string]], [tuple[string, string]] ] []] $Dependency,

        [Parameter(Mandatory = $true)]
        [string] $FilePath
    )

    if (-not $Environment.IsWindows)
    {
        throw "New-NuSpec can be only executed on Windows platform."
    }

    $nuspecTemplate = $packagingStrings.NuspecTemplate -f $PackageId,$PackageVersion,$iconFileName
    $nuspecObj = [xml] $nuspecTemplate

    if ( ($null -ne $Dependency) -and $Dependency.Count -gt 0 ) {

        foreach($dep in $Dependency) {
            # Each item is [tuple[ [tuple[string, string]], [tuple[string, string]] ]
            $d = $nuspecObj.package.metadata.dependencies.group.AppendChild($nuspecObj.CreateElement("dependency"))

            # 'id' and value
            $d.SetAttribute($dep.Item1.Item1, $dep.Item1.Item2)

            # 'version' and value
            $d.SetAttribute($dep.Item2.Item1, $dep.Item2.Item2)
        }
    }

    $nuspecObj.Save($filePath)
}

<#
.SYNOPSIS
Create a reference assembly from System.Management.Automation.dll

.DESCRIPTION
A unix variant of System.Management.Automation.dll is converted to a reference assembly.
GenAPI.exe generated the CS file containing the APIs.
This file is cleaned up and then compiled into a dll.

.PARAMETER Unix64BinPath
Path to the folder containing unix 64 bit assemblies.

.PARAMETER RefAssemblyDestinationPath
Path to the folder where the reference assembly is created.

.PARAMETER RefAssemblyVersion
Version of the reference assembly.

.PARAMETER GenAPIToolPath
Path to GenAPI.exe. Tool from https://www.nuget.org/packages/Microsoft.DotNet.BuildTools.GenAPI/

.PARAMETER SnkFilePath
Path to the snk file for strong name signing.
#>

function New-ReferenceAssembly
{
    param(
        [Parameter(Mandatory = $true)]
        [string] $Linux64BinPath,

        [Parameter(Mandatory = $true)]
        [string] $RefAssemblyDestinationPath,

        [Parameter(Mandatory = $true)]
        [string] $RefAssemblyVersion,

        [Parameter(Mandatory = $true)]
        [string] $GenAPIToolPath,

        [Parameter(Mandatory = $true)]
        [string] $SnkFilePath
    )

    if (-not $Environment.IsWindows)
    {
        throw "New-ReferenceAssembly can be only executed on Windows platform."
    }

    $genAPIExe = Get-ChildItem -Path "$GenAPIToolPath/*GenAPI.exe" -Recurse

    if (-not (Test-Path $genAPIExe))
    {
        throw "GenAPI.exe was not found at: $GenAPIToolPath"
    }

    Write-Log "GenAPI nuget package saved and expanded."

    $genAPIFolder = New-TempFolder
    Write-Log "Working directory: $genAPIFolder."

    $SMAReferenceAssembly = $null
    $assemblyNames = @(
        "System.Management.Automation",
        "Microsoft.PowerShell.Commands.Utility",
        "Microsoft.PowerShell.ConsoleHost"
    )

    # Ensure needed dotNet version is available.  Find-DotNet does this, and is part of build.psm1 which should already be imported.
    Find-DotNet -Verbose

    foreach ($assemblyName in $assemblyNames) {

        Write-Log "Building reference assembly for '$assemblyName'"
        $projectFolder = New-Item -Path "$genAPIFolder/$assemblyName" -ItemType Directory -Force
        $generatedSource = Join-Path $projectFolder "$assemblyName.cs"
        $filteredSource = Join-Path $projectFolder "${assemblyName}_Filtered.cs"

        $linuxDllPath = Join-Path $Linux64BinPath "$assemblyName.dll"
        if (-not (Test-Path $linuxDllPath)) {
            throw "$assemblyName.dll was not found at: $Linux64BinPath"
        }

        $dllXmlDoc = Join-Path $Linux64BinPath "$assemblyName.xml"
        if (-not (Test-Path $dllXmlDoc)) {
            throw "$assemblyName.xml was not found at: $Linux64BinPath"
        }

        $genAPIArgs = "$linuxDllPath","-libPath:$Linux64BinPath,$Linux64BinPath\ref"
        Write-Log "GenAPI cmd: $genAPIExe $genAPIArgs"

        Start-NativeExecution { & $genAPIExe $genAPIArgs } | Out-File $generatedSource -Force
        Write-Log "Reference assembly file generated at: $generatedSource"

        CleanupGeneratedSourceCode -assemblyName $assemblyName -generatedSource $generatedSource -filteredSource $filteredSource

        try
        {
            Push-Location $projectFolder

            $sourceProjectRoot = Join-Path $PSScriptRoot "projects/reference/$assemblyName"
            $sourceProjectFile = Join-Path $sourceProjectRoot "$assemblyName.csproj"

            $destProjectFile = Join-Path $projectFolder "$assemblyName.csproj"
            $nugetConfigFile = Join-Path $PSScriptRoot "../../nuget.config"

            Copy-Item -Path $sourceProjectFile -Destination $destProjectFile -Force -Verbose
            Copy-Item -Path $nugetConfigFile -Destination $projectFolder -Verbose

            Send-AzdoFile -Path $destProjectFile
            Send-AzdoFile -Path $generatedSource

            $arguments = GenerateBuildArguments -AssemblyName $assemblyName -RefAssemblyVersion $RefAssemblyVersion -SnkFilePath $SnkFilePath -SMAReferencePath $SMAReferenceAssembly

            Write-Log "Running: dotnet $arguments"
            Start-NativeExecution -sb {dotnet $arguments}

            $refBinPath = Join-Path $projectFolder "bin/Release/$script:netCoreRuntime/$assemblyName.dll"
            if ($null -eq $refBinPath) {
                throw "Reference assembly was not built."
            }

            Copy-Item $refBinPath $RefAssemblyDestinationPath -Force
            Write-Log "Reference assembly '$assemblyName.dll' built and copied to $RefAssemblyDestinationPath"

            Copy-Item $dllXmlDoc $RefAssemblyDestinationPath -Force
            Write-Log "Xml document '$assemblyName.xml' copied to $RefAssemblyDestinationPath"

            if ($assemblyName -eq "System.Management.Automation") {
                $SMAReferenceAssembly = $refBinPath
            }
        }
        finally
        {
            Pop-Location
        }
    }

    if (Test-Path $genAPIFolder)
    {
        Remove-Item $genAPIFolder -Recurse -Force -ErrorAction SilentlyContinue
    }
}

<#
  Helper function for New-ReferenceAssembly to further clean up the
  C# source code generated from GenApi.exe.
#>
function CleanupGeneratedSourceCode
{
    param(
        [string] $assemblyName,
        [string] $generatedSource,
        [string] $filteredSource
    )

    $patternsToRemove = @(
        '[System.Management.Automation.ArgumentToEncodingTransformationAttribute]'
        'typeof(System.Security.AccessControl.FileSecurity)'
        '[System.Management.Automation.ArgumentTypeConverterAttribute'
        '[System.Runtime.CompilerServices.IteratorStateMachineAttribute'
        '[Microsoft.PowerShell.Commands.ArgumentToModuleTransformationAttribute]'
        '[Microsoft.PowerShell.Commands.SetStrictModeCommand.ArgumentToVersionTransformationAttribute]'
        '[Microsoft.PowerShell.Commands.SetStrictModeCommand.ValidateVersionAttribute]'
        '[System.Management.Automation.OutputTypeAttribute(typeof(System.Management.Automation.PSRemotingJob))]'
        'typeof(System.Management.Automation.LanguagePrimitives.EnumMultipleTypeConverter)'
        '[System.Management.Automation.Internal.CommonParameters.ValidateVariableName]'
        '[System.Management.Automation.ArgumentEncodingCompletionsAttribute]'
        '[Microsoft.PowerShell.Commands.AddMemberCommand'
        '[System.Management.Automation.ArgumentCompleterAttribute(typeof(Microsoft.PowerShell.Commands.Utility.JoinItemCompleter))]'
        '[System.Management.Automation.ArgumentCompleterAttribute(typeof(System.Management.Automation.PropertyNameCompleter))]'
        '[Microsoft.PowerShell.Commands.ArgumentToTypeNameTransformationAttribute]'
        '[System.Management.Automation.Internal.ArchitectureSensitiveAttribute]'
        '[Microsoft.PowerShell.Commands.SelectStringCommand.FileinfoToStringAttribute]'
        '[System.Runtime.CompilerServices.IsReadOnlyAttribute]'
        '[System.Runtime.CompilerServices.NullableContextAttribute('
        '[System.Runtime.CompilerServices.NullableAttribute((byte)0)]'
        '[System.Runtime.CompilerServices.NullableAttribute(new byte[]{ (byte)2, (byte)1, (byte)1})]'
        '[System.Runtime.CompilerServices.AsyncStateMachineAttribute'
        '[Microsoft.PowerShell.Commands.SetStrictModeCommand.ArgumentToPSVersionTransformationAttribute]'
        '[Microsoft.PowerShell.Commands.HttpVersionCompletionsAttribute]'
        '[System.Management.Automation.ArgumentToVersionTransformationAttribute]'
        '[Microsoft.PowerShell.Commands.InvokeCommandCommand.ArgumentToPSVersionTransformationAttribute]'
        '[Microsoft.PowerShell.Commands.InvokeCommandCommand.ValidateVersionAttribute]',
        '[System.Management.Automation.OutputTypeAttribute(new System.Type[]{ typeof(Microsoft.PowerShell.Commands.Internal.Format.FormatStartData), typeof(Microsoft.PowerShell.Commands.Internal.Format.FormatEntryData), typeof(Microsoft.PowerShell.Commands.Internal.Format.FormatEndData), typeof(Microsoft.PowerShell.Commands.Internal.Format.GroupStartData), typeof(Microsoft.PowerShell.Commands.Internal.Format.GroupEndData)})]'
        )

    $patternsToReplace = @(
        @{
            ApplyTo = @("Microsoft.PowerShell.Commands.Utility")
            Pattern = "[System.Runtime.CompilerServices.IsReadOnlyAttribute]ref Microsoft.PowerShell.Commands.JsonObject.ConvertToJsonContext"
            Replacement = "in Microsoft.PowerShell.Commands.JsonObject.ConvertToJsonContext"
        },
        @{
            ApplyTo = @("Microsoft.PowerShell.Commands.Utility")
            Pattern = "public partial struct ConvertToJsonContext"
            Replacement = "public readonly struct ConvertToJsonContext"
        },
        @{
            ApplyTo = @("Microsoft.PowerShell.Commands.Utility")
            Pattern = "Unable to resolve assembly 'Assembly(Name=Newtonsoft.Json"
            Replacement = "// Unable to resolve assembly 'Assembly(Name=Newtonsoft.Json"
        },
        @{
            ApplyTo = @("System.Management.Automation")
            Pattern = "Unable to resolve assembly 'Assembly(Name=System.Security.Principal.Windows"
            Replacement = "// Unable to resolve assembly 'Assembly(Name=System.Security.Principal.Windows"
        },
        @{
            ApplyTo = @("System.Management.Automation")
            Pattern = "Unable to resolve assembly 'Assembly(Name=Microsoft.Management.Infrastructure"
            Replacement = "// Unable to resolve assembly 'Assembly(Name=Microsoft.Management.Infrastructure"
        },
        @{
            ApplyTo = @("System.Management.Automation")
            Pattern = "Unable to resolve assembly 'Assembly(Name=System.Security.AccessControl"
            Replacement = "// Unable to resolve assembly 'Assembly(Name=System.Security.AccessControl"
        },
        @{
            ApplyTo = @("System.Management.Automation")
            Pattern = "[System.Runtime.CompilerServices.NullableAttribute(new byte[]{ (byte)1, (byte)2, (byte)1})]"
            Replacement = "/* [System.Runtime.CompilerServices.NullableAttribute(new byte[]{ (byte)1, (byte)2, (byte)1})] */ "
        },
        @{
            ApplyTo = @("System.Management.Automation")
            Pattern = "[System.Runtime.CompilerServices.NullableAttribute(new byte[]{ (byte)2, (byte)1})]"
            Replacement = "/* [System.Runtime.CompilerServices.NullableAttribute(new byte[]{ (byte)2, (byte)1})] */ "
        },
        @{
            ApplyTo = @("System.Management.Automation")
            Pattern = "[System.Runtime.CompilerServices.CompilerGeneratedAttribute, System.Runtime.CompilerServices.NullableContextAttribute((byte)2)]"
            Replacement = "/* [System.Runtime.CompilerServices.CompilerGeneratedAttribute, System.Runtime.CompilerServices.NullableContextAttribute((byte)2)] */ "
        },
        @{
            ApplyTo = @("System.Management.Automation")
            Pattern = "[System.Runtime.CompilerServices.CompilerGeneratedAttribute, System.Runtime.CompilerServices.IsReadOnlyAttribute]"
            Replacement = "/* [System.Runtime.CompilerServices.CompilerGeneratedAttribute, System.Runtime.CompilerServices.IsReadOnlyAttribute] */ "
        },
        @{
            ApplyTo = @("System.Management.Automation")
            Pattern = "[System.Runtime.CompilerServices.CompilerGeneratedAttribute, System.Runtime.CompilerServices.NullableContextAttribute((byte)1)]"
            Replacement = "/* [System.Runtime.CompilerServices.CompilerGeneratedAttribute, System.Runtime.CompilerServices.NullableContextAttribute((byte)1)] */ "
        },
        @{
            ApplyTo = @("System.Management.Automation", "Microsoft.PowerShell.ConsoleHost")
            Pattern = "[System.Runtime.CompilerServices.NullableAttribute((byte)2)]"
            Replacement = "/* [System.Runtime.CompilerServices.NullableAttribute((byte)2)] */"
        },
        @{
            ApplyTo = @("System.Management.Automation", "Microsoft.PowerShell.ConsoleHost")
            Pattern = "[System.Runtime.CompilerServices.NullableAttribute((byte)1)]"
            Replacement = "/* [System.Runtime.CompilerServices.NullableAttribute((byte)1)] */"
        }
    )

    $reader = [System.IO.File]::OpenText($generatedSource)
    $writer = [System.IO.File]::CreateText($filteredSource)

    while($null -ne ($line = $reader.ReadLine()))
    {
        $lineWasProcessed = $false
        foreach ($patternToReplace in $patternsToReplace)
        {
            if ($assemblyName -in $patternToReplace.ApplyTo -and $line.Contains($patternToReplace.Pattern)) {
                $line = $line.Replace($patternToReplace.Pattern, $patternToReplace.Replacement)
                $lineWasProcessed = $true
            }
        }

        if (!$lineWasProcessed) {
            $match = Select-String -InputObject $line -Pattern $patternsToRemove -SimpleMatch
            if ($null -ne $match)
            {
                $line = "//$line"
            }
        }

        $writer.WriteLine($line)
    }

    if ($null -ne $reader)
    {
        $reader.Close()
    }

    if ($null -ne $writer)
    {
        $writer.Close()
    }

    Move-Item $filteredSource $generatedSource -Force
    Write-Log "Code cleanup complete for reference assembly '$assemblyName'."
}

<#
  Helper function for New-ReferenceAssembly to get the arguments
  for building reference assemblies.
#>
function GenerateBuildArguments
{
    param(
        [string] $AssemblyName,
        [string] $RefAssemblyVersion,
        [string] $SnkFilePath,
        [string] $SMAReferencePath
    )

    $arguments = @('build')
    $arguments += @('-c','Release')
    $arguments += "/p:RefAsmVersion=$RefAssemblyVersion"
    $arguments += "/p:SnkFile=$SnkFilePath"

    if ($AssemblyName -ne "System.Management.Automation") {
        $arguments += "/p:SmaRefFile=$SMAReferencePath"
    }

    return $arguments
}

<#
.SYNOPSIS
Create a NuGet package from a nuspec.

.DESCRIPTION
Creates a NuGet using the nuspec at the specified folder.
It is expected that the lib / ref / runtime folders are welformed.
The genereated NuGet package is copied over to the $PackageDestinationPath

.PARAMETER NuSpecPath
Path to the folder containing the nuspec file.

.PARAMETER PackageDestinationPath
Path to which NuGet package should be copied. Destination is created if it does not exist.
#>

function New-NugetPackage
{
    [CmdletBinding()]
    param(
        [Parameter(Mandatory = $true)]
        [string] $NuSpecPath,

        [Parameter(Mandatory = $true)]
        [string] $PackageDestinationPath
    )

    $nuget = Get-Command -Type Application nuget -ErrorAction SilentlyContinue

    if ($null -eq $nuget)
    {
        throw 'nuget application is not available in PATH'
    }

    Push-Location $NuSpecPath

    Start-NativeExecution { nuget pack . } > $null

    if (-not (Test-Path $PackageDestinationPath))
    {
        New-Item $PackageDestinationPath -ItemType Directory -Force > $null
    }

    Copy-Item *.nupkg $PackageDestinationPath -Force -Verbose
    Pop-Location
}

<#
.SYNOPSIS
Publish the specified Nuget Package to MyGet feed.

.DESCRIPTION
The specified nuget package is published to the powershell.myget.org/powershell-core feed.

.PARAMETER PackagePath
Path to the NuGet Package.

.PARAMETER ApiKey
API key for powershell.myget.org
#>
function Publish-NugetToMyGet
{
    param(
        [Parameter(Mandatory = $true)]
        [string] $PackagePath,

        [Parameter(Mandatory = $true)]
        [string] $ApiKey
    )

    $nuget = Get-Command -Type Application nuget -ErrorAction SilentlyContinue

    if ($null -eq $nuget)
    {
        throw 'nuget application is not available in PATH'
    }

    Get-ChildItem $PackagePath | ForEach-Object {
        Write-Log "Pushing $_ to PowerShell Myget"
        Start-NativeExecution { nuget push $_.FullName -Source 'https://powershell.myget.org/F/powershell-core/api/v2/package' -ApiKey $ApiKey } > $null
    }
}

function New-SubFolder
{
    [CmdletBinding(SupportsShouldProcess=$true)]
    param(
        [string]
        $Path,

        [String]
        $ChildPath,

        [switch]
        $Clean
    )

    $subFolderPath = Join-Path -Path $Path -ChildPath $ChildPath
    if ($Clean.IsPresent -and (Test-Path $subFolderPath))
    {
        Remove-Item -Path $subFolderPath -Recurse -Force -ErrorAction SilentlyContinue
    }

    if (!(Test-Path $subFolderPath))
    {
        $null = New-Item -Path $subFolderPath -ItemType Directory
    }
    return $subFolderPath
}

# Builds coming out of this project can have version number as 'a.b.c-stringf.d-e-f' OR 'a.b.c.d-e-f'
# This function converts the above version into semantic version major.minor[.build-quality[.revision]] format
function Get-PackageSemanticVersion
{
    [CmdletBinding()]
    param (
        # Version of the Package
        [Parameter(Mandatory = $true)]
        [ValidateNotNullOrEmpty()]
        [string] $Version,
        [switch] $NuGet
        )

    Write-Verbose "Extract the semantic version in the form of major.minor[.build-quality[.revision]] for $Version"
    $packageVersionTokens = $Version.Split('.')

    if ($packageVersionTokens.Count -eq 3) {
        # In case the input is of the form a.b.c, we use the same form
        $packageSemanticVersion = $Version
    } elseif ($packageVersionTokens.Count -eq 4) {
        # We have all the four fields
        $packageRevisionTokens = ($packageVersionTokens[3].Split('-'))[0]
        if ($NuGet.IsPresent)
        {
            $packageRevisionTokens = $packageRevisionTokens.Replace('.','-')
        }
        $packageSemanticVersion = $packageVersionTokens[0],$packageVersionTokens[1],$packageVersionTokens[2],$packageRevisionTokens -join '.'
    } else {
        throw "Cannot create Semantic Version from the string $Version containing 4 or more tokens"
    }

    $packageSemanticVersion
}

# Builds coming out of this project can have version number as 'M.m.p-previewName[Number]' OR 'M.m.p'
# This function converts the above version into semantic version major.minor.patch[-previewName[Number]] format
function Get-LinuxPackageSemanticVersion
{
    [CmdletBinding()]
    param (
        # Version of the Package
        [Parameter(Mandatory = $true)]
        [ValidatePattern("^\d+\.\d+\.\d+(-\w+(\.\d+)?)?$")]
        [ValidateNotNullOrEmpty()]
        [string] $Version
        )

    Write-Verbose "Extract the semantic version in the form of major.minor[.build-quality[.revision]] for $Version"
    $packageVersionTokens = $Version.Split('-')

    if ($packageVersionTokens.Count -eq 1) {
        # In case the input is of the form a.b.c, we use the same form
        $packageSemanticVersion = $Version
    } elseif ($packageVersionTokens.Count -ge 2) {
        $packageRevisionTokens = ($packageVersionTokens[1..($packageVersionTokens.Count-1)] -join '-')
        $packageSemanticVersion = ('{0}-{1}' -f  $packageVersionTokens[0], $packageRevisionTokens)
    }

    $packageSemanticVersion
}

# Builds coming out of this project can have version number as 'a.b.c-stringf.d-e-f' OR 'a.b.c.d-e-f'
# This function converts the above version into semantic version major.minor[.build-quality[-revision]] format needed for nuget
function Get-NugetSemanticVersion
{
    [CmdletBinding()]
    param (
        # Version of the Package
        [Parameter(Mandatory = $true)]
        [ValidateNotNullOrEmpty()]
        [string] $Version
        )

    $packageVersionTokens = $Version.Split('.')

    Write-Verbose "Extract the semantic version in the form of major.minor[.build-quality[-revision]] for $Version"
    $versionPartTokens = @()
    $identifierPortionTokens = @()
    $inIdentifier = $false
    foreach($token in $packageVersionTokens) {
        $tokenParts = $null
        if ($token -match '-') {
            $tokenParts = $token.Split('-')
        }
        elseif ($inIdentifier) {
            $tokenParts = @($token)
        }

        # If we don't have token parts, then it's a versionPart
        if (!$tokenParts) {
            $versionPartTokens += $token
        }
        else {
            foreach($idToken in $tokenParts) {
                # The first token after we detect the id Part is still
                # a version part
                if (!$inIdentifier) {
                    $versionPartTokens += $idToken
                    $inIdentifier = $true
                }
                else {
                    $identifierPortionTokens += $idToken
                }
            }
        }
    }

    if ($versionPartTokens.Count -gt 3) {
        throw "Cannot create Semantic Version from the string $Version containing 4 or more version tokens"
    }

    $packageSemanticVersion = ($versionPartTokens -join '.')
    if ($identifierPortionTokens.Count -gt 0) {
        $packageSemanticVersion += '-' + ($identifierPortionTokens -join '-')
    }

    $packageSemanticVersion
}

# Get the paths to various WiX tools
function Get-WixPath
{
    [CmdletBinding()]
    param (
        [bool] $IsProductArchitectureArm = $false
    )

    $wixToolsetBinPath = $IsProductArchitectureArm ? "${env:ProgramFiles(x86)}\Arm Support WiX Toolset *\bin" : "${env:ProgramFiles(x86)}\WiX Toolset *\bin"

    Write-Verbose -Verbose "Ensure Wix Toolset is present on the machine @ $wixToolsetBinPath"
    if (-not (Test-Path $wixToolsetBinPath))
    {
        if (!$IsProductArchitectureArm)
        {
            throw "The latest version of Wix Toolset 3.11 is required to create MSI package. Please install it from https://github.com/wixtoolset/wix3/releases"
        }
        else {
            throw "The latest version of Wix Toolset 3.14 is required to create MSI package for arm. Please install it from https://aka.ms/ps-wix-3-14-zip"
        }
    }

    ## Get the latest if multiple versions exist.
    $wixToolsetBinPath = (Get-ChildItem $wixToolsetBinPath).FullName | Sort-Object -Descending | Select-Object -First 1

    Write-Verbose "Initialize Wix executables..."
    $wixHeatExePath = Join-Path $wixToolsetBinPath "heat.exe"
    $wixMeltExePath = Join-Path $wixToolsetBinPath "melt.exe"
    $wixTorchExePath = Join-Path $wixToolsetBinPath "torch.exe"
    $wixPyroExePath = Join-Path $wixToolsetBinPath "pyro.exe"
    $wixCandleExePath = Join-Path $wixToolsetBinPath "Candle.exe"
    $wixLightExePath = Join-Path $wixToolsetBinPath "Light.exe"
    $wixInsigniaExePath = Join-Path $wixToolsetBinPath "Insignia.exe"

    return [PSCustomObject] @{
        WixHeatExePath     = $wixHeatExePath
        WixMeltExePath     = $wixMeltExePath
        WixTorchExePath    = $wixTorchExePath
        WixPyroExePath     = $wixPyroExePath
        WixCandleExePath   = $wixCandleExePath
        WixLightExePath    = $wixLightExePath
        WixInsigniaExePath = $wixInsigniaExePath
    }
}

<#
    .Synopsis
        Creates a Windows installer MSI package and assumes that the binaries are already built using 'Start-PSBuild'.
        This only works on a Windows machine due to the usage of WiX.
    .EXAMPLE
        # This example shows how to produce a Debug-x64 installer for development purposes.
        cd $RootPathOfPowerShellRepo
        Import-Module .\build.psm1; Import-Module .\tools\packaging\packaging.psm1
        New-MSIPackage -Verbose -ProductSourcePath '.\src\powershell-win-core\bin\Debug\net8.0\win7-x64\publish' -ProductTargetArchitecture x64 -ProductVersion '1.2.3'
#>
function New-MSIPackage
{
    [CmdletBinding()]
    param (

        # Name of the Product
        [ValidateNotNullOrEmpty()]
        [string] $ProductName = 'PowerShell',

        # Suffix of the Name
        [string] $ProductNameSuffix,

        # Version of the Product
        [Parameter(Mandatory = $true)]
        [ValidateNotNullOrEmpty()]
        [string] $ProductVersion,

        # Source Path to the Product Files - required to package the contents into an MSI
        [Parameter(Mandatory = $true)]
        [ValidateNotNullOrEmpty()]
        [string] $ProductSourcePath,

        # File describing the MSI Package creation semantics
        [ValidateNotNullOrEmpty()]
        [ValidateScript( {Test-Path $_})]
        [string] $ProductWxsPath = "$RepoRoot\assets\wix\Product.wxs",

        # File describing the MSI Package creation semantics
        [ValidateNotNullOrEmpty()]
        [ValidateScript({Test-Path $_})]
        [string] $BundleWxsPath = "$RepoRoot\assets\wix\bundle.wxs",

        # Path to Assets folder containing artifacts such as icons, images
        [ValidateNotNullOrEmpty()]
        [ValidateScript( {Test-Path $_})]
        [string] $AssetsPath = "$RepoRoot\assets",

        # Architecture to use when creating the MSI
        [Parameter(Mandatory = $true)]
        [ValidateSet("x86", "x64", "arm64")]
        [ValidateNotNullOrEmpty()]
        [string] $ProductTargetArchitecture,

        # Force overwrite of package
        [Switch] $Force,

        [string] $CurrentLocation = (Get-Location)
    )

    $wixPaths = Get-WixPath -IsProductArchitectureArm ($ProductTargetArchitecture -eq "arm64")

    $windowsNames = Get-WindowsNames -ProductName $ProductName -ProductNameSuffix $ProductNameSuffix -ProductVersion $ProductVersion
    $productSemanticVersionWithName = $windowsNames.ProductSemanticVersionWithName
    $ProductSemanticVersion = $windowsNames.ProductSemanticVersion
    $packageName = $windowsNames.PackageName
    $ProductVersion = $windowsNames.ProductVersion
    Write-Verbose "Create MSI for Product $productSemanticVersionWithName" -Verbose
    Write-Verbose "ProductSemanticVersion =  $productSemanticVersion" -Verbose
    Write-Verbose "packageName =  $packageName" -Verbose
    Write-Verbose "ProductVersion =  $ProductVersion" -Verbose

    $simpleProductVersion = [string]([Version]$ProductVersion).Major
    $isPreview = Test-IsPreview -Version $ProductSemanticVersion
    if ($isPreview)
    {
        $simpleProductVersion += '-preview'
    }

    $staging = "$PSScriptRoot/staging"
    New-StagingFolder -StagingPath $staging -PackageSourcePath $ProductSourcePath

    $assetsInSourcePath = Join-Path $staging 'assets'

    New-Item $assetsInSourcePath -type directory -Force | Write-Verbose

    Write-Verbose "Place dependencies such as icons to $assetsInSourcePath"
    Copy-Item "$AssetsPath\*.ico" $assetsInSourcePath -Force



    $fileArchitecture = 'amd64'
    $ProductProgFilesDir = "ProgramFiles64Folder"
    if ($ProductTargetArchitecture -eq "x86")
    {
        $fileArchitecture = 'x86'
        $ProductProgFilesDir = "ProgramFilesFolder"
    }
    elseif ($ProductTargetArchitecture -eq "arm64")
    {
        $fileArchitecture = 'arm64'
        $ProductProgFilesDir = "ProgramFiles64Folder"
    }

    $wixFragmentPath = Join-Path $env:Temp "Fragment.wxs"

    # cleanup any garbage on the system
    Remove-Item -ErrorAction SilentlyContinue $wixFragmentPath -Force

    $msiLocationPath = Join-Path $CurrentLocation "$packageName.msi"
    $msiPdbLocationPath = Join-Path $CurrentLocation "$packageName.wixpdb"

    if (!$Force.IsPresent -and (Test-Path -Path $msiLocationPath)) {
        Write-Error -Message "Package already exists, use -Force to overwrite, path:  $msiLocationPath" -ErrorAction Stop
    }

    Write-Log "Generating wxs file manifest..."
    $arguments = @{
        IsPreview              = $isPreview
        ProductSourcePath      = $staging
        ProductName            = $ProductName
        ProductVersion         = $ProductVersion
        SimpleProductVersion   = $simpleProductVersion
        ProductSemanticVersion = $ProductSemanticVersion
        ProductVersionWithName = $productVersionWithName
        ProductProgFilesDir    = $ProductProgFilesDir
        FileArchitecture       = $fileArchitecture
    }

    $buildArguments = New-MsiArgsArray -Argument $arguments

    Test-Bom -Path $staging -BomName windows
    Start-NativeExecution -VerboseOutputOnError { & $wixPaths.wixHeatExePath dir $staging -dr  VersionFolder -cg ApplicationFiles -ag -sfrag -srd -scom -sreg -out $wixFragmentPath -var var.ProductSourcePath $buildArguments -v}

    Send-AzdoFile -Path $wixFragmentPath

    $wixObjFragmentPath = Join-Path $env:Temp "Fragment.wixobj"

    # cleanup any garbage on the system
    Remove-Item -ErrorAction SilentlyContinue $wixObjFragmentPath -Force

    Start-MsiBuild -WxsFile $ProductWxsPath, $wixFragmentPath -ProductTargetArchitecture $ProductTargetArchitecture -Argument $arguments -MsiLocationPath $msiLocationPath -MsiPdbLocationPath $msiPdbLocationPath

    Remove-Item -ErrorAction SilentlyContinue $wixFragmentPath -Force

    if ((Test-Path $msiLocationPath) -and (Test-Path $msiPdbLocationPath))
    {
        Write-Verbose "You can find the WixPdb @ $msiPdbLocationPath" -Verbose
        Write-Verbose "You can find the MSI @ $msiLocationPath" -Verbose
        [pscustomobject]@{
            msi=$msiLocationPath
            wixpdb=$msiPdbLocationPath
        }
    }
    else
    {
        $errorMessage = "Failed to create $msiLocationPath"
        throw $errorMessage
    }
}

function Get-WindowsNames {
    param(
        # Name of the Product
        [ValidateNotNullOrEmpty()]
        [string] $ProductName = 'PowerShell',

        # Suffix of the Name
        [string] $ProductNameSuffix,

        # Version of the Product
        [Parameter(Mandatory = $true)]
        [ValidateNotNullOrEmpty()]
        [string] $ProductVersion
    )

    Write-Verbose -Message "Getting Windows Names for ProductName: $ProductName; ProductNameSuffix: $ProductNameSuffix; ProductVersion: $ProductVersion" -Verbose

    $ProductSemanticVersion = Get-PackageSemanticVersion -Version $ProductVersion
    $ProductVersion = Get-PackageVersionAsMajorMinorBuildRevision -Version $ProductVersion -IncrementBuildNumber

    $productVersionWithName = $ProductName + '_' + $ProductVersion
    $productSemanticVersionWithName = $ProductName + '-' + $ProductSemanticVersion

    $packageName = $productSemanticVersionWithName
    if ($ProductNameSuffix) {
        $packageName += "-$ProductNameSuffix"
    }

    return [PSCustomObject]@{
        PackageName                    = $packageName
        ProductVersionWithName         = $productVersionWithName
        ProductSemanticVersion         = $ProductSemanticVersion
        ProductSemanticVersionWithName = $productSemanticVersionWithName
        ProductVersion                 = $ProductVersion
    }
}

function New-ExePackage {
    param(
        # Name of the Product
        [ValidateNotNullOrEmpty()]
        [string] $ProductName = 'PowerShell',

        # Version of the Product
        [Parameter(Mandatory = $true)]
        [ValidateNotNullOrEmpty()]

        [string] $ProductVersion,

        # File describing the MSI Package creation semantics
        [ValidateNotNullOrEmpty()]
        [ValidateScript({Test-Path $_})]
        [string] $BundleWxsPath = "$RepoRoot\assets\wix\bundle.wxs",

        # Architecture to use when creating the MSI
        [Parameter(Mandatory = $true)]
        [ValidateSet("x86", "x64", "arm64")]
        [ValidateNotNullOrEmpty()]
        [string] $ProductTargetArchitecture,

        # Location of the signed MSI
        [Parameter(Mandatory = $true)]
        [string]
        $MsiLocationPath,

        [string] $CurrentLocation = (Get-Location)
    )

    $productNameSuffix = "win-$ProductTargetArchitecture"

    $windowsNames = Get-WindowsNames -ProductName $ProductName -ProductNameSuffix $productNameSuffix -ProductVersion $ProductVersion
    $productSemanticVersionWithName = $windowsNames.ProductSemanticVersionWithName
    $packageName = $windowsNames.PackageName
    $isPreview = Test-IsPreview -Version $windowsNames.ProductSemanticVersion

    Write-Verbose "Create EXE for Product $productSemanticVersionWithName" -verbose
    Write-Verbose "packageName =  $packageName" -Verbose

    $exeLocationPath = Join-Path $CurrentLocation "$packageName.exe"
    $exePdbLocationPath = Join-Path $CurrentLocation "$packageName.exe.wixpdb"
    $windowsVersion = Get-WindowsVersion -packageName $packageName

    Start-MsiBuild -WxsFile $BundleWxsPath -ProductTargetArchitecture $ProductTargetArchitecture -Argument @{
        IsPreview      = $isPreview
        TargetPath     = $MsiLocationPath
        WindowsVersion = $windowsVersion
    }  -MsiLocationPath $exeLocationPath -MsiPdbLocationPath $exePdbLocationPath

    return $exeLocationPath
}

<#
Allows you to extract the engine of exe package, mainly for signing
Any existing signature will be removed.
 #>
function Expand-ExePackageEngine {
    param(
        # Location of the unsigned EXE
        [Parameter(Mandatory = $true)]
        [string]
        $ExePath,

        # Location to put the expanded engine.
        [Parameter(Mandatory = $true)]
        [string]
        $EnginePath,

        [Parameter(Mandatory = $true)]
        [ValidateSet("x86", "x64", "arm64")]
        [ValidateNotNullOrEmpty()]
        [string] $ProductTargetArchitecture
    )

    <#
    2. detach the engine from TestInstaller.exe:
    insignia -ib TestInstaller.exe -o engine.exe
    #>

    $wixPaths = Get-WixPath -IsProductArchitectureArm ($ProductTargetArchitecture -eq "arm64")

    $resolvedExePath = (Resolve-Path -Path $ExePath).ProviderPath
    $resolvedEnginePath = [System.IO.Path]::GetFullPath($EnginePath)

    Start-NativeExecution -VerboseOutputOnError { & $wixPaths.wixInsigniaExePath -ib $resolvedExePath -o $resolvedEnginePath}
}

<#
Allows you to replace the engine (installer) in the exe package.
Used to replace the engine with a signed version
#>
function Compress-ExePackageEngine {
    param(
        # Location of the unsigned EXE
        [Parameter(Mandatory = $true)]
        [string]
        $ExePath,

        # Location of the signed engine
        [Parameter(Mandatory = $true)]
        [string]
        $EnginePath,

        [Parameter(Mandatory = $true)]
        [ValidateSet("x86", "x64", "arm64")]
        [ValidateNotNullOrEmpty()]
        [string] $ProductTargetArchitecture
    )


    <#
    4. re-attach the signed engine.exe to the bundle:
    insignia -ab engine.exe TestInstaller.exe -o TestInstaller.exe
    #>

    $wixPaths = Get-WixPath -IsProductArchitectureArm ($ProductTargetArchitecture -eq "arm64")

    $resolvedEnginePath = (Resolve-Path -Path $EnginePath).ProviderPath
    $resolvedExePath = (Resolve-Path -Path $ExePath).ProviderPath

    Start-NativeExecution -VerboseOutputOnError { & $wixPaths.wixInsigniaExePath -ab $resolvedEnginePath $resolvedExePath -o $resolvedExePath}
}

function New-MsiArgsArray {
    param(
        [Parameter(Mandatory)]
        [Hashtable]$Argument
    )

    $buildArguments = @()
    foreach ($key in $Argument.Keys) {
        $buildArguments += "-d$key=$($Argument.$key)"
    }

    return $buildArguments
}

function Start-MsiBuild {
    param(
        [string[]] $WxsFile,
        [string[]] $Extension = @('WixUIExtension', 'WixUtilExtension', 'WixBalExtension'),
        [string] $ProductTargetArchitecture,
        [Hashtable] $Argument,
        [string] $MsiLocationPath,
        [string] $MsiPdbLocationPath
    )

    $outDir = $env:Temp

    $wixPaths = Get-WixPath -IsProductArchitectureArm ($ProductTargetArchitecture -eq "arm64")

    $extensionArgs = @()
    foreach ($extensionName in $Extension) {
        $extensionArgs += '-ext'
        $extensionArgs += $extensionName
    }

    $buildArguments = New-MsiArgsArray -Argument $Argument

    $objectPaths = @()
    foreach ($file in $WxsFile) {
        $fileName = [system.io.path]::GetFileNameWithoutExtension($file)
        $objectPaths += Join-Path $outDir -ChildPath "${filename}.wixobj"
    }

    foreach ($file in $objectPaths) {
        Remove-Item -ErrorAction SilentlyContinue $file -Force
        Remove-Item -ErrorAction SilentlyContinue $file -Force
    }

    $resolvedWxsFiles = @()
    foreach ($file in $WxsFile) {
        $resolvedWxsFiles += (Resolve-Path -Path $file).ProviderPath
    }

    Write-Verbose "$resolvedWxsFiles" -Verbose

    Write-Log "running candle..."
    Start-NativeExecution -VerboseOutputOnError { & $wixPaths.wixCandleExePath $resolvedWxsFiles -out "$outDir\\" $extensionArgs -arch $ProductTargetArchitecture $buildArguments -v}

    Write-Log "running light..."
    # suppress ICE61, because we allow same version upgrades
    # suppress ICE57, this suppresses an error caused by our shortcut not being installed per user
    # suppress ICE40, REINSTALLMODE is defined in the Property table.
    Start-NativeExecution -VerboseOutputOnError {& $wixPaths.wixLightExePath -sice:ICE61 -sice:ICE40 -sice:ICE57 -out $msiLocationPath -pdbout $msiPdbLocationPath $objectPaths $extensionArgs }

    foreach($file in $objectPaths)
    {
        Remove-Item -ErrorAction SilentlyContinue $file -Force
        Remove-Item -ErrorAction SilentlyContinue $file -Force
    }
}

<#
    .Synopsis
        Creates a Windows AppX MSIX package and assumes that the binaries are already built using 'Start-PSBuild'.
        This only works on a Windows machine due to the usage of makeappx.exe.
    .EXAMPLE
        # This example shows how to produce a Debug-x64 installer for development purposes.
        cd $RootPathOfPowerShellRepo
        Import-Module .\build.psm1; Import-Module .\tools\packaging\packaging.psm1
        New-MSIXPackage -Verbose -ProductSourcePath '.\src\powershell-win-core\bin\Debug\net8.0\win7-x64\publish' -ProductTargetArchitecture x64 -ProductVersion '1.2.3'
#>
function New-MSIXPackage
{
    [CmdletBinding(SupportsShouldProcess, ConfirmImpact='Low')]
    param (

        # Name of the Product
        [ValidateNotNullOrEmpty()]
        [string] $ProductName = 'PowerShell',

        # Suffix of the Name
        [string] $ProductNameSuffix,

        # Version of the Product
        [Parameter(Mandatory = $true)]
        [ValidateNotNullOrEmpty()]
        [string] $ProductVersion,

        # Source Path to the Product Files - required to package the contents into an MSIX
        [Parameter(Mandatory = $true)]
        [ValidateNotNullOrEmpty()]
        [string] $ProductSourcePath,

        # Processor Architecture
        [Parameter(Mandatory = $true)]
        [ValidateSet('x64','x86','arm','arm64')]
        [string] $Architecture,

        # Produce private package for testing in Store
        [Switch] $Private,

        # Produce LTS package
        [Switch] $LTS,

        # Force overwrite of package
        [Switch] $Force,

        [string] $CurrentLocation = (Get-Location)
    )

    $makeappx = Get-Command makeappx -CommandType Application -ErrorAction Ignore
    if ($null -eq $makeappx) {
        # This is location in our dockerfile
        $dockerPath = Join-Path $env:SystemDrive "makeappx"
        if (Test-Path $dockerPath) {
            $makeappx = Get-ChildItem $dockerPath -Include makeappx.exe -Recurse | Select-Object -First 1
        }

        if ($null -eq $makeappx) {
            # Try to find in well known location
            $makeappx = Get-ChildItem "${env:ProgramFiles(x86)}\Windows Kits\10\bin\*\x64" -Include makeappx.exe -Recurse | Select-Object -First 1
            if ($null -eq $makeappx) {
                throw "Could not locate makeappx.exe, make sure Windows 10 SDK is installed"
            }
        }
    }

    $makepri = Get-Item (Join-Path $makeappx.Directory "makepri.exe") -ErrorAction Stop

    $ProductSemanticVersion = Get-PackageSemanticVersion -Version $ProductVersion
    $productSemanticVersionWithName = $ProductName + '-' + $ProductSemanticVersion
    $packageName = $productSemanticVersionWithName
    if ($Private) {
        $ProductNameSuffix = 'Private'
    }

    if ($ProductNameSuffix) {
        $packageName += "-$ProductNameSuffix"
    }

    $displayName = $productName

    if ($Private) {
        $ProductName = 'PowerShell-Private'
        $displayName = 'PowerShell-Private'
    } elseif ($ProductSemanticVersion.Contains('-')) {
        $ProductName += 'Preview'
        $displayName += ' Preview'
    } elseif ($LTS) {
        $ProductName += '-LTS'
        $displayName += '-LTS'
    }

    Write-Verbose -Verbose "ProductName: $productName"
    Write-Verbose -Verbose "DisplayName: $displayName"

    $ProductVersion = Get-WindowsVersion -PackageName $packageName

    $isPreview = Test-IsPreview -Version $ProductSemanticVersion
    if ($isPreview) {
        Write-Verbose "Using Preview assets" -Verbose
    } elseif ($LTS) {
        # This is the PhoneProductId for the "Microsoft.PowerShell-LTS" package.
        $PhoneProductId = "a9af273a-c636-47ac-bc2a-775edf80b2b9"
        Write-Verbose "Using LTS assets" -Verbose
    }

    # Appx manifest needs to be in root of source path, but the embedded version needs to be updated
    # cp-459155 is 'CN=Microsoft Windows Store Publisher (Store EKU), O=Microsoft Corporation, L=Redmond, S=Washington, C=US'
    # authenticodeFormer is 'CN=Microsoft Corporation, O=Microsoft Corporation, L=Redmond, S=Washington, C=US'
    $releasePublisher = 'CN=Microsoft Corporation, O=Microsoft Corporation, L=Redmond, S=Washington, C=US'

    $appxManifest = Get-Content "$RepoRoot\assets\AppxManifest.xml" -Raw
    $appxManifest = $appxManifest.Replace('$VERSION$', $ProductVersion).Replace('$ARCH$', $Architecture).Replace('$PRODUCTNAME$', $productName).Replace('$DISPLAYNAME$', $displayName).Replace('$PUBLISHER$', $releasePublisher)
    $xml = [xml]$appxManifest
    if ($isPreview) {
        Write-Verbose -Verbose "Adding pwsh-preview.exe alias"
        $aliasNode = $xml.Package.Applications.Application.Extensions.Extension.AppExecutionAlias.ExecutionAlias.Clone()
        $aliasNode.alias = "pwsh-preview.exe"
        $xml.Package.Applications.Application.Extensions.Extension.AppExecutionAlias.AppendChild($aliasNode) | Out-Null
    }
    $xml.Save("$ProductSourcePath\AppxManifest.xml")

    # Necessary image assets need to be in source assets folder
    $assets = @(
        'Square150x150Logo'
        'Square44x44Logo'
        'Square44x44Logo.targetsize-48'
        'Square44x44Logo.targetsize-48_altform-unplated'
        'StoreLogo'
    )

    if (!(Test-Path "$ProductSourcePath\assets")) {
        $null = New-Item -ItemType Directory -Path "$ProductSourcePath\assets"
    }

    $assets | ForEach-Object {
        if ($isPreview) {
            Copy-Item -Path "$RepoRoot\assets\$_-Preview.png" -Destination "$ProductSourcePath\assets\$_.png"
        }
        else {
            Copy-Item -Path "$RepoRoot\assets\$_.png" -Destination "$ProductSourcePath\assets\"
        }

    }

    if ($PSCmdlet.ShouldProcess("Create .msix package?")) {
        Write-Verbose "Creating priconfig.xml" -Verbose
        Start-NativeExecution -VerboseOutputOnError { & $makepri createconfig /o /cf (Join-Path $ProductSourcePath "priconfig.xml") /dq en-US }
        Write-Verbose "Creating resources.pri" -Verbose
        Push-Location $ProductSourcePath
        Start-NativeExecution -VerboseOutputOnError { & $makepri new /v /o /pr $ProductSourcePath /cf (Join-Path $ProductSourcePath "priconfig.xml") }
        Pop-Location
        Write-Verbose "Creating msix package" -Verbose
        Start-NativeExecution -VerboseOutputOnError { & $makeappx pack /o /v /h SHA256 /d $ProductSourcePath /p (Join-Path -Path $CurrentLocation -ChildPath "$packageName.msix") }
        Write-Verbose "Created $packageName.msix" -Verbose
    }
}

# Removes a ComponentRef node in the files.wxs Xml Doc
function Remove-ComponentRefNode
{
    param(
        [Parameter(Mandatory)]
        [System.Xml.XmlDocument]
        $XmlDoc,
        [Parameter(Mandatory)]
        [System.Xml.XmlNamespaceManager]
        $XmlNsManager,
        [Parameter(Mandatory)]
        [string]
        $Id
    )

    $compRefXPath = '//Wix:ComponentRef[@Id="{0}"]' -f $Id
    $node = Get-XmlNodeByXPath -XmlDoc $XmlDoc -XmlNsManager $XmlNsManager -XPath $compRefXPath
    if ($node)
    {
        Remove-XmlElement -element $node
    }
    else
    {
        Write-Warning "could not remove node"
    }
}

# Get the ComponentGroup node in the files.wxs Xml Doc
function Get-ComponentGroupNode
{
    param(
        [Parameter(Mandatory)]
        [System.Xml.XmlDocument]
        $XmlDoc,
        [Parameter(Mandatory)]
        [System.Xml.XmlNamespaceManager]
        $XmlNsManager
    )

    if (!$XmlNsManager.HasNamespace('Wix'))
    {
        throw 'Namespace manager must have "wix" defined.'
    }

    $compGroupXPath = '//Wix:ComponentGroup'
    $node = Get-XmlNodeByXPath -XmlDoc $XmlDoc -XmlNsManager $XmlNsManager -XPath $compGroupXPath
    return $node
}

# Gets the Directory Node the files.wxs Xml Doc
# Creates it if it does not exist
function Get-DirectoryNode
{
    param(
        [Parameter(Mandatory)]
        [System.Xml.XmlElement]
        $Node,
        [Parameter(Mandatory)]
        [System.Xml.XmlDocument]
        $XmlDoc,
        [Parameter(Mandatory)]
        [System.Xml.XmlNamespaceManager]
        $XmlNsManager
    )

    if (!$XmlNsManager.HasNamespace('Wix'))
    {
        throw 'Namespace manager must have "wix" defined.'
    }

    $pathStack =  [System.Collections.Stack]::new()

    [System.Xml.XmlElement] $dirNode = $Node.ParentNode.ParentNode
    $dirNodeType = $dirNode.LocalName
    if ($dirNodeType -eq 'DirectoryRef')
    {
        return Get-XmlNodeByXPath -XmlDoc $XmlDoc -XmlNsManager $XmlNsManager -XPath "//Wix:DirectoryRef"
    }
    if ($dirNodeType -eq 'Directory')
    {
        while($dirNode.LocalName -eq 'Directory') {
            $pathStack.Push($dirNode.Name)
            $dirNode = $dirNode.ParentNode
        }
        $path = "//"
        [System.Xml.XmlElement] $lastNode = $null
        while($pathStack.Count -gt 0){
            $dirName = $pathStack.Pop()
            $path += 'Wix:Directory[@Name="{0}"]' -f $dirName
            $node = Get-XmlNodeByXPath -XmlDoc $XmlDoc -XmlNsManager $XmlNsManager -XPath $path

            if (!$node)
            {
                if (!$lastNode)
                {
                    # Inserting at the root
                    $lastNode = Get-XmlNodeByXPath -XmlDoc $XmlDoc -XmlNsManager $XmlNsManager -XPath "//Wix:DirectoryRef"
                }

                $newDirectory = New-XmlElement -XmlDoc $XmlDoc -LocalName 'Directory' -Node $lastNode -PassThru -NamespaceUri 'http://schemas.microsoft.com/wix/2006/wi'
                New-XmlAttribute -XmlDoc $XmlDoc -Element $newDirectory -Name 'Name' -Value $dirName
                New-XmlAttribute -XmlDoc $XmlDoc -Element $newDirectory -Name 'Id' -Value (New-WixId -Prefix 'dir')
                $lastNode = $newDirectory
            }
            else
            {
                $lastNode = $node
            }
            if ($pathStack.Count -gt 0)
            {
                $path += '/'
            }
        }
        return $lastNode
    }

    throw "unknown element type: $dirNodeType"
}

# Creates a new Wix Id in the proper format
function New-WixId
{
    param(
        [Parameter(Mandatory)]
        [string]
        $Prefix
    )

    $guidPortion = (New-Guid).Guid.ToUpperInvariant() -replace '\-' ,''
    "$Prefix$guidPortion"
}

function Get-WindowsVersion {
    param (
        [parameter(Mandatory)]
        [string]$PackageName
    )

    $ProductVersion = Get-PackageVersionAsMajorMinorBuildRevision -Version $ProductVersion
    if (([Version]$ProductVersion).Revision -eq -1) {
        $ProductVersion += ".0"
    }

    # The Store requires the last digit of the version to be 0 so we swap the build and revision
    # This only affects Preview versions where the last digit is the preview number
    # For stable versions, the last digit is already zero so no changes
    $pversion = [version]$ProductVersion
    if ($pversion.Revision -ne 0) {
        $revision = $pversion.Revision
        if ($packageName.Contains('-rc')) {
            # For Release Candidates, we use numbers in the 100 range
            $revision += 100
        }

        $pversion = [version]::new($pversion.Major, $pversion.Minor, $revision, 0)
        $ProductVersion = $pversion.ToString()
    }

    Write-Verbose "Version: $productversion" -Verbose
    return $productversion
}

# Builds coming out of this project can have version number as 'a.b.c' OR 'a.b.c-d-f'
# This function converts the above version into major.minor[.build[.revision]] format
function Get-PackageVersionAsMajorMinorBuildRevision
{
    [CmdletBinding()]
    param (
        # Version of the Package
        [Parameter(Mandatory = $true)]
        [ValidateNotNullOrEmpty()]
        [string] $Version,
        [switch] $IncrementBuildNumber
    )

    Write-Verbose "Extract the version in the form of major.minor[.build[.revision]] for $Version"
    $packageVersionTokens = $Version.Split('-')
    $packageVersion = ([regex]::matches($Version, "\d+(\.\d+)+"))[0].value

    if (1 -eq $packageVersionTokens.Count -and ([Version]$packageVersion).Revision -eq -1) {
        # In case the input is of the form a.b.c, add a '0' at the end for revision field
        $packageVersion = $packageVersion + '.0'
    } elseif (1 -lt $packageVersionTokens.Count) {
        # We have all the four fields
        $packageBuildTokens = ([regex]::Matches($packageVersionTokens[1], "\d+"))[0].value

        if ($packageBuildTokens)
        {
            if($packageBuildTokens.length -gt 4)
            {
                # MSIX will fail if it is more characters
                $packageBuildTokens = $packageBuildTokens.Substring(0,4)
            }

            if ($packageVersionTokens[1] -match 'rc' -and $IncrementBuildNumber) {
                $packageBuildTokens = [int]$packageBuildTokens + 100
            }

            $packageVersion = $packageVersion + '.' + $packageBuildTokens
        }
        else
        {
            $packageVersion = $packageVersion
        }
    }

    $packageVersion
}

<#
.SYNOPSIS
Create a smaller framework dependent package based off fxdependent package for dotnet-sdk container images.

.PARAMETER Path
Path to the folder containing the fxdependent package.

.PARAMETER KeepWindowsRuntimes
Specify this switch if the Windows runtimes are to be kept.
#>
function ReduceFxDependentPackage
{
    [CmdletBinding()]
    param(
        [Parameter(Mandatory)] [string] $Path,
        [switch] $KeepWindowsRuntimes
    )

    if (-not (Test-Path $path))
    {
        throw "Path not found: $Path"
    }

    ## Remove unnecessary files
    $localeFolderToRemove = 'cs', 'de', 'es', 'fr', 'it', 'ja', 'ko', 'pl', 'pt-BR', 'ru', 'tr', 'zh-Hans', 'zh-Hant'
    Get-ChildItem $Path -Recurse -Directory | Where-Object { $_.Name -in $localeFolderToRemove } | ForEach-Object { Remove-Item $_.FullName -Force -Recurse -Verbose }

    Write-Log -message "Starting to cleanup runtime folders"

    $runtimeFolder = Get-ChildItem $Path -Recurse -Directory -Filter 'runtimes'

    $runtimeFolderPath = $runtimeFolder | Out-String

    if ($runtimeFolder.Count -eq 0)
    {
        Write-Log -message "No runtimes folder found under $Path. Completing cleanup."
        return
    }

    Write-Log -message $runtimeFolderPath

    if ($runtimeFolder.Count -eq 0)
    {
        throw "runtimes folder not found under $Path"
    }

    Write-Log -message (Get-ChildItem $Path | Out-String)

    # donet SDK container image microsoft/dotnet:2.2-sdk supports the following:
    # win10-x64 (Nano Server)
    # win-arm (Nano Server)
    # win-x64 to get PowerShell.Native components
    # linux-musl-x64 (Alpine 3.8)
    # linux-x64 (bionic / stretch)
    # unix, linux, win for dependencies
    # linux-arm and linux-arm64 for arm containers
    # osx to run global tool on macOS
    $runtimesToKeep = if ($KeepWindowsRuntimes) {
        'win10-x64', 'win-arm', 'win-x64', 'win'
    } else {
        'linux-x64', 'linux-musl-x64', 'unix', 'linux', 'linux-arm', 'linux-arm64', 'osx'
    }

    $runtimeFolder | ForEach-Object {
        Get-ChildItem -Path $_.FullName -Directory -Exclude $runtimesToKeep | Remove-Item -Force -Recurse -Verbose
    }

    ## Remove the shim layer assemblies
    Get-ChildItem -Path $Path -Filter "Microsoft.PowerShell.GlobalTool.Shim.*" | Remove-Item -Verbose
}

<#
.SYNOPSIS
Performs clean up work for preparation to running New-GlobalToolNupkgSource package source creation.

.DESCRIPTION
Unnecessary package source files are removed.

.PARAMETER LinuxBinPath
Path to the folder containing the fxdependent package for Linux.

.PARAMETER WindowsBinPath
Path to the folder containing the fxdependent package for Windows.

.PARAMETER WindowsDesktopBinPath
Path to the folder containing desktop framework package for Windows.
#>
function Start-PrepForGlobalToolNupkg
{
    [CmdletBinding()]
    param(
        [Parameter(Mandatory)] [string] $LinuxBinPath,
        [Parameter(Mandatory)] [string] $WindowsBinPath,
        [Parameter(Mandatory)] [string] $WindowsDesktopBinPath,
        [Parameter(Mandatory)] [string] $AlpineBinPath
    )

    Write-Log "Start-PrepForGlobalToolNupkg: Running clean up for New-GlobalToolNupkg package creation."

    $libCryptoPath = Join-Path $LinuxBinPath 'libcrypto.so.1.0.0'
    $libSSLPath = Join-Path $LinuxBinPath 'libssl.so.1.0.0'

    if (Test-Path $libCryptoPath) {
        Remove-Item -Path $libCryptoPath -Verbose -Force
    }

    if (Test-Path $libSSLPath) {
        Remove-Item -Path $libSSLPath -Verbose -Force
    }

    # Remove unnecessary xml files
    Get-ChildItem -Path $LinuxBinPath, $WindowsBinPath, $WindowsDesktopBinPath, $AlpineBinPath -Filter *.xml | Remove-Item -Verbose
}

<#
.SYNOPSIS
Create a single PowerShell Global tool nuget package NuSpec source directory for the provied
package type.

.DESCRIPTION
A single NuSpec source directory is created for the individual package type, and the created
directory path is set to the environement variable name: "GlobaToolNuSpecSourcePath_${PackageType}".

.PARAMETER PackageType
Global tool package type to create.

.PARAMETER LinuxBinPath
Path to the folder containing the fxdependent package for Linux.

.PARAMETER WindowsBinPath
Path to the folder containing the fxdependent package for Windows.

.PARAMETER WindowsDesktopBinPath
Path to the folder containing desktop framework package for Windows.

.PARAMETER PackageVersion
Version for the NuGet package that will be generated.
#>
function New-GlobalToolNupkgSource
{
    [CmdletBinding()]
    param(
        [Parameter(Mandatory)] [string] $PackageType,
        [Parameter(Mandatory)] [string] $LinuxBinPath,
        [Parameter(Mandatory)] [string] $WindowsBinPath,
        [Parameter(Mandatory)] [string] $WindowsDesktopBinPath,
        [Parameter(Mandatory)] [string] $AlpineBinPath,
        [Parameter(Mandatory)] [string] $PackageVersion,
        [Parameter()] [switch] $SkipCGManifest
    )

    if ($PackageType -ne "Unified")
    {
        Write-Log "New-GlobalToolNupkgSource: Reducing package size for non-unified packages."

        Write-Log "New-GlobalToolNupkgSource: Reducing size of Linux package"
        ReduceFxDependentPackage -Path $LinuxBinPath

        Write-Log "New-GlobalToolNupkgSource: Reducing size of Alpine package"
        ReduceFxDependentPackage -Path $AlpineBinPath

        Write-Log "New-GlobalToolNupkgSource: Reducing size of Windows package"
        ReduceFxDependentPackage -Path $WindowsBinPath -KeepWindowsRuntimes

        Write-Log "New-GlobalToolNupkgSource: Reducing size of WindowsDesktop package"
        ReduceFxDependentPackage -Path $WindowsDesktopBinPath -KeepWindowsRuntimes
    }

    Write-Log "New-GlobalToolNupkgSource: Creating package: $PackageType"

    switch ($PackageType)
    {
        "Unified"
        {
            $ShimDllPath = Join-Path $WindowsDesktopBinPath "Microsoft.PowerShell.GlobalTool.Shim.dll"

            $PackageName = "PowerShell"
            $RootFolder = New-TempFolder

            Copy-Item -Path $iconPath -Destination "$RootFolder/$iconFileName" -Verbose

            $ridFolder = New-Item -Path (Join-Path $RootFolder "tools/$script:netCoreRuntime/any") -ItemType Directory
            $winFolder = New-Item (Join-Path $ridFolder "win") -ItemType Directory
            $unixFolder = New-Item (Join-Path $ridFolder "unix") -ItemType Directory

            Write-Log "New-GlobalToolNupkgSource: Copying runtime assemblies from $WindowsDesktopBinPath"
            Copy-Item "$WindowsDesktopBinPath\*" -Destination $winFolder -Recurse

            Write-Log "New-GlobalToolNupkgSource: Copying runtime assemblies from $LinuxBinPath"
            Copy-Item "$LinuxBinPath\*" -Destination $unixFolder -Recurse

            Write-Log "New-GlobalToolNupkgSource: Copying shim dll from $ShimDllPath"
            Copy-Item $ShimDllPath -Destination $ridFolder

            $shimConfigFile = Join-Path (Split-Path $ShimDllPath -Parent) 'Microsoft.PowerShell.GlobalTool.Shim.runtimeconfig.json'
            Write-Log "New-GlobalToolNupkgSource: Copying shim config file from $shimConfigFile"
            Copy-Item $shimConfigFile -Destination $ridFolder -ErrorAction Stop

            $toolSettings = $packagingStrings.GlobalToolSettingsFile -f (Split-Path $ShimDllPath -Leaf)
        }

        "PowerShell.Linux.Alpine"
        {
            $PackageName = "PowerShell.Linux.Alpine"
            $RootFolder = New-TempFolder

            Copy-Item -Path $iconPath -Destination "$RootFolder/$iconFileName" -Verbose

            $ridFolder = New-Item -Path (Join-Path $RootFolder "tools/$script:netCoreRuntime/any") -ItemType Directory

            Write-Log "New-GlobalToolNupkgSource: Copying runtime assemblies from $AlpineBinPath for $PackageType"
            Copy-Item "$AlpineBinPath/*" -Destination $ridFolder -Recurse
            $toolSettings = $packagingStrings.GlobalToolSettingsFile -f "pwsh.dll"
        }

        "PowerShell.Linux.x64"
        {
            $PackageName = "PowerShell.Linux.x64"
            $RootFolder = New-TempFolder

            Copy-Item -Path $iconPath -Destination "$RootFolder/$iconFileName" -Verbose

            $ridFolder = New-Item -Path (Join-Path $RootFolder "tools/$script:netCoreRuntime/any") -ItemType Directory

            Write-Log "New-GlobalToolNupkgSource: Copying runtime assemblies from $LinuxBinPath for $PackageType"
            Copy-Item "$LinuxBinPath/*" -Destination $ridFolder -Recurse
            Remove-Item -Path $ridFolder/runtimes/linux-arm -Recurse -Force
            Remove-Item -Path $ridFolder/runtimes/linux-arm64 -Recurse -Force
            Remove-Item -Path $ridFolder/runtimes/linux-musl-x64 -Recurse -Force
            Remove-Item -Path $ridFolder/runtimes/osx -Recurse -Force
            $toolSettings = $packagingStrings.GlobalToolSettingsFile -f "pwsh.dll"
        }

        "PowerShell.Linux.arm32"
        {
            $PackageName = "PowerShell.Linux.arm32"
            $RootFolder = New-TempFolder

            Copy-Item -Path $iconPath -Destination "$RootFolder/$iconFileName" -Verbose

            $ridFolder = New-Item -Path (Join-Path $RootFolder "tools/$script:netCoreRuntime/any") -ItemType Directory

            Write-Log "New-GlobalToolNupkgSource: Copying runtime assemblies from $LinuxBinPath for $PackageType"
            Copy-Item "$LinuxBinPath/*" -Destination $ridFolder -Recurse
            Remove-Item -Path $ridFolder/runtimes/linux-arm64 -Recurse -Force
            Remove-Item -Path $ridFolder/runtimes/linux-musl-x64 -Recurse -Force
            Remove-Item -Path $ridFolder/runtimes/linux-x64 -Recurse -Force
            Remove-Item -Path $ridFolder/runtimes/osx -Recurse -Force
            $toolSettings = $packagingStrings.GlobalToolSettingsFile -f "pwsh.dll"
        }

        "PowerShell.Linux.arm64"
        {
            $PackageName = "PowerShell.Linux.arm64"
            $RootFolder = New-TempFolder

            Copy-Item -Path $iconPath -Destination "$RootFolder/$iconFileName" -Verbose

            $ridFolder = New-Item -Path (Join-Path $RootFolder "tools/$script:netCoreRuntime/any") -ItemType Directory

            Write-Log "New-GlobalToolNupkgSource: Copying runtime assemblies from $LinuxBinPath for $PackageType"
            Copy-Item "$LinuxBinPath/*" -Destination $ridFolder -Recurse
            Remove-Item -Path $ridFolder/runtimes/linux-arm -Recurse -Force
            Remove-Item -Path $ridFolder/runtimes/linux-musl-x64 -Recurse -Force
            Remove-Item -Path $ridFolder/runtimes/linux-x64 -Recurse -Force
            Remove-Item -Path $ridFolder/runtimes/osx -Recurse -Force
            $toolSettings = $packagingStrings.GlobalToolSettingsFile -f "pwsh.dll"
        }

        # Due to needing a signed shim for the global tool, we build the global tool in build instead of packaging.
        # keeping the code for reference.
        # "PowerShell.Windows.x64"
        # {
        #     $PackageName = "PowerShell.Windows.x64"
        #     $RootFolder = New-TempFolder

        #     Copy-Item -Path $iconPath -Destination "$RootFolder/$iconFileName" -Verbose

        #     $ridFolder = New-Item -Path (Join-Path $RootFolder "tools/$script:netCoreRuntime/any") -ItemType Directory

        #     Write-Log "New-GlobalToolNupkgSource: Copying runtime assemblies from $WindowsDesktopBinPath for $PackageType"
        #     Copy-Item "$WindowsDesktopBinPath/*" -Destination $ridFolder -Recurse
        #     Remove-Item -Path $ridFolder/runtimes/win-arm -Recurse -Force
        #     $toolSettings = $packagingStrings.GlobalToolSettingsFile -f "pwsh.dll"
        # }

        "PowerShell.Windows.arm32"
        {
            $PackageName = "PowerShell.Windows.arm32"
            $RootFolder = New-TempFolder

            Copy-Item -Path $iconPath -Destination "$RootFolder/$iconFileName" -Verbose

            $ridFolder = New-Item -Path (Join-Path $RootFolder "tools/$script:netCoreRuntime/any") -ItemType Directory

            Write-Log "New-GlobalToolNupkgSource: Copying runtime assemblies from $WindowsBinPath for $PackageType"
            Copy-Item "$WindowsBinPath/*" -Destination $ridFolder -Recurse
            Remove-Item -Path $ridFolder/runtimes/win-x64 -Recurse -Force
            $toolSettings = $packagingStrings.GlobalToolSettingsFile -f "pwsh.dll"
        }

        default { throw "New-GlobalToolNupkgSource: Unkown package type: $PackageType" }
    }

    $nuSpec = $packagingStrings.GlobalToolNuSpec -f $PackageName, $PackageVersion, $iconFileName
    $nuSpec | Out-File -FilePath (Join-Path $RootFolder "$PackageName.nuspec") -Encoding ascii
    $toolSettings | Out-File -FilePath (Join-Path $ridFolder "DotnetToolSettings.xml") -Encoding ascii

    # Source created.
    Write-Log "New-GlobalToolNupkgSource: Global tool package ($PackageName) source created at: $RootFolder"

    # Set VSTS environment variable for package NuSpec source path.
    $pkgNuSpecSourcePathVar = "GlobalToolNuSpecSourcePath"
    Write-Log "New-GlobalToolNupkgSource: Creating NuSpec source path VSTS variable: $pkgNuSpecSourcePathVar"
    Write-Verbose -Verbose "sending: [task.setvariable variable=$pkgNuSpecSourcePathVar]$RootFolder"
    Write-Host "##vso[task.setvariable variable=$pkgNuSpecSourcePathVar]$RootFolder"
    $global:GlobalToolNuSpecSourcePath = $RootFolder

    # Set VSTS environment variable for package Name.
    $pkgNameVar = "GlobalToolPkgName"
    Write-Log "New-GlobalToolNupkgSource: Creating current package name variable: $pkgNameVar"
    Write-Verbose -Verbose "sending: vso[task.setvariable variable=$pkgNameVar]$PackageName"
    Write-Host "##vso[task.setvariable variable=$pkgNameVar]$PackageName"
    $global:GlobalToolPkgName = $PackageName

    if ($SkipCGManifest.IsPresent) {
        Write-Verbose -Verbose "New-GlobalToolNupkgSource: Skipping CGManifest creation."
        return
    }

    # Set VSTS environment variable for CGManifest file path.
    $globalToolCGManifestPFilePath = Join-Path -Path "$env:REPOROOT" -ChildPath "tools\cgmanifest.json"
    $globalToolCGManifestFilePath = Resolve-Path -Path $globalToolCGManifestPFilePath -ErrorAction SilentlyContinue
    if (($null -eq $globalToolCGManifestFilePath) -or (! (Test-Path -Path $globalToolCGManifestFilePath)))
    {
        throw "New-GlobalToolNupkgSource: Invalid build source CGManifest file path: $globalToolCGManifestPFilePath"
    }
    $globalToolCGManifestSourceRoot = New-TempFolder
    Write-Log "New-GlobalToolNupkgSource: Creating new CGManifest.json file at: $globalToolCGManifestSourceRoot"
    Copy-Item -Path $globalToolCGManifestFilePath -Destination $globalToolCGManifestSourceRoot -Force

    $globalToolCGManifestPathVar = "GlobalToolCGManifestPath"
    Write-Log "New-GlobalToolNupkgSource: Creating CGManifest path variable, $globalToolCGManifestPathVar, for path: $globalToolCGManifestSourceRoot"
    Write-Host "##vso[task.setvariable variable=$globalToolCGManifestPathVar]$globalToolCGManifestSourceRoot"
}

<#
.SYNOPSIS
Create a single PowerShell Global tool nuget package from the provied package source folder.

.DESCRIPTION
Creates a single PowerShell Global tool nuget package based on the provided package NuSpec source
folder (created by New-GlobalNupkgSource), and places the created package in the provided destination
folder.

.PARAMETER PackageNuSpecPath
Location of NuSpec path containing source for package creation.

.PARAMETER PackageName
Name of Global Tool package being created.

.PARAMETER DestinationPath
Path to the folder where the generated package is placed.
#>
function New-GlobalToolNupkgFromSource
{
    [CmdletBinding()]
    param (
        [Parameter(Mandatory)] [string] $PackageNuSpecPath,
        [Parameter(Mandatory)] [string] $PackageName,
        [Parameter(Mandatory)] [string] $DestinationPath,
        [Parameter()] [string] $CGManifestPath
    )

    if (! (Test-Path -Path $PackageNuSpecPath))
    {
        throw "New-GlobalToolNupkgFromSource: failed because NuSpec path does not exist: $PackageNuSpecPath"
    }

    Write-Log "New-GlobalToolNupkgFromSource: Creating package: $PackageName"
    New-NugetPackage -NuSpecPath $PackageNuSpecPath -PackageDestinationPath $DestinationPath

    Write-Log "New-GlobalToolNupkgFromSource: Removing GlobalTool NuSpec source directory: $PackageNuSpecPath"
    Remove-Item -Path $PackageNuSpecPath -Recurse -Force -ErrorAction SilentlyContinue

    if (-not ($PSBoundParameters.ContainsKey('CGManifestPath')))
    {
        Write-Verbose -Verbose "New-GlobalToolNupkgFromSource: CGManifest file path not provided."
        return
    }

    Write-Log "New-GlobalToolNupkgFromSource: Removing GlobalTool CGManifest source directory: $CGManifestPath"
    if (! (Test-Path -Path $CGManifestPath))
    {
        Write-Verbose -Verbose -Message "New-GlobalToolNupkgFromSource: CGManifest file does not exist: $CGManifestPath"
        return
    }
    Remove-Item -Path $CGManifestPath -Recurse -Force -ErrorAction SilentlyContinue
}

${mainLinuxBuildFolder} = 'pwshLinuxBuild'
${minSizeLinuxBuildFolder} = 'pwshLinuxBuildMinSize'
${arm32LinuxBuildFolder} = 'pwshLinuxBuildArm32'
${arm64LinuxBuildFolder} = 'pwshLinuxBuildArm64'
${amd64MarinerBuildFolder} = 'pwshMarinerBuildAmd64'
${amd64AlpineFxdBuildFolder} = 'pwshAlpineFxdBuildAmd64'
${arm64MarinerBuildFolder} = 'pwshMarinerBuildArm64'

<#
    Used in Azure DevOps Yaml to package all the linux packages for a channel.
#>
function Invoke-AzDevOpsLinuxPackageCreation {
    param(
        [switch]
        $LTS,

        [Parameter(Mandatory)]
        [ValidatePattern("^v\d+\.\d+\.\d+(-\w+(\.\d{1,2})?)?$")]
        [ValidateNotNullOrEmpty()]
        [string]$ReleaseTag,

        [Parameter(Mandatory)]
        [ValidateSet('fxdependent', 'alpine', 'deb', 'rpm')]
        [String]$BuildType
    )

    if (!${env:SYSTEM_ARTIFACTSDIRECTORY}) {
        throw "Must be run in Azure DevOps"
    }

    try {
        Write-Verbose "Packaging '$BuildType'; LTS:$LTS for $ReleaseTag ..." -Verbose

        Restore-PSOptions -PSOptionsPath "${env:SYSTEM_ARTIFACTSDIRECTORY}\${mainLinuxBuildFolder}-meta\psoptions.json"

        $releaseTagParam = @{ 'ReleaseTag' = $ReleaseTag }

        switch ($BuildType) {
            'fxdependent' {
                $filePermissionFile = "${env:SYSTEM_ARTIFACTSDIRECTORY}\${mainLinuxBuildFolder}-meta\linuxFilePermission.json"
                Set-LinuxFilePermission -FilePath $filePermissionFile -RootPath "${env:SYSTEM_ARTIFACTSDIRECTORY}\${mainLinuxBuildFolder}"
                Start-PSPackage -Type 'fxdependent' @releaseTagParam -LTS:$LTS
            }
            'alpine' {
                $filePermissionFile = "${env:SYSTEM_ARTIFACTSDIRECTORY}\${mainLinuxBuildFolder}-meta\linuxFilePermission.json"
                Set-LinuxFilePermission -FilePath $filePermissionFile -RootPath "${env:SYSTEM_ARTIFACTSDIRECTORY}\${mainLinuxBuildFolder}"
                Start-PSPackage -Type 'tar-alpine' @releaseTagParam -LTS:$LTS
            }
            'rpm' {
                Start-PSPackage -Type 'rpm' @releaseTagParam -LTS:$LTS
            }
            default {
                $filePermissionFile = "${env:SYSTEM_ARTIFACTSDIRECTORY}\${mainLinuxBuildFolder}-meta\linuxFilePermission.json"
                Set-LinuxFilePermission -FilePath $filePermissionFile -RootPath "${env:SYSTEM_ARTIFACTSDIRECTORY}\${mainLinuxBuildFolder}"
                Start-PSPackage @releaseTagParam -LTS:$LTS -Type 'deb', 'tar'
            }
        }

        if ($BuildType -eq 'deb') {
            Start-PSPackage -Type tar @releaseTagParam -LTS:$LTS

            Restore-PSOptions -PSOptionsPath "${env:SYSTEM_ARTIFACTSDIRECTORY}\${minSizeLinuxBuildFolder}-meta\psoptions.json"

            $filePermissionFile = "${env:SYSTEM_ARTIFACTSDIRECTORY}\${minSizeLinuxBuildFolder}-meta\linuxFilePermission.json"
            Set-LinuxFilePermission -FilePath $filePermissionFile -RootPath "${env:SYSTEM_ARTIFACTSDIRECTORY}\${minSizeLinuxBuildFolder}"

            Write-Verbose -Verbose "---- Min-Size ----"
            Write-Verbose -Verbose "options.Output: $($options.Output)"
            Write-Verbose -Verbose "options.Top $($options.Top)"

            Start-PSPackage -Type min-size @releaseTagParam -LTS:$LTS

            ## Create 'linux-arm' 'tar.gz' package.
            ## Note that 'linux-arm' can only be built on Ubuntu environment.
            Restore-PSOptions -PSOptionsPath "${env:SYSTEM_ARTIFACTSDIRECTORY}\${arm32LinuxBuildFolder}-meta\psoptions.json"
            $filePermissionFile = "${env:SYSTEM_ARTIFACTSDIRECTORY}\${arm32LinuxBuildFolder}-meta\linuxFilePermission.json"
            Set-LinuxFilePermission -FilePath $filePermissionFile -RootPath "${env:SYSTEM_ARTIFACTSDIRECTORY}\${arm32LinuxBuildFolder}"
            Start-PSPackage -Type tar-arm @releaseTagParam -LTS:$LTS

            ## Create 'linux-arm64' 'tar.gz' package.
            ## Note that 'linux-arm64' can only be built on Ubuntu environment.
            Restore-PSOptions -PSOptionsPath "${env:SYSTEM_ARTIFACTSDIRECTORY}\${arm64LinuxBuildFolder}-meta\psoptions.json"
            $filePermissionFile = "${env:SYSTEM_ARTIFACTSDIRECTORY}\${arm64LinuxBuildFolder}-meta\linuxFilePermission.json"
            Set-LinuxFilePermission -FilePath $filePermissionFile -RootPath "${env:SYSTEM_ARTIFACTSDIRECTORY}\${arm64LinuxBuildFolder}"
            Start-PSPackage -Type tar-arm64 @releaseTagParam -LTS:$LTS
        } elseif ($BuildType -eq 'rpm') {
            # Generate mariner amd64 package
            Write-Verbose -Verbose "Generating mariner amd64 package"
            Restore-PSOptions -PSOptionsPath "${env:SYSTEM_ARTIFACTSDIRECTORY}\${amd64MarinerBuildFolder}-meta\psoptions.json"
            $filePermissionFile = "${env:SYSTEM_ARTIFACTSDIRECTORY}\${amd64MarinerBuildFolder}-meta\linuxFilePermission.json"
            Set-LinuxFilePermission -FilePath $filePermissionFile -RootPath "${env:SYSTEM_ARTIFACTSDIRECTORY}\${amd64MarinerBuildFolder}"

            Write-Verbose -Verbose "---- rpm-fxdependent ----"
            Write-Verbose -Verbose "options.Output: $($options.Output)"
            Write-Verbose -Verbose "options.Top $($options.Top)"

            Start-PSPackage -Type rpm-fxdependent @releaseTagParam -LTS:$LTS

            # Generate mariner arm64 package
            Write-Verbose -Verbose "Generating mariner arm64 package"
            Restore-PSOptions -PSOptionsPath "${env:SYSTEM_ARTIFACTSDIRECTORY}\${arm64MarinerBuildFolder}-meta\psoptions.json"
            $filePermissionFile = "${env:SYSTEM_ARTIFACTSDIRECTORY}\${arm64MarinerBuildFolder}-meta\linuxFilePermission.json"
            Set-LinuxFilePermission -FilePath $filePermissionFile -RootPath "${env:SYSTEM_ARTIFACTSDIRECTORY}\${arm64MarinerBuildFolder}"

            Write-Verbose -Verbose "---- rpm-fxdependent-arm64 ----"
            Write-Verbose -Verbose "options.Output: $($options.Output)"
            Write-Verbose -Verbose "options.Top $($options.Top)"

            Start-PSPackage -Type rpm-fxdependent-arm64 @releaseTagParam -LTS:$LTS
        } elseif ($BuildType -eq 'alpine') {
            Restore-PSOptions -PSOptionsPath "${env:SYSTEM_ARTIFACTSDIRECTORY}\${amd64AlpineFxdBuildFolder}-meta\psoptions.json"
            $filePermissionFile = "${env:SYSTEM_ARTIFACTSDIRECTORY}\${amd64AlpineFxdBuildFolder}-meta\linuxFilePermission.json"
            Set-LinuxFilePermission -FilePath $filePermissionFile -RootPath "${env:SYSTEM_ARTIFACTSDIRECTORY}\${amd64AlpineFxdBuildFolder}"

            Write-Verbose -Verbose "---- tar-alpine-fxdependent ----"
            Write-Verbose -Verbose "options.Output: $($options.Output)"
            Write-Verbose -Verbose "options.Top $($options.Top)"

            Start-PSPackage -Type tar-alpine-fxdependent @releaseTagParam -LTS:$LTS
        }
    }
    catch {
        Get-Error -InputObject $_
        throw
    }
}

<#
    Used in Azure DevOps Yaml to do all the builds needed for all Linux packages for a channel.
#>
function Invoke-AzDevOpsLinuxPackageBuild {
    param (
        [Parameter(Mandatory)]
        [ValidatePattern("^v\d+\.\d+\.\d+(-\w+(\.\d{1,2})?)?$")]
        [ValidateNotNullOrEmpty()]
        [string]$ReleaseTag,

        [Parameter(Mandatory)]
        [ValidateSet('fxdependent', 'alpine', 'deb', 'rpm')]
        [String]$BuildType
    )

    if (!${env:SYSTEM_ARTIFACTSDIRECTORY}) {
        throw "Must be run in Azure DevOps"
    }

    try {

        Write-Verbose "Building '$BuildType' for $ReleaseTag ..." -Verbose

        $releaseTagParam = @{ 'ReleaseTag' = $ReleaseTag }

        $buildParams = @{ Configuration = 'Release'; PSModuleRestore = $true; Restore = $true }

        switch ($BuildType) {
            'fxdependent' {
                $buildParams.Add("Runtime", "fxdependent")
            }
            'alpine' {
                $buildParams.Add("Runtime", 'linux-musl-x64')
            }
        }

        $buildFolder = "${env:SYSTEM_ARTIFACTSDIRECTORY}/${mainLinuxBuildFolder}"
        Start-PSBuild @buildParams @releaseTagParam -Output $buildFolder -PSOptionsPath "${buildFolder}-meta/psoptions.json"
        Get-ChildItem -Path $buildFolder -Recurse -File | Export-LinuxFilePermission -FilePath "${buildFolder}-meta/linuxFilePermission.json" -RootPath ${buildFolder} -Force

        # Remove symbol files.
        Remove-Item "${buildFolder}\*.pdb" -Force

        if ($BuildType -eq 'deb') {
            ## Build 'min-size'
            $options = Get-PSOptions
            Write-Verbose -Verbose "---- Min-Size ----"
            Write-Verbose -Verbose "options.Output: $($options.Output)"
            Write-Verbose -Verbose "options.Top $($options.Top)"
            $binDir = Join-Path -Path $options.Top -ChildPath 'bin'
            if (Test-Path -Path $binDir) {
                Write-Verbose -Verbose "Remove $binDir, to get a clean build for min-size package"
                Remove-Item -Path $binDir -Recurse -Force
            }

            $buildParams['ForMinimalSize'] = $true
            $buildFolder = "${env:SYSTEM_ARTIFACTSDIRECTORY}/${minSizeLinuxBuildFolder}"
            Start-PSBuild -Clean @buildParams @releaseTagParam -Output $buildFolder -PSOptionsPath "${buildFolder}-meta/psoptions.json"
            # Remove symbol files, xml document files.
            Remove-Item "${buildFolder}\*.pdb", "${buildFolder}\*.xml" -Force
            Get-ChildItem -Path $buildFolder -Recurse -File | Export-LinuxFilePermission -FilePath "${buildFolder}-meta/linuxFilePermission.json" -RootPath ${buildFolder} -Force

            ## Build 'linux-arm' and create 'tar.gz' package for it.
            ## Note that 'linux-arm' can only be built on Ubuntu environment.
            $buildFolder = "${env:SYSTEM_ARTIFACTSDIRECTORY}/${arm32LinuxBuildFolder}"
            Start-PSBuild -Configuration Release -Restore -Runtime linux-arm -PSModuleRestore @releaseTagParam -Output $buildFolder -PSOptionsPath "${buildFolder}-meta/psoptions.json"
            # Remove symbol files.
            Remove-Item "${buildFolder}\*.pdb" -Force
            Get-ChildItem -Path $buildFolder -Recurse -File | Export-LinuxFilePermission -FilePath "${buildFolder}-meta/linuxFilePermission.json" -RootPath ${buildFolder} -Force

            $buildFolder = "${env:SYSTEM_ARTIFACTSDIRECTORY}/${arm64LinuxBuildFolder}"
            Start-PSBuild -Configuration Release -Restore -Runtime linux-arm64 -PSModuleRestore @releaseTagParam -Output $buildFolder -PSOptionsPath "${buildFolder}-meta/psoptions.json"
            # Remove symbol files.
            Remove-Item "${buildFolder}\*.pdb" -Force
            Get-ChildItem -Path $buildFolder -Recurse -File | Export-LinuxFilePermission -FilePath "${buildFolder}-meta/linuxFilePermission.json" -RootPath ${buildFolder} -Force
        } elseif ($BuildType -eq 'rpm') {
            ## Build for Mariner amd64
            $options = Get-PSOptions
            Write-Verbose -Verbose "---- Mariner x64 ----"
            Write-Verbose -Verbose "options.Output: $($options.Output)"
            Write-Verbose -Verbose "options.Top $($options.Top)"
            $binDir = Join-Path -Path $options.Top -ChildPath 'bin'
            if (Test-Path -Path $binDir) {
                Write-Verbose -Verbose "Remove $binDir, to get a clean build for Mariner x64 package"
                Remove-Item -Path $binDir -Recurse -Force
            }

            $buildParams['Runtime'] = 'fxdependent-linux-x64'
            $buildFolder = "${env:SYSTEM_ARTIFACTSDIRECTORY}/${amd64MarinerBuildFolder}"
            Start-PSBuild -Clean @buildParams @releaseTagParam -Output $buildFolder -PSOptionsPath "${buildFolder}-meta/psoptions.json"
            # Remove symbol files, xml document files.
            Remove-Item "${buildFolder}\*.pdb", "${buildFolder}\*.xml" -Force
            Get-ChildItem -Path $buildFolder -Recurse -File | Export-LinuxFilePermission -FilePath "${buildFolder}-meta/linuxFilePermission.json" -RootPath ${buildFolder} -Force

            ## Build for Mariner arm64
            $options = Get-PSOptions
            Write-Verbose -Verbose "---- Mariner arm64 ----"

            Write-Verbose -Verbose "options.Output: $($options.Output)"
            Write-Verbose -Verbose "options.Top $($options.Top)"
            $binDir = Join-Path -Path $options.Top -ChildPath 'bin'
            if (Test-Path -Path $binDir) {
                Write-Verbose -Verbose "Remove $binDir, to get a clean build for Mariner arm64 package"
                Remove-Item -Path $binDir -Recurse -Force
            }

            $buildParams['Runtime'] = 'fxdependent-linux-arm64'
            $buildFolder = "${env:SYSTEM_ARTIFACTSDIRECTORY}/${arm64MarinerBuildFolder}"

            Start-PSBuild -Clean @buildParams @releaseTagParam -Output $buildFolder -PSOptionsPath "${buildFolder}-meta/psoptions.json"
            # Remove symbol files, xml document files.
            Remove-Item "${buildFolder}\*.pdb", "${buildFolder}\*.xml" -Force
            Get-ChildItem -Path $buildFolder -Recurse -File | Export-LinuxFilePermission -FilePath "${buildFolder}-meta/linuxFilePermission.json" -RootPath ${buildFolder} -Force
        } elseif ($BuildType -eq 'alpine') {
            ## Build for alpine fxdependent
            $options = Get-PSOptions
            Write-Verbose -Verbose "---- fxdependent alpine x64 ----"
            Write-Verbose -Verbose "options.Output: $($options.Output)"
            Write-Verbose -Verbose "options.Top $($options.Top)"
            $binDir = Join-Path -Path $options.Top -ChildPath 'bin'
            if (Test-Path -Path $binDir) {
                Write-Verbose -Verbose "Remove $binDir, to get a clean build for Mariner package"
                Remove-Item -Path $binDir -Recurse -Force
            }

            $buildParams['Runtime'] = 'fxdependent-noopt-linux-musl-x64'
            $buildFolder = "${env:SYSTEM_ARTIFACTSDIRECTORY}/${amd64AlpineFxdBuildFolder}"
            Start-PSBuild -Clean @buildParams @releaseTagParam -Output $buildFolder -PSOptionsPath "${buildFolder}-meta/psoptions.json"
            # Remove symbol files, xml document files.
            Remove-Item "${buildFolder}\*.pdb", "${buildFolder}\*.xml" -Force
            Get-ChildItem -Path $buildFolder -Recurse -File | Export-LinuxFilePermission -FilePath "${buildFolder}-meta/linuxFilePermission.json" -RootPath ${buildFolder} -Force
        }
    }
    catch {
        Get-Error -InputObject $_
        throw
    }
}

<#
    Apply the file permissions specified in the json file $FilePath to the files under $RootPath.
    The format of the json file is like:

    {
        "System.Net.WebClient.dll": "744",
        "Schemas/PSMaml/developer.xsd": "644",
        "ref/System.Security.AccessControl.dll": "744",
        "ref/System.IO.dll": "744",
        "cs/Microsoft.CodeAnalysis.resources.dll": "744",
        "Schemas/PSMaml/base.xsd": "644",
        "Schemas/PSMaml/structureProcedure.xsd": "644",
        "ref/System.Net.Security.dll": "744"
    }
#>
function Set-LinuxFilePermission {
    [CmdletBinding()]
    param (
        [Parameter(Mandatory)] [string] $FilePath,
        [Parameter(Mandatory)] [string] $RootPath
    )

    if (-not (Test-Path $FilePath)) {
        throw "File does not exist: $FilePath"
    }

    if (-not (Test-Path $RootPath)) {
        throw "File does not exist: $RootPath"
    }

    try {
        Push-Location $RootPath
        $filePermission = Get-Content $FilePath -Raw | ConvertFrom-Json -AsHashtable

        Write-Verbose -Verbose -Message "Got file permission: $($filePermission.Count) for $FilePath"

        $filePermission.GetEnumerator() | ForEach-Object {
            $file = $_.Name
            $permission = $_.Value
            $fileFullName = Join-Path -Path $RootPath -ChildPath $file
            Write-Verbose "Set permission $permission to $fileFullName" -Verbose
            chmod $permission $fileFullName
        }
    }
    finally {
        Pop-Location
    }
}

<#
    Store the linux file permissions for all the files under root path $RootPath to the json file $FilePath.
    The json file stores them as relative paths to the root.

    The format of the json file is like:

    {
        "System.Net.WebClient.dll": "744",
        "Schemas/PSMaml/developer.xsd": "644",
        "ref/System.Security.AccessControl.dll": "744",
        "ref/System.IO.dll": "744",
        "cs/Microsoft.CodeAnalysis.resources.dll": "744",
        "Schemas/PSMaml/base.xsd": "644",
        "Schemas/PSMaml/structureProcedure.xsd": "644",
        "ref/System.Net.Security.dll": "744"
    }

#>
function Export-LinuxFilePermission {
    [CmdletBinding()]
    param (
        [Parameter(Mandatory)] [string] $FilePath,
        [Parameter(Mandatory)] [string] $RootPath,
        [Parameter(Mandatory, ValueFromPipeline = $true)] [System.IO.FileInfo[]] $InputObject,
        [Parameter()] [switch] $Force
    )

    begin {
        if (Test-Path $FilePath) {
          if (-not $Force) {
            throw "File '$FilePath' already exists."
          }
          else {
            Remove-Item $FilePath -Force
          }
        }

        $fileData = @{}
    }

    process {
        foreach ($object in $InputObject) {
            Write-Verbose "Processing $($object.FullName)"
            # This gets the unix stat information for the file in the format that chmod expects, like '644'.
            $filePerms = [convert]::ToString($object.unixstat.mode, 8).substring(3)
            $relativePath = [System.IO.Path]::GetRelativePath($RootPath, $_.FullName)
            $fileData.Add($relativePath, $filePerms)
        }
    }

    end {
        $fileData | ConvertTo-Json -Depth 10 | Out-File -FilePath $FilePath
    }
}

enum PackageManifestResultStatus {
    Mismatch
    Match
    MissingFromManifest
    MissingFromPackage
}

class PackageManifestResult {
    [string] $File
    [string] $ExpectedHash
    [string] $ActualHash
    [PackageManifestResultStatus] $Status
}

function Test-PackageManifest {
    param (
        [Parameter(Mandatory)]
        [string]
        $PackagePath
    )

    Begin {
        $spdxManifestPath = Join-Path $PackagePath -ChildPath "/_manifest/spdx_2.2/manifest.spdx.json"
        $man = Get-Content $spdxManifestPath -ErrorAction Stop | convertfrom-json
        $inManifest = @()
    }

    Process {
        Write-Verbose "Processing $($man.files.count) files..." -verbose
        $man.files | ForEach-Object {
            $filePath = Join-Path $PackagePath -childPath $_.fileName
            $checksumObj = $_.checksums | Where-Object {$_.algorithm -eq 'sha256'}
            $sha256 = $checksumObj.checksumValue
            $actualHash = $null
            $actualHash = (Get-FileHash -Path $filePath -Algorithm sha256 -ErrorAction SilentlyContinue).Hash
            $inManifest += $filePath
            if($actualHash -ne $sha256) {
                $status = [PackageManifestResultStatus]::Mismatch
                if (!$actualHash) {
                    $status = [PackageManifestResultStatus]::MissingFromPackage
                }
                [PackageManifestResult] $result = @{
                    File         = $filePath
                    ExpectedHash = $sha256
                    ActualHash   = $actualHash
                    Status       = $status
                }
                Write-Output $result
            }
            else {
                [PackageManifestResult] $result = @{
                    File         = $filePath
                    ExpectedHash = $sha256
                    ActualHash   = $actualHash
                    Status       = [PackageManifestResultStatus]::Match
                }
                Write-Output $result
            }
        }


        Get-ChildItem $PackagePath -recurse | Select-Object -ExpandProperty FullName | foreach-object {
            if(!$inManifest -contains $_) {
                $actualHash = (get-filehash -Path $_ -algorithm sha256 -erroraction silentlycontinue).Hash
                [PackageManifestResult] $result = @{
                    File         = $_
                    ExpectedHash = $null
                    ActualHash   = $actualHash
                    Status       = [PackageManifestResultStatus]::MissingFromManifest
                }
                Write-Output $result
            }
        }
    }
}

# Get the PE information for a file
function Get-PEInfo {
    [CmdletBinding()]
    param([Parameter(ValueFromPipeline = $true)][string] $File)
    BEGIN {
        # retrieved from ILCompiler.PEWriter.MachineOSOverride
        enum MachineOSOverride {
            Windows = 0
            SunOS = 6546
            NetBSD = 6547
            Apple = 17988
            Linux = 31609
            FreeBSD = 44484
        }

        # The information we want
        class PsPeInfo {
            [string]$File
            [bool]$CrossGen
            [Nullable[MachineOSOverride]]$OS
            [System.Reflection.PortableExecutable.Machine]$Architecture
            [Nullable[System.Reflection.PortableExecutable.CorFlags]]$Flags
        }

    }
    PROCESS {
        $filePath = (get-item $file).fullname
        $CrossGenFlag = 4
        try {
            $stream = [System.IO.FileStream]::new($FilePath, [System.IO.FileMode]::Open, [System.IO.FileAccess]::Read)
            $peReader = [System.Reflection.PortableExecutable.PEReader]::new($stream)
            $flags = $peReader.PEHeaders.CorHeader.Flags
            if (-not $flags) {
                Write-Warning "$filePath is not a managed assembly"
            }
            $machine = $peReader.PEHeaders.CoffHeader.Machine
            if (-not $machine) {
                throw "Null Machine"
            }
        } catch {
            $er = [system.management.automation.errorrecord]::new(([InvalidOperationException]::new($_)), "Get-PEInfo:InvalidOperation", "InvalidOperation", $filePath)
            $PSCmdlet.WriteError($er)
            return
        } finally {
            if ($peReader) {
                $peReader.Dispose()
            }
        }

        [ushort]$r2rOsArch = $machine

        $RealOS = $null
        $realarch = "unknown"
        foreach ($os in [enum]::GetValues([MachineOSOverride])) {
            foreach ($architecture in [Enum]::GetValues([System.Reflection.PortableExecutable.Machine])) {
                if (([ushort]$architecture -BXOR [ushort]$os) -eq [ushort]$r2rOsArch) {
                    $realOS = $os
                    $realArch = $architecture

                    [PsPeInfo]@{
                        File         = $File
                        OS           = $realos
                        Architecture = $realarch
                        CrossGen     = [bool]($flags -band $CrossGenFlag)
                        Flags        = $flags
                    }
                    return
                }
            }
        }
    }
}

function ConvertTo-PEArchitecture {
    [CmdletBinding()]
    param(
        [Parameter(ValueFromPipeline = $true)]
        [string]
        $Architecture
    )

    PROCESS {
        switch ($Architecture) {
            "x86" { "I386" }
            "x64" { "AMD64" }
            "arm" { "ArmThumb2" }
            default { $Architecture }
        }
    }
}

function ConvertTo-PEOperatingSystem {
    [CmdletBinding()]
    param(
        [Parameter(ValueFromPipeline = $true)]
        [string]
        $OperatingSystem
    )

    PROCESS {
        switch -regex ($OperatingSystem) {
            "win.*" { "Windows" }
            "Linux" { "Linux" }
            "OSX" { "Apple" }
            default { $OperatingSystem }
        }
    }
}

# Upload an artifact in Azure DevOps
# On other systems will just log where the file was placed
function Send-AzdoFile {
    param (
        [parameter(Mandatory, ParameterSetName = 'contents')]
        [string[]]
        $Contents,
        [parameter(Mandatory, ParameterSetName = 'contents')]
        [string]
        $LogName,
        [parameter(Mandatory, ParameterSetName = 'path')]
        [ValidateScript({ Test-Path -Path $_ })]
        [string]
        $Path
    )

    $logFolder = Join-Path -Path $PWD -ChildPath 'logfile'
    if (!(Test-Path -Path $logFolder)) {
        $null = New-Item -Path $logFolder -ItemType Directory
        if ($IsMacOS -or $IsLinux) {
            $null = chmod a+rw $logFolder
        }
    }

    if ($LogName) {
        $effectiveLogName = $LogName + '.txt'
    } else {
        $effectiveLogName = Split-Path -Leaf -Path $Path
    }

    $newName = ([System.Io.Path]::GetRandomFileName() + "-$effectiveLogName")
    if ($Contents) {
        $logFile = Join-Path -Path $logFolder -ChildPath $newName

        $Contents | Out-File -path $logFile -Encoding ascii
    } else {
        $logFile = Join-Path -Path $logFolder -ChildPath $newName
        Copy-Item -Path $Path -Destination $logFile
    }

    Write-Host "##vso[artifact.upload containerfolder=$newName;artifactname=$newName]$logFile"
    Write-Verbose "Log file captured as $newName" -Verbose
}

# Class used for serializing and deserialing a BOM into Json
class BomRecord {
    hidden
    [string]
    $Pattern

    [ValidateSet("Product", "NonProduct")]
    [string]
    $FileType = "NonProduct"

    # Add methods to normalize Pattern to use `/` as the directory separator,
    # but give a Pattern that is usable on the current platform
    [string]
    GetPattern () {
        # Get the directory separator character for the current OS
        $dirSeparator = [System.io.path]::DirectorySeparatorChar

        # If the directory separator character is not a slash, then replace all slashes in the pattern with the OS-specific directory separator character
        if ($dirSeparator -ne '/') {
            return $this.Pattern.replace('/', $dirSeparator)
        }

        # If the directory separator character is a slash, then return the pattern as-is
        return $this.Pattern
    }

    [void]
    SetPattern ([string]$Pattern) {
        # Get the directory separator character for the current OS
        $dirSeparator = [System.io.path]::DirectorySeparatorChar

        # If the directory separator character is not a slash, then replace all instances of the OS-specific directory separator character with slashes in the pattern
        if ($dirSeparator -ne '/') {
            $this.Pattern = $Pattern.Replace($dirSeparator, '/')
        }

        # If the directory separator character is a slash, then set the pattern as-is
        $this.Pattern = $Pattern
    }
}

# Verify a folder based on a BOM json.
# Use -Fix to update the BOM, Please review the file types.
function Test-Bom {
    param(
        [ValidateSet('mac','windows','linux')]
        [string]
        $BomName,
        [ValidateScript({ Test-Path $_ })]
        [string]
        $Path,
        [switch]
        $Fix
    )

    Write-Log "verifying no unauthorized files have been added or removed..."
    $root = (Resolve-Path $Path).ProviderPath -replace "\$([System.io.path]::DirectorySeparatorChar)$"

    $bomFile = Join-Path -Path $PSScriptRoot -ChildPath "Boms\$BomName.json"
    Write-Verbose "bomFile: $bomFile" -Verbose
    [BomRecord[]]$bomRecords = Get-Content -Path $bomFile | ConvertFrom-Json
    $bomList = [System.Collections.Generic.List[BomRecord]]::new($bomRecords)
    $noMatch = @()
    $patternsUsed = @()
    $files = @(Get-ChildItem -File -Path $Path -Recurse)
    $totalFiles = $files.Count
    $currentFileCount = 0

    # Test each file if it is a match for a pattern in the BOM
    # Add patters found to $patternsUsed
    # Generate a list of new BOMs in $noMatch
    $files | ForEach-Object {
        [System.IO.FileInfo] $file = $_
        $fileName = $file.Name
        $filePath = $file.FullName
        $currentFileCount++

        Write-Progress -Activity "Testing $BomName BOM" -PercentComplete (100*$currentFileCount/$totalFiles) -Status "Processing $fileName"

        $match = $false
        [BomRecord] $matchingRecord = $null

        # Test file against each BOM that can still have a match
        foreach ($bom in $bomList) {
            $pattern = $root + [system.io.path]::DirectorySeparatorChar + $bom.GetPattern()
            if ($filePath -like $pattern) {
                $matchingRecord = $bom
                $match = $true
                if ($patternsUsed -notcontains $bom) {
                    $patternsUsed += $bom
                }
                break
            }
        }

        # if we didn't find a match, create a record in the noMatch list.
        if (!$match) {
            $relativePath = $_.FullName.Replace($root, "").Substring(1)
            $isProduct = Test-IsProductFile -Path $relativePath
            $fileType = "NonProduct"
            if ($isProduct) {
                $fileType = "Product"
            }

            [BomRecord] $newBomRecord = [BomRecord] @{
                FileType = $fileType
            }

            $newBomRecord.SetPattern([WildcardPattern]::Escape($_.FullName.Replace($root, "").Substring(1)))
            $noMatch += $newBomRecord
        }
        elseif ($matchingRecord -and ![WildcardPattern]::ContainsWildcardCharacters($matchingRecord.GetPattern())) {
            # remove any exact pattern which have been matched to speed up file processing,
            # because they should not have additional matches.
            if ($matchingRecord -is [BomRecord]) {
                $null = $bomList.Remove($matchingRecord)
            } else {
                Write-Warning "Cannot remove matchingRecord $($matchingRecord.GetPattern())"
            }
        }
    }

    Write-Progress -Activity "Testing $BomName BOM" -Completed

    Write-Verbose "$($noMatch.count) records need to be added to $bomFile" -Verbose

    # Create the complete new manifest
    $currentRecords = @()
    # Add BOMs for all the files that didn't match
    $currentRecords += $noMatch
    # Add BOMs for all the patterns that did match
    $currentRecords += $patternsUsed

    # Generate a name for the updated BOM
    $newBom = Join-Path -Path ([system.io.path]::GetTempPath()) -ChildPath ("${bomName}-" +  [system.io.path]::GetRandomFileName() + "-bom.json")

    # Sort and serialize the BOM
    $currentRecords | Sort-Object -Property FileType, Pattern | ConvertTo-Json | Out-File -Encoding utf8NoBOM -FilePath $newBom

    # check if we removed any BOMs
    $needsRemoval = $bom | Where-Object {
        $_ -notin $patternsUsed
    }

    Write-Verbose "$($needsRemoval.count) need removal from $bomFile" -Verbose

    # If we added or removed BOMs, log the new file and throw
    if ($noMatch.count -gt 0 -or $needsRemoval.Count -gt 0) {
        Send-AzdoFile -Path $newBom

        # If -Fix was specified, update the original BOM
        if ($Fix) {
            Copy-Item -Path $newBom -Destination $bomFile -Force -Verbose
        }

        throw "Please update $bomFile per the above instructions"
    }
}

# Simple test to guess if a file is a product file
function Test-IsProductFile {
    param(
        $Path
    )

    $itemsToCopy = @(
        "*.ps1"
        "*Microsoft.PowerShell*.dll"
        "*Microsoft.PowerShell*.psd1"
        "*Microsoft.PowerShell*.ps1xml"
        "*Microsoft.WSMan.Management*.psd1"
        "*Microsoft.WSMan.Management*.ps1xml"
        "*pwsh.dll"
        "*System.Management.Automation.dll"
        "*PSDiagnostics.ps?1"
        "*pwsh"
        "*pwsh.exe"
    )

    $itemsToExclude = @(
        # This package is retrieved from https://www.github.com/powershell/MarkdownRender
        "*Microsoft.PowerShell.MarkdownRender.dll"

        )
    if ($Path -like $itemsToExclude) {
        return $false
    }

    foreach ($pattern in $itemsToCopy) {
        if ($Path -like $pattern) {
            return $true
        }
    }

    return $false
}<|MERGE_RESOLUTION|>--- conflicted
+++ resolved
@@ -1197,11 +1197,6 @@
             # Generate After Install and After Remove scripts
             $AfterScriptInfo = New-AfterScripts -Link $Link -Distribution $DebDistro -Destination $Destination
 
-<<<<<<< HEAD
-=======
-            # Note: The fpm symlink workaround is no longer needed with native macOS packaging tools
-
->>>>>>> e18d158d
             # Generate gzip of man file
             $ManGzipInfo = New-ManGzip -IsPreview:$IsPreview -IsLTS:$LTS
 
@@ -1320,7 +1315,6 @@
                         throw
                     }
                 }
-<<<<<<< HEAD
             } elseif ($Type -eq 'deb') {
                 # Use native DEB package builder
                 if ($PSCmdlet.ShouldProcess("Create DEB package natively")) {
@@ -1348,8 +1342,6 @@
                         Write-Verbose -Message "!!!Handling error in native DEB creation!!!" -Verbose -ErrorAction SilentlyContinue
                     }
                 }
-=======
->>>>>>> e18d158d
             } elseif ($Type -eq 'osxpkg') {
                 # Use native macOS packaging tools
                 if ($PSCmdlet.ShouldProcess("Create macOS package with pkgbuild/productbuild")) {
@@ -1379,44 +1371,6 @@
                         Get-Error -InputObject $_
                         throw
                     }
-<<<<<<< HEAD
-=======
-                }
-            } else {
-                # Use fpm for DEB packages
-                $Arguments = @()
-                
-                $Arguments += Get-FpmArguments `
-                    -Name $Name `
-                    -Version $packageVersion `
-                    -Iteration $Iteration `
-                    -Description $Description `
-                    -Type $Type `
-                    -Dependencies $Dependencies `
-                    -AfterInstallScript $AfterScriptInfo.AfterInstallScript `
-                    -AfterRemoveScript $AfterScriptInfo.AfterRemoveScript `
-                    -Staging $Staging `
-                    -Destination $Destination `
-                    -ManGzipFile $ManGzipInfo.GzipFile `
-                    -ManDestination $ManGzipInfo.ManFile `
-                    -LinkInfo $Links `
-                    -AppsFolder $AppsFolder `
-                    -Distribution $DebDistro `
-                    -HostArchitecture $HostArchitecture `
-                    -ErrorAction Stop
-                
-                if ($PSCmdlet.ShouldProcess("Create $type package")) {
-                    Write-Log "Creating package with fpm $Arguments..."
-                    try {
-                        $Output = Start-NativeExecution { fpm $Arguments }
-                    }
-                    catch {
-                        Write-Verbose -Message "!!!Handling error in FPM!!!" -Verbose -ErrorAction SilentlyContinue
-                        Write-Verbose -Message "$Output" -Verbose -ErrorAction SilentlyContinue
-                        Get-Error -InputObject $_
-                        throw
-                    }
->>>>>>> e18d158d
                 }
             } else {
                 # Nothing should reach here
@@ -1453,13 +1407,7 @@
         $createdPackage = Get-Item (Join-Path $CurrentLocation (($Output[-1] -split ":path=>")[-1] -replace '["{}]'))
 
         # For macOS with native tools, the package is already in the correct format
-<<<<<<< HEAD
         # For other platforms, the package name from dpkg-deb/rpmbuild is sufficient
-=======
-        # For macOS with fpm (no longer used), we would need New-MacOsDistributionPackage
-        # For other platforms, the package name from fpm/rpmbuild is sufficient
-
->>>>>>> e18d158d
         if (Test-Path $createdPackage)
         {
             Write-Verbose "Created package: $createdPackage" -Verbose
@@ -1615,10 +1563,6 @@
     [string] $Destination
 }
 
-<<<<<<< HEAD
-
-function New-RpmSpec
-=======
 function New-RpmSpec
 {
     param(
@@ -1930,7 +1874,6 @@
 }
 
 function Get-FpmArguments
->>>>>>> e18d158d
 {
     param(
         [Parameter(Mandatory,HelpMessage='Package Name')]
@@ -2565,7 +2508,6 @@
 
 function Test-Dependencies
 {
-<<<<<<< HEAD
     # RPM packages use rpmbuild directly.
     # DEB packages use dpkg-deb directly.
     # macOS packages use pkgbuild and productbuild from Xcode Command Line Tools.
@@ -2577,48 +2519,11 @@
         $Dependencies += "rpmbuild"
     }
 
-=======
-    # Note: RPM packages no longer require fpm; they use rpmbuild directly
-    # macOS packages use pkgbuild and productbuild from Xcode Command Line Tools
-    # DEB packages still use fpm
-    $Dependencies = @()
-    
-    # Only check for fpm on Debian-based systems
-    if ($Environment.IsDebianFamily) {
-        $Dependencies += "fpm"
-    }
-    
->>>>>>> e18d158d
     # Check for macOS packaging tools
     if ($Environment.IsMacOS) {
         $Dependencies += "pkgbuild"
         $Dependencies += "productbuild"
     }
-<<<<<<< HEAD
-=======
-    
-    foreach ($Dependency in $Dependencies) {
-        if (!(precheck $Dependency "Package dependency '$Dependency' not found. Run Start-PSBootstrap -Scenario Package")) {
-            # For Debian systems, try adding ruby gems to the path
-            if ($Environment.IsDebianFamily) {
-                # These tools are not added to the path automatically on OpenSUSE 13.2
-                # try adding them to the path and re-tesing first
-                [string] $gemsPath = $null
-                [string] $depenencyPath = $null
-                $gemsPath = Get-ChildItem -Path /usr/lib64/ruby/gems | Sort-Object -Property LastWriteTime -Descending | Select-Object -First 1 -ExpandProperty FullName
-                if ($gemsPath) {
-                    $depenencyPath  = Get-ChildItem -Path (Join-Path -Path $gemsPath -ChildPath "gems" -AdditionalChildPath $Dependency) -Recurse | Sort-Object -Property LastWriteTime -Descending | Select-Object -First 1 -ExpandProperty DirectoryName
-                    $originalPath = $env:PATH
-                    $env:PATH = $ENV:PATH +":" + $depenencyPath
-                    if ((precheck $Dependency "Package dependency '$Dependency' not found. Run Start-PSBootstrap -Scenario Package")) {
-                        continue
-                    }
-                    else {
-                        $env:PATH = $originalPath
-                    }
-                }
-            }
->>>>>>> e18d158d
 
     foreach ($Dependency in $Dependencies) {
         if (!(precheck $Dependency "Package dependency '$Dependency' not found. Run Start-PSBootstrap -Scenario Package")) {
