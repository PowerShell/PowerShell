--- conflicted
+++ resolved
@@ -49,13 +49,8 @@
         [ValidatePattern("^powershell")]
         [string]$Name = "powershell",
 
-<<<<<<< HEAD
-        # Ubuntu, CentOS, Fedora, FreeBSD, macOS, and Windows packages are supported
-        [ValidateSet("msix", "deb", "osxpkg", "rpm", "rpm-fxdependent", "rpm-fxdependent-arm64", "msi", "zip", "zip-pdb", "nupkg", "tar", "tar-arm", "tar-arm64", "tar-alpine", "fxdependent", "fxdependent-win-desktop", "min-size")]
-=======
         # Ubuntu, CentOS, Fedora, macOS, and Windows packages are supported
         [ValidateSet("msix", "deb", "osxpkg", "rpm", "rpm-fxdependent", "rpm-fxdependent-arm64", "msi", "zip", "zip-pdb", "tar", "tar-arm", "tar-arm64", "tar-alpine", "fxdependent", "fxdependent-win-desktop", "min-size", "tar-alpine-fxdependent")]
->>>>>>> 22e8fed0
         [string[]]$Type,
 
         # Generate windows downlevel package
@@ -335,13 +330,9 @@
                     throw "Building packages for $($Environment.LinuxInfo.PRETTY_NAME) is unsupported!"
                 }
             } elseif ($Environment.IsMacOS) {
-<<<<<<< HEAD
-                "osxpkg", "nupkg", "tar"
+                "osxpkg", "tar"
             } elseif ($Environment.IsFreeBSD) {
-                "nupkg", "tar"
-=======
-                "osxpkg", "tar"
->>>>>>> 22e8fed0
+                "tar"
             } elseif ($Environment.IsWindows) {
                 "msi", "msix"
             }
