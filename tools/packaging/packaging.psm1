--- conflicted
+++ resolved
@@ -1319,7 +1319,6 @@
                         throw
                     }
                 }
-<<<<<<< HEAD
             } elseif ($Type -eq 'deb') {
                 # Use native DEB package builder
                 if ($PSCmdlet.ShouldProcess("Create DEB package natively")) {
@@ -1345,7 +1344,8 @@
                     }
                     catch {
                         Write-Verbose -Message "!!!Handling error in native DEB creation!!!" -Verbose -ErrorAction SilentlyContinue
-=======
+                    }
+                }
             } elseif ($Type -eq 'osxpkg') {
                 # Use native macOS packaging tools
                 if ($PSCmdlet.ShouldProcess("Create macOS package with pkgbuild/productbuild")) {
@@ -1372,50 +1372,13 @@
                     }
                     catch {
                         Write-Verbose -Message "!!!Handling error in macOS packaging!!!" -Verbose -ErrorAction SilentlyContinue
->>>>>>> 47e8e900
                         Get-Error -InputObject $_
                         throw
                     }
                 }
             } else {
-<<<<<<< HEAD
-                # Use fpm for macOS packages
-=======
-                # Use fpm for DEB packages
->>>>>>> 47e8e900
-                $Arguments = @()
-                
-                $Arguments += Get-FpmArguments `
-                    -Name $Name `
-                    -Version $packageVersion `
-                    -Iteration $Iteration `
-                    -Description $Description `
-                    -Type $Type `
-                    -Dependencies $Dependencies `
-                    -AfterInstallScript $AfterScriptInfo.AfterInstallScript `
-                    -AfterRemoveScript $AfterScriptInfo.AfterRemoveScript `
-                    -Staging $Staging `
-                    -Destination $Destination `
-                    -ManGzipFile $ManGzipInfo.GzipFile `
-                    -ManDestination $ManGzipInfo.ManFile `
-                    -LinkInfo $Links `
-                    -AppsFolder $AppsFolder `
-                    -Distribution $DebDistro `
-                    -HostArchitecture $HostArchitecture `
-                    -ErrorAction Stop
-                
-                if ($PSCmdlet.ShouldProcess("Create $type package")) {
-                    Write-Log "Creating package with fpm $Arguments..."
-                    try {
-                        $Output = Start-NativeExecution { fpm $Arguments }
-                    }
-                    catch {
-                        Write-Verbose -Message "!!!Handling error in FPM!!!" -Verbose -ErrorAction SilentlyContinue
-                        Write-Verbose -Message "$Output" -Verbose -ErrorAction SilentlyContinue
-                        Get-Error -InputObject $_
-                        throw
-                    }
-                }
+                # Nothing should reach here
+                throw "Unknown package type: $Type"
             }
         } finally {
             if ($Environment.IsMacOS) {
@@ -1765,7 +1728,6 @@
     return $specContent
 }
 
-<<<<<<< HEAD
 function New-NativeDeb
 {
     param(
@@ -1973,10 +1935,6 @@
     }
 }
 
-# Get-FpmArguments builds the argument list for the fpm tool.
-# Note: This function is now only used for macOS package creation.
-# DEB packages use New-NativeDeb, and RPM packages use rpmbuild directly with spec files.
-=======
 function New-MacOSPackage
 {
     [CmdletBinding(SupportsShouldProcess=$true)]
@@ -2128,7 +2086,6 @@
     }
 }
 
->>>>>>> 47e8e900
 function Get-FpmArguments
 {
     param(
@@ -2341,33 +2298,17 @@
 
 function Test-Dependencies
 {
-<<<<<<< HEAD
-    # Test-Dependencies checks for required packaging tools.
-    # Note: RPM packages use rpmbuild directly (checked in build.psm1)
-    # DEB packages use native tools (dpkg-deb, ar, tar, gzip, md5sum) which are pre-installed
-    # macOS packages still use fpm (installed via build.psm1)
-    # 
-    # This function is maintained for potential future dependency checks.
-    $Dependencies = @()
-    
-=======
     # Note: RPM packages no longer require fpm; they use rpmbuild directly
     # macOS packages use pkgbuild and productbuild from Xcode Command Line Tools
     # DEB packages still use fpm
     $Dependencies = @()
     
-    # Only check for fpm on Debian-based systems
-    if ($Environment.IsDebianFamily) {
-        $Dependencies += "fpm"
-    }
-    
     # Check for macOS packaging tools
     if ($Environment.IsMacOS) {
         $Dependencies += "pkgbuild"
         $Dependencies += "productbuild"
     }
     
->>>>>>> 47e8e900
     foreach ($Dependency in $Dependencies) {
         if (!(precheck $Dependency "Package dependency '$Dependency' not found. Run Start-PSBootstrap -Scenario Package")) {
             # For Debian systems, try adding ruby gems to the path
