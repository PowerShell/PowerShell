--- conflicted
+++ resolved
@@ -1,6 +1,6 @@
 <Project Sdk="Microsoft.NET.Sdk">
   <PropertyGroup>
-    <TargetFramework>net6.0</TargetFramework>
+    <TargetFramework>net5.0</TargetFramework>
     <Version>$(RefAsmVersion)</Version>
     <DelaySign>true</DelaySign>
     <AssemblyOriginatorKeyFile>$(SnkFile)</AssemblyOriginatorKeyFile>
@@ -14,11 +14,6 @@
   </ItemGroup>
   <ItemGroup>
     <PackageReference Include="Newtonsoft.Json" Version="12.0.3" />
-<<<<<<< HEAD
-    <PackageReference Include="System.Security.AccessControl" Version="6.0.0-preview.1.21102.12" />
-    <PackageReference Include="Microsoft.PowerShell.MarkdownRender" Version="7.2.0-preview.2" />
-=======
     <PackageReference Include="System.Security.AccessControl" Version="5.0.0-rc.2.20479.6" />
->>>>>>> 45a1762a
   </ItemGroup>
 </Project>