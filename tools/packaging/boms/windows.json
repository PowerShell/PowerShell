[
  {
    "Pattern": "_manifest\\spdx_2.2\\bsi.json",
    "FileType": "NonProduct"
  },
  {
    "Pattern": "_manifest\\spdx_2.2\\manifest.cat",
    "FileType": "NonProduct"
  },
  {
    "Pattern": "Accessibility.dll",
    "FileType": "NonProduct"
  },
  {
    "Pattern": "clretwrc.dll",
    "FileType": "NonProduct"
  },
  {
    "Pattern": "clrgc.dll",
    "FileType": "NonProduct"
  },
  {
    "Pattern": "clrjit.dll",
    "FileType": "NonProduct"
  },
  {
    "Pattern": "coreclr.dll",
    "FileType": "NonProduct"
  },
  {
    "Pattern": "createdump.exe",
    "FileType": "NonProduct"
  },
  {
    "Pattern": "cs/Microsoft.CodeAnalysis.CSharp.resources.dll",
    "FileType": "NonProduct"
  },
  {
    "Pattern": "cs/Microsoft.CodeAnalysis.resources.dll",
    "FileType": "NonProduct"
  },
  {
    "Pattern": "cs/Microsoft.VisualBasic.Forms.resources.dll",
    "FileType": "NonProduct"
  },
  {
    "Pattern": "cs/PresentationCore.resources.dll",
    "FileType": "NonProduct"
  },
  {
    "Pattern": "cs/PresentationFramework.resources.dll",
    "FileType": "NonProduct"
  },
  {
    "Pattern": "cs/PresentationUI.resources.dll",
    "FileType": "NonProduct"
  },
  {
    "Pattern": "cs/ReachFramework.resources.dll",
    "FileType": "NonProduct"
  },
  {
    "Pattern": "cs/System.Private.ServiceModel.resources.dll",
    "FileType": "NonProduct"
  },
  {
    "Pattern": "cs/System.Web.Services.Description.resources.dll",
    "FileType": "NonProduct"
  },
  {
    "Pattern": "cs/System.Windows.Controls.Ribbon.resources.dll",
    "FileType": "NonProduct"
  },
  {
    "Pattern": "cs/System.Windows.Forms.Design.resources.dll",
    "FileType": "NonProduct"
  },
  {
    "Pattern": "cs/System.Windows.Forms.Primitives.resources.dll",
    "FileType": "NonProduct"
  },
  {
    "Pattern": "cs/System.Windows.Forms.resources.dll",
    "FileType": "NonProduct"
  },
  {
    "Pattern": "cs/System.Windows.Input.Manipulations.resources.dll",
    "FileType": "NonProduct"
  },
  {
    "Pattern": "cs/System.Xaml.resources.dll",
    "FileType": "NonProduct"
  },
  {
    "Pattern": "cs/UIAutomationClient.resources.dll",
    "FileType": "NonProduct"
  },
  {
    "Pattern": "cs/UIAutomationClientSideProviders.resources.dll",
    "FileType": "NonProduct"
  },
  {
    "Pattern": "cs/UIAutomationProvider.resources.dll",
    "FileType": "NonProduct"
  },
  {
    "Pattern": "cs/UIAutomationTypes.resources.dll",
    "FileType": "NonProduct"
  },
  {
    "Pattern": "cs/WindowsBase.resources.dll",
    "FileType": "NonProduct"
  },
  {
    "Pattern": "cs/WindowsFormsIntegration.resources.dll",
    "FileType": "NonProduct"
  },
  {
    "Pattern": "D3DCompiler_47_cor3.dll",
    "FileType": "NonProduct"
  },
  {
    "Pattern": "de/Microsoft.CodeAnalysis.CSharp.resources.dll",
    "FileType": "NonProduct"
  },
  {
    "Pattern": "de/Microsoft.CodeAnalysis.resources.dll",
    "FileType": "NonProduct"
  },
  {
    "Pattern": "de/Microsoft.VisualBasic.Forms.resources.dll",
    "FileType": "NonProduct"
  },
  {
    "Pattern": "de/PresentationCore.resources.dll",
    "FileType": "NonProduct"
  },
  {
    "Pattern": "de/PresentationFramework.resources.dll",
    "FileType": "NonProduct"
  },
  {
    "Pattern": "de/PresentationUI.resources.dll",
    "FileType": "NonProduct"
  },
  {
    "Pattern": "de/ReachFramework.resources.dll",
    "FileType": "NonProduct"
  },
  {
    "Pattern": "de/System.Private.ServiceModel.resources.dll",
    "FileType": "NonProduct"
  },
  {
    "Pattern": "de/System.Web.Services.Description.resources.dll",
    "FileType": "NonProduct"
  },
  {
    "Pattern": "de/System.Windows.Controls.Ribbon.resources.dll",
    "FileType": "NonProduct"
  },
  {
    "Pattern": "de/System.Windows.Forms.Design.resources.dll",
    "FileType": "NonProduct"
  },
  {
    "Pattern": "de/System.Windows.Forms.Primitives.resources.dll",
    "FileType": "NonProduct"
  },
  {
    "Pattern": "de/System.Windows.Forms.resources.dll",
    "FileType": "NonProduct"
  },
  {
    "Pattern": "de/System.Windows.Input.Manipulations.resources.dll",
    "FileType": "NonProduct"
  },
  {
    "Pattern": "de/System.Xaml.resources.dll",
    "FileType": "NonProduct"
  },
  {
    "Pattern": "de/UIAutomationClient.resources.dll",
    "FileType": "NonProduct"
  },
  {
    "Pattern": "de/UIAutomationClientSideProviders.resources.dll",
    "FileType": "NonProduct"
  },
  {
    "Pattern": "de/UIAutomationProvider.resources.dll",
    "FileType": "NonProduct"
  },
  {
    "Pattern": "de/UIAutomationTypes.resources.dll",
    "FileType": "NonProduct"
  },
  {
    "Pattern": "de/WindowsBase.resources.dll",
    "FileType": "NonProduct"
  },
  {
    "Pattern": "de/WindowsFormsIntegration.resources.dll",
    "FileType": "NonProduct"
  },
  {
    "Pattern": "DirectWriteForwarder.dll",
    "FileType": "NonProduct"
  },
  {
    "Pattern": "en-US/default.help.txt",
    "FileType": "NonProduct"
  },
  {
    "Pattern": "es-ES\\JsonSchema.Net.resources.dll",
    "FileType": "NonProduct"
  },
  {
    "Pattern": "es/Microsoft.CodeAnalysis.CSharp.resources.dll",
    "FileType": "NonProduct"
  },
  {
    "Pattern": "es/Microsoft.CodeAnalysis.resources.dll",
    "FileType": "NonProduct"
  },
  {
    "Pattern": "es/Microsoft.VisualBasic.Forms.resources.dll",
    "FileType": "NonProduct"
  },
  {
    "Pattern": "es/PresentationCore.resources.dll",
    "FileType": "NonProduct"
  },
  {
    "Pattern": "es/PresentationFramework.resources.dll",
    "FileType": "NonProduct"
  },
  {
    "Pattern": "es/PresentationUI.resources.dll",
    "FileType": "NonProduct"
  },
  {
    "Pattern": "es/ReachFramework.resources.dll",
    "FileType": "NonProduct"
  },
  {
    "Pattern": "es/System.Private.ServiceModel.resources.dll",
    "FileType": "NonProduct"
  },
  {
    "Pattern": "es/System.Web.Services.Description.resources.dll",
    "FileType": "NonProduct"
  },
  {
    "Pattern": "es/System.Windows.Controls.Ribbon.resources.dll",
    "FileType": "NonProduct"
  },
  {
    "Pattern": "es/System.Windows.Forms.Design.resources.dll",
    "FileType": "NonProduct"
  },
  {
    "Pattern": "es/System.Windows.Forms.Primitives.resources.dll",
    "FileType": "NonProduct"
  },
  {
    "Pattern": "es/System.Windows.Forms.resources.dll",
    "FileType": "NonProduct"
  },
  {
    "Pattern": "es/System.Windows.Input.Manipulations.resources.dll",
    "FileType": "NonProduct"
  },
  {
    "Pattern": "es/System.Xaml.resources.dll",
    "FileType": "NonProduct"
  },
  {
    "Pattern": "es/UIAutomationClient.resources.dll",
    "FileType": "NonProduct"
  },
  {
    "Pattern": "es/UIAutomationClientSideProviders.resources.dll",
    "FileType": "NonProduct"
  },
  {
    "Pattern": "es/UIAutomationProvider.resources.dll",
    "FileType": "NonProduct"
  },
  {
    "Pattern": "es/UIAutomationTypes.resources.dll",
    "FileType": "NonProduct"
  },
  {
    "Pattern": "es/WindowsBase.resources.dll",
    "FileType": "NonProduct"
  },
  {
    "Pattern": "es/WindowsFormsIntegration.resources.dll",
    "FileType": "NonProduct"
  },
  {
    "Pattern": "fr/Microsoft.CodeAnalysis.CSharp.resources.dll",
    "FileType": "NonProduct"
  },
  {
    "Pattern": "fr/Microsoft.CodeAnalysis.resources.dll",
    "FileType": "NonProduct"
  },
  {
    "Pattern": "fr/Microsoft.VisualBasic.Forms.resources.dll",
    "FileType": "NonProduct"
  },
  {
    "Pattern": "fr/PresentationCore.resources.dll",
    "FileType": "NonProduct"
  },
  {
    "Pattern": "fr/PresentationFramework.resources.dll",
    "FileType": "NonProduct"
  },
  {
    "Pattern": "fr/PresentationUI.resources.dll",
    "FileType": "NonProduct"
  },
  {
    "Pattern": "fr/ReachFramework.resources.dll",
    "FileType": "NonProduct"
  },
  {
    "Pattern": "fr/System.Private.ServiceModel.resources.dll",
    "FileType": "NonProduct"
  },
  {
    "Pattern": "fr/System.Web.Services.Description.resources.dll",
    "FileType": "NonProduct"
  },
  {
    "Pattern": "fr/System.Windows.Controls.Ribbon.resources.dll",
    "FileType": "NonProduct"
  },
  {
    "Pattern": "fr/System.Windows.Forms.Design.resources.dll",
    "FileType": "NonProduct"
  },
  {
    "Pattern": "fr/System.Windows.Forms.Primitives.resources.dll",
    "FileType": "NonProduct"
  },
  {
    "Pattern": "fr/System.Windows.Forms.resources.dll",
    "FileType": "NonProduct"
  },
  {
    "Pattern": "fr/System.Windows.Input.Manipulations.resources.dll",
    "FileType": "NonProduct"
  },
  {
    "Pattern": "fr/System.Xaml.resources.dll",
    "FileType": "NonProduct"
  },
  {
    "Pattern": "fr/UIAutomationClient.resources.dll",
    "FileType": "NonProduct"
  },
  {
    "Pattern": "fr/UIAutomationClientSideProviders.resources.dll",
    "FileType": "NonProduct"
  },
  {
    "Pattern": "fr/UIAutomationProvider.resources.dll",
    "FileType": "NonProduct"
  },
  {
    "Pattern": "fr/UIAutomationTypes.resources.dll",
    "FileType": "NonProduct"
  },
  {
    "Pattern": "fr/WindowsBase.resources.dll",
    "FileType": "NonProduct"
  },
  {
    "Pattern": "fr/WindowsFormsIntegration.resources.dll",
    "FileType": "NonProduct"
  },
  {
    "Pattern": "getfilesiginforedist.dll",
    "FileType": "NonProduct"
  },
  {
    "Pattern": "getfilesiginforedistwrapper.dll",
    "FileType": "NonProduct"
  },
  {
    "Pattern": "hostfxr.dll",
    "FileType": "NonProduct"
  },
  {
    "Pattern": "hostpolicy.dll",
    "FileType": "NonProduct"
  },
  {
    "Pattern": "it/Microsoft.CodeAnalysis.CSharp.resources.dll",
    "FileType": "NonProduct"
  },
  {
    "Pattern": "it/Microsoft.CodeAnalysis.resources.dll",
    "FileType": "NonProduct"
  },
  {
    "Pattern": "it/Microsoft.VisualBasic.Forms.resources.dll",
    "FileType": "NonProduct"
  },
  {
    "Pattern": "it/PresentationCore.resources.dll",
    "FileType": "NonProduct"
  },
  {
    "Pattern": "it/PresentationFramework.resources.dll",
    "FileType": "NonProduct"
  },
  {
    "Pattern": "it/PresentationUI.resources.dll",
    "FileType": "NonProduct"
  },
  {
    "Pattern": "it/ReachFramework.resources.dll",
    "FileType": "NonProduct"
  },
  {
    "Pattern": "it/System.Private.ServiceModel.resources.dll",
    "FileType": "NonProduct"
  },
  {
    "Pattern": "it/System.Web.Services.Description.resources.dll",
    "FileType": "NonProduct"
  },
  {
    "Pattern": "it/System.Windows.Controls.Ribbon.resources.dll",
    "FileType": "NonProduct"
  },
  {
    "Pattern": "it/System.Windows.Forms.Design.resources.dll",
    "FileType": "NonProduct"
  },
  {
    "Pattern": "it/System.Windows.Forms.Primitives.resources.dll",
    "FileType": "NonProduct"
  },
  {
    "Pattern": "it/System.Windows.Forms.resources.dll",
    "FileType": "NonProduct"
  },
  {
    "Pattern": "it/System.Windows.Input.Manipulations.resources.dll",
    "FileType": "NonProduct"
  },
  {
    "Pattern": "it/System.Xaml.resources.dll",
    "FileType": "NonProduct"
  },
  {
    "Pattern": "it/UIAutomationClient.resources.dll",
    "FileType": "NonProduct"
  },
  {
    "Pattern": "it/UIAutomationClientSideProviders.resources.dll",
    "FileType": "NonProduct"
  },
  {
    "Pattern": "it/UIAutomationProvider.resources.dll",
    "FileType": "NonProduct"
  },
  {
    "Pattern": "it/UIAutomationTypes.resources.dll",
    "FileType": "NonProduct"
  },
  {
    "Pattern": "it/WindowsBase.resources.dll",
    "FileType": "NonProduct"
  },
  {
    "Pattern": "it/WindowsFormsIntegration.resources.dll",
    "FileType": "NonProduct"
  },
  {
    "Pattern": "ja/Microsoft.CodeAnalysis.CSharp.resources.dll",
    "FileType": "NonProduct"
  },
  {
    "Pattern": "ja/Microsoft.CodeAnalysis.resources.dll",
    "FileType": "NonProduct"
  },
  {
    "Pattern": "ja/Microsoft.VisualBasic.Forms.resources.dll",
    "FileType": "NonProduct"
  },
  {
    "Pattern": "ja/PresentationCore.resources.dll",
    "FileType": "NonProduct"
  },
  {
    "Pattern": "ja/PresentationFramework.resources.dll",
    "FileType": "NonProduct"
  },
  {
    "Pattern": "ja/PresentationUI.resources.dll",
    "FileType": "NonProduct"
  },
  {
    "Pattern": "ja/ReachFramework.resources.dll",
    "FileType": "NonProduct"
  },
  {
    "Pattern": "ja/System.Private.ServiceModel.resources.dll",
    "FileType": "NonProduct"
  },
  {
    "Pattern": "ja/System.Web.Services.Description.resources.dll",
    "FileType": "NonProduct"
  },
  {
    "Pattern": "ja/System.Windows.Controls.Ribbon.resources.dll",
    "FileType": "NonProduct"
  },
  {
    "Pattern": "ja/System.Windows.Forms.Design.resources.dll",
    "FileType": "NonProduct"
  },
  {
    "Pattern": "ja/System.Windows.Forms.Primitives.resources.dll",
    "FileType": "NonProduct"
  },
  {
    "Pattern": "ja/System.Windows.Forms.resources.dll",
    "FileType": "NonProduct"
  },
  {
    "Pattern": "ja/System.Windows.Input.Manipulations.resources.dll",
    "FileType": "NonProduct"
  },
  {
    "Pattern": "ja/System.Xaml.resources.dll",
    "FileType": "NonProduct"
  },
  {
    "Pattern": "ja/UIAutomationClient.resources.dll",
    "FileType": "NonProduct"
  },
  {
    "Pattern": "ja/UIAutomationClientSideProviders.resources.dll",
    "FileType": "NonProduct"
  },
  {
    "Pattern": "ja/UIAutomationProvider.resources.dll",
    "FileType": "NonProduct"
  },
  {
    "Pattern": "ja/UIAutomationTypes.resources.dll",
    "FileType": "NonProduct"
  },
  {
    "Pattern": "ja/WindowsBase.resources.dll",
    "FileType": "NonProduct"
  },
  {
    "Pattern": "ja/WindowsFormsIntegration.resources.dll",
    "FileType": "NonProduct"
  },
  {
    "Pattern": "JetBrains.Annotations.dll",
    "FileType": "NonProduct"
  },
  {
    "Pattern": "Json.More.dll",
    "FileType": "NonProduct"
  },
  {
    "Pattern": "JsonPointer.Net.dll",
    "FileType": "NonProduct"
  },
  {
    "Pattern": "JsonSchema.Net.dll",
    "FileType": "NonProduct"
  },
  {
    "Pattern": "ko/Microsoft.CodeAnalysis.CSharp.resources.dll",
    "FileType": "NonProduct"
  },
  {
    "Pattern": "ko/Microsoft.CodeAnalysis.resources.dll",
    "FileType": "NonProduct"
  },
  {
    "Pattern": "ko/Microsoft.VisualBasic.Forms.resources.dll",
    "FileType": "NonProduct"
  },
  {
    "Pattern": "ko/PresentationCore.resources.dll",
    "FileType": "NonProduct"
  },
  {
    "Pattern": "ko/PresentationFramework.resources.dll",
    "FileType": "NonProduct"
  },
  {
    "Pattern": "ko/PresentationUI.resources.dll",
    "FileType": "NonProduct"
  },
  {
    "Pattern": "ko/ReachFramework.resources.dll",
    "FileType": "NonProduct"
  },
  {
    "Pattern": "ko/System.Private.ServiceModel.resources.dll",
    "FileType": "NonProduct"
  },
  {
    "Pattern": "ko/System.Web.Services.Description.resources.dll",
    "FileType": "NonProduct"
  },
  {
    "Pattern": "ko/System.Windows.Controls.Ribbon.resources.dll",
    "FileType": "NonProduct"
  },
  {
    "Pattern": "ko/System.Windows.Forms.Design.resources.dll",
    "FileType": "NonProduct"
  },
  {
    "Pattern": "ko/System.Windows.Forms.Primitives.resources.dll",
    "FileType": "NonProduct"
  },
  {
    "Pattern": "ko/System.Windows.Forms.resources.dll",
    "FileType": "NonProduct"
  },
  {
    "Pattern": "ko/System.Windows.Input.Manipulations.resources.dll",
    "FileType": "NonProduct"
  },
  {
    "Pattern": "ko/System.Xaml.resources.dll",
    "FileType": "NonProduct"
  },
  {
    "Pattern": "ko/UIAutomationClient.resources.dll",
    "FileType": "NonProduct"
  },
  {
    "Pattern": "ko/UIAutomationClientSideProviders.resources.dll",
    "FileType": "NonProduct"
  },
  {
    "Pattern": "ko/UIAutomationProvider.resources.dll",
    "FileType": "NonProduct"
  },
  {
    "Pattern": "ko/UIAutomationTypes.resources.dll",
    "FileType": "NonProduct"
  },
  {
    "Pattern": "ko/WindowsBase.resources.dll",
    "FileType": "NonProduct"
  },
  {
    "Pattern": "ko/WindowsFormsIntegration.resources.dll",
    "FileType": "NonProduct"
  },
  {
    "Pattern": "Markdig.Signed.dll",
    "FileType": "NonProduct"
  },
  {
    "Pattern": "mi.dll",
    "FileType": "NonProduct"
  },
  {
    "Pattern": "Microsoft.ApplicationInsights.dll",
    "FileType": "NonProduct"
  },
  {
    "Pattern": "Microsoft.Bcl.AsyncInterfaces.dll",
    "FileType": "NonProduct"
  },
  {
    "Pattern": "Microsoft.CodeAnalysis.CSharp.dll",
    "FileType": "NonProduct"
  },
  {
    "Pattern": "Microsoft.CodeAnalysis.dll",
    "FileType": "NonProduct"
  },
  {
    "Pattern": "Microsoft.CSharp.dll",
    "FileType": "NonProduct"
  },
  {
    "Pattern": "Microsoft.Extensions.ObjectPool.dll",
    "FileType": "NonProduct"
  },
  {
    "Pattern": "Microsoft.Management.Infrastructure.CimCmdlets.xml",
    "FileType": "NonProduct"
  },
  {
    "Pattern": "Microsoft.Management.Infrastructure.dll",
    "FileType": "NonProduct"
  },
  {
    "Pattern": "Microsoft.Management.Infrastructure.Native.dll",
    "FileType": "NonProduct"
  },
  {
    "Pattern": "Microsoft.Management.Infrastructure.Native.Unmanaged.dll",
    "FileType": "NonProduct"
  },
  {
    "Pattern": "Microsoft.PowerShell.Commands.Diagnostics.xml",
    "FileType": "NonProduct"
  },
  {
    "Pattern": "Microsoft.PowerShell.Commands.Management.xml",
    "FileType": "NonProduct"
  },
  {
    "Pattern": "Microsoft.PowerShell.Commands.Utility.xml",
    "FileType": "NonProduct"
  },
  {
    "Pattern": "Microsoft.PowerShell.ConsoleHost.xml",
    "FileType": "NonProduct"
  },
  {
    "Pattern": "Microsoft.PowerShell.CoreCLR.Eventing.xml",
    "FileType": "NonProduct"
  },
  {
    "Pattern": "Microsoft.PowerShell.GraphicalHost.dll.config",
    "FileType": "NonProduct"
  },
  {
    "Pattern": "Microsoft.PowerShell.GraphicalHost.xml",
    "FileType": "NonProduct"
  },
  {
    "Pattern": "Microsoft.PowerShell.MarkdownRender.dll",
    "FileType": "NonProduct"
  },
  {
    "Pattern": "Microsoft.PowerShell.SDK.xml",
    "FileType": "NonProduct"
  },
  {
    "Pattern": "Microsoft.PowerShell.Security.xml",
    "FileType": "NonProduct"
  },
  {
    "Pattern": "Microsoft.VisualBasic.Core.dll",
    "FileType": "NonProduct"
  },
  {
    "Pattern": "Microsoft.VisualBasic.dll",
    "FileType": "NonProduct"
  },
  {
    "Pattern": "Microsoft.VisualBasic.Forms.dll",
    "FileType": "NonProduct"
  },
  {
    "Pattern": "Microsoft.Win32.Primitives.dll",
    "FileType": "NonProduct"
  },
  {
    "Pattern": "Microsoft.Win32.Registry.AccessControl.dll",
    "FileType": "NonProduct"
  },
  {
    "Pattern": "Microsoft.Win32.Registry.dll",
    "FileType": "NonProduct"
  },
  {
    "Pattern": "Microsoft.Win32.SystemEvents.dll",
    "FileType": "NonProduct"
  },
  {
    "Pattern": "Microsoft.WSMan.Management.xml",
    "FileType": "NonProduct"
  },
  {
    "Pattern": "Microsoft.WSMan.Runtime.xml",
    "FileType": "NonProduct"
  },
  {
    "Pattern": "miutils.dll",
    "FileType": "NonProduct"
  },
  {
    "Pattern": "Modules/*.json",
    "FileType": "NonProduct"
  },
  {
    "Pattern": "Modules/*.sha256",
    "FileType": "NonProduct"
  },
  {
    "Pattern": "Modules/Microsoft.PowerShell.Archive/*.cat",
    "FileType": "NonProduct"
  },
  {
    "Pattern": "Modules/Microsoft.PowerShell.Archive/*.ps?1",
    "FileType": "NonProduct"
  },
  {
    "Pattern": "Modules/Microsoft.PowerShell.Utility/Microsoft.PowerShell.Utility.psd1",
    "FileType": "NonProduct"
  },
  {
    "Pattern": "Modules/PackageManagement/*.dll",
    "FileType": "NonProduct"
  },
  {
    "Pattern": "Modules/PackageManagement/*.mof",
    "FileType": "NonProduct"
  },
  {
    "Pattern": "Modules/PackageManagement/*.ps?1",
    "FileType": "NonProduct"
  },
  {
    "Pattern": "Modules/PackageManagement/*.ps1xml",
    "FileType": "NonProduct"
  },
  {
    "Pattern": "Modules/PowerShellGet/*.mfl",
    "FileType": "NonProduct"
  },
  {
    "Pattern": "Modules/PowerShellGet/*.mof",
    "FileType": "NonProduct"
  },
  {
    "Pattern": "Modules/PowerShellGet/*.ps?1",
    "FileType": "NonProduct"
  },
  {
    "Pattern": "Modules/PowerShellGet/*.ps1xml",
    "FileType": "NonProduct"
  },
  {
    "Pattern": "Modules/PSReadLine/*.dll",
    "FileType": "NonProduct"
  },
  {
    "Pattern": "Modules/PSReadLine/*.ps?1",
    "FileType": "NonProduct"
  },
  {
    "Pattern": "Modules/PSReadLine/*.ps1",
    "FileType": "NonProduct"
  },
  {
    "Pattern": "Modules/PSReadLine/*.ps1xml",
    "FileType": "NonProduct"
  },
  {
    "Pattern": "Modules/PSReadLine/*.txt",
    "FileType": "NonProduct"
  },
  {
    "Pattern": "Modules/ThreadJob/*.dll",
    "FileType": "NonProduct"
  },
  {
    "Pattern": "Modules/ThreadJob/*.psd1",
    "FileType": "NonProduct"
  },
  {
<<<<<<< HEAD
    "Pattern": "Modules/Microsoft.PowerShell.PSResourceGet/_manifest/spdx_2.2/manifest.cat",
    "FileType": "NonProduct"
  },
  {
    "Pattern": "Modules/Microsoft.PowerShell.PSResourceGet/LICENSE",
    "FileType": "NonProduct"
  },
  {
    "Pattern": "Modules/Microsoft.PowerShell.PSResourceGet/Notice.txt",
    "FileType": "NonProduct"
  },
  {
    "Pattern": "mscordaccore_*.dll",
    "FileType": "NonProduct"
  },
  {
    "Pattern": "mscordaccore.dll",
=======
    "Pattern": "mscordaccore_*.dll",
>>>>>>> 00ce2a47
    "FileType": "NonProduct"
  },
  {
    "Pattern": "mscordaccore.dll",
    "FileType": "NonProduct"
  },
  {
    "Pattern": "mscordbi.dll",
    "FileType": "NonProduct"
  },
  {
    "Pattern": "mscorlib.dll",
    "FileType": "NonProduct"
  },
  {
    "Pattern": "mscorrc.dll",
    "FileType": "NonProduct"
  },
  {
    "Pattern": "msquic.dll",
    "FileType": "NonProduct"
  },
  {
    "Pattern": "nb-NO\\JsonSchema.Net.resources.dll",
    "FileType": "NonProduct"
  },
  {
    "Pattern": "netstandard.dll",
    "FileType": "NonProduct"
  },
  {
    "Pattern": "Newtonsoft.Json.dll",
    "FileType": "NonProduct"
  },
  {
    "Pattern": "PenImc_cor3.dll",
    "FileType": "NonProduct"
  },
  {
    "Pattern": "pl/Microsoft.CodeAnalysis.CSharp.resources.dll",
    "FileType": "NonProduct"
  },
  {
    "Pattern": "pl/Microsoft.CodeAnalysis.resources.dll",
    "FileType": "NonProduct"
  },
  {
    "Pattern": "pl/Microsoft.VisualBasic.Forms.resources.dll",
    "FileType": "NonProduct"
  },
  {
    "Pattern": "pl/PresentationCore.resources.dll",
    "FileType": "NonProduct"
  },
  {
    "Pattern": "pl/PresentationFramework.resources.dll",
    "FileType": "NonProduct"
  },
  {
    "Pattern": "pl/PresentationUI.resources.dll",
    "FileType": "NonProduct"
  },
  {
    "Pattern": "pl/ReachFramework.resources.dll",
    "FileType": "NonProduct"
  },
  {
    "Pattern": "pl/System.Private.ServiceModel.resources.dll",
    "FileType": "NonProduct"
  },
  {
    "Pattern": "pl/System.Web.Services.Description.resources.dll",
    "FileType": "NonProduct"
  },
  {
    "Pattern": "pl/System.Windows.Controls.Ribbon.resources.dll",
    "FileType": "NonProduct"
  },
  {
    "Pattern": "pl/System.Windows.Forms.Design.resources.dll",
    "FileType": "NonProduct"
  },
  {
    "Pattern": "pl/System.Windows.Forms.Primitives.resources.dll",
    "FileType": "NonProduct"
  },
  {
    "Pattern": "pl/System.Windows.Forms.resources.dll",
    "FileType": "NonProduct"
  },
  {
    "Pattern": "pl/System.Windows.Input.Manipulations.resources.dll",
    "FileType": "NonProduct"
  },
  {
    "Pattern": "pl/System.Xaml.resources.dll",
    "FileType": "NonProduct"
  },
  {
    "Pattern": "pl/UIAutomationClient.resources.dll",
    "FileType": "NonProduct"
  },
  {
    "Pattern": "pl/UIAutomationClientSideProviders.resources.dll",
    "FileType": "NonProduct"
  },
  {
    "Pattern": "pl/UIAutomationProvider.resources.dll",
    "FileType": "NonProduct"
  },
  {
    "Pattern": "pl/UIAutomationTypes.resources.dll",
    "FileType": "NonProduct"
  },
  {
    "Pattern": "pl/WindowsBase.resources.dll",
    "FileType": "NonProduct"
  },
  {
    "Pattern": "pl/WindowsFormsIntegration.resources.dll",
    "FileType": "NonProduct"
  },
  {
    "Pattern": "powershell.config.json",
    "FileType": "NonProduct"
  },
  {
    "Pattern": "PowerShell.Core.Instrumentation.dll",
    "FileType": "NonProduct"
  },
  {
    "Pattern": "PowerShell.Core.Instrumentation.man",
    "FileType": "NonProduct"
  },
  {
    "Pattern": "PowerShellCoreExecutionPolicy.adml",
    "FileType": "NonProduct"
  },
  {
    "Pattern": "PowerShellCoreExecutionPolicy.admx",
    "FileType": "NonProduct"
  },
  {
    "Pattern": "PresentationCore.dll",
    "FileType": "NonProduct"
  },
  {
    "Pattern": "PresentationFramework-SystemCore.dll",
    "FileType": "NonProduct"
  },
  {
    "Pattern": "PresentationFramework-SystemData.dll",
    "FileType": "NonProduct"
  },
  {
    "Pattern": "PresentationFramework-SystemDrawing.dll",
    "FileType": "NonProduct"
  },
  {
    "Pattern": "PresentationFramework-SystemXml.dll",
    "FileType": "NonProduct"
  },
  {
    "Pattern": "PresentationFramework-SystemXmlLinq.dll",
    "FileType": "NonProduct"
  },
  {
    "Pattern": "PresentationFramework.Aero.dll",
    "FileType": "NonProduct"
  },
  {
    "Pattern": "PresentationFramework.Aero2.dll",
    "FileType": "NonProduct"
  },
  {
    "Pattern": "PresentationFramework.AeroLite.dll",
    "FileType": "NonProduct"
  },
  {
    "Pattern": "PresentationFramework.Classic.dll",
    "FileType": "NonProduct"
  },
  {
    "Pattern": "PresentationFramework.dll",
    "FileType": "NonProduct"
  },
  {
    "Pattern": "PresentationFramework.Luna.dll",
    "FileType": "NonProduct"
  },
  {
    "Pattern": "PresentationFramework.Royale.dll",
    "FileType": "NonProduct"
  },
  {
    "Pattern": "PresentationNative_cor3.dll",
    "FileType": "NonProduct"
  },
  {
    "Pattern": "PresentationUI.dll",
    "FileType": "NonProduct"
  },
  {
    "Pattern": "preview/pwsh-preview.cmd",
    "FileType": "NonProduct"
  },
  {
    "Pattern": "psoptions.json",
    "FileType": "NonProduct"
  },
  {
    "Pattern": "pt-BR/Microsoft.CodeAnalysis.CSharp.resources.dll",
    "FileType": "NonProduct"
  },
  {
    "Pattern": "pt-BR/Microsoft.CodeAnalysis.resources.dll",
    "FileType": "NonProduct"
  },
  {
    "Pattern": "pt-BR/Microsoft.VisualBasic.Forms.resources.dll",
    "FileType": "NonProduct"
  },
  {
    "Pattern": "pt-BR/PresentationCore.resources.dll",
    "FileType": "NonProduct"
  },
  {
    "Pattern": "pt-BR/PresentationFramework.resources.dll",
    "FileType": "NonProduct"
  },
  {
    "Pattern": "pt-BR/PresentationUI.resources.dll",
    "FileType": "NonProduct"
  },
  {
    "Pattern": "pt-BR/ReachFramework.resources.dll",
    "FileType": "NonProduct"
  },
  {
    "Pattern": "pt-BR/System.Private.ServiceModel.resources.dll",
    "FileType": "NonProduct"
  },
  {
    "Pattern": "pt-BR/System.Web.Services.Description.resources.dll",
    "FileType": "NonProduct"
  },
  {
    "Pattern": "pt-BR/System.Windows.Controls.Ribbon.resources.dll",
    "FileType": "NonProduct"
  },
  {
    "Pattern": "pt-BR/System.Windows.Forms.Design.resources.dll",
    "FileType": "NonProduct"
  },
  {
    "Pattern": "pt-BR/System.Windows.Forms.Primitives.resources.dll",
    "FileType": "NonProduct"
  },
  {
    "Pattern": "pt-BR/System.Windows.Forms.resources.dll",
    "FileType": "NonProduct"
  },
  {
    "Pattern": "pt-BR/System.Windows.Input.Manipulations.resources.dll",
    "FileType": "NonProduct"
  },
  {
    "Pattern": "pt-BR/System.Xaml.resources.dll",
    "FileType": "NonProduct"
  },
  {
    "Pattern": "pt-BR/UIAutomationClient.resources.dll",
    "FileType": "NonProduct"
  },
  {
    "Pattern": "pt-BR/UIAutomationClientSideProviders.resources.dll",
    "FileType": "NonProduct"
  },
  {
    "Pattern": "pt-BR/UIAutomationProvider.resources.dll",
    "FileType": "NonProduct"
  },
  {
    "Pattern": "pt-BR/UIAutomationTypes.resources.dll",
    "FileType": "NonProduct"
  },
  {
    "Pattern": "pt-BR/WindowsBase.resources.dll",
    "FileType": "NonProduct"
  },
  {
    "Pattern": "pt-BR/WindowsFormsIntegration.resources.dll",
    "FileType": "NonProduct"
  },
  {
    "Pattern": "pwrshplugin.dll",
    "FileType": "NonProduct"
  },
  {
    "Pattern": "pwsh.deps.json",
    "FileType": "NonProduct"
  },
  {
    "Pattern": "pwsh.runtimeconfig.json",
    "FileType": "NonProduct"
  },
  {
    "Pattern": "pwsh.xml",
    "FileType": "NonProduct"
  },
  {
    "Pattern": "ReachFramework.dll",
    "FileType": "NonProduct"
  },
  {
    "Pattern": "ref/Microsoft.CSharp.dll",
    "FileType": "NonProduct"
  },
  {
    "Pattern": "ref/Microsoft.VisualBasic.Core.dll",
    "FileType": "NonProduct"
  },
  {
    "Pattern": "ref/Microsoft.VisualBasic.dll",
    "FileType": "NonProduct"
  },
  {
    "Pattern": "ref/Microsoft.Win32.Primitives.dll",
    "FileType": "NonProduct"
  },
  {
    "Pattern": "ref/Microsoft.Win32.Registry.dll",
    "FileType": "NonProduct"
  },
  {
    "Pattern": "ref/mscorlib.dll",
    "FileType": "NonProduct"
  },
  {
    "Pattern": "ref/netstandard.dll",
    "FileType": "NonProduct"
  },
  {
    "Pattern": "ref/System.AppContext.dll",
    "FileType": "NonProduct"
  },
  {
    "Pattern": "ref/System.Buffers.dll",
    "FileType": "NonProduct"
  },
  {
    "Pattern": "ref/System.Collections.Concurrent.dll",
    "FileType": "NonProduct"
  },
  {
    "Pattern": "ref/System.Collections.dll",
    "FileType": "NonProduct"
  },
  {
    "Pattern": "ref/System.Collections.Immutable.dll",
    "FileType": "NonProduct"
  },
  {
    "Pattern": "ref/System.Collections.NonGeneric.dll",
    "FileType": "NonProduct"
  },
  {
    "Pattern": "ref/System.Collections.Specialized.dll",
    "FileType": "NonProduct"
  },
  {
    "Pattern": "ref/System.ComponentModel.Annotations.dll",
    "FileType": "NonProduct"
  },
  {
    "Pattern": "ref/System.ComponentModel.DataAnnotations.dll",
    "FileType": "NonProduct"
  },
  {
    "Pattern": "ref/System.ComponentModel.dll",
    "FileType": "NonProduct"
  },
  {
    "Pattern": "ref/System.ComponentModel.EventBasedAsync.dll",
    "FileType": "NonProduct"
  },
  {
    "Pattern": "ref/System.ComponentModel.Primitives.dll",
    "FileType": "NonProduct"
  },
  {
    "Pattern": "ref/System.ComponentModel.TypeConverter.dll",
    "FileType": "NonProduct"
  },
  {
    "Pattern": "ref/System.Configuration.dll",
    "FileType": "NonProduct"
  },
  {
    "Pattern": "ref/System.Console.dll",
    "FileType": "NonProduct"
  },
  {
    "Pattern": "ref/System.Core.dll",
    "FileType": "NonProduct"
  },
  {
    "Pattern": "ref/System.Data.Common.dll",
    "FileType": "NonProduct"
  },
  {
    "Pattern": "ref/System.Data.DataSetExtensions.dll",
    "FileType": "NonProduct"
  },
  {
    "Pattern": "ref/System.Data.dll",
    "FileType": "NonProduct"
  },
  {
    "Pattern": "ref/System.Diagnostics.Contracts.dll",
    "FileType": "NonProduct"
  },
  {
    "Pattern": "ref/System.Diagnostics.Debug.dll",
    "FileType": "NonProduct"
  },
  {
    "Pattern": "ref/System.Diagnostics.DiagnosticSource.dll",
    "FileType": "NonProduct"
  },
  {
    "Pattern": "ref/System.Diagnostics.FileVersionInfo.dll",
    "FileType": "NonProduct"
  },
  {
    "Pattern": "ref/System.Diagnostics.Process.dll",
    "FileType": "NonProduct"
  },
  {
    "Pattern": "ref/System.Diagnostics.StackTrace.dll",
    "FileType": "NonProduct"
  },
  {
    "Pattern": "ref/System.Diagnostics.TextWriterTraceListener.dll",
    "FileType": "NonProduct"
  },
  {
    "Pattern": "ref/System.Diagnostics.Tools.dll",
    "FileType": "NonProduct"
  },
  {
    "Pattern": "ref/System.Diagnostics.TraceSource.dll",
    "FileType": "NonProduct"
  },
  {
    "Pattern": "ref/System.Diagnostics.Tracing.dll",
    "FileType": "NonProduct"
  },
  {
    "Pattern": "ref/System.dll",
    "FileType": "NonProduct"
  },
  {
    "Pattern": "ref/System.Drawing.dll",
    "FileType": "NonProduct"
  },
  {
    "Pattern": "ref/System.Drawing.Primitives.dll",
    "FileType": "NonProduct"
  },
  {
    "Pattern": "ref/System.Dynamic.Runtime.dll",
    "FileType": "NonProduct"
  },
  {
    "Pattern": "ref/System.Formats.Asn1.dll",
    "FileType": "NonProduct"
  },
  {
    "Pattern": "ref/System.Formats.Tar.dll",
    "FileType": "NonProduct"
  },
  {
    "Pattern": "ref/System.Globalization.Calendars.dll",
    "FileType": "NonProduct"
  },
  {
    "Pattern": "ref/System.Globalization.dll",
    "FileType": "NonProduct"
  },
  {
    "Pattern": "ref/System.Globalization.Extensions.dll",
    "FileType": "NonProduct"
  },
  {
    "Pattern": "ref/System.IO.Compression.Brotli.dll",
    "FileType": "NonProduct"
  },
  {
    "Pattern": "ref/System.IO.Compression.dll",
    "FileType": "NonProduct"
  },
  {
    "Pattern": "ref/System.IO.Compression.FileSystem.dll",
    "FileType": "NonProduct"
  },
  {
    "Pattern": "ref/System.IO.Compression.ZipFile.dll",
    "FileType": "NonProduct"
  },
  {
    "Pattern": "ref/System.IO.dll",
    "FileType": "NonProduct"
  },
  {
    "Pattern": "ref/System.IO.FileSystem.AccessControl.dll",
    "FileType": "NonProduct"
  },
  {
    "Pattern": "ref/System.IO.FileSystem.dll",
    "FileType": "NonProduct"
  },
  {
    "Pattern": "ref/System.IO.FileSystem.DriveInfo.dll",
    "FileType": "NonProduct"
  },
  {
    "Pattern": "ref/System.IO.FileSystem.Primitives.dll",
    "FileType": "NonProduct"
  },
  {
    "Pattern": "ref/System.IO.FileSystem.Watcher.dll",
    "FileType": "NonProduct"
  },
  {
    "Pattern": "ref/System.IO.IsolatedStorage.dll",
    "FileType": "NonProduct"
  },
  {
    "Pattern": "ref/System.IO.MemoryMappedFiles.dll",
    "FileType": "NonProduct"
  },
  {
    "Pattern": "ref/System.IO.Pipes.AccessControl.dll",
    "FileType": "NonProduct"
  },
  {
    "Pattern": "ref/System.IO.Pipes.dll",
    "FileType": "NonProduct"
  },
  {
    "Pattern": "ref/System.IO.UnmanagedMemoryStream.dll",
    "FileType": "NonProduct"
  },
  {
    "Pattern": "ref/System.Linq.dll",
    "FileType": "NonProduct"
  },
  {
    "Pattern": "ref/System.Linq.Expressions.dll",
    "FileType": "NonProduct"
  },
  {
    "Pattern": "ref/System.Linq.Parallel.dll",
    "FileType": "NonProduct"
  },
  {
    "Pattern": "ref/System.Linq.Queryable.dll",
    "FileType": "NonProduct"
  },
  {
    "Pattern": "ref/System.Memory.dll",
    "FileType": "NonProduct"
  },
  {
    "Pattern": "ref/System.Net.dll",
    "FileType": "NonProduct"
  },
  {
    "Pattern": "ref/System.Net.Http.dll",
    "FileType": "NonProduct"
  },
  {
    "Pattern": "ref/System.Net.Http.Json.dll",
    "FileType": "NonProduct"
  },
  {
    "Pattern": "ref/System.Net.HttpListener.dll",
    "FileType": "NonProduct"
  },
  {
    "Pattern": "ref/System.Net.Mail.dll",
    "FileType": "NonProduct"
  },
  {
    "Pattern": "ref/System.Net.NameResolution.dll",
    "FileType": "NonProduct"
  },
  {
    "Pattern": "ref/System.Net.NetworkInformation.dll",
    "FileType": "NonProduct"
  },
  {
    "Pattern": "ref/System.Net.Ping.dll",
    "FileType": "NonProduct"
  },
  {
    "Pattern": "ref/System.Net.Primitives.dll",
    "FileType": "NonProduct"
  },
  {
    "Pattern": "ref/System.Net.Quic.dll",
    "FileType": "NonProduct"
  },
  {
    "Pattern": "ref/System.Net.Requests.dll",
    "FileType": "NonProduct"
  },
  {
    "Pattern": "ref/System.Net.Security.dll",
    "FileType": "NonProduct"
  },
  {
    "Pattern": "ref/System.Net.ServicePoint.dll",
    "FileType": "NonProduct"
  },
  {
    "Pattern": "ref/System.Net.Sockets.dll",
    "FileType": "NonProduct"
  },
  {
    "Pattern": "ref/System.Net.WebClient.dll",
    "FileType": "NonProduct"
  },
  {
    "Pattern": "ref/System.Net.WebHeaderCollection.dll",
    "FileType": "NonProduct"
  },
  {
    "Pattern": "ref/System.Net.WebProxy.dll",
    "FileType": "NonProduct"
  },
  {
    "Pattern": "ref/System.Net.WebSockets.Client.dll",
    "FileType": "NonProduct"
  },
  {
    "Pattern": "ref/System.Net.WebSockets.dll",
    "FileType": "NonProduct"
  },
  {
    "Pattern": "ref/System.Numerics.dll",
    "FileType": "NonProduct"
  },
  {
    "Pattern": "ref/System.Numerics.Vectors.dll",
    "FileType": "NonProduct"
  },
  {
    "Pattern": "ref/System.ObjectModel.dll",
    "FileType": "NonProduct"
  },
  {
    "Pattern": "ref/System.Reflection.DispatchProxy.dll",
    "FileType": "NonProduct"
  },
  {
    "Pattern": "ref/System.Reflection.dll",
    "FileType": "NonProduct"
  },
  {
    "Pattern": "ref/System.Reflection.Emit.dll",
    "FileType": "NonProduct"
  },
  {
    "Pattern": "ref/System.Reflection.Emit.ILGeneration.dll",
    "FileType": "NonProduct"
  },
  {
    "Pattern": "ref/System.Reflection.Emit.Lightweight.dll",
    "FileType": "NonProduct"
  },
  {
    "Pattern": "ref/System.Reflection.Extensions.dll",
    "FileType": "NonProduct"
  },
  {
    "Pattern": "ref/System.Reflection.Metadata.dll",
    "FileType": "NonProduct"
  },
  {
    "Pattern": "ref/System.Reflection.Primitives.dll",
    "FileType": "NonProduct"
  },
  {
    "Pattern": "ref/System.Reflection.TypeExtensions.dll",
    "FileType": "NonProduct"
  },
  {
    "Pattern": "ref/System.Resources.Reader.dll",
    "FileType": "NonProduct"
  },
  {
    "Pattern": "ref/System.Resources.ResourceManager.dll",
    "FileType": "NonProduct"
  },
  {
    "Pattern": "ref/System.Resources.Writer.dll",
    "FileType": "NonProduct"
  },
  {
    "Pattern": "ref/System.Runtime.CompilerServices.Unsafe.dll",
    "FileType": "NonProduct"
  },
  {
    "Pattern": "ref/System.Runtime.CompilerServices.VisualC.dll",
    "FileType": "NonProduct"
  },
  {
    "Pattern": "ref/System.Runtime.dll",
    "FileType": "NonProduct"
  },
  {
    "Pattern": "ref/System.Runtime.Extensions.dll",
    "FileType": "NonProduct"
  },
  {
    "Pattern": "ref/System.Runtime.Handles.dll",
    "FileType": "NonProduct"
  },
  {
    "Pattern": "ref/System.Runtime.InteropServices.dll",
    "FileType": "NonProduct"
  },
  {
    "Pattern": "ref/System.Runtime.InteropServices.JavaScript.dll",
    "FileType": "NonProduct"
  },
  {
    "Pattern": "ref/System.Runtime.InteropServices.RuntimeInformation.dll",
    "FileType": "NonProduct"
  },
  {
    "Pattern": "ref/System.Runtime.Intrinsics.dll",
    "FileType": "NonProduct"
  },
  {
    "Pattern": "ref/System.Runtime.Loader.dll",
    "FileType": "NonProduct"
  },
  {
    "Pattern": "ref/System.Runtime.Numerics.dll",
    "FileType": "NonProduct"
  },
  {
    "Pattern": "ref/System.Runtime.Serialization.dll",
    "FileType": "NonProduct"
  },
  {
    "Pattern": "ref/System.Runtime.Serialization.Formatters.dll",
    "FileType": "NonProduct"
  },
  {
    "Pattern": "ref/System.Runtime.Serialization.Json.dll",
    "FileType": "NonProduct"
  },
  {
    "Pattern": "ref/System.Runtime.Serialization.Primitives.dll",
    "FileType": "NonProduct"
  },
  {
    "Pattern": "ref/System.Runtime.Serialization.Xml.dll",
    "FileType": "NonProduct"
  },
  {
    "Pattern": "ref/System.Security.AccessControl.dll",
    "FileType": "NonProduct"
  },
  {
    "Pattern": "ref/System.Security.Claims.dll",
    "FileType": "NonProduct"
  },
  {
    "Pattern": "ref/System.Security.Cryptography.Algorithms.dll",
    "FileType": "NonProduct"
  },
  {
    "Pattern": "ref/System.Security.Cryptography.Cng.dll",
    "FileType": "NonProduct"
  },
  {
    "Pattern": "ref/System.Security.Cryptography.Csp.dll",
    "FileType": "NonProduct"
  },
  {
    "Pattern": "ref/System.Security.Cryptography.dll",
    "FileType": "NonProduct"
  },
  {
    "Pattern": "ref/System.Security.Cryptography.Encoding.dll",
    "FileType": "NonProduct"
  },
  {
    "Pattern": "ref/System.Security.Cryptography.OpenSsl.dll",
    "FileType": "NonProduct"
  },
  {
    "Pattern": "ref/System.Security.Cryptography.Primitives.dll",
    "FileType": "NonProduct"
  },
  {
    "Pattern": "ref/System.Security.Cryptography.X509Certificates.dll",
    "FileType": "NonProduct"
  },
  {
    "Pattern": "ref/System.Security.dll",
    "FileType": "NonProduct"
  },
  {
    "Pattern": "ref/System.Security.Principal.dll",
    "FileType": "NonProduct"
  },
  {
    "Pattern": "ref/System.Security.Principal.Windows.dll",
    "FileType": "NonProduct"
  },
  {
    "Pattern": "ref/System.Security.SecureString.dll",
    "FileType": "NonProduct"
  },
  {
    "Pattern": "ref/System.ServiceModel.Web.dll",
    "FileType": "NonProduct"
  },
  {
    "Pattern": "ref/System.ServiceProcess.dll",
    "FileType": "NonProduct"
  },
  {
    "Pattern": "ref/System.Text.Encoding.CodePages.dll",
    "FileType": "NonProduct"
  },
  {
    "Pattern": "ref/System.Text.Encoding.dll",
    "FileType": "NonProduct"
  },
  {
    "Pattern": "ref/System.Text.Encoding.Extensions.dll",
    "FileType": "NonProduct"
  },
  {
    "Pattern": "ref/System.Text.Encodings.Web.dll",
    "FileType": "NonProduct"
  },
  {
    "Pattern": "ref/System.Text.Json.dll",
    "FileType": "NonProduct"
  },
  {
    "Pattern": "ref/System.Text.RegularExpressions.dll",
    "FileType": "NonProduct"
  },
  {
    "Pattern": "ref/System.Threading.Channels.dll",
    "FileType": "NonProduct"
  },
  {
    "Pattern": "ref/System.Threading.dll",
    "FileType": "NonProduct"
  },
  {
    "Pattern": "ref/System.Threading.Overlapped.dll",
    "FileType": "NonProduct"
  },
  {
    "Pattern": "ref/System.Threading.Tasks.Dataflow.dll",
    "FileType": "NonProduct"
  },
  {
    "Pattern": "ref/System.Threading.Tasks.dll",
    "FileType": "NonProduct"
  },
  {
    "Pattern": "ref/System.Threading.Tasks.Extensions.dll",
    "FileType": "NonProduct"
  },
  {
    "Pattern": "ref/System.Threading.Tasks.Parallel.dll",
    "FileType": "NonProduct"
  },
  {
    "Pattern": "ref/System.Threading.Thread.dll",
    "FileType": "NonProduct"
  },
  {
    "Pattern": "ref/System.Threading.ThreadPool.dll",
    "FileType": "NonProduct"
  },
  {
    "Pattern": "ref/System.Threading.Timer.dll",
    "FileType": "NonProduct"
  },
  {
    "Pattern": "ref/System.Transactions.dll",
    "FileType": "NonProduct"
  },
  {
    "Pattern": "ref/System.Transactions.Local.dll",
    "FileType": "NonProduct"
  },
  {
    "Pattern": "ref/System.ValueTuple.dll",
    "FileType": "NonProduct"
  },
  {
    "Pattern": "ref/System.Web.dll",
    "FileType": "NonProduct"
  },
  {
    "Pattern": "ref/System.Web.HttpUtility.dll",
    "FileType": "NonProduct"
  },
  {
    "Pattern": "ref/System.Windows.dll",
    "FileType": "NonProduct"
  },
  {
    "Pattern": "ref/System.Xml.dll",
    "FileType": "NonProduct"
  },
  {
    "Pattern": "ref/System.Xml.Linq.dll",
    "FileType": "NonProduct"
  },
  {
    "Pattern": "ref/System.Xml.ReaderWriter.dll",
    "FileType": "NonProduct"
  },
  {
    "Pattern": "ref/System.Xml.Serialization.dll",
    "FileType": "NonProduct"
  },
  {
    "Pattern": "ref/System.Xml.XDocument.dll",
    "FileType": "NonProduct"
  },
  {
    "Pattern": "ref/System.Xml.XmlDocument.dll",
    "FileType": "NonProduct"
  },
  {
    "Pattern": "ref/System.Xml.XmlSerializer.dll",
    "FileType": "NonProduct"
  },
  {
    "Pattern": "ref/System.Xml.XPath.dll",
    "FileType": "NonProduct"
  },
  {
    "Pattern": "ref/System.Xml.XPath.XDocument.dll",
    "FileType": "NonProduct"
  },
  {
    "Pattern": "ref/WindowsBase.dll",
    "FileType": "NonProduct"
  },
  {
    "Pattern": "ru/Microsoft.CodeAnalysis.CSharp.resources.dll",
    "FileType": "NonProduct"
  },
  {
    "Pattern": "ru/Microsoft.CodeAnalysis.resources.dll",
    "FileType": "NonProduct"
  },
  {
    "Pattern": "ru/Microsoft.VisualBasic.Forms.resources.dll",
    "FileType": "NonProduct"
  },
  {
    "Pattern": "ru/PresentationCore.resources.dll",
    "FileType": "NonProduct"
  },
  {
    "Pattern": "ru/PresentationFramework.resources.dll",
    "FileType": "NonProduct"
  },
  {
    "Pattern": "ru/PresentationUI.resources.dll",
    "FileType": "NonProduct"
  },
  {
    "Pattern": "ru/ReachFramework.resources.dll",
    "FileType": "NonProduct"
  },
  {
    "Pattern": "ru/System.Private.ServiceModel.resources.dll",
    "FileType": "NonProduct"
  },
  {
    "Pattern": "ru/System.Web.Services.Description.resources.dll",
    "FileType": "NonProduct"
  },
  {
    "Pattern": "ru/System.Windows.Controls.Ribbon.resources.dll",
    "FileType": "NonProduct"
  },
  {
    "Pattern": "ru/System.Windows.Forms.Design.resources.dll",
    "FileType": "NonProduct"
  },
  {
    "Pattern": "ru/System.Windows.Forms.Primitives.resources.dll",
    "FileType": "NonProduct"
  },
  {
    "Pattern": "ru/System.Windows.Forms.resources.dll",
    "FileType": "NonProduct"
  },
  {
    "Pattern": "ru/System.Windows.Input.Manipulations.resources.dll",
    "FileType": "NonProduct"
  },
  {
    "Pattern": "ru/System.Xaml.resources.dll",
    "FileType": "NonProduct"
  },
  {
    "Pattern": "ru/UIAutomationClient.resources.dll",
    "FileType": "NonProduct"
  },
  {
    "Pattern": "ru/UIAutomationClientSideProviders.resources.dll",
    "FileType": "NonProduct"
  },
  {
    "Pattern": "ru/UIAutomationProvider.resources.dll",
    "FileType": "NonProduct"
  },
  {
    "Pattern": "ru/UIAutomationTypes.resources.dll",
    "FileType": "NonProduct"
  },
  {
    "Pattern": "ru/WindowsBase.resources.dll",
    "FileType": "NonProduct"
  },
  {
    "Pattern": "ru/WindowsFormsIntegration.resources.dll",
    "FileType": "NonProduct"
  },
  {
    "Pattern": "Schemas/PSMaml/base.xsd",
    "FileType": "NonProduct"
  },
  {
    "Pattern": "Schemas/PSMaml/baseConditional.xsd",
    "FileType": "NonProduct"
  },
  {
    "Pattern": "Schemas/PSMaml/block.xsd",
    "FileType": "NonProduct"
  },
  {
    "Pattern": "Schemas/PSMaml/blockCommon.xsd",
    "FileType": "NonProduct"
  },
  {
    "Pattern": "Schemas/PSMaml/blockSoftware.xsd",
    "FileType": "NonProduct"
  },
  {
    "Pattern": "Schemas/PSMaml/command.xsd",
    "FileType": "NonProduct"
  },
  {
    "Pattern": "Schemas/PSMaml/conditionSet.xsd",
    "FileType": "NonProduct"
  },
  {
    "Pattern": "Schemas/PSMaml/developer.xsd",
    "FileType": "NonProduct"
  },
  {
    "Pattern": "Schemas/PSMaml/developerCommand.rld",
    "FileType": "NonProduct"
  },
  {
    "Pattern": "Schemas/PSMaml/developerCommand.xsd",
    "FileType": "NonProduct"
  },
  {
    "Pattern": "Schemas/PSMaml/developerDscResource.xsd",
    "FileType": "NonProduct"
  },
  {
    "Pattern": "Schemas/PSMaml/developerManaged.xsd",
    "FileType": "NonProduct"
  },
  {
    "Pattern": "Schemas/PSMaml/developerManagedClass.xsd",
    "FileType": "NonProduct"
  },
  {
    "Pattern": "Schemas/PSMaml/developerManagedConstructor.xsd",
    "FileType": "NonProduct"
  },
  {
    "Pattern": "Schemas/PSMaml/developerManagedDelegate.xsd",
    "FileType": "NonProduct"
  },
  {
    "Pattern": "Schemas/PSMaml/developerManagedEnumeration.xsd",
    "FileType": "NonProduct"
  },
  {
    "Pattern": "Schemas/PSMaml/developerManagedEvent.xsd",
    "FileType": "NonProduct"
  },
  {
    "Pattern": "Schemas/PSMaml/developerManagedField.xsd",
    "FileType": "NonProduct"
  },
  {
    "Pattern": "Schemas/PSMaml/developerManagedInterface.xsd",
    "FileType": "NonProduct"
  },
  {
    "Pattern": "Schemas/PSMaml/developerManagedMethod.xsd",
    "FileType": "NonProduct"
  },
  {
    "Pattern": "Schemas/PSMaml/developerManagedNamespace.xsd",
    "FileType": "NonProduct"
  },
  {
    "Pattern": "Schemas/PSMaml/developerManagedOperator.xsd",
    "FileType": "NonProduct"
  },
  {
    "Pattern": "Schemas/PSMaml/developerManagedOverload.xsd",
    "FileType": "NonProduct"
  },
  {
    "Pattern": "Schemas/PSMaml/developerManagedProperty.xsd",
    "FileType": "NonProduct"
  },
  {
    "Pattern": "Schemas/PSMaml/developerManagedStructure.xsd",
    "FileType": "NonProduct"
  },
  {
    "Pattern": "Schemas/PSMaml/developerReference.xsd",
    "FileType": "NonProduct"
  },
  {
    "Pattern": "Schemas/PSMaml/developerStructure.xsd",
    "FileType": "NonProduct"
  },
  {
    "Pattern": "Schemas/PSMaml/developerXaml.xsd",
    "FileType": "NonProduct"
  },
  {
    "Pattern": "Schemas/PSMaml/endUser.xsd",
    "FileType": "NonProduct"
  },
  {
    "Pattern": "Schemas/PSMaml/hierarchy.xsd",
    "FileType": "NonProduct"
  },
  {
    "Pattern": "Schemas/PSMaml/inline.xsd",
    "FileType": "NonProduct"
  },
  {
    "Pattern": "Schemas/PSMaml/inlineCommon.xsd",
    "FileType": "NonProduct"
  },
  {
    "Pattern": "Schemas/PSMaml/inlineSoftware.xsd",
    "FileType": "NonProduct"
  },
  {
    "Pattern": "Schemas/PSMaml/inlineUi.xsd",
    "FileType": "NonProduct"
  },
  {
    "Pattern": "Schemas/PSMaml/ITPro.xsd",
    "FileType": "NonProduct"
  },
  {
    "Pattern": "Schemas/PSMaml/Maml_HTML_Style.xsl",
    "FileType": "NonProduct"
  },
  {
    "Pattern": "Schemas/PSMaml/Maml_HTML.xsl",
    "FileType": "NonProduct"
  },
  {
    "Pattern": "Schemas/PSMaml/Maml.rld",
    "FileType": "NonProduct"
  },
  {
    "Pattern": "Schemas/PSMaml/Maml.tbr",
    "FileType": "NonProduct"
  },
  {
    "Pattern": "Schemas/PSMaml/Maml.xsd",
    "FileType": "NonProduct"
  },
  {
    "Pattern": "Schemas/PSMaml/Maml.xsx",
    "FileType": "NonProduct"
  },
  {
    "Pattern": "Schemas/PSMaml/ManagedDeveloper.xsd",
    "FileType": "NonProduct"
  },
  {
    "Pattern": "Schemas/PSMaml/ManagedDeveloperStructure.xsd",
    "FileType": "NonProduct"
  },
  {
    "Pattern": "Schemas/PSMaml/ProviderHelp.xsd",
    "FileType": "NonProduct"
  },
  {
    "Pattern": "Schemas/PSMaml/shellExecute.xsd",
    "FileType": "NonProduct"
  },
  {
    "Pattern": "Schemas/PSMaml/structure.xsd",
    "FileType": "NonProduct"
  },
  {
    "Pattern": "Schemas/PSMaml/structureGlossary.xsd",
    "FileType": "NonProduct"
  },
  {
    "Pattern": "Schemas/PSMaml/structureList.xsd",
    "FileType": "NonProduct"
  },
  {
    "Pattern": "Schemas/PSMaml/structureProcedure.xsd",
    "FileType": "NonProduct"
  },
  {
    "Pattern": "Schemas/PSMaml/structureTable.xsd",
    "FileType": "NonProduct"
  },
  {
    "Pattern": "Schemas/PSMaml/structureTaskExecution.xsd",
    "FileType": "NonProduct"
  },
  {
    "Pattern": "Schemas/PSMaml/task.xsd",
    "FileType": "NonProduct"
  },
  {
    "Pattern": "Schemas/PSMaml/troubleshooting.xsd",
    "FileType": "NonProduct"
  },
  {
    "Pattern": "sni.dll",
    "FileType": "NonProduct"
  },
  {
    "Pattern": "sv-SE\\JsonSchema.Net.resources.dll",
    "FileType": "NonProduct"
  },
  {
    "Pattern": "System.AppContext.dll",
    "FileType": "NonProduct"
  },
  {
    "Pattern": "System.Buffers.dll",
    "FileType": "NonProduct"
  },
  {
    "Pattern": "System.CodeDom.dll",
    "FileType": "NonProduct"
  },
  {
    "Pattern": "System.Collections.Concurrent.dll",
    "FileType": "NonProduct"
  },
  {
    "Pattern": "System.Collections.dll",
    "FileType": "NonProduct"
  },
  {
    "Pattern": "System.Collections.Immutable.dll",
    "FileType": "NonProduct"
  },
  {
    "Pattern": "System.Collections.NonGeneric.dll",
    "FileType": "NonProduct"
  },
  {
    "Pattern": "System.Collections.Specialized.dll",
    "FileType": "NonProduct"
  },
  {
    "Pattern": "System.ComponentModel.Annotations.dll",
    "FileType": "NonProduct"
  },
  {
    "Pattern": "System.ComponentModel.Composition.dll",
    "FileType": "NonProduct"
  },
  {
    "Pattern": "System.ComponentModel.Composition.Registration.dll",
    "FileType": "NonProduct"
  },
  {
    "Pattern": "System.ComponentModel.DataAnnotations.dll",
    "FileType": "NonProduct"
  },
  {
    "Pattern": "System.ComponentModel.dll",
    "FileType": "NonProduct"
  },
  {
    "Pattern": "System.ComponentModel.EventBasedAsync.dll",
    "FileType": "NonProduct"
  },
  {
    "Pattern": "System.ComponentModel.Primitives.dll",
    "FileType": "NonProduct"
  },
  {
    "Pattern": "System.ComponentModel.TypeConverter.dll",
    "FileType": "NonProduct"
  },
  {
    "Pattern": "System.Configuration.ConfigurationManager.dll",
    "FileType": "NonProduct"
  },
  {
    "Pattern": "System.Configuration.dll",
    "FileType": "NonProduct"
  },
  {
    "Pattern": "System.Console.dll",
    "FileType": "NonProduct"
  },
  {
    "Pattern": "System.Core.dll",
    "FileType": "NonProduct"
  },
  {
    "Pattern": "System.Data.Common.dll",
    "FileType": "NonProduct"
  },
  {
    "Pattern": "System.Data.DataSetExtensions.dll",
    "FileType": "NonProduct"
  },
  {
    "Pattern": "System.Data.dll",
    "FileType": "NonProduct"
  },
  {
    "Pattern": "System.Data.Odbc.dll",
    "FileType": "NonProduct"
  },
  {
    "Pattern": "System.Data.OleDb.dll",
    "FileType": "NonProduct"
  },
  {
    "Pattern": "System.Data.SqlClient.dll",
    "FileType": "NonProduct"
  },
  {
    "Pattern": "System.Design.dll",
    "FileType": "NonProduct"
  },
  {
    "Pattern": "System.Diagnostics.Contracts.dll",
    "FileType": "NonProduct"
  },
  {
    "Pattern": "System.Diagnostics.Debug.dll",
    "FileType": "NonProduct"
  },
  {
    "Pattern": "System.Diagnostics.DiagnosticSource.dll",
    "FileType": "NonProduct"
  },
  {
    "Pattern": "System.Diagnostics.EventLog.dll",
    "FileType": "NonProduct"
  },
  {
    "Pattern": "System.Diagnostics.EventLog.Messages.dll",
    "FileType": "NonProduct"
  },
  {
    "Pattern": "System.Diagnostics.FileVersionInfo.dll",
    "FileType": "NonProduct"
  },
  {
    "Pattern": "System.Diagnostics.PerformanceCounter.dll",
    "FileType": "NonProduct"
  },
  {
    "Pattern": "System.Diagnostics.Process.dll",
    "FileType": "NonProduct"
  },
  {
    "Pattern": "System.Diagnostics.StackTrace.dll",
    "FileType": "NonProduct"
  },
  {
    "Pattern": "System.Diagnostics.TextWriterTraceListener.dll",
    "FileType": "NonProduct"
  },
  {
    "Pattern": "System.Diagnostics.Tools.dll",
    "FileType": "NonProduct"
  },
  {
    "Pattern": "System.Diagnostics.TraceSource.dll",
    "FileType": "NonProduct"
  },
  {
    "Pattern": "System.Diagnostics.Tracing.dll",
    "FileType": "NonProduct"
  },
  {
    "Pattern": "System.DirectoryServices.AccountManagement.dll",
    "FileType": "NonProduct"
  },
  {
    "Pattern": "System.DirectoryServices.dll",
    "FileType": "NonProduct"
  },
  {
    "Pattern": "System.DirectoryServices.Protocols.dll",
    "FileType": "NonProduct"
  },
  {
    "Pattern": "System.dll",
    "FileType": "NonProduct"
  },
  {
    "Pattern": "System.Drawing.Common.dll",
    "FileType": "NonProduct"
  },
  {
    "Pattern": "System.Drawing.Design.dll",
    "FileType": "NonProduct"
  },
  {
    "Pattern": "System.Drawing.dll",
    "FileType": "NonProduct"
  },
  {
    "Pattern": "System.Drawing.Primitives.dll",
    "FileType": "NonProduct"
  },
  {
    "Pattern": "System.Dynamic.Runtime.dll",
    "FileType": "NonProduct"
  },
  {
    "Pattern": "System.Formats.Asn1.dll",
    "FileType": "NonProduct"
  },
  {
    "Pattern": "System.Formats.Tar.dll",
    "FileType": "NonProduct"
  },
  {
    "Pattern": "System.Globalization.Calendars.dll",
    "FileType": "NonProduct"
  },
  {
    "Pattern": "System.Globalization.dll",
    "FileType": "NonProduct"
  },
  {
    "Pattern": "System.Globalization.Extensions.dll",
    "FileType": "NonProduct"
  },
  {
    "Pattern": "System.IO.Compression.Brotli.dll",
    "FileType": "NonProduct"
  },
  {
    "Pattern": "System.IO.Compression.dll",
    "FileType": "NonProduct"
  },
  {
    "Pattern": "System.IO.Compression.FileSystem.dll",
    "FileType": "NonProduct"
  },
  {
    "Pattern": "System.IO.Compression.Native.dll",
    "FileType": "NonProduct"
  },
  {
    "Pattern": "System.IO.Compression.ZipFile.dll",
    "FileType": "NonProduct"
  },
  {
    "Pattern": "System.IO.dll",
    "FileType": "NonProduct"
  },
  {
    "Pattern": "System.IO.FileSystem.AccessControl.dll",
    "FileType": "NonProduct"
  },
  {
    "Pattern": "System.IO.FileSystem.dll",
    "FileType": "NonProduct"
  },
  {
    "Pattern": "System.IO.FileSystem.DriveInfo.dll",
    "FileType": "NonProduct"
  },
  {
    "Pattern": "System.IO.FileSystem.Primitives.dll",
    "FileType": "NonProduct"
  },
  {
    "Pattern": "System.IO.FileSystem.Watcher.dll",
    "FileType": "NonProduct"
  },
  {
    "Pattern": "System.IO.IsolatedStorage.dll",
    "FileType": "NonProduct"
  },
  {
    "Pattern": "System.IO.MemoryMappedFiles.dll",
    "FileType": "NonProduct"
  },
  {
    "Pattern": "System.IO.Packaging.dll",
    "FileType": "NonProduct"
  },
  {
    "Pattern": "System.IO.Pipes.AccessControl.dll",
    "FileType": "NonProduct"
  },
  {
    "Pattern": "System.IO.Pipes.dll",
    "FileType": "NonProduct"
  },
  {
    "Pattern": "System.IO.Ports.dll",
    "FileType": "NonProduct"
  },
  {
    "Pattern": "System.IO.UnmanagedMemoryStream.dll",
    "FileType": "NonProduct"
  },
  {
    "Pattern": "System.Linq.dll",
    "FileType": "NonProduct"
  },
  {
    "Pattern": "System.Linq.Expressions.dll",
    "FileType": "NonProduct"
  },
  {
    "Pattern": "System.Linq.Parallel.dll",
    "FileType": "NonProduct"
  },
  {
    "Pattern": "System.Linq.Queryable.dll",
    "FileType": "NonProduct"
  },
  {
    "Pattern": "System.Management.Automation.xml",
    "FileType": "NonProduct"
  },
  {
    "Pattern": "System.Management.dll",
    "FileType": "NonProduct"
  },
  {
    "Pattern": "System.Memory.dll",
    "FileType": "NonProduct"
  },
  {
    "Pattern": "System.Net.dll",
    "FileType": "NonProduct"
  },
  {
    "Pattern": "System.Net.Http.dll",
    "FileType": "NonProduct"
  },
  {
    "Pattern": "System.Net.Http.Json.dll",
    "FileType": "NonProduct"
  },
  {
    "Pattern": "System.Net.Http.WinHttpHandler.dll",
    "FileType": "NonProduct"
  },
  {
    "Pattern": "System.Net.HttpListener.dll",
    "FileType": "NonProduct"
  },
  {
    "Pattern": "System.Net.Mail.dll",
    "FileType": "NonProduct"
  },
  {
    "Pattern": "System.Net.NameResolution.dll",
    "FileType": "NonProduct"
  },
  {
    "Pattern": "System.Net.NetworkInformation.dll",
    "FileType": "NonProduct"
  },
  {
    "Pattern": "System.Net.Ping.dll",
    "FileType": "NonProduct"
  },
  {
    "Pattern": "System.Net.Primitives.dll",
    "FileType": "NonProduct"
  },
  {
    "Pattern": "System.Net.Quic.dll",
    "FileType": "NonProduct"
  },
  {
    "Pattern": "System.Net.Requests.dll",
    "FileType": "NonProduct"
  },
  {
    "Pattern": "System.Net.Security.dll",
    "FileType": "NonProduct"
  },
  {
    "Pattern": "System.Net.ServicePoint.dll",
    "FileType": "NonProduct"
  },
  {
    "Pattern": "System.Net.Sockets.dll",
    "FileType": "NonProduct"
  },
  {
    "Pattern": "System.Net.WebClient.dll",
    "FileType": "NonProduct"
  },
  {
    "Pattern": "System.Net.WebHeaderCollection.dll",
    "FileType": "NonProduct"
  },
  {
    "Pattern": "System.Net.WebProxy.dll",
    "FileType": "NonProduct"
  },
  {
    "Pattern": "System.Net.WebSockets.Client.dll",
    "FileType": "NonProduct"
  },
  {
    "Pattern": "System.Net.WebSockets.dll",
    "FileType": "NonProduct"
  },
  {
    "Pattern": "System.Numerics.dll",
    "FileType": "NonProduct"
  },
  {
    "Pattern": "System.Numerics.Vectors.dll",
    "FileType": "NonProduct"
  },
  {
    "Pattern": "System.ObjectModel.dll",
    "FileType": "NonProduct"
  },
  {
    "Pattern": "System.Printing.dll",
    "FileType": "NonProduct"
  },
  {
    "Pattern": "System.Private.CoreLib.dll",
    "FileType": "NonProduct"
  },
  {
    "Pattern": "System.Private.DataContractSerialization.dll",
    "FileType": "NonProduct"
  },
  {
    "Pattern": "System.Private.ServiceModel.dll",
    "FileType": "NonProduct"
  },
  {
    "Pattern": "System.Private.Uri.dll",
    "FileType": "NonProduct"
  },
  {
    "Pattern": "System.Private.Xml.dll",
    "FileType": "NonProduct"
  },
  {
    "Pattern": "System.Private.Xml.Linq.dll",
    "FileType": "NonProduct"
  },
  {
    "Pattern": "System.Reflection.Context.dll",
    "FileType": "NonProduct"
  },
  {
    "Pattern": "System.Reflection.DispatchProxy.dll",
    "FileType": "NonProduct"
  },
  {
    "Pattern": "System.Reflection.dll",
    "FileType": "NonProduct"
  },
  {
    "Pattern": "System.Reflection.Emit.dll",
    "FileType": "NonProduct"
  },
  {
    "Pattern": "System.Reflection.Emit.ILGeneration.dll",
    "FileType": "NonProduct"
  },
  {
    "Pattern": "System.Reflection.Emit.Lightweight.dll",
    "FileType": "NonProduct"
  },
  {
    "Pattern": "System.Reflection.Extensions.dll",
    "FileType": "NonProduct"
  },
  {
    "Pattern": "System.Reflection.Metadata.dll",
    "FileType": "NonProduct"
  },
  {
    "Pattern": "System.Reflection.Primitives.dll",
    "FileType": "NonProduct"
  },
  {
    "Pattern": "System.Reflection.TypeExtensions.dll",
    "FileType": "NonProduct"
  },
  {
    "Pattern": "System.Resources.Extensions.dll",
    "FileType": "NonProduct"
  },
  {
    "Pattern": "System.Resources.Reader.dll",
    "FileType": "NonProduct"
  },
  {
    "Pattern": "System.Resources.ResourceManager.dll",
    "FileType": "NonProduct"
  },
  {
    "Pattern": "System.Resources.Writer.dll",
    "FileType": "NonProduct"
  },
  {
    "Pattern": "System.Runtime.Caching.dll",
    "FileType": "NonProduct"
  },
  {
    "Pattern": "System.Runtime.CompilerServices.Unsafe.dll",
    "FileType": "NonProduct"
  },
  {
    "Pattern": "System.Runtime.CompilerServices.VisualC.dll",
    "FileType": "NonProduct"
  },
  {
    "Pattern": "System.Runtime.dll",
    "FileType": "NonProduct"
  },
  {
    "Pattern": "System.Runtime.Extensions.dll",
    "FileType": "NonProduct"
  },
  {
    "Pattern": "System.Runtime.Handles.dll",
    "FileType": "NonProduct"
  },
  {
    "Pattern": "System.Runtime.InteropServices.dll",
    "FileType": "NonProduct"
  },
  {
    "Pattern": "System.Runtime.InteropServices.JavaScript.dll",
    "FileType": "NonProduct"
  },
  {
    "Pattern": "System.Runtime.InteropServices.RuntimeInformation.dll",
    "FileType": "NonProduct"
  },
  {
    "Pattern": "System.Runtime.Intrinsics.dll",
    "FileType": "NonProduct"
  },
  {
    "Pattern": "System.Runtime.Loader.dll",
    "FileType": "NonProduct"
  },
  {
    "Pattern": "System.Runtime.Numerics.dll",
    "FileType": "NonProduct"
  },
  {
    "Pattern": "System.Runtime.Serialization.dll",
    "FileType": "NonProduct"
  },
  {
    "Pattern": "System.Runtime.Serialization.Formatters.dll",
    "FileType": "NonProduct"
  },
  {
    "Pattern": "System.Runtime.Serialization.Json.dll",
    "FileType": "NonProduct"
  },
  {
    "Pattern": "System.Runtime.Serialization.Primitives.dll",
    "FileType": "NonProduct"
  },
  {
    "Pattern": "System.Runtime.Serialization.Xml.dll",
    "FileType": "NonProduct"
  },
  {
    "Pattern": "System.Security.AccessControl.dll",
    "FileType": "NonProduct"
  },
  {
    "Pattern": "System.Security.Claims.dll",
    "FileType": "NonProduct"
  },
  {
    "Pattern": "System.Security.Cryptography.Algorithms.dll",
    "FileType": "NonProduct"
  },
  {
    "Pattern": "System.Security.Cryptography.Cng.dll",
    "FileType": "NonProduct"
  },
  {
    "Pattern": "System.Security.Cryptography.Csp.dll",
    "FileType": "NonProduct"
  },
  {
    "Pattern": "System.Security.Cryptography.dll",
    "FileType": "NonProduct"
  },
  {
    "Pattern": "System.Security.Cryptography.Encoding.dll",
    "FileType": "NonProduct"
  },
  {
    "Pattern": "System.Security.Cryptography.OpenSsl.dll",
    "FileType": "NonProduct"
  },
  {
    "Pattern": "System.Security.Cryptography.Pkcs.dll",
    "FileType": "NonProduct"
  },
  {
    "Pattern": "System.Security.Cryptography.Primitives.dll",
    "FileType": "NonProduct"
  },
  {
    "Pattern": "System.Security.Cryptography.ProtectedData.dll",
    "FileType": "NonProduct"
  },
  {
    "Pattern": "System.Security.Cryptography.X509Certificates.dll",
    "FileType": "NonProduct"
  },
  {
    "Pattern": "System.Security.Cryptography.Xml.dll",
    "FileType": "NonProduct"
  },
  {
    "Pattern": "System.Security.dll",
    "FileType": "NonProduct"
  },
  {
    "Pattern": "System.Security.Permissions.dll",
    "FileType": "NonProduct"
  },
  {
    "Pattern": "System.Security.Principal.dll",
    "FileType": "NonProduct"
  },
  {
    "Pattern": "System.Security.Principal.Windows.dll",
    "FileType": "NonProduct"
  },
  {
    "Pattern": "System.Security.SecureString.dll",
    "FileType": "NonProduct"
  },
  {
    "Pattern": "System.ServiceModel.dll",
    "FileType": "NonProduct"
  },
  {
    "Pattern": "System.ServiceModel.Duplex.dll",
    "FileType": "NonProduct"
  },
  {
    "Pattern": "System.ServiceModel.Http.dll",
    "FileType": "NonProduct"
  },
  {
    "Pattern": "System.ServiceModel.NetTcp.dll",
    "FileType": "NonProduct"
  },
  {
    "Pattern": "System.ServiceModel.Primitives.dll",
    "FileType": "NonProduct"
  },
  {
    "Pattern": "System.ServiceModel.Security.dll",
    "FileType": "NonProduct"
  },
  {
    "Pattern": "System.ServiceModel.Syndication.dll",
    "FileType": "NonProduct"
  },
  {
    "Pattern": "System.ServiceModel.Web.dll",
    "FileType": "NonProduct"
  },
  {
    "Pattern": "System.ServiceProcess.dll",
    "FileType": "NonProduct"
  },
  {
    "Pattern": "System.ServiceProcess.ServiceController.dll",
    "FileType": "NonProduct"
  },
  {
    "Pattern": "System.Speech.dll",
    "FileType": "NonProduct"
  },
  {
    "Pattern": "System.Text.Encoding.CodePages.dll",
    "FileType": "NonProduct"
  },
  {
    "Pattern": "System.Text.Encoding.dll",
    "FileType": "NonProduct"
  },
  {
    "Pattern": "System.Text.Encoding.Extensions.dll",
    "FileType": "NonProduct"
  },
  {
    "Pattern": "System.Text.Encodings.Web.dll",
    "FileType": "NonProduct"
  },
  {
    "Pattern": "System.Text.Json.dll",
    "FileType": "NonProduct"
  },
  {
    "Pattern": "System.Text.RegularExpressions.dll",
    "FileType": "NonProduct"
  },
  {
    "Pattern": "System.Threading.AccessControl.dll",
    "FileType": "NonProduct"
  },
  {
    "Pattern": "System.Threading.Channels.dll",
    "FileType": "NonProduct"
  },
  {
    "Pattern": "System.Threading.dll",
    "FileType": "NonProduct"
  },
  {
    "Pattern": "System.Threading.Overlapped.dll",
    "FileType": "NonProduct"
  },
  {
    "Pattern": "System.Threading.Tasks.Dataflow.dll",
    "FileType": "NonProduct"
  },
  {
    "Pattern": "System.Threading.Tasks.dll",
    "FileType": "NonProduct"
  },
  {
    "Pattern": "System.Threading.Tasks.Extensions.dll",
    "FileType": "NonProduct"
  },
  {
    "Pattern": "System.Threading.Tasks.Parallel.dll",
    "FileType": "NonProduct"
  },
  {
    "Pattern": "System.Threading.Thread.dll",
    "FileType": "NonProduct"
  },
  {
    "Pattern": "System.Threading.ThreadPool.dll",
    "FileType": "NonProduct"
  },
  {
    "Pattern": "System.Threading.Timer.dll",
    "FileType": "NonProduct"
  },
  {
    "Pattern": "System.Transactions.dll",
    "FileType": "NonProduct"
  },
  {
    "Pattern": "System.Transactions.Local.dll",
    "FileType": "NonProduct"
  },
  {
    "Pattern": "System.ValueTuple.dll",
    "FileType": "NonProduct"
  },
  {
    "Pattern": "System.Web.dll",
    "FileType": "NonProduct"
  },
  {
    "Pattern": "System.Web.HttpUtility.dll",
    "FileType": "NonProduct"
  },
  {
    "Pattern": "System.Web.Services.Description.dll",
    "FileType": "NonProduct"
  },
  {
    "Pattern": "System.Windows.Controls.Ribbon.dll",
    "FileType": "NonProduct"
  },
  {
    "Pattern": "System.Windows.dll",
    "FileType": "NonProduct"
  },
  {
    "Pattern": "System.Windows.Extensions.dll",
    "FileType": "NonProduct"
  },
  {
    "Pattern": "System.Windows.Forms.Design.dll",
    "FileType": "NonProduct"
  },
  {
    "Pattern": "System.Windows.Forms.Design.Editors.dll",
    "FileType": "NonProduct"
  },
  {
    "Pattern": "System.Windows.Forms.dll",
    "FileType": "NonProduct"
  },
  {
    "Pattern": "System.Windows.Forms.Primitives.dll",
    "FileType": "NonProduct"
  },
  {
    "Pattern": "System.Windows.Input.Manipulations.dll",
    "FileType": "NonProduct"
  },
  {
    "Pattern": "System.Windows.Presentation.dll",
    "FileType": "NonProduct"
  },
  {
    "Pattern": "System.Xaml.dll",
    "FileType": "NonProduct"
  },
  {
    "Pattern": "System.Xml.dll",
    "FileType": "NonProduct"
  },
  {
    "Pattern": "System.Xml.Linq.dll",
    "FileType": "NonProduct"
  },
  {
    "Pattern": "System.Xml.ReaderWriter.dll",
    "FileType": "NonProduct"
  },
  {
    "Pattern": "System.Xml.Serialization.dll",
    "FileType": "NonProduct"
  },
  {
    "Pattern": "System.Xml.XDocument.dll",
    "FileType": "NonProduct"
  },
  {
    "Pattern": "System.Xml.XmlDocument.dll",
    "FileType": "NonProduct"
  },
  {
    "Pattern": "System.Xml.XmlSerializer.dll",
    "FileType": "NonProduct"
  },
  {
    "Pattern": "System.Xml.XPath.dll",
    "FileType": "NonProduct"
  },
  {
    "Pattern": "System.Xml.XPath.XDocument.dll",
    "FileType": "NonProduct"
  },
  {
    "Pattern": "ThirdPartyNotices.txt",
    "FileType": "NonProduct"
  },
  {
    "Pattern": "tr/Microsoft.CodeAnalysis.CSharp.resources.dll",
    "FileType": "NonProduct"
  },
  {
    "Pattern": "tr/Microsoft.CodeAnalysis.resources.dll",
    "FileType": "NonProduct"
  },
  {
    "Pattern": "tr/Microsoft.VisualBasic.Forms.resources.dll",
    "FileType": "NonProduct"
  },
  {
    "Pattern": "tr/PresentationCore.resources.dll",
    "FileType": "NonProduct"
  },
  {
    "Pattern": "tr/PresentationFramework.resources.dll",
    "FileType": "NonProduct"
  },
  {
    "Pattern": "tr/PresentationUI.resources.dll",
    "FileType": "NonProduct"
  },
  {
    "Pattern": "tr/ReachFramework.resources.dll",
    "FileType": "NonProduct"
  },
  {
    "Pattern": "tr/System.Private.ServiceModel.resources.dll",
    "FileType": "NonProduct"
  },
  {
    "Pattern": "tr/System.Web.Services.Description.resources.dll",
    "FileType": "NonProduct"
  },
  {
    "Pattern": "tr/System.Windows.Controls.Ribbon.resources.dll",
    "FileType": "NonProduct"
  },
  {
    "Pattern": "tr/System.Windows.Forms.Design.resources.dll",
    "FileType": "NonProduct"
  },
  {
    "Pattern": "tr/System.Windows.Forms.Primitives.resources.dll",
    "FileType": "NonProduct"
  },
  {
    "Pattern": "tr/System.Windows.Forms.resources.dll",
    "FileType": "NonProduct"
  },
  {
    "Pattern": "tr/System.Windows.Input.Manipulations.resources.dll",
    "FileType": "NonProduct"
  },
  {
    "Pattern": "tr/System.Xaml.resources.dll",
    "FileType": "NonProduct"
  },
  {
    "Pattern": "tr/UIAutomationClient.resources.dll",
    "FileType": "NonProduct"
  },
  {
    "Pattern": "tr/UIAutomationClientSideProviders.resources.dll",
    "FileType": "NonProduct"
  },
  {
    "Pattern": "tr/UIAutomationProvider.resources.dll",
    "FileType": "NonProduct"
  },
  {
    "Pattern": "tr/UIAutomationTypes.resources.dll",
    "FileType": "NonProduct"
  },
  {
    "Pattern": "tr/WindowsBase.resources.dll",
    "FileType": "NonProduct"
  },
  {
    "Pattern": "tr/WindowsFormsIntegration.resources.dll",
    "FileType": "NonProduct"
  },
  {
    "Pattern": "UIAutomationClient.dll",
    "FileType": "NonProduct"
  },
  {
    "Pattern": "UIAutomationClientSideProviders.dll",
    "FileType": "NonProduct"
  },
  {
    "Pattern": "UIAutomationProvider.dll",
    "FileType": "NonProduct"
  },
  {
    "Pattern": "UIAutomationTypes.dll",
    "FileType": "NonProduct"
  },
  {
    "Pattern": "vcruntime140_cor3.dll",
    "FileType": "NonProduct"
  },
  {
    "Pattern": "WindowsBase.dll",
    "FileType": "NonProduct"
  },
  {
    "Pattern": "WindowsFormsIntegration.dll",
    "FileType": "NonProduct"
  },
  {
    "Pattern": "wpfgfx_cor3.dll",
    "FileType": "NonProduct"
  },
  {
    "Pattern": "zh-Hans/Microsoft.CodeAnalysis.CSharp.resources.dll",
    "FileType": "NonProduct"
  },
  {
    "Pattern": "zh-Hans/Microsoft.CodeAnalysis.resources.dll",
    "FileType": "NonProduct"
  },
  {
    "Pattern": "zh-Hans/Microsoft.VisualBasic.Forms.resources.dll",
    "FileType": "NonProduct"
  },
  {
    "Pattern": "zh-Hans/PresentationCore.resources.dll",
    "FileType": "NonProduct"
  },
  {
    "Pattern": "zh-Hans/PresentationFramework.resources.dll",
    "FileType": "NonProduct"
  },
  {
    "Pattern": "zh-Hans/PresentationUI.resources.dll",
    "FileType": "NonProduct"
  },
  {
    "Pattern": "zh-Hans/ReachFramework.resources.dll",
    "FileType": "NonProduct"
  },
  {
    "Pattern": "zh-Hans/System.Private.ServiceModel.resources.dll",
    "FileType": "NonProduct"
  },
  {
    "Pattern": "zh-Hans/System.Web.Services.Description.resources.dll",
    "FileType": "NonProduct"
  },
  {
    "Pattern": "zh-Hans/System.Windows.Controls.Ribbon.resources.dll",
    "FileType": "NonProduct"
  },
  {
    "Pattern": "zh-Hans/System.Windows.Forms.Design.resources.dll",
    "FileType": "NonProduct"
  },
  {
    "Pattern": "zh-Hans/System.Windows.Forms.Primitives.resources.dll",
    "FileType": "NonProduct"
  },
  {
    "Pattern": "zh-Hans/System.Windows.Forms.resources.dll",
    "FileType": "NonProduct"
  },
  {
    "Pattern": "zh-Hans/System.Windows.Input.Manipulations.resources.dll",
    "FileType": "NonProduct"
  },
  {
    "Pattern": "zh-Hans/System.Xaml.resources.dll",
    "FileType": "NonProduct"
  },
  {
    "Pattern": "zh-Hans/UIAutomationClient.resources.dll",
    "FileType": "NonProduct"
  },
  {
    "Pattern": "zh-Hans/UIAutomationClientSideProviders.resources.dll",
    "FileType": "NonProduct"
  },
  {
    "Pattern": "zh-Hans/UIAutomationProvider.resources.dll",
    "FileType": "NonProduct"
  },
  {
    "Pattern": "zh-Hans/UIAutomationTypes.resources.dll",
    "FileType": "NonProduct"
  },
  {
    "Pattern": "zh-Hans/WindowsBase.resources.dll",
    "FileType": "NonProduct"
  },
  {
    "Pattern": "zh-Hans/WindowsFormsIntegration.resources.dll",
    "FileType": "NonProduct"
  },
  {
    "Pattern": "zh-Hant/Microsoft.CodeAnalysis.CSharp.resources.dll",
    "FileType": "NonProduct"
  },
  {
    "Pattern": "zh-Hant/Microsoft.CodeAnalysis.resources.dll",
    "FileType": "NonProduct"
  },
  {
    "Pattern": "zh-Hant/Microsoft.VisualBasic.Forms.resources.dll",
    "FileType": "NonProduct"
  },
  {
    "Pattern": "zh-Hant/PresentationCore.resources.dll",
    "FileType": "NonProduct"
  },
  {
    "Pattern": "zh-Hant/PresentationFramework.resources.dll",
    "FileType": "NonProduct"
  },
  {
    "Pattern": "zh-Hant/PresentationUI.resources.dll",
    "FileType": "NonProduct"
  },
  {
    "Pattern": "zh-Hant/ReachFramework.resources.dll",
    "FileType": "NonProduct"
  },
  {
    "Pattern": "zh-Hant/System.Private.ServiceModel.resources.dll",
    "FileType": "NonProduct"
  },
  {
    "Pattern": "zh-Hant/System.Web.Services.Description.resources.dll",
    "FileType": "NonProduct"
  },
  {
    "Pattern": "zh-Hant/System.Windows.Controls.Ribbon.resources.dll",
    "FileType": "NonProduct"
  },
  {
    "Pattern": "zh-Hant/System.Windows.Forms.Design.resources.dll",
    "FileType": "NonProduct"
  },
  {
    "Pattern": "zh-Hant/System.Windows.Forms.Primitives.resources.dll",
    "FileType": "NonProduct"
  },
  {
    "Pattern": "zh-Hant/System.Windows.Forms.resources.dll",
    "FileType": "NonProduct"
  },
  {
    "Pattern": "zh-Hant/System.Windows.Input.Manipulations.resources.dll",
    "FileType": "NonProduct"
  },
  {
    "Pattern": "zh-Hant/System.Xaml.resources.dll",
    "FileType": "NonProduct"
  },
  {
    "Pattern": "zh-Hant/UIAutomationClient.resources.dll",
    "FileType": "NonProduct"
  },
  {
    "Pattern": "zh-Hant/UIAutomationClientSideProviders.resources.dll",
    "FileType": "NonProduct"
  },
  {
    "Pattern": "zh-Hant/UIAutomationProvider.resources.dll",
    "FileType": "NonProduct"
  },
  {
    "Pattern": "zh-Hant/UIAutomationTypes.resources.dll",
    "FileType": "NonProduct"
  },
  {
    "Pattern": "zh-Hant/WindowsBase.resources.dll",
    "FileType": "NonProduct"
  },
  {
    "Pattern": "zh-Hant/WindowsFormsIntegration.resources.dll",
    "FileType": "NonProduct"
  },
  {
    "Pattern": "_manifest/spdx_2.2/manifest.spdx.json",
    "FileType": "Product"
  },
  {
    "Pattern": "_manifest/spdx_2.2/manifest.spdx.json.sha256",
    "FileType": "Product"
  },
  {
    "Pattern": "assets/Powershell_av_colors.ico",
    "FileType": "Product"
  },
  {
    "Pattern": "assets/Powershell_avatar.ico",
    "FileType": "Product"
  },
  {
    "Pattern": "assets/Powershell_black.ico",
    "FileType": "Product"
  },
  {
    "Pattern": "assets/ps_black_32x32.ico",
    "FileType": "Product"
  },
  {
    "Pattern": "Install-PowerShellRemoting.ps1",
    "FileType": "Product"
  },
  {
    "Pattern": "InstallPSCorePolicyDefinitions.ps1",
    "FileType": "Product"
  },
  {
    "Pattern": "LICENSE.txt",
    "FileType": "Product"
  },
  {
    "Pattern": "Microsoft.Management.Infrastructure.CimCmdlets.dll",
    "FileType": "Product"
  },
  {
    "Pattern": "Microsoft.PowerShell.Commands.Diagnostics.dll",
    "FileType": "Product"
  },
  {
    "Pattern": "Microsoft.PowerShell.Commands.Management.dll",
    "FileType": "Product"
  },
  {
    "Pattern": "Microsoft.PowerShell.Commands.Utility.dll",
    "FileType": "Product"
  },
  {
    "Pattern": "Microsoft.PowerShell.ConsoleHost.dll",
    "FileType": "Product"
  },
  {
    "Pattern": "Microsoft.PowerShell.CoreCLR.Eventing.dll",
    "FileType": "Product"
  },
  {
    "Pattern": "Microsoft.PowerShell.GraphicalHost.dll",
    "FileType": "Product"
  },
  {
    "Pattern": "Microsoft.PowerShell.SDK.dll",
    "FileType": "Product"
  },
  {
    "Pattern": "Microsoft.PowerShell.Security.dll",
    "FileType": "Product"
  },
  {
    "Pattern": "Microsoft.WSMan.Management.dll",
    "FileType": "Product"
  },
  {
    "Pattern": "Microsoft.WSMan.Runtime.dll",
    "FileType": "Product"
  },
  {
    "Pattern": "Modules/CimCmdlets/CimCmdlets.psd1",
    "FileType": "Product"
  },
  {
    "Pattern": "Modules/Microsoft.PowerShell.Diagnostics/Diagnostics.format.ps1xml",
    "FileType": "Product"
  },
  {
    "Pattern": "Modules/Microsoft.PowerShell.Diagnostics/Event.format.ps1xml",
    "FileType": "Product"
  },
  {
    "Pattern": "Modules/Microsoft.PowerShell.Diagnostics/GetEvent.types.ps1xml",
    "FileType": "Product"
  },
  {
    "Pattern": "Modules/Microsoft.PowerShell.Diagnostics/Microsoft.PowerShell.Diagnostics.psd1",
    "FileType": "Product"
  },
  {
    "Pattern": "Modules/Microsoft.PowerShell.Host/Microsoft.PowerShell.Host.psd1",
    "FileType": "Product"
  },
  {
    "Pattern": "Modules/Microsoft.PowerShell.Management/Microsoft.PowerShell.Management.psd1",
    "FileType": "Product"
  },
  {
    "Pattern": "Modules/Microsoft.PowerShell.Security/Microsoft.PowerShell.Security.psd1",
    "FileType": "Product"
  },
  {
    "Pattern": "Modules/Microsoft.PowerShell.Security/Security.types.ps1xml",
    "FileType": "Product"
  },
  {
    "Pattern": "Modules/Microsoft.WSMan.Management/Microsoft.WSMan.Management.psd1",
    "FileType": "Product"
  },
  {
    "Pattern": "Modules/Microsoft.WSMan.Management/WSMan.format.ps1xml",
    "FileType": "Product"
  },
  {
    "Pattern": "Modules/PSDiagnostics/PSDiagnostics.psd1",
    "FileType": "Product"
  },
  {
    "Pattern": "Modules/PSDiagnostics/PSDiagnostics.psm1",
    "FileType": "Product"
  },
  {
    "Pattern": "Modules/Microsoft.PowerShell.PSResourceGet/dependencies/*.dll",
    "FileType": "Product"
  },
  {
    "Pattern": "Modules/Microsoft.PowerShell.PSResourceGet/Microsoft.PowerShell.PSResourceGet.dll",
    "FileType": "Product"
  },
  {
    "Pattern": "Modules/Microsoft.PowerShell.PSResourceGet/Microsoft.PowerShell.PSResourceGet.psd1",
    "FileType": "Product"
  },
  {
    "Pattern": "Modules/Microsoft.PowerShell.PSResourceGet/PSGet.Format.ps1xml",
    "FileType": "Product"
  },
  {
    "Pattern": "pwsh.dll",
    "FileType": "Product"
  },
  {
    "Pattern": "pwsh.exe",
    "FileType": "Product"
  },
  {
    "Pattern": "RegisterManifest.ps1",
    "FileType": "Product"
  },
  {
    "Pattern": "RegisterMicrosoftUpdate.ps1",
    "FileType": "Product"
  },
  {
    "Pattern": "System.Management.Automation.dll",
    "FileType": "Product"
  }
]<|MERGE_RESOLUTION|>--- conflicted
+++ resolved
@@ -876,7 +876,6 @@
     "FileType": "NonProduct"
   },
   {
-<<<<<<< HEAD
     "Pattern": "Modules/Microsoft.PowerShell.PSResourceGet/_manifest/spdx_2.2/manifest.cat",
     "FileType": "NonProduct"
   },
@@ -893,10 +892,7 @@
     "FileType": "NonProduct"
   },
   {
-    "Pattern": "mscordaccore.dll",
-=======
     "Pattern": "mscordaccore_*.dll",
->>>>>>> 00ce2a47
     "FileType": "NonProduct"
   },
   {
