parameters:
  buildName: ''
  uploadDisplayName: 'Upload'
  parentJob: ''

jobs:
- job: build_${{ parameters.buildName }}
  displayName: Build ${{ parameters.buildName }}
  condition: succeeded()
  pool:
    name: PowerShell1ES
    demands:
    - ImageOverride -equals PSMMSUbuntu20.04-Secure
  dependsOn: ${{ parameters.parentJob }}
  variables:
    - name: runCodesignValidationInjection
      value: false
    - name: build
      value: ${{ parameters.buildName }}
    - name: NugetSecurityAnalysisWarningLevel
      value: none
    - group: ESRP
    - group: DotNetPrivateBuildAccess

  steps:
  - checkout: self
    clean: true

  - checkout: ComplianceRepo
    clean: true

  - template: SetVersionVariables.yml
    parameters:
      ReleaseTagVar: $(ReleaseTagVar)

  - pwsh: |
      # create folder
      sudo mkdir /PowerShell

      # make the current user the owner
      sudo chown $env:USER /PowerShell
    displayName: 'Create /PowerShell'

  - template: cloneToOfficialPath.yml

  - template: insert-nuget-config-azfeed.yml
    parameters:
      repoRoot: $(PowerShellRoot)

  - powershell: |
      import-module "$env:POWERSHELLROOT/build.psm1"
      Sync-PSTags -AddRemoteIfMissing
    displayName: SyncTags
    condition: and(succeeded(), ne(variables['SkipBuild'], 'true'))
    workingDirectory: $(PowerShellRoot)

  - powershell: |
      Import-Module "$env:POWERSHELLROOT/build.psm1"

      Start-PSBootstrap -Package
    displayName: 'Bootstrap'
    condition: and(succeeded(), ne(variables['SkipBuild'], 'true'))
    workingDirectory: $(PowerShellRoot)
    env:
      __DONET_RUNTIME_FEED: $(RUNTIME_SOURCEFEED)
      __DONET_RUNTIME_FEED_KEY: $(RUNTIME_SOURCEFEED_KEY)

  - pwsh: |
      try {
        Import-Module "$env:POWERSHELLROOT/build.psm1"
        Import-Module "$env:POWERSHELLROOT/tools/packaging"

        Invoke-AzDevOpsLinuxPackageBuild -ReleaseTag '$(ReleaseTagVar)' -BuildType '$(build)'

        Write-Verbose -Verbose "File permisions after building"
        Get-ChildItem -Path $(System.ArtifactsDirectory)/pwshLinuxBuild/pwsh | Select-Object -Property 'unixmode', 'size', 'name'

      } catch {
        Get-Error
        throw
      }
    displayName: 'Build'
    condition: and(succeeded(), ne(variables['SkipBuild'], 'true'))
    workingDirectory: $(PowerShellRoot)

  - template: Sbom.yml@ComplianceRepo
    parameters:
      BuildDropPath: '$(System.ArtifactsDirectory)/pwshLinuxBuild'
      Build_Repository_Uri: $(Github_Build_Repository_Uri)
      displayName: ${{ parameters.buildName }} SBOM
      PackageName: PowerShell Linux
      PackageVersion: $(Version)
      sourceScanPath: '$(PowerShellRoot)/tools'

  - ${{ if eq(variables.build,'rpm') }} :
    - template: Sbom.yml@ComplianceRepo
      parameters:
        BuildDropPath: '$(System.ArtifactsDirectory)/pwshMarinerBuildAmd64'
        Build_Repository_Uri: $(Github_Build_Repository_Uri)
        displayName: Mariner x64 SBOM
        PackageName: PowerShell Linux Framework Dependent
        PackageVersion: $(Version)
        sourceScanPath: '$(PowerShellRoot)/tools'

  - ${{ if eq(variables.build,'rpm') }} :
    - template: Sbom.yml@ComplianceRepo
      parameters:
        BuildDropPath: '$(System.ArtifactsDirectory)/pwshMarinerBuildArm64'
        Build_Repository_Uri: $(Github_Build_Repository_Uri)
        displayName: Mariner arm64 SBOM
        PackageName: PowerShell Linux Framework Dependent
        PackageVersion: $(Version)
        sourceScanPath: '$(PowerShellRoot)/tools'

  - ${{ if eq(variables.build,'deb') }} :
    - template: Sbom.yml@ComplianceRepo
      parameters:
        BuildDropPath: '$(System.ArtifactsDirectory)/pwshLinuxBuildMinSize'
        Build_Repository_Uri: $(Github_Build_Repository_Uri)
        displayName: MinSize SBOM
        PackageName: PowerShell Linux Minimum Size
        PackageVersion: $(Version)
        sourceScanPath: '$(PowerShellRoot)/tools'

  - ${{ if eq(variables.build,'deb') }} :
    - template: Sbom.yml@ComplianceRepo
      parameters:
        BuildDropPath: '$(System.ArtifactsDirectory)/pwshLinuxBuildArm32'
        Build_Repository_Uri: $(Github_Build_Repository_Uri)
        displayName: Arm32 SBOM
        PackageName: PowerShell Linux Arm32
        PackageVersion: $(Version)
        sourceScanPath: '$(PowerShellRoot)/tools'

  - ${{ if eq(variables.build,'deb') }} :
    - template: Sbom.yml@ComplianceRepo
      parameters:
        BuildDropPath: '$(System.ArtifactsDirectory)/pwshLinuxBuildArm64'
        Build_Repository_Uri: $(Github_Build_Repository_Uri)
        displayName: Arm64 SBOM
        PackageName: PowerShell Linux Arm64
        PackageVersion: $(Version)
        sourceScanPath: '$(PowerShellRoot)/tools'

  - ${{ if eq(variables.build,'alpine') }} :
    - template: Sbom.yml@ComplianceRepo
      parameters:
        BuildDropPath: '$(System.ArtifactsDirectory)/pwshAlpineFxdBuildAmd64'
        Build_Repository_Uri: $(Github_Build_Repository_Uri)
        displayName: Alpine FXD SBOM
        PackageName: PowerShell Alpine Framework Dependent AMD64
        PackageVersion: $(Version)
        sourceScanPath: '$(PowerShellRoot)/tools'

  - pwsh: |
      Set-Location '$(System.ArtifactsDirectory)/pwshLinuxBuild'
      Write-Verbose -Verbose "File permisions before compressing"
      Get-ChildItem -Path $(Build.ArtifactStagingDirectory)/pwshLinuxBuild/pwsh | Select-Object -Property 'unixmode', 'size', 'name'
      tar -czvf $(System.ArtifactsDirectory)/pwshLinuxBuild.tar.gz *
    displayName: Compress pwshLinuxBuild

  - ${{ if eq(variables.build,'deb') }} :
    - pwsh: |
        Set-Location '$(System.ArtifactsDirectory)/pwshLinuxBuildMinSize'
        tar -czvf $(System.ArtifactsDirectory)/pwshLinuxBuildMinSize.tar.gz *
        Set-Location '$(System.ArtifactsDirectory)/pwshLinuxBuildArm32'
        tar -czvf $(System.ArtifactsDirectory)/pwshLinuxBuildArm32.tar.gz *
        Set-Location '$(System.ArtifactsDirectory)/pwshLinuxBuildArm64'
        tar -czvf $(System.ArtifactsDirectory)/pwshLinuxBuildArm64.tar.gz *
      displayName: Compress deb

  - ${{ if eq(variables.build,'rpm') }} :
    - pwsh: |
        Set-Location '$(System.ArtifactsDirectory)/pwshMarinerBuildAmd64'
        tar -czvf $(System.ArtifactsDirectory)/pwshMarinerBuildAmd64.tar.gz *
      displayName: Compress pwshMarinerBuildAmd64

<<<<<<< HEAD
  - ${{ if eq(variables.build,'alpine') }} :
    - pwsh: |
        Set-Location '$(System.ArtifactsDirectory)/pwshAlpineFxdBuildAmd64'
        tar -czvf $(System.ArtifactsDirectory)/pwshAlpineFxdBuildAmd64.tar.gz *
      displayName: Compress pwshAlpineFxdBuildAmd64
=======
  - ${{ if eq(variables.build,'rpm') }} :
    - pwsh: |
        Set-Location '$(System.ArtifactsDirectory)/pwshMarinerBuildArm64'
        tar -czvf $(System.ArtifactsDirectory)/pwshMarinerBuildArm64.tar.gz *
      displayName: Compress pwshMarinerBuildArm64
>>>>>>> 07882bbd

  - ${{ if eq(variables.build,'deb') }} :
    - task: PublishPipelineArtifact@1
      inputs:
        path: '$(System.ArtifactsDirectory)/pwshLinuxBuild.tar.gz'
        artifactName: pwshLinuxBuild.tar.gz
      retryCountOnTaskFailure: 2

  - ${{ if eq(variables.build,'deb') }} :
    - task: PublishPipelineArtifact@1
      inputs:
        path: '$(System.ArtifactsDirectory)/pwshLinuxBuild-meta'
        artifactName: pwshLinuxBuild-meta
      retryCountOnTaskFailure: 2

  - ${{ if eq(variables.build,'deb') }} :
    - task: PublishPipelineArtifact@1
      inputs:
        path: '$(System.ArtifactsDirectory)/pwshLinuxBuildMinSize.tar.gz'
        artifactName: pwshLinuxBuildMinSize.tar.gz
      retryCountOnTaskFailure: 2

  - ${{ if eq(variables.build,'deb') }} :
    - task: PublishPipelineArtifact@1
      inputs:
        path: '$(System.ArtifactsDirectory)/pwshLinuxBuildMinSize-meta'
        artifactName: pwshLinuxBuildMinSize-meta
      retryCountOnTaskFailure: 2

  - ${{ if eq(variables.build,'deb') }} :
    - task: PublishPipelineArtifact@1
      inputs:
        path: '$(System.ArtifactsDirectory)/pwshLinuxBuildArm32.tar.gz'
        artifactName: pwshLinuxBuildArm32.tar.gz
      retryCountOnTaskFailure: 2

  - ${{ if eq(variables.build,'deb') }} :
    - task: PublishPipelineArtifact@1
      inputs:
        path: '$(System.ArtifactsDirectory)/pwshLinuxBuildArm32-meta'
        artifactName: pwshLinuxBuildArm32-meta
      retryCountOnTaskFailure: 2

  - ${{ if eq(variables.build,'deb') }} :
    - task: PublishPipelineArtifact@1
      inputs:
        path: '$(System.ArtifactsDirectory)/pwshLinuxBuildArm64.tar.gz'
        artifactName: pwshLinuxBuildArm64.tar.gz
      retryCountOnTaskFailure: 2

  - ${{ if eq(variables.build,'deb') }} :
    - task: PublishPipelineArtifact@1
      inputs:
        path: '$(System.ArtifactsDirectory)/pwshLinuxBuildArm64-meta'
        artifactName: pwshLinuxBuildArm64-meta
      retryCountOnTaskFailure: 2

  - ${{ if eq(variables.build,'rpm') }} :
    - task: PublishPipelineArtifact@1
      inputs:
        path: '$(System.ArtifactsDirectory)/pwshMarinerBuildAmd64.tar.gz'
        artifactName: pwshMarinerBuildAmd64.tar.gz
      retryCountOnTaskFailure: 2

  - ${{ if eq(variables.build,'rpm') }} :
    - task: PublishPipelineArtifact@1
      inputs:
        path: '$(System.ArtifactsDirectory)/pwshMarinerBuildAmd64-meta'
        artifactName: pwshMarinerBuildAmd64-meta
      retryCountOnTaskFailure: 2

  - ${{ if eq(variables.build,'rpm') }} :
    - task: PublishPipelineArtifact@1
      inputs:
        path: '$(System.ArtifactsDirectory)/pwshMarinerBuildArm64.tar.gz'
        artifactName: pwshMarinerBuildArm64.tar.gz
      retryCountOnTaskFailure: 2

  - ${{ if eq(variables.build,'rpm') }} :
    - task: PublishPipelineArtifact@1
      inputs:
        path: '$(System.ArtifactsDirectory)/pwshMarinerBuildArm64-meta'
        artifactName: pwshMarinerBuildArm64-meta
      retryCountOnTaskFailure: 2

  - ${{ if eq(variables.build,'alpine') }} :
    - task: PublishPipelineArtifact@1
      inputs:
        path: '$(System.ArtifactsDirectory)/pwshLinuxBuild.tar.gz'
        artifactName: pwshLinuxBuildAlpine.tar.gz
      retryCountOnTaskFailure: 2

  - ${{ if eq(variables.build,'alpine') }} :
    - task: PublishPipelineArtifact@1
      inputs:
        path: '$(System.ArtifactsDirectory)/pwshLinuxBuild-meta'
        artifactName: pwshLinuxBuildAlpine-meta
      retryCountOnTaskFailure: 2

  - ${{ if eq(variables.build,'alpine') }} :
    - task: PublishPipelineArtifact@1
      inputs:
        path: '$(System.ArtifactsDirectory)/pwshAlpineFxdBuildAmd64.tar.gz'
        artifactName: pwshAlpineFxdBuildAmd64.tar.gz
      retryCountOnTaskFailure: 2

  - ${{ if eq(variables.build,'alpine') }} :
    - task: PublishPipelineArtifact@1
      inputs:
        path: '$(System.ArtifactsDirectory)/pwshAlpineFxdBuildAmd64-meta'
        artifactName: pwshAlpineFxdBuildAmd64-meta
      retryCountOnTaskFailure: 2

  - ${{ if eq(variables.build,'fxdependent') }} :
    - task: PublishPipelineArtifact@1
      inputs:
        path: '$(System.ArtifactsDirectory)/pwshLinuxBuild.tar.gz'
        artifactName: pwshLinuxBuildFxdependent.tar.gz
      retryCountOnTaskFailure: 2

  - ${{ if eq(variables.build,'fxdependent') }} :
    - task: PublishPipelineArtifact@1
      inputs:
        path: '$(System.ArtifactsDirectory)/pwshLinuxBuild-meta'
        artifactName: pwshLinuxBuildFxdependent-meta
      retryCountOnTaskFailure: 2<|MERGE_RESOLUTION|>--- conflicted
+++ resolved
@@ -175,19 +175,17 @@
         tar -czvf $(System.ArtifactsDirectory)/pwshMarinerBuildAmd64.tar.gz *
       displayName: Compress pwshMarinerBuildAmd64
 
-<<<<<<< HEAD
   - ${{ if eq(variables.build,'alpine') }} :
     - pwsh: |
         Set-Location '$(System.ArtifactsDirectory)/pwshAlpineFxdBuildAmd64'
         tar -czvf $(System.ArtifactsDirectory)/pwshAlpineFxdBuildAmd64.tar.gz *
       displayName: Compress pwshAlpineFxdBuildAmd64
-=======
+
   - ${{ if eq(variables.build,'rpm') }} :
     - pwsh: |
         Set-Location '$(System.ArtifactsDirectory)/pwshMarinerBuildArm64'
         tar -czvf $(System.ArtifactsDirectory)/pwshMarinerBuildArm64.tar.gz *
       displayName: Compress pwshMarinerBuildArm64
->>>>>>> 07882bbd
 
   - ${{ if eq(variables.build,'deb') }} :
     - task: PublishPipelineArtifact@1
