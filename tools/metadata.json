--- conflicted
+++ resolved
@@ -1,18 +1,10 @@
 {
   "StableReleaseTag": "v7.4.6",
-<<<<<<< HEAD
-  "PreviewReleaseTag": "v7.6.0-preview.1",
-=======
   "PreviewReleaseTag": "v7.6.0-preview.2",
->>>>>>> d466ae2a
   "ServicingReleaseTag": "v7.0.13",
   "ReleaseTag": "v7.6.0-preview.1",
   "LTSReleaseTag" : ["v7.2.24", "v7.4.6"],
-<<<<<<< HEAD
-  "NextReleaseTag": "v7.6.0-preview.2",
-=======
   "NextReleaseTag": "v7.6.0-preview.3",
->>>>>>> d466ae2a
   "LTSRelease": { "Latest": false, "Package": false },
   "StableRelease":  { "Latest": false, "Package": false }
 }