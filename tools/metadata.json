--- conflicted
+++ resolved
@@ -2,11 +2,7 @@
   "StableReleaseTag": "v7.1.1",
   "PreviewReleaseTag": "v7.2.0-preview.2",
   "ServicingReleaseTag": "v7.0.4",
-<<<<<<< HEAD
-  "ReleaseTag": "v7.1.0",
-=======
   "ReleaseTag": "v7.1.1",
->>>>>>> 6eee69bf
   "LTSReleaseTag" : ["v7.0.4"],
   "NextReleaseTag": "v7.2.0-preview.3",
   "LTSRelease": false
