{
<<<<<<< HEAD
  "StableReleaseTag": "v7.1.5",
  "PreviewReleaseTag": "v7.2.0-preview.9",
  "ServicingReleaseTag": "v7.0.8",
  "ReleaseTag": "v7.1.5",
  "LTSReleaseTag" : ["v7.0.8"],
  "NextReleaseTag": "v7.2.0-preview.10",
=======
  "StableReleaseTag": "v7.1.4",
  "PreviewReleaseTag": "v7.2.0-preview.10",
  "ServicingReleaseTag": "v7.0.7",
  "ReleaseTag": "v7.1.4",
  "LTSReleaseTag" : ["v7.0.7"],
  "NextReleaseTag": "v7.2.0-preview.11",
>>>>>>> 7cf1ef8c
  "LTSRelease": false
}<|MERGE_RESOLUTION|>--- conflicted
+++ resolved
@@ -1,18 +1,9 @@
 {
-<<<<<<< HEAD
   "StableReleaseTag": "v7.1.5",
-  "PreviewReleaseTag": "v7.2.0-preview.9",
+  "PreviewReleaseTag": "v7.2.0-preview.10",
   "ServicingReleaseTag": "v7.0.8",
   "ReleaseTag": "v7.1.5",
   "LTSReleaseTag" : ["v7.0.8"],
-  "NextReleaseTag": "v7.2.0-preview.10",
-=======
-  "StableReleaseTag": "v7.1.4",
-  "PreviewReleaseTag": "v7.2.0-preview.10",
-  "ServicingReleaseTag": "v7.0.7",
-  "ReleaseTag": "v7.1.4",
-  "LTSReleaseTag" : ["v7.0.7"],
   "NextReleaseTag": "v7.2.0-preview.11",
->>>>>>> 7cf1ef8c
   "LTSRelease": false
 }