--- conflicted
+++ resolved
@@ -211,15 +211,11 @@
             $folder = $unixProjectName
             $target = "$dotnetTargetName|$Runtime"
         }
-<<<<<<< HEAD
         "freebsd-.*" {
             $folder = $unixProjectName
             $target = "$dotnetTargetName|$Runtime"
         }
-        "win7-.*" {
-=======
         "win-x*" {
->>>>>>> 22e8fed0
             $sdkToUse = $winDesktopSdk
             $folder = $windowsProjectName
             $target = "$dotnetTargetNameWin7|$Runtime"
@@ -287,11 +283,7 @@
 $registrations = [System.Collections.Generic.Dictionary[string, Registration]]::new()
 $lastCount = 0
 $registrationChanged = $false
-<<<<<<< HEAD
-foreach ($runtime in "win7-x64", "linux-x64", "osx-x64", "freebsd-x64", "alpine-x64", "win-arm", "linux-arm", "linux-arm64", "osx-arm64", "win-arm64", "win7-x86") {
-=======
-foreach ($runtime in "win-x64", "linux-x64", "osx-x64", "linux-musl-x64", "linux-arm", "linux-arm64", "osx-arm64", "win-arm64", "win-x86") {
->>>>>>> 22e8fed0
+foreach ($runtime in "win-x64", "linux-x64", "osx-x64", "freebsd-x64", "linux-musl-x64", "linux-arm", "linux-arm64", "osx-arm64", "win-arm64", "win-x86") {
     $registrationChanged = (Get-CGRegistrations -Runtime $runtime -RegistrationTable $registrations) -or $registrationChanged
     $count = $registrations.Count
     $newCount = $count - $lastCount
