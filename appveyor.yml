--- conflicted
+++ resolved
@@ -1,14 +1,10 @@
 # version is set in tools\appveyor.psm1 - Invoke-AppVeyorInstall
 environment:
   POWERSHELL_TELEMETRY_OPTOUT: 1
-  DOTNET_SKIP_FIRST_TIME_EXPERIENCE: 1
+  DOTNET_SKIP_FIRST_TIME_EXPERIENCE: 1  # avoid expensive initialization of dotnet cli, see: http://donovanbrown.com/post/Stop-wasting-time-during-NET-Core-builds
   matrix:
   - APPVEYOR_BUILD_WORKER_IMAGE: Visual Studio 2017
     Purpose: BuildingAndPackaging
-<<<<<<< HEAD
-    DOTNET_SKIP_FIRST_TIME_EXPERIENCE: 1 # avoid expensive initialization of dotnet cli, see: http://donovanbrown.com/post/Stop-wasting-time-during-NET-Core-builds
-=======
->>>>>>> 332bcd21
   - APPVEYOR_BUILD_WORKER_IMAGE: Visual Studio 2017
     Purpose: BuildingAndTesting
 
