<Project Sdk="Microsoft.NET.Sdk" ToolsVersion="15.0">
  <Import Project="..\..\PowerShell.Common.props" />
  <PropertyGroup>
    <Description>PowerShell SDK metapackage</Description>
    <PackageId>Microsoft.PowerShell.SDK</PackageId>
    <IncludeBuildOutput>false</IncludeBuildOutput>
  </PropertyGroup>

  <ItemGroup>
    <ProjectReference Include="..\Microsoft.PowerShell.Commands.Management\Microsoft.PowerShell.Commands.Management.csproj" />
    <ProjectReference Include="..\Microsoft.PowerShell.Commands.Utility\Microsoft.PowerShell.Commands.Utility.csproj" />
    <ProjectReference Include="..\Microsoft.PowerShell.ConsoleHost\Microsoft.PowerShell.ConsoleHost.csproj" />
    <ProjectReference Include="..\Microsoft.PowerShell.Security\Microsoft.PowerShell.Security.csproj" />
    <ProjectReference Include="..\System.Management.Automation\System.Management.Automation.csproj" />
  </ItemGroup>

  <ItemGroup>
    <!-- the following package(s) are from https://github.com/dotnet/fxdac -->
    <PackageReference Include="System.Data.SqlClient" Version="4.8.2" />
    <!-- the following package(s) are from https://github.com/dotnet/corefx -->
<<<<<<< HEAD
    <PackageReference Include="System.IO.Packaging" Version="6.0.0-preview.1.21102.12" />
    <PackageReference Include="System.Net.Http.WinHttpHandler" Version="6.0.0-preview.1.21102.12" />
    <PackageReference Include="System.Text.Encodings.Web" Version="6.0.0-preview.1.21102.12" />
=======
    <PackageReference Include="System.IO.Packaging" Version="5.0.0-rc.2.20479.6" />
    <PackageReference Include="System.Net.Http.WinHttpHandler" Version="5.0.0-rc.2.20479.6" />
    <PackageReference Include="System.Text.Encodings.Web" Version="5.0.0-rc.2.20479.6" />
>>>>>>> 45a1762a
    <!-- the following package(s) are from https://github.com/dotnet/wcf -->
    <PackageReference Include="System.ServiceModel.Duplex" Version="4.8.1" />
    <PackageReference Include="System.ServiceModel.Http" Version="4.8.1" />
    <PackageReference Include="System.ServiceModel.NetTcp" Version="4.8.1" />
    <PackageReference Include="System.ServiceModel.Primitives" Version="4.8.1" />
    <PackageReference Include="System.ServiceModel.Security" Version="4.8.1" />
    <PackageReference Include="System.Private.ServiceModel" Version="4.8.1" />
    <!-- the source could not be found for the following package(s) -->
    <PackageReference Include="Microsoft.NETCore.Windows.ApiSets" Version="1.0.1" />
<<<<<<< HEAD
    <PackageReference Include="Microsoft.Windows.Compatibility" Version="5.0.1" />
=======
    <PackageReference Include="Microsoft.Windows.Compatibility" Version="5.0.0-rc.2.20479.6" />
>>>>>>> 45a1762a
  </ItemGroup>

</Project><|MERGE_RESOLUTION|>--- conflicted
+++ resolved
@@ -16,31 +16,21 @@
 
   <ItemGroup>
     <!-- the following package(s) are from https://github.com/dotnet/fxdac -->
-    <PackageReference Include="System.Data.SqlClient" Version="4.8.2" />
+    <PackageReference Include="System.Data.SqlClient" Version="4.8.1" />
     <!-- the following package(s) are from https://github.com/dotnet/corefx -->
-<<<<<<< HEAD
-    <PackageReference Include="System.IO.Packaging" Version="6.0.0-preview.1.21102.12" />
-    <PackageReference Include="System.Net.Http.WinHttpHandler" Version="6.0.0-preview.1.21102.12" />
-    <PackageReference Include="System.Text.Encodings.Web" Version="6.0.0-preview.1.21102.12" />
-=======
     <PackageReference Include="System.IO.Packaging" Version="5.0.0-rc.2.20479.6" />
     <PackageReference Include="System.Net.Http.WinHttpHandler" Version="5.0.0-rc.2.20479.6" />
     <PackageReference Include="System.Text.Encodings.Web" Version="5.0.0-rc.2.20479.6" />
->>>>>>> 45a1762a
     <!-- the following package(s) are from https://github.com/dotnet/wcf -->
-    <PackageReference Include="System.ServiceModel.Duplex" Version="4.8.1" />
-    <PackageReference Include="System.ServiceModel.Http" Version="4.8.1" />
-    <PackageReference Include="System.ServiceModel.NetTcp" Version="4.8.1" />
-    <PackageReference Include="System.ServiceModel.Primitives" Version="4.8.1" />
-    <PackageReference Include="System.ServiceModel.Security" Version="4.8.1" />
-    <PackageReference Include="System.Private.ServiceModel" Version="4.8.1" />
+    <PackageReference Include="System.ServiceModel.Duplex" Version="4.7.0" />
+    <PackageReference Include="System.ServiceModel.Http" Version="4.7.0" />
+    <PackageReference Include="System.ServiceModel.NetTcp" Version="4.7.0" />
+    <PackageReference Include="System.ServiceModel.Primitives" Version="4.7.0" />
+    <PackageReference Include="System.ServiceModel.Security" Version="4.7.0" />
+    <PackageReference Include="System.Private.ServiceModel" Version="4.7.0" />
     <!-- the source could not be found for the following package(s) -->
     <PackageReference Include="Microsoft.NETCore.Windows.ApiSets" Version="1.0.1" />
-<<<<<<< HEAD
-    <PackageReference Include="Microsoft.Windows.Compatibility" Version="5.0.1" />
-=======
     <PackageReference Include="Microsoft.Windows.Compatibility" Version="5.0.0-rc.2.20479.6" />
->>>>>>> 45a1762a
   </ItemGroup>
 
 </Project>