<?xml version="1.0" encoding="utf-8"?>
<root>
  <!--
    Microsoft ResX Schema

    Version 2.0

    The primary goals of this format is to allow a simple XML format
    that is mostly human readable. The generation and parsing of the
    various data types are done through the TypeConverter classes
    associated with the data types.

    Example:

    ... ado.net/XML headers & schema ...
    <resheader name="resmimetype">text/microsoft-resx</resheader>
    <resheader name="version">2.0</resheader>
    <resheader name="reader">System.Resources.ResXResourceReader, System.Windows.Forms, ...</resheader>
    <resheader name="writer">System.Resources.ResXResourceWriter, System.Windows.Forms, ...</resheader>
    <data name="Name1"><value>this is my long string</value><comment>this is a comment</comment></data>
    <data name="Color1" type="System.Drawing.Color, System.Drawing">Blue</data>
    <data name="Bitmap1" mimetype="application/x-microsoft.net.object.binary.base64">
        <value>[base64 mime encoded serialized .NET Framework object]</value>
    </data>
    <data name="Icon1" type="System.Drawing.Icon, System.Drawing" mimetype="application/x-microsoft.net.object.bytearray.base64">
        <value>[base64 mime encoded string representing a byte array form of the .NET Framework object]</value>
        <comment>This is a comment</comment>
    </data>

    There are any number of "resheader" rows that contain simple
    name/value pairs.

    Each data row contains a name, and value. The row also contains a
    type or mimetype. Type corresponds to a .NET class that support
    text/value conversion through the TypeConverter architecture.
    Classes that don't support this are serialized and stored with the
    mimetype set.

    The mimetype is used for serialized objects, and tells the
    ResXResourceReader how to depersist the object. This is currently not
    extensible. For a given mimetype the value must be set accordingly:

    Note - application/x-microsoft.net.object.binary.base64 is the format
    that the ResXResourceWriter will generate, however the reader can
    read any of the formats listed below.

    mimetype: application/x-microsoft.net.object.binary.base64
    value   : The object must be serialized with
            : System.Runtime.Serialization.Formatters.Binary.BinaryFormatter
            : and then encoded with base64 encoding.

    mimetype: application/x-microsoft.net.object.soap.base64
    value   : The object must be serialized with
            : System.Runtime.Serialization.Formatters.Soap.SoapFormatter
            : and then encoded with base64 encoding.

    mimetype: application/x-microsoft.net.object.bytearray.base64
    value   : The object must be serialized into a byte array
            : using a System.ComponentModel.TypeConverter
            : and then encoded with base64 encoding.
    -->
  <xsd:schema id="root" xmlns="" xmlns:xsd="https://www.w3.org/2001/XMLSchema" xmlns:msdata="urn:schemas-microsoft-com:xml-msdata">
    <xsd:import namespace="https://www.w3.org/XML/1998/namespace" />
    <xsd:element name="root" msdata:IsDataSet="true">
      <xsd:complexType>
        <xsd:choice maxOccurs="unbounded">
          <xsd:element name="metadata">
            <xsd:complexType>
              <xsd:sequence>
                <xsd:element name="value" type="xsd:string" minOccurs="0" />
              </xsd:sequence>
              <xsd:attribute name="name" use="required" type="xsd:string" />
              <xsd:attribute name="type" type="xsd:string" />
              <xsd:attribute name="mimetype" type="xsd:string" />
              <xsd:attribute ref="xml:space" />
            </xsd:complexType>
          </xsd:element>
          <xsd:element name="assembly">
            <xsd:complexType>
              <xsd:attribute name="alias" type="xsd:string" />
              <xsd:attribute name="name" type="xsd:string" />
            </xsd:complexType>
          </xsd:element>
          <xsd:element name="data">
            <xsd:complexType>
              <xsd:sequence>
                <xsd:element name="value" type="xsd:string" minOccurs="0" msdata:Ordinal="1" />
                <xsd:element name="comment" type="xsd:string" minOccurs="0" msdata:Ordinal="2" />
              </xsd:sequence>
              <xsd:attribute name="name" type="xsd:string" use="required" msdata:Ordinal="1" />
              <xsd:attribute name="type" type="xsd:string" msdata:Ordinal="3" />
              <xsd:attribute name="mimetype" type="xsd:string" msdata:Ordinal="4" />
              <xsd:attribute ref="xml:space" />
            </xsd:complexType>
          </xsd:element>
          <xsd:element name="resheader">
            <xsd:complexType>
              <xsd:sequence>
                <xsd:element name="value" type="xsd:string" minOccurs="0" msdata:Ordinal="1" />
              </xsd:sequence>
              <xsd:attribute name="name" type="xsd:string" use="required" />
            </xsd:complexType>
          </xsd:element>
        </xsd:choice>
      </xsd:complexType>
    </xsd:element>
  </xsd:schema>
  <resheader name="resmimetype">
    <value>text/microsoft-resx</value>
  </resheader>
  <resheader name="version">
    <value>2.0</value>
  </resheader>
  <resheader name="reader">
    <value>System.Resources.ResXResourceReader, System.Windows.Forms, Version=4.0.0.0, Culture=neutral, PublicKeyToken=b77a5c561934e089</value>
  </resheader>
  <resheader name="writer">
    <value>System.Resources.ResXResourceWriter, System.Windows.Forms, Version=4.0.0.0, Culture=neutral, PublicKeyToken=b77a5c561934e089</value>
  </resheader>
  <data name="InvokeItemAction" xml:space="preserve">
    <value>Invoke Item</value>
  </data>
  <data name="InvokeItemResourceFileTemplate" xml:space="preserve">
    <value>Item: {0}</value>
  </data>
  <data name="RemoveItemActionFile" xml:space="preserve">
    <value>Remove File</value>
  </data>
  <data name="RemoveItemActionDirectory" xml:space="preserve">
    <value>Remove Directory</value>
  </data>
  <data name="CopyItemActionFile" xml:space="preserve">
    <value>Copy File</value>
  </data>
  <data name="CopyItemResourceFileTemplate" xml:space="preserve">
    <value>Item: {0} Destination: {1}</value>
  </data>
  <data name="CopyItemActionDirectory" xml:space="preserve">
    <value>Copy Directory</value>
  </data>
  <data name="RenameItemActionFile" xml:space="preserve">
    <value>Rename File</value>
  </data>
  <data name="RenameItemActionDirectory" xml:space="preserve">
    <value>Rename Directory</value>
  </data>
  <data name="RenameItemResourceFileTemplate" xml:space="preserve">
    <value>Item: {0} Destination: {1}</value>
  </data>
  <data name="MoveItemActionFile" xml:space="preserve">
    <value>Move File</value>
  </data>
  <data name="MoveItemActionDirectory" xml:space="preserve">
    <value>Move Directory</value>
  </data>
  <data name="MoveItemResourceFileTemplate" xml:space="preserve">
    <value>Item: {0} Destination: {1}</value>
  </data>
  <data name="SetPropertyActionFile" xml:space="preserve">
    <value>Set Property File</value>
  </data>
  <data name="SetPropertyActionDirectory" xml:space="preserve">
    <value>Set Property Directory</value>
  </data>
  <data name="SetPropertyResourceTemplate" xml:space="preserve">
    <value>Item: {0} Property: {1} Value: {2}</value>
  </data>
  <data name="ClearPropertyActionFile" xml:space="preserve">
    <value>Clear Property File</value>
  </data>
  <data name="ClearPropertyActionDirectory" xml:space="preserve">
    <value>Clear Property Directory</value>
  </data>
  <data name="ClearPropertyResourceTemplate" xml:space="preserve">
    <value>Item: {0} Property: {1}</value>
  </data>
  <data name="NewItemActionFile" xml:space="preserve">
    <value>Create File</value>
  </data>
  <data name="NewItemActionDirectory" xml:space="preserve">
    <value>Create Directory</value>
  </data>
  <data name="NewItemActionTemplate" xml:space="preserve">
    <value>Destination: {0}</value>
  </data>
  <data name="ClearContentActionFile" xml:space="preserve">
    <value>Clear Content</value>
  </data>
  <data name="ClearContentesourceTemplate" xml:space="preserve">
    <value>Item: {0}</value>
  </data>
  <data name="ItemNotFound" xml:space="preserve">
    <value>Could not find item {0}.</value>
  </data>
  <data name="CannotRemoveItem" xml:space="preserve">
    <value>Cannot remove item {0}: {1}</value>
  </data>
  <data name="CannotRestoreAttributes" xml:space="preserve">
    <value>Cannot restore attributes on item {0}: {1}</value>
  </data>
  <data name="ItemDoesNotExist" xml:space="preserve">
    <value>An object at the specified path {0} does not exist.</value>
  </data>
  <data name="DirectoryNotEmpty" xml:space="preserve">
    <value>Directory {0} cannot be removed because it is not empty.</value>
  </data>
  <data name="UnknownType" xml:space="preserve">
    <value>The type is not a known type for the file system. Only "file","directory" or "symboliclink" can be specified.</value>
  </data>
  <data name="PathOutSideBasePath" xml:space="preserve">
    <value>Cannot process the path because the specified path refers to an item that is outside the basePath.</value>
  </data>
  <data name="DriveRootError" xml:space="preserve">
    <value>The specified drive root "{0}" either does not exist, or it is not a folder.</value>
  </data>
  <data name="DirectoryExist" xml:space="preserve">
    <value>An item with the specified name {0} already exists.</value>
  </data>
  <data name="BasePathLengthError" xml:space="preserve">
    <value>The path length is too short. The character length of a path cannot be less than the character length of the basePath.</value>
  </data>
  <data name="DelimiterError" xml:space="preserve">
    <value>A delimiter cannot be specified when reading the stream one byte at a time.</value>
  </data>
  <data name="CopyError" xml:space="preserve">
    <value>Cannot overwrite the item {0} with itself.</value>
  </data>
  <data name="RenameError" xml:space="preserve">
    <value>Cannot rename the specified target, because it represents a path or device name.</value>
  </data>
  <data name="PropertyNotFound" xml:space="preserve">
    <value>The property {0} does not exist or was not found.</value>
  </data>
  <data name="PermissionError" xml:space="preserve">
    <value>You do not have sufficient access rights to perform this operation.</value>
  </data>
  <data name="AttributesNotSupported" xml:space="preserve">
    <value>The attribute cannot be set because attributes are not supported. Only the following attributes can be set: Archive, Hidden, Normal, ReadOnly, or System.</value>
  </data>
  <data name="CannotClearProperty" xml:space="preserve">
    <value>The property cannot be cleared because the property is not supported. Only the Attributes property can be cleared.</value>
  </data>
  <data name="TargetCannotContainDeviceName" xml:space="preserve">
    <value>Cannot process path '{0}' because the target represents a reserved device name.</value>
  </data>
  <data name="ByteEncodingError" xml:space="preserve">
    <value>Cannot proceed with byte encoding. When using byte encoding the content must be of type byte.</value>
  </data>
  <data name="FileNotFound" xml:space="preserve">
    <value>Cannot process the file because the file {0} was not found.</value>
  </data>
  <data name="DirectoryDisplayGrouping" xml:space="preserve">
    <value>Directory: </value>
  </data>
  <data name="ReadBackward_Encoding_NotSupport" xml:space="preserve">
    <value>Cannot detect the encoding of the file. The specified encoding {0} is not supported when the content is read in reverse.</value>
  </data>
  <data name="AlternateDataStreamNotFound" xml:space="preserve">
    <value>Could not open the alternate data stream '{0}' of the file '{1}'.</value>
  </data>
  <data name="StreamAction" xml:space="preserve">
    <value>Stream '{0}' of file '{1}'.</value>
  </data>
  <data name="RawAndWaitCannotCoexist" xml:space="preserve">
    <value>The Raw and Wait parameters cannot be specified in the same command.</value>
  </data>
  <data name="InvalidDriveName" xml:space="preserve">
    <value>To use the Persist switch parameter, the drive name must be supported by the operating system (for example, drive letters A-Z).</value>
  </data>
  <data name="PersistNotSupported" xml:space="preserve">
    <value>When you use the Persist parameter, the root must be a file system location on a remote computer.</value>
  </data>
  <data name="NoFirstLastWaitForRaw" xml:space="preserve">
    <value>The '{0}' and '{1}' parameters cannot be specified in the same command.</value>
  </data>
  <data name="SubstitutePathTooLong" xml:space="preserve">
    <value>The substitute path for the DOS device '{0}' is too long. It exceeds the maximum total path length (32,767 characters) that is valid for the Windows API.</value>
  </data>
  <data name="ItemNotDirectory" xml:space="preserve">
    <value>A directory is required for the operation. The item '{0}' is not a directory.</value>
  </data>
  <data name="NewItemActionJunction" xml:space="preserve">
    <value>Create Junction</value>
  </data>
  <data name="NewItemActionSymbolicLink" xml:space="preserve">
    <value>Create Symbolic Link</value>
  </data>
  <data name="ElevationRequired" xml:space="preserve">
    <value>Administrator privilege required for this operation.</value>
  </data>
  <data name="NewItemActionHardLink" xml:space="preserve">
    <value>Create Hard Link</value>
  </data>
  <data name="ItemNotFile" xml:space="preserve">
    <value>A file is required for the operation. The item '{0}' is not a file.</value>
  </data>
  <data name="HardLinkNotSupported" xml:space="preserve">
    <value>Hard links are not supported for the specified path.</value>
  </data>
  <data name="SymbolicLinkNotSupported" xml:space="preserve">
    <value>Symbolic links are not supported for the specified path.</value>
  </data>
  <data name="CopyItemRemotelyProgressActivity" xml:space="preserve">
    <value>Copying {0} to {1}</value>
  </data>
  <data name="CopyItemRemoteDestinationIsFile" xml:space="preserve">
    <value>Destination path {0} is a file that already exists on the target destination.</value>
  </data>
  <data name="CopyItemRemotelyFailed" xml:space="preserve">
    <value>Failed to copy file {0} to remote target destination.</value>
  </data>
  <data name="CopyItemRemotelyStatusDescription" xml:space="preserve">
    <value>From {0} to {1}</value>
  </data>
  <data name="CopyItemRemotelyDestinationIsFile" xml:space="preserve">
    <value>Cannot copy a directory '{0}' to file '{0}'</value>
  </data>
  <data name="CopyItemRemotelyFailedToGetDirectoryChildItems" xml:space="preserve">
    <value>Failed to get directory {0} child items.</value>
  </data>
  <data name="CopyItemRemotelyFailedToReadFile" xml:space="preserve">
    <value>Failed to read remote file '{0}'.</value>
  </data>
  <data name="CopyItemRemotelyFailedToValidateDestination" xml:space="preserve">
    <value>Failed to validate remote destination '{0}'.</value>
  </data>
  <data name="CopyItemRemotelyFailedToValidateIfDestinationIsFile" xml:space="preserve">
    <value>Cannot validate if remote destination {0} is a file.</value>
  </data>
  <data name="CopyItemRemotelyOperationNotSupported" xml:space="preserve">
    <value>Remote copy with {0} is not supported.</value>
  </data>
  <data name="CopyItemRemotelyFailedToCreateDirectory" xml:space="preserve">
    <value>Failed to create directory '{0}' on remote destination.</value>
  </data>
  <data name="DriveMaxSizeError" xml:space="preserve">
    <value>Maximum size for drive has been exceeded: {0}.</value>
  </data>
<<<<<<< HEAD
</root>
=======
  <data name="SymlinkItemExists" xml:space="preserve">
    <value>Cannot create symbolic link because the path {0} already exists.</value>
  </data>
</root>
>>>>>>> e43dcf4d
<|MERGE_RESOLUTION|>--- conflicted
+++ resolved
@@ -336,11 +336,7 @@
   <data name="DriveMaxSizeError" xml:space="preserve">
     <value>Maximum size for drive has been exceeded: {0}.</value>
   </data>
-<<<<<<< HEAD
-</root>
-=======
   <data name="SymlinkItemExists" xml:space="preserve">
     <value>Cannot create symbolic link because the path {0} already exists.</value>
   </data>
-</root>
->>>>>>> e43dcf4d
+</root>