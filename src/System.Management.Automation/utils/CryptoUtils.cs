--- conflicted
+++ resolved
@@ -583,12 +583,7 @@
             System.GC.SuppressFinalize(this);
         }
 
-<<<<<<< HEAD
-        // [SecurityPermission(SecurityAction.Demand, UnmanagedCode=true)]
         protected virtual void Dispose(bool disposing)
-=======
-        private void Dispose(bool disposing)
->>>>>>> 57dbde62
         {
             if (disposing)
             {
