--- conflicted
+++ resolved
@@ -596,12 +596,7 @@
         /// <summary>
         /// This method is not supported.
         /// </summary>
-<<<<<<< HEAD
-        public override ReturnType Peek()
-=======
-        /// <returns></returns>
         public override TResult Peek()
->>>>>>> 8dcd5a2e
         {
             throw new NotSupportedException();
         }
@@ -780,12 +775,7 @@
         /// <summary>
         /// This method is not supported.
         /// </summary>
-<<<<<<< HEAD
-        public override ReturnType Peek()
-=======
-        /// <returns></returns>
         public override TReturn Peek()
->>>>>>> 8dcd5a2e
         {
             throw new NotSupportedException();
         }
