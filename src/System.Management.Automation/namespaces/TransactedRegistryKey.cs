--- conflicted
+++ resolved
@@ -1290,13 +1290,8 @@
                         }
 
                         data = new String[strings.Count];
-<<<<<<< HEAD
                         strings.CopyTo((string[])data, 0);
-                        //data = strings.GetAllItems(String.class);
-=======
-                        strings.CopyTo((String[])data, 0);
                         // data = strings.GetAllItems(String.class);
->>>>>>> 21fcf070
                     }
 
                     break;
