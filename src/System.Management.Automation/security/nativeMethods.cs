--- conflicted
+++ resolved
@@ -1090,7 +1090,6 @@
         {
             private readonly DWORD _cbStruct;
             internal IntPtr pCert; // PCCERT_CONTEXT
-<<<<<<< HEAD
             private readonly BOOL _fCommercial;
             private readonly BOOL _fTrustedRoot;
             private readonly BOOL _fSelfSigned;
@@ -1104,23 +1103,7 @@
             private readonly DWORD _dwCtlError;
             private readonly BOOL _fIsCyclic;
             private readonly IntPtr _pChainElement; // PCERT_CHAIN_ELEMENT
-        };
-=======
-            private BOOL _fCommercial;
-            private BOOL _fTrustedRoot;
-            private BOOL _fSelfSigned;
-            private BOOL _fTestCert;
-            private DWORD _dwRevokedReason;
-            private DWORD _dwConfidence;
-            private DWORD _dwError;
-            private IntPtr _pTrustListContext; // CTL_CONTEXT*
-            private BOOL _fTrustListSignerCert;
-            private IntPtr _pCtlContext; // PCCTL_CONTEXT
-            private DWORD _dwCtlError;
-            private BOOL _fIsCyclic;
-            private IntPtr _pChainElement; // PCERT_CHAIN_ELEMENT
-        }
->>>>>>> bb4a0f46
+        }
 
         [StructLayout(LayoutKind.Sequential)]
         internal struct CRYPT_PROVIDER_SGNR
@@ -1134,13 +1117,8 @@
             private readonly DWORD _dwError;
             internal DWORD csCounterSigners;
             internal IntPtr pasCounterSigners; // CRYPT_PROVIDER_SGNR*
-<<<<<<< HEAD
             private readonly IntPtr _pChainContext; // PCCERT_CHAIN_CONTEXT
-        };
-=======
-            private IntPtr _pChainContext; // PCCERT_CHAIN_CONTEXT
-        }
->>>>>>> bb4a0f46
+        }
 
         [DllImport("wintrust.dll", SetLastError = true, CharSet = CharSet.Unicode)]
         internal static extern
@@ -1988,13 +1966,8 @@
             [MarshalAs(UnmanagedType.LPWStr)]
             private readonly string _pwszResultDir;
 
-<<<<<<< HEAD
             private readonly IntPtr _hCATStore;
-        };
-=======
-            private IntPtr _hCATStore;
-        }
->>>>>>> bb4a0f46
+        }
 
         [StructLayout(LayoutKind.Sequential)]
         internal struct CRYPTCATMEMBER
@@ -2028,13 +2001,8 @@
             private readonly DWORD _dwAttrTypeAndAction;
             internal DWORD cbValue;
             internal System.IntPtr pbValue;
-<<<<<<< HEAD
             private readonly DWORD _dwReserved;
-        };
-=======
-            private DWORD _dwReserved;
-        }
->>>>>>> bb4a0f46
+        }
 
         [StructLayout(LayoutKind.Sequential)]
         internal struct CRYPTCATSTORE
@@ -2045,7 +2013,6 @@
             [MarshalAs(UnmanagedType.LPWStr)]
             internal string pwszP7File;
 
-<<<<<<< HEAD
             private readonly IntPtr _hProv;
             private readonly DWORD _dwEncodingType;
             private readonly DWORD _fdwStoreFlags;
@@ -2053,17 +2020,7 @@
             private readonly IntPtr _hAttrs;
             private readonly IntPtr _hCryptMsg;
             private readonly IntPtr _hSorted;
-        };
-=======
-            private IntPtr _hProv;
-            private DWORD _dwEncodingType;
-            private DWORD _fdwStoreFlags;
-            private IntPtr _hReserved;
-            private IntPtr _hAttrs;
-            private IntPtr _hCryptMsg;
-            private IntPtr _hSorted;
-        }
->>>>>>> bb4a0f46
+        }
 
         [DllImport("wintrust.dll", CharSet = CharSet.Unicode)]
         internal static extern IntPtr CryptCATCDFOpen(
