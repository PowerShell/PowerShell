--- conflicted
+++ resolved
@@ -53,24 +53,6 @@
 
             // Use StringInfo to enumerate grapheme clusters
             int length = 0;
-<<<<<<< HEAD
-            for (int i = offset; i < str.Length; i++)
-            {
-                char c = str[i];
-                
-                // Check if this is a high surrogate (first part of a surrogate pair)
-                if (char.IsHighSurrogate(c) && i + 1 < str.Length && char.IsLowSurrogate(str[i + 1]))
-                {
-                    // This is a surrogate pair - get the full codepoint
-                    int codePoint = char.ConvertToUtf32(c, str[i + 1]);
-                    length += CodePointLengthInBufferCells(codePoint);
-                    i++; // Skip the low surrogate since we've already processed the pair
-                }
-                else
-                {
-                    length += CharLengthInBufferCells(c);
-                }
-=======
             System.Globalization.StringInfo si = new System.Globalization.StringInfo(str);
             int[] textElementIndexes = System.Globalization.StringInfo.ParseCombiningCharacters(str);
             for (int i = 0; i < textElementIndexes.Length; i++)
@@ -82,7 +64,6 @@
                     : str.Length - textElementIndexes[i];
                 string grapheme = str.Substring(start, graphemeLength);
                 length += GraphemeLengthInBufferCells(grapheme);
->>>>>>> a31aaea1
             }
             return length;
         }
