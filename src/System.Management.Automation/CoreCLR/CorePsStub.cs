// Copyright (c) Microsoft Corporation. All rights reserved.
// Licensed under the MIT License.

using System;
using System.Globalization;
using System.Collections.Generic;
using Microsoft.Win32;

#pragma warning disable 1591, 1572, 1571, 1573, 1587, 1570, 0067

#region CLR_STUBS

// This namespace contains stubs for some .NET types that are not in CoreCLR, such as ISerializable and SerializableAttribute.
// We use the stubs in this namespace to reduce #if/def in the code as much as possible.
namespace Microsoft.PowerShell.CoreClr.Stubs
{
    #region SystemManagementStubs

    // Summary:
    //     Describes the authentication level to be used to connect to WMI. This is
    //     used for the COM connection to WMI.
    public enum AuthenticationLevel
    {
        // Summary:
        //     Authentication level should remain as it was before.
        Unchanged = -1,
        //
        // Summary:
        //     The default COM authentication level. WMI uses the default Windows Authentication
        //     setting.
        Default = 0,
        //
        // Summary:
        //     No COM authentication.
        None = 1,
        //
        // Summary:
        //     Connect-level COM authentication.
        Connect = 2,
        //
        // Summary:
        //     Call-level COM authentication.
        Call = 3,
        //
        // Summary:
        //     Packet-level COM authentication.
        Packet = 4,
        //
        // Summary:
        //     Packet Integrity-level COM authentication.
        PacketIntegrity = 5,
        //
        // Summary:
        //     Packet Privacy-level COM authentication.
        PacketPrivacy = 6,
    }

    // Summary:
    //     Describes the impersonation level to be used to connect to WMI.
    public enum ImpersonationLevel
    {
        // Summary:
        //     Default impersonation.
        Default = 0,
        //
        // Summary:
        //     Anonymous COM impersonation level that hides the identity of the caller.
        //     Calls to WMI may fail with this impersonation level.
        Anonymous = 1,
        //
        // Summary:
        //     Identify-level COM impersonation level that allows objects to query the credentials
        //     of the caller. Calls to WMI may fail with this impersonation level.
        Identify = 2,
        //
        // Summary:
        //     Impersonate-level COM impersonation level that allows objects to use the
        //     credentials of the caller. This is the recommended impersonation level for
        //     WMI calls.
        Impersonate = 3,
        //
        // Summary:
        //     Delegate-level COM impersonation level that allows objects to permit other
        //     objects to use the credentials of the caller. This level, which will work
        //     with WMI calls but may constitute an unnecessary security risk, is supported
        //     only under Windows 2000.
        Delegate = 4,
    }

    #endregion
}

#endregion CLR_STUBS

#region PS_STUBS
// Include PS types that are not needed for PowerShell on CSS

namespace System.Management.Automation
{
    #region PSTransaction

    /// <summary>
    /// We don't need PSTransaction related types on CSS because System.Transactions
    /// namespace is not available in CoreCLR
    /// </summary>
    public sealed class PSTransactionContext : IDisposable
    {
        internal PSTransactionContext(Internal.PSTransactionManager transactionManager) { }
        public void Dispose() { }
    }

    /// <summary>
    /// The severity of error that causes PowerShell to automatically
    /// rollback the transaction.
    /// </summary>
    public enum RollbackSeverity
    {
        /// <summary>
        /// Non-terminating errors or worse
        /// </summary>
        Error,

        /// <summary>
        /// Terminating errors or worse
        /// </summary>
        TerminatingError,

        /// <summary>
        /// Do not rollback the transaction on error
        /// </summary>
        Never
    }

    #endregion PSTransaction

    #region ApartmentState

    internal enum ApartmentState
    {
        //
        // Summary:
        //     The System.Threading.Thread will create and enter a single-threaded apartment.
        STA = 0,
        //
        // Summary:
        //     The System.Threading.Thread will create and enter a multithreaded apartment.
        MTA = 1,
        //
        // Summary:
        //     The System.Threading.Thread.ApartmentState property has not been set.
        Unknown = 2
    }

    #endregion ApartmentState
}

namespace System.Management.Automation.Internal
{
    /// <summary>
    /// We don't need PSTransaction related types on CSS because System.Transactions
    /// namespace is not available in CoreCLR
    /// </summary>
    internal sealed class PSTransactionManager : IDisposable
    {
        /// <summary>
        /// Determines if you have a transaction that you can set active and work on.
        /// </summary>
        /// <remarks>
        /// Always return false in CoreCLR
        /// </remarks>
        internal bool HasTransaction
        {
            get
            {
                return false;
            }
        }

        /// <summary>
        /// Determines if the last transaction has been committed.
        /// </summary>
        internal bool IsLastTransactionCommitted
        {
            get
            {
                throw new NotImplementedException("IsLastTransactionCommitted");
            }
        }

        /// <summary>
        /// Determines if the last transaction has been rolled back.
        /// </summary>
        internal bool IsLastTransactionRolledBack
        {
            get
            {
                throw new NotImplementedException("IsLastTransactionRolledBack");
            }
        }

        /// <summary>
        /// Gets the rollback preference for the active transaction
        /// </summary>
        internal RollbackSeverity RollbackPreference
        {
            get
            {
                throw new NotImplementedException("RollbackPreference");
            }
        }

        /// <summary>
        /// Called by engine APIs to ensure they are protected from
        /// ambient transactions.
        /// </summary>
        /// <remarks>
        /// Always return null in CoreCLR
        /// </remarks>
        internal static IDisposable GetEngineProtectionScope()
        {
            return null;
        }

        /// <summary>
        /// Aborts the current transaction, no matter how many subscribers are part of it.
        /// </summary>
        internal void Rollback(bool suppressErrors)
        {
            throw new NotImplementedException("Rollback");
        }

        public void Dispose() { }
    }
}

namespace System.Management.Automation.ComInterop
{
    using System.Dynamic;
    using System.Diagnostics;
    using System.Runtime.InteropServices;

    /// <summary>
    /// Provides helper methods to bind COM objects dynamically.
    /// </summary>
    /// <remarks>
    /// COM is not supported in core powershell. So this is a stub type.
    /// </remarks>
    internal static class ComBinder
    {
        /// <summary>
        /// Tries to perform binding of the dynamic get index operation.
        /// </summary>
        /// <remarks>
        /// Always return false in CoreCLR.
        /// </remarks>
        public static bool TryBindGetIndex(GetIndexBinder binder, DynamicMetaObject instance, DynamicMetaObject[] args, out DynamicMetaObject result)
        {
            result = null;
            return false;
        }

        /// <summary>
        /// Tries to perform binding of the dynamic set index operation.
        /// </summary>
        /// <remarks>
        /// Always return false in CoreCLR.
        /// </remarks>
        public static bool TryBindSetIndex(SetIndexBinder binder, DynamicMetaObject instance, DynamicMetaObject[] args, DynamicMetaObject value, out DynamicMetaObject result)
        {
            result = null;
            return false;
        }

        /// <summary>
        /// Tries to perform binding of the dynamic get member operation.
        /// </summary>
        /// <remarks>
        /// Always return false in CoreCLR.
        /// </remarks>
        public static bool TryBindGetMember(GetMemberBinder binder, DynamicMetaObject instance, out DynamicMetaObject result)
        {
            result = null;
            return false;
        }

        /// <summary>
        /// Tries to perform binding of the dynamic set member operation.
        /// </summary>
        /// <remarks>
        /// Always return false in CoreCLR.
        /// </remarks>
        public static bool TryBindSetMember(SetMemberBinder binder, DynamicMetaObject instance, DynamicMetaObject value, out DynamicMetaObject result)
        {
            result = null;
            return false;
        }

        /// <summary>
        /// Tries to perform binding of the dynamic invoke member operation.
        /// </summary>
        /// <remarks>
        /// Always return false in CoreCLR.
        /// </remarks>
        public static bool TryBindInvokeMember(InvokeMemberBinder binder, bool isSetProperty, DynamicMetaObject instance, DynamicMetaObject[] args, out DynamicMetaObject result)
        {
            result = null;
            return false;
        }
    }

#pragma warning disable 618 // Disable obsolete warning about VarEnum in CoreCLR
    internal class VarEnumSelector
    {
        private static readonly Dictionary<VarEnum, Type> _ComToManagedPrimitiveTypes = CreateComToManagedPrimitiveTypes();

        internal static Type GetTypeForVarEnum(VarEnum vt)
        {
            Type type;

            switch (vt)
            {
                // VarEnums which can be used in VARIANTs, but which cannot occur in a TYPEDESC
                case VarEnum.VT_EMPTY:
                case VarEnum.VT_NULL:
                case VarEnum.VT_RECORD:
                    type = typeof(void);
                    break;

                // VarEnums which are not used in VARIANTs, but which can occur in a TYPEDESC
                case VarEnum.VT_VOID:
                    type = typeof(void);
                    break;

                case VarEnum.VT_HRESULT:
                    type = typeof(int);
                    break;

                case ((VarEnum)37): // VT_INT_PTR:
                    type = typeof(IntPtr);
                    break;

                case ((VarEnum)38): // VT_UINT_PTR:
                    type = typeof(UIntPtr);
                    break;

                case VarEnum.VT_SAFEARRAY:
                case VarEnum.VT_CARRAY:
                    type = typeof(Array);
                    break;

                case VarEnum.VT_LPSTR:
                case VarEnum.VT_LPWSTR:
                    type = typeof(string);
                    break;

                case VarEnum.VT_PTR:
                case VarEnum.VT_USERDEFINED:
                    type = typeof(object);
                    break;

                // For VarEnums that can be used in VARIANTs and well as TYPEDESCs, just use VarEnumSelector
                default:
                    type = VarEnumSelector.GetManagedMarshalType(vt);
                    break;
            }

            return type;
        }

        /// <summary>
        /// Gets the managed type that an object needs to be coverted to in order for it to be able
        /// to be represented as a Variant.
        ///
        /// In general, there is a many-to-many mapping between Type and VarEnum. However, this method
        /// returns a simple mapping that is needed for the current implementation. The reason for the
        /// many-to-many relation is:
        /// 1. Int32 maps to VT_I4 as well as VT_ERROR, and Decimal maps to VT_DECIMAL and VT_CY. However,
        ///    this changes if you throw the wrapper types into the mix.
        /// 2. There is no Type to represent COM types. __ComObject is a private type, and Object is too
        ///    general.
        /// </summary>
        internal static Type GetManagedMarshalType(VarEnum varEnum) {
            Debug.Assert((varEnum & VarEnum.VT_BYREF) == 0);

            if (varEnum == VarEnum.VT_CY) {
                return typeof(CurrencyWrapper);
            }

            if (IsPrimitiveType(varEnum)) {
                return _ComToManagedPrimitiveTypes[varEnum];
            }

            switch (varEnum) {
                case VarEnum.VT_EMPTY:
                case VarEnum.VT_NULL:
                case VarEnum.VT_UNKNOWN:
                case VarEnum.VT_DISPATCH:
                case VarEnum.VT_VARIANT:
                    return typeof(Object);

                case VarEnum.VT_ERROR:
                    return typeof(ErrorWrapper);

                default:
                    throw new InvalidOperationException(string.Format(System.Globalization.CultureInfo.CurrentCulture, ParserStrings.UnexpectedVarEnum, varEnum));;
            }
        }

        private static Dictionary<VarEnum, Type> CreateComToManagedPrimitiveTypes()
        {
            Dictionary<VarEnum, Type> dict = new Dictionary<VarEnum, Type>();

            // *** BEGIN GENERATED CODE ***
            // generated by function: gen_ComToManagedPrimitiveTypes from: generate_comdispatch.py

            dict[VarEnum.VT_I1] = typeof(SByte);
            dict[VarEnum.VT_I2] = typeof(Int16);
            dict[VarEnum.VT_I4] = typeof(Int32);
            dict[VarEnum.VT_I8] = typeof(Int64);
            dict[VarEnum.VT_UI1] = typeof(Byte);
            dict[VarEnum.VT_UI2] = typeof(UInt16);
            dict[VarEnum.VT_UI4] = typeof(UInt32);
            dict[VarEnum.VT_UI8] = typeof(UInt64);
            dict[VarEnum.VT_INT] = typeof(Int32);
            dict[VarEnum.VT_UINT] = typeof(UInt32);
            dict[VarEnum.VT_PTR] = typeof(IntPtr);
            dict[VarEnum.VT_BOOL] = typeof(Boolean);
            dict[VarEnum.VT_R4] = typeof(Single);
            dict[VarEnum.VT_R8] = typeof(Double);
            dict[VarEnum.VT_DECIMAL] = typeof(Decimal);
            dict[VarEnum.VT_DATE] = typeof(DateTime);
            dict[VarEnum.VT_BSTR] = typeof(String);
            dict[VarEnum.VT_CLSID] = typeof(Guid);

            // *** END GENERATED CODE ***

            dict[VarEnum.VT_CY] = typeof(CurrencyWrapper);
            dict[VarEnum.VT_ERROR] = typeof(ErrorWrapper);

            return dict;
        }

        /// <summary>
        /// Primitive types are the basic COM types. It includes valuetypes like ints, but also reference types
        /// like BStrs. It does not include composite types like arrays and user-defined COM types (IUnknown/IDispatch).
        /// </summary>
        internal static bool IsPrimitiveType(VarEnum varEnum) {
            switch (varEnum) {

                // *** BEGIN GENERATED CODE ***
                // generated by function: gen_IsPrimitiveType from: generate_comdispatch.py

                case VarEnum.VT_I1:
                case VarEnum.VT_I2:
                case VarEnum.VT_I4:
                case VarEnum.VT_I8:
                case VarEnum.VT_UI1:
                case VarEnum.VT_UI2:
                case VarEnum.VT_UI4:
                case VarEnum.VT_UI8:
                case VarEnum.VT_INT:
                case VarEnum.VT_UINT:
                case VarEnum.VT_BOOL:
                case VarEnum.VT_ERROR:
                case VarEnum.VT_R4:
                case VarEnum.VT_R8:
                case VarEnum.VT_DECIMAL:
                case VarEnum.VT_CY:
                case VarEnum.VT_DATE:
                case VarEnum.VT_BSTR:

                // *** END GENERATED CODE ***

                    return true;
            }

            return false;
        }
    }
#pragma warning restore 618
}

namespace Microsoft.PowerShell.Commands.Internal
{
    using System.Security.AccessControl;
    using System.Security.Principal;

    #region TransactedRegistryKey

    internal abstract class TransactedRegistryKey : IDisposable
    {
        public void Dispose() { }

        public void SetValue(string name, object value)
        {
            throw new NotImplementedException("SetValue(string name, obj value) is not implemented. TransactedRegistry related APIs should not be used.");
        }

        public void SetValue(string name, object value, RegistryValueKind valueKind)
        {
            throw new NotImplementedException("SetValue(string name, obj value, RegistryValueKind valueKind) is not implemented. TransactedRegistry related APIs should not be used.");
        }
        public string[] GetValueNames()
        {
            throw new NotImplementedException("GetValueNames() is not implemented. TransactedRegistry related APIs should not be used.");
        }

        public void DeleteValue(string name)
        {
            throw new NotImplementedException("DeleteValue(string name) is not implemented. TransactedRegistry related APIs should not be used.");
        }

        public string[] GetSubKeyNames()
        {
            throw new NotImplementedException("GetSubKeyNames() is not implemented. TransactedRegistry related APIs should not be used.");
        }

        public TransactedRegistryKey CreateSubKey(string subkey)
        {
            throw new NotImplementedException("CreateSubKey(string subkey) is not implemented. TransactedRegistry related APIs should not be used.");
        }

        public TransactedRegistryKey OpenSubKey(string name, bool writable)
        {
            throw new NotImplementedException("OpenSubKey(string name, bool writeable) is not implemented. TransactedRegistry related APIs should not be used.");
        }

        public void DeleteSubKeyTree(string subkey)
        {
            throw new NotImplementedException("DeleteSubKeyTree(string subkey) is not implemented. TransactedRegistry related APIs should not be used.");
        }

        public object GetValue(string name)
        {
            throw new NotImplementedException("GetValue(string name) is not implemented. TransactedRegistry related APIs should not be used.");
        }

        public object GetValue(string name, object defaultValue, RegistryValueOptions options)
        {
            throw new NotImplementedException("GetValue(string name, object defaultValue, RegistryValueOptions options) is not implemented. TransactedRegistry related APIs should not be used.");
        }

        public RegistryValueKind GetValueKind(string name)
        {
            throw new NotImplementedException("GetValueKind(string name) is not implemented. TransactedRegistry related APIs should not be used.");
        }

        public void Close()
        {
            throw new NotImplementedException("Close() is not implemented. TransactedRegistry related APIs should not be used.");
        }

        public abstract string Name { get; }
        public abstract int SubKeyCount { get; }

        public void SetAccessControl(ObjectSecurity securityDescriptor)
        {
            throw new NotImplementedException("SetAccessControl(ObjectSecurity securityDescriptor) is not implemented. TransactedRegistry related APIs should not be used.");
        }

        public ObjectSecurity GetAccessControl(AccessControlSections includeSections)
        {
            throw new NotImplementedException("GetAccessControl(AccessControlSections includeSections) is not implemented. TransactedRegistry related APIs should not be used.");
        }
    }

    internal sealed class TransactedRegistry
    {
        internal static readonly TransactedRegistryKey LocalMachine;
        internal static readonly TransactedRegistryKey ClassesRoot;
        internal static readonly TransactedRegistryKey Users;
        internal static readonly TransactedRegistryKey CurrentConfig;
        internal static readonly TransactedRegistryKey CurrentUser;
    }

    internal sealed class TransactedRegistrySecurity : ObjectSecurity
    {
        public override Type AccessRightType
        {
            get
            {
                throw new NotImplementedException();
            }
        }

        public override Type AccessRuleType
        {
            get
            {
                throw new NotImplementedException();
            }
        }

        public override Type AuditRuleType
        {
            get
            {
                throw new NotImplementedException();
            }
        }

        public override AccessRule AccessRuleFactory(IdentityReference identityReference, int accessMask, bool isInherited, InheritanceFlags inheritanceFlags, PropagationFlags propagationFlags, AccessControlType type)
        {
            throw new NotImplementedException();
        }

        public override AuditRule AuditRuleFactory(IdentityReference identityReference, int accessMask, bool isInherited, InheritanceFlags inheritanceFlags, PropagationFlags propagationFlags, AuditFlags flags)
        {
            throw new NotImplementedException();
        }

        protected override bool ModifyAccess(AccessControlModification modification, AccessRule rule, out bool modified)
        {
            throw new NotImplementedException();
        }

        protected override bool ModifyAudit(AccessControlModification modification, AuditRule rule, out bool modified)
        {
            throw new NotImplementedException();
        }
    }

    #endregion TransactedRegistryKey
}

#endregion PS_STUBS

// -- Will port the actual PS component [update: Not necessarily porting all PS components listed here]
#region TEMPORARY

namespace System.Management.Automation.Internal
{
    using Microsoft.PowerShell.Commands;

    /// <summary>
    /// TODO:CORECLR - The actual PowerShellModuleAssemblyAnalyzer cannot be enabled because we don't have 'System.Reflection.Metadata.dll' in our branch yet.
    /// This stub will be removed once we enable the actual 'PowerShellModuleAssemblyAnalyzer'.
    /// </summary>
    internal static class PowerShellModuleAssemblyAnalyzer
    {
        internal static BinaryAnalysisResult AnalyzeModuleAssembly(string path, out Version assemblyVersion)
        {
            assemblyVersion = new Version("0.0.0.0");
            return null;
        }
    }
}

namespace System.Management.Automation
{
    using Microsoft.Win32;

    #region RegistryStringResourceIndirect

    internal sealed class RegistryStringResourceIndirect : IDisposable
    {
        internal static RegistryStringResourceIndirect GetResourceIndirectReader()
        {
            return new RegistryStringResourceIndirect();
        }

        /// <summary>
        /// Dispose method unloads the app domain that was
        /// created in the constructor.
        /// </summary>
        public void Dispose()
        {
        }

        internal string GetResourceStringIndirect(
            string assemblyName,
            string modulePath,
            string baseNameRIDPair)
        {
            throw new NotImplementedException("RegistryStringResourceIndirect.GetResourceStringIndirect - 3 params");
        }

        internal string GetResourceStringIndirect(
            RegistryKey key,
            string valueName,
            string assemblyName,
            string modulePath)
        {
            throw new NotImplementedException("RegistryStringResourceIndirect.GetResourceStringIndirect - 4 params");
        }
    }

    #endregion
}

#if UNIX

namespace System.Management.Automation.Security
{
    /// <summary>
    /// Application white listing security policies only affect Windows OSs.
    /// </summary>
    internal sealed class SystemPolicy
    {
        private SystemPolicy() { }

        /// <summary>
        /// Gets the system lockdown policy
        /// </summary>
        /// <remarks>Always return SystemEnforcementMode.None in CSS (trusted)</remarks>
        public static SystemEnforcementMode GetSystemLockdownPolicy()
        {
            return SystemEnforcementMode.None;
        }

        /// <summary>
        /// Gets lockdown policy as applied to a file
        /// </summary>
        /// <remarks>Always return SystemEnforcementMode.None in CSS (trusted)</remarks>
        public static SystemEnforcementMode GetLockdownPolicy(string path, System.Runtime.InteropServices.SafeHandle handle)
        {
            return SystemEnforcementMode.None;
        }

        internal static bool IsClassInApprovedList(Guid clsid)
        {
            throw new NotImplementedException("SystemPolicy.IsClassInApprovedList not implemented");
        }
    }

    /// <summary>
    /// How the policy is being enforced
    /// </summary>
    internal enum SystemEnforcementMode
    {
        /// Not enforced at all
        None = 0,

        /// Enabled - allow, but audit
        Audit = 1,

        /// Enabled, enforce restrictions
        Enforce = 2
    }
}

<<<<<<< HEAD
=======
#if UNIX

>>>>>>> d6e978f8
// Porting note: Tracing is absolutely not available on Linux
namespace System.Management.Automation.Tracing
{
    using System.Diagnostics.CodeAnalysis;
    using System.Management.Automation.Internal;

    /// <summary>
    ///
    /// </summary>
    [SuppressMessage("Microsoft.Naming", "CA1704:IdentifiersShouldBeSpelledCorrectly")]
    public abstract class EtwActivity
    {
        /// <summary>
        ///
        /// </summary>
        /// <param name="activityId"></param>
        /// <returns></returns>
        public static bool SetActivityId(Guid activityId)
        {
            return false;
        }

        /// <summary>
        ///
        /// </summary>
        /// <returns></returns>
        public static Guid CreateActivityId()
        {
            return Guid.Empty;
        }

        /// <summary>
        ///
        /// </summary>
        /// <returns></returns>
        public static Guid GetActivityId()
        {
            return Guid.Empty;
        }
    }

    public enum PowerShellTraceTask
    {
        /// <summary>
        /// None
        /// </summary>
        None = 0,

        /// <summary>
        /// CreateRunspace
        /// </summary>
        CreateRunspace = 1,

        /// <summary>
        /// ExecuteCommand
        /// </summary>
        ExecuteCommand = 2,

        /// <summary>
        /// Serialization
        /// </summary>
        Serialization = 3,

        /// <summary>
        /// PowerShellConsoleStartup
        /// </summary>
        PowerShellConsoleStartup = 4,
    }

    /// <summary>
    /// Defines Keywords.
    /// </summary>
    [System.Diagnostics.CodeAnalysis.SuppressMessage("Microsoft.Design", "CA1028")]
    [Flags]
    public enum PowerShellTraceKeywords : ulong
    {
        /// <summary>
        /// None
        /// </summary>
        None = 0,

        /// <summary>
        /// Runspace
        /// </summary>
        Runspace = 0x1,

        /// <summary>
        /// Pipeline
        /// </summary>
        Pipeline = 0x2,

        /// <summary>
        /// Protocol
        /// </summary>
        Protocol = 0x4,

        /// <summary>
        /// Transport
        /// </summary>
        Transport = 0x8,

        /// <summary>
        /// Host
        /// </summary>
        Host = 0x10,

        /// <summary>
        /// Cmdlets
        /// </summary>
        Cmdlets = 0x20,

        /// <summary>
        /// Serializer
        /// </summary>
        Serializer = 0x40,

        /// <summary>
        /// Session
        /// </summary>
        Session = 0x80,

        /// <summary>
        /// ManagedPlugIn
        /// </summary>
        ManagedPlugIn = 0x100,

        /// <summary>
        ///
        /// </summary>
        UseAlwaysDebug = 0x2000000000000000,

        /// <summary>
        ///
        /// </summary>
        UseAlwaysOperational = 0x8000000000000000,

        /// <summary>
        ///
        /// </summary>
        UseAlwaysAnalytic = 0x4000000000000000,
    }

    public sealed partial class Tracer : System.Management.Automation.Tracing.EtwActivity
    {
        static Tracer() { }

        public void EndpointRegistered(string endpointName, string endpointType, string registeredBy)
        {
        }

        public void EndpointUnregistered(string endpointName, string unregisteredBy)
        {
        }

        public void EndpointDisabled(string endpointName, string disabledBy)
        {
        }

        public void EndpointEnabled(string endpointName, string enabledBy)
        {
        }

        public void EndpointModified(string endpointName, string modifiedBy)
        {
        }

        public void BeginContainerParentJobExecution(Guid containerParentJobInstanceId)
        {
        }

        public void BeginProxyJobExecution(Guid proxyJobInstanceId)
        {
        }

        public void ProxyJobRemoteJobAssociation(Guid proxyJobInstanceId, Guid containerParentJobInstanceId)
        {
        }

        public void EndProxyJobExecution(Guid proxyJobInstanceId)
        {
        }

        public void BeginProxyJobEventHandler(Guid proxyJobInstanceId)
        {
        }

        public void EndProxyJobEventHandler(Guid proxyJobInstanceId)
        {
        }

        public void BeginProxyChildJobEventHandler(Guid proxyChildJobInstanceId)
        {
        }

        public void EndContainerParentJobExecution(Guid containerParentJobInstanceId)
        {
        }
    }

    public sealed class PowerShellTraceSource : IDisposable
    {
        internal PowerShellTraceSource(PowerShellTraceTask task, PowerShellTraceKeywords keywords)
        {
        }

        public void Dispose()
        {
        }

        public bool WriteMessage(String message)
        {
            return false;
        }

        /// <summary>
        ///
        /// </summary>
        /// <param name="message1"></param>
        /// <param name="message2"></param>
        /// <returns></returns>
        public bool WriteMessage(string message1, string message2)
        {
            return false;
        }

        /// <summary>
        ///
        /// </summary>
        /// <param name="message"></param>
        /// <param name="instanceId"></param>
        /// <returns></returns>
        public bool WriteMessage(string message, Guid instanceId)
        {
            return false;
        }

        /// <summary>
        ///
        /// </summary>
        /// <param name="className"></param>
        /// <param name="methodName"></param>
        /// <param name="workflowId"></param>
        /// <param name="message"></param>
        /// <param name="parameters"></param>
        /// <returns></returns>
        public void WriteMessage(string className, string methodName, Guid workflowId, string message, params string[] parameters)
        {
            return;
        }

        /// <summary>
        ///
        /// </summary>
        /// <param name="className"></param>
        /// <param name="methodName"></param>
        /// <param name="workflowId"></param>
        /// <param name="job"></param>
        /// <param name="message"></param>
        /// <param name="parameters"></param>
        /// <returns></returns>
        public void WriteMessage(string className, string methodName, Guid workflowId, Job job, string message, params string[] parameters)
        {
            return;
        }

        public bool TraceException(Exception exception)
        {
            return false;
        }
    }

    /// <summary>
    /// TraceSourceFactory will return an instance of TraceSource every time GetTraceSource method is called.
    /// </summary>
    public static class PowerShellTraceSourceFactory
    {
        /// <summary>
        /// Returns an instance of BaseChannelWriter.
        /// If the Etw is not supported by the platform it will return NullWriter.Instance
        ///
        /// A Task and a set of Keywords can be specified in the GetTraceSource method (See overloads).
        ///    The supplied task and keywords are used to pass to the Etw provider in case they are
        /// not defined in the manifest file.
        /// </summary>
        public static PowerShellTraceSource GetTraceSource()
        {
            return new PowerShellTraceSource(PowerShellTraceTask.None, PowerShellTraceKeywords.None);
        }

        /// <summary>
        /// Returns an instance of BaseChannelWriter.
        /// If the Etw is not supported by the platform it will return NullWriter.Instance
        ///
        /// A Task and a set of Keywords can be specified in the GetTraceSource method (See overloads).
        ///    The supplied task and keywords are used to pass to the Etw provider in case they are
        /// not defined in the manifest file.
        /// </summary>
        public static PowerShellTraceSource GetTraceSource(PowerShellTraceTask task)
        {
            return new PowerShellTraceSource(task, PowerShellTraceKeywords.None);
        }

        /// <summary>
        /// Returns an instance of BaseChannelWriter.
        /// If the Etw is not supported by the platform it will return NullWriter.Instance
        ///
        /// A Task and a set of Keywords can be specified in the GetTraceSource method (See overloads).
        ///    The supplied task and keywords are used to pass to the Etw provider in case they are
        /// not defined in the manifest file.
        /// </summary>
        public static PowerShellTraceSource GetTraceSource(PowerShellTraceTask task, PowerShellTraceKeywords keywords)
        {
            return new PowerShellTraceSource(task, keywords);
        }
    }
}

#endif

namespace Microsoft.PowerShell
{
    internal static class NativeCultureResolver
    {
        internal static void SetThreadUILanguage(Int16 langId) { }

        internal static CultureInfo UICulture
        {
            get
            {
                return CultureInfo.CurrentUICulture; // this is actually wrong, but until we port "hostifaces\NativeCultureResolver.cs" to Nano, this will do and will help avoid build break.
            }
        }

        internal static CultureInfo Culture
        {
            get
            {
                return CultureInfo.CurrentCulture; // this is actually wrong, but until we port "hostifaces\NativeCultureResolver.cs" to Nano, this will do and will help avoid build break.
            }
        }
    }
}

#endregion TEMPORARY

#pragma warning restore 1591, 1572, 1571, 1573, 1587, 1570, 0067<|MERGE_RESOLUTION|>--- conflicted
+++ resolved
@@ -739,11 +739,6 @@
     }
 }
 
-<<<<<<< HEAD
-=======
-#if UNIX
-
->>>>>>> d6e978f8
 // Porting note: Tracing is absolutely not available on Linux
 namespace System.Management.Automation.Tracing
 {
