// Copyright (c) Microsoft Corporation.
// Licensed under the MIT License.

using System.Collections.Generic;
using System.ComponentModel;
using System.IO;
using System.Runtime.InteropServices;
using System.Management.Automation.Internal;
using Microsoft.Win32;

namespace System.Management.Automation
{
    /// <summary>
    /// These are platform abstractions and platform specific implementations.
    /// </summary>
    public static partial class Platform
    {
        /// <summary>
        /// True if the current platform is Linux.
        /// </summary>
        public static bool IsLinux
        {
            get
            {
                return OperatingSystem.IsLinux();
            }
        }

        /// <summary>
        /// True if the current platform is macOS.
        /// </summary>
        public static bool IsMacOS
        {
            get
            {
                return OperatingSystem.IsMacOS();
            }
        }

        /// <summary>
        /// True if the current platform is Windows.
        /// </summary>
        public static bool IsWindows
        {
            get
            {
                return OperatingSystem.IsWindows();
            }
        }

        /// <summary>
        /// True if PowerShell was built targeting .NET Core.
        /// </summary>
        public static bool IsCoreCLR
        {
            get
            {
                return true;
            }
        }

        /// <summary>
        /// True if the underlying system is NanoServer.
        /// </summary>
        public static bool IsNanoServer
        {
            get
            {
#if UNIX
                return false;
#else
                if (_isNanoServer.HasValue)
                {
                    return _isNanoServer.Value;
                }

                _isNanoServer = false;
                using (RegistryKey regKey = Registry.LocalMachine.OpenSubKey(@"SOFTWARE\Microsoft\Windows NT\CurrentVersion\Server\ServerLevels"))
                {
                    if (regKey != null)
                    {
                        object value = regKey.GetValue("NanoServer");
                        if (value != null && regKey.GetValueKind("NanoServer") == RegistryValueKind.DWord)
                        {
                            _isNanoServer = (int)value == 1;
                        }
                    }
                }

                return _isNanoServer.Value;
#endif
            }
        }

        /// <summary>
        /// True if the underlying system is IoT.
        /// </summary>
        public static bool IsIoT
        {
            get
            {
#if UNIX
                return false;
#else
                if (_isIoT.HasValue)
                {
                    return _isIoT.Value;
                }

                _isIoT = false;
                using (RegistryKey regKey = Registry.LocalMachine.OpenSubKey(@"SOFTWARE\Microsoft\Windows NT\CurrentVersion"))
                {
                    if (regKey != null)
                    {
                        object value = regKey.GetValue("ProductName");
                        if (value != null && regKey.GetValueKind("ProductName") == RegistryValueKind.String)
                        {
                            _isIoT = string.Equals("IoTUAP", (string)value, StringComparison.OrdinalIgnoreCase);
                        }
                    }
                }

                return _isIoT.Value;
#endif
            }
        }

        /// <summary>
        /// True if underlying system is Windows Desktop.
        /// </summary>
        public static bool IsWindowsDesktop
        {
            get
            {
#if UNIX
                return false;
#else
                if (_isWindowsDesktop.HasValue)
                {
                    return _isWindowsDesktop.Value;
                }

                _isWindowsDesktop = !IsNanoServer && !IsIoT;
                return _isWindowsDesktop.Value;
#endif
            }
        }

        /// <summary>
        /// Gets a value indicating whether the underlying system supports single-threaded apartment.
        /// </summary>
        public static bool IsStaSupported
        {
            get
            {
#if UNIX
                return false;
#else
                return _isStaSupported.Value;
#endif
            }
        }

#if UNIX
        // Gets the location for cache and config folders.
        internal static readonly string CacheDirectory = Platform.SelectProductNameForDirectory(Platform.XDG_Type.CACHE);
        internal static readonly string ConfigDirectory = Platform.SelectProductNameForDirectory(Platform.XDG_Type.CONFIG);
        internal static readonly string DefaultPSContentDirectory = Path.Combine(Platform.SelectProductNameForDirectory(Platform.XDG_Type.DATA), "PowerShell");
#else
        // Gets the location for cache and config folders.
<<<<<<< HEAD
        internal static readonly string CacheDirectory = Environment.GetFolderPath(Environment.SpecialFolder.LocalApplicationData) + @"\Microsoft\PowerShell";
        internal static readonly string ConfigDirectory = Environment.GetFolderPath(Environment.SpecialFolder.Personal) + @"\PowerShell";
        internal static readonly string DefaultPSContentDirectory = Environment.GetFolderPath(Environment.SpecialFolder.LocalApplicationData) + @"\PowerShell";
=======
        internal static readonly string CacheDirectory = SafeDeriveFromSpecialFolder(
            Environment.SpecialFolder.LocalApplicationData,
            @"Microsoft\PowerShell");

        internal static readonly string ConfigDirectory = SafeDeriveFromSpecialFolder(
            Environment.SpecialFolder.Personal,
            @"PowerShell");

>>>>>>> bb712def
        private static readonly Lazy<bool> _isStaSupported = new Lazy<bool>(() =>
        {
            int result = Interop.Windows.CoInitializeEx(IntPtr.Zero, Interop.Windows.COINIT_APARTMENTTHREADED);

            // If 0 is returned the thread has been initialized for the first time
            // as an STA and thus supported and needs to be uninitialized.
            if (result > 0)
            {
                Interop.Windows.CoUninitialize();
            }

            return result != Interop.Windows.E_NOTIMPL;
        });

        private static bool? _isNanoServer = null;
        private static bool? _isIoT = null;
        private static bool? _isWindowsDesktop = null;
#endif

        internal static bool TryDeriveFromCache(string path1, out string result)
        {
            if (CacheDirectory is null or [])
            {
                result = null;
                return false;
            }

            result = Path.Combine(CacheDirectory, path1);
            return true;
        }

        internal static bool TryDeriveFromCache(string path1, string path2, out string result)
        {
            if (CacheDirectory is null or [])
            {
                result = null;
                return false;
            }

            result = Path.Combine(CacheDirectory, path1, path2);
            return true;
        }

        // format files
        internal static readonly string[] FormatFileNames = new string[]
        {
            "Certificate.format.ps1xml",
            "Diagnostics.format.ps1xml",
            "DotNetTypes.format.ps1xml",
            "Event.format.ps1xml",
            "FileSystem.format.ps1xml",
            "Help.format.ps1xml",
            "HelpV3.format.ps1xml",
            "PowerShellCore.format.ps1xml",
            "PowerShellTrace.format.ps1xml",
            "Registry.format.ps1xml",
            "WSMan.format.ps1xml"
        };

        /// <summary>
        /// Some common environment variables used in PS have different
        /// names in different OS platforms.
        /// </summary>
        internal static class CommonEnvVariableNames
        {
#if UNIX
            internal const string Home = "HOME";
#else
            internal const string Home = "USERPROFILE";
#endif
        }

        private static string SafeDeriveFromSpecialFolder(Environment.SpecialFolder specialFolder, string subPath)
        {
            string basePath = Environment.GetFolderPath(specialFolder, Environment.SpecialFolderOption.DoNotVerify);
            if (string.IsNullOrWhiteSpace(basePath))
            {
                return string.Empty;
            }

            return Path.Join(basePath, subPath);
        }

#if UNIX
        private static string s_tempHome = null;

        /// <summary>
        /// Get the 'HOME' environment variable or create a temporary home directory if the environment variable is not set.
        /// </summary>
        private static string GetHomeOrCreateTempHome()
        {
            const string tempHomeFolderName = "pwsh-{0}-98288ff9-5712-4a14-9a11-23693b9cd91a";

            string envHome = Environment.GetEnvironmentVariable("HOME") ?? s_tempHome;
            if (envHome is not null)
            {
                return envHome;
            }

            try
            {
                s_tempHome = Path.Combine(Path.GetTempPath(), StringUtil.Format(tempHomeFolderName, Environment.UserName));
                Directory.CreateDirectory(s_tempHome);
            }
            catch (UnauthorizedAccessException)
            {
                // Directory creation may fail if the account doesn't have filesystem permission such as some service accounts.
                // Return an empty string in this case so the process working directory will be used.
                s_tempHome = string.Empty;
            }

            return s_tempHome;
        }

        /// <summary>
        /// X Desktop Group configuration type enum.
        /// </summary>
        public enum XDG_Type
        {
            /// <summary> XDG_CONFIG_HOME/powershell </summary>
            CONFIG,
            /// <summary> XDG_CACHE_HOME/powershell </summary>
            CACHE,
            /// <summary> XDG_DATA_HOME/powershell </summary>
            DATA,
            /// <summary> XDG_DATA_HOME/powershell/Modules </summary>
            USER_MODULES,
            /// <summary> /usr/local/share/powershell/Modules </summary>
            SHARED_MODULES,
            /// <summary> XDG_CONFIG_HOME/powershell </summary>
            DEFAULT
        }

        /// <summary>
        /// Function for choosing directory location of PowerShell for profile loading.
        /// </summary>
        public static string SelectProductNameForDirectory(XDG_Type dirpath)
        {
            // TODO: XDG_DATA_DIRS implementation as per GitHub issue #1060

            string xdgconfighome = Environment.GetEnvironmentVariable("XDG_CONFIG_HOME");
            string xdgdatahome = Environment.GetEnvironmentVariable("XDG_DATA_HOME");
            string xdgcachehome = Environment.GetEnvironmentVariable("XDG_CACHE_HOME");
            string envHome = GetHomeOrCreateTempHome();

            string xdgConfigHomeDefault = Path.Combine(envHome, ".config", "powershell");
            string xdgDataHomeDefault = Path.Combine(envHome, ".local", "share", "powershell");
            string xdgModuleDefault = Path.Combine(xdgDataHomeDefault, "Modules");
            string xdgCacheDefault = Path.Combine(envHome, ".cache", "powershell");

            try
            {
                switch (dirpath)
                {
                    case XDG_Type.CONFIG:
                        // Use 'XDG_CONFIG_HOME' if it's set, otherwise use the default path.
                        return string.IsNullOrEmpty(xdgconfighome)
                            ? xdgConfigHomeDefault
                            : Path.Combine(xdgconfighome, "powershell");

                    case XDG_Type.DATA:
                        // Use 'XDG_DATA_HOME' if it's set, otherwise use the default path.
                        if (string.IsNullOrEmpty(xdgdatahome))
                        {
                            // Create the default data directory if it doesn't exist.
                            Directory.CreateDirectory(xdgDataHomeDefault);
                            return xdgDataHomeDefault;
                        }
                        return Path.Combine(xdgdatahome, "powershell");

                    case XDG_Type.USER_MODULES:
                        // Use 'XDG_DATA_HOME' if it's set, otherwise use the default path.
                        if (string.IsNullOrEmpty(xdgdatahome))
                        {
                            Directory.CreateDirectory(xdgModuleDefault);
                            return xdgModuleDefault;
                        }
                        return Path.Combine(xdgdatahome, "powershell", "Modules");

                    case XDG_Type.SHARED_MODULES:
                        return "/usr/local/share/powershell/Modules";

                    case XDG_Type.CACHE:
                        // Use 'XDG_CACHE_HOME' if it's set, otherwise use the default path.
                        if (string.IsNullOrEmpty(xdgcachehome))
                        {
                            Directory.CreateDirectory(xdgCacheDefault);
                            return xdgCacheDefault;
                        }

                        string cachePath = Path.Combine(xdgcachehome, "powershell");
                        Directory.CreateDirectory(cachePath);
                        return cachePath;

                    case XDG_Type.DEFAULT:
                        // Use 'xdgConfigHomeDefault' for 'XDG_Type.DEFAULT' and create the directory if it doesn't exist.
                        Directory.CreateDirectory(xdgConfigHomeDefault);
                        return xdgConfigHomeDefault;

                    default:
                        throw new InvalidOperationException("Unreachable code.");
                }
            }
            catch (UnauthorizedAccessException)
            {
                // Directory creation may fail if the account doesn't have filesystem permission such as some service accounts.
                // Return an empty string in this case so the process working directory will be used.
                return string.Empty;
            }
        }
#endif

        /// <summary>
        /// Mimic 'Environment.GetFolderPath(folder)' on Unix.
        /// </summary>
        internal static string GetFolderPath(Environment.SpecialFolder folder)
        {
#if UNIX
            return folder switch
            {
                Environment.SpecialFolder.ProgramFiles => Directory.Exists("/bin") ? "/bin" : string.Empty,
                Environment.SpecialFolder.MyDocuments => GetHomeOrCreateTempHome(),
                _ => throw new NotSupportedException()
            };
#else
            return Environment.GetFolderPath(folder, Environment.SpecialFolderOption.DoNotVerify);
#endif
        }

        // Platform methods prefixed NonWindows are:
        // - non-windows by the definition of the IsWindows method above
        // - here, because porting to Linux and other operating systems
        //   should not move the original Windows code out of the module
        //   it belongs to, so this way the windows code can remain in it's
        //   original source file and only the non-windows code has been moved
        //   out here
        // - only to be used with the IsWindows feature query, and only if
        //   no other more specific feature query makes sense

        internal static bool NonWindowsIsHardLink(FileSystemInfo fileInfo)
        {
            return Unix.IsHardLink(fileInfo);
        }

        internal static string NonWindowsGetUserFromPid(int path)
        {
            return Unix.NativeMethods.GetUserFromPid(path);
        }

        internal static string NonWindowsInternalGetLinkType(FileSystemInfo fileInfo)
        {
            if (fileInfo.Attributes.HasFlag(System.IO.FileAttributes.ReparsePoint))
            {
                return "SymbolicLink";
            }

            if (NonWindowsIsHardLink(fileInfo))
            {
                return "HardLink";
            }

            return null;
        }

        internal static bool NonWindowsCreateSymbolicLink(string path, string target)
        {
            // Linux doesn't care if target is a directory or not
            return Unix.NativeMethods.CreateSymLink(path, target) == 0;
        }

        internal static bool NonWindowsCreateHardLink(string path, string strTargetPath)
        {
            return Unix.NativeMethods.CreateHardLink(path, strTargetPath) == 0;
        }

        internal static unsafe bool NonWindowsSetDate(DateTime dateToUse)
        {
            Unix.NativeMethods.UnixTm tm = Unix.NativeMethods.DateTimeToUnixTm(dateToUse);
            return Unix.NativeMethods.SetDate(&tm) == 0;
        }

        internal static bool NonWindowsIsSameFileSystemItem(string pathOne, string pathTwo)
        {
            return Unix.NativeMethods.IsSameFileSystemItem(pathOne, pathTwo);
        }

        internal static bool NonWindowsGetInodeData(string path, out ValueTuple<ulong, ulong> inodeData)
        {
            var result = Unix.NativeMethods.GetInodeData(path, out ulong device, out ulong inode);

            inodeData = (device, inode);
            return result == 0;
        }

        internal static bool NonWindowsIsExecutable(string path)
        {
            return Unix.NativeMethods.IsExecutable(path);
        }

        internal static uint NonWindowsGetThreadId()
        {
            return Unix.NativeMethods.GetCurrentThreadId();
        }

        internal static int NonWindowsGetProcessParentPid(int pid)
        {
            return IsMacOS ? Unix.NativeMethods.GetPPid(pid) : Unix.GetProcFSParentPid(pid);
        }

        internal static bool NonWindowsKillProcess(int pid)
        {
            return Unix.NativeMethods.KillProcess(pid);
        }

        internal static int NonWindowsWaitPid(int pid, bool nohang)
        {
            return Unix.NativeMethods.WaitPid(pid, nohang);
        }

        // Please note that `Win32Exception(Marshal.GetLastWin32Error())`
        // works *correctly* on Linux in that it creates an exception with
        // the string perror would give you for the last set value of errno.
        // No manual mapping is required. .NET Core maps the Linux errno
        // to a PAL value and calls strerror_r underneath to generate the message.

        /// <summary>Unix specific implementations of required functionality.</summary>
        internal static partial class Unix
        {
            private static readonly Dictionary<int, string> usernameCache = new();
            private static readonly Dictionary<int, string> groupnameCache = new();

            /// <summary>The type of a Unix file system item.</summary>
            public enum ItemType
            {
                /// <summary>The item is a Directory.</summary>
                Directory,

                /// <summary>The item is a File.</summary>
                File,

                /// <summary>The item is a Symbolic Link.</summary>
                SymbolicLink,

                /// <summary>The item is a Block Device.</summary>
                BlockDevice,

                /// <summary>The item is a Character Device.</summary>
                CharacterDevice,

                /// <summary>The item is a Named Pipe.</summary>
                NamedPipe,

                /// <summary>The item is a Socket.</summary>
                Socket,
            }

            /// <summary>The mask to use to retrieve specific mode bits from the mode value in the stat class.</summary>
            public enum StatMask
            {
                /// <summary>The mask to collect the owner mode.</summary>
                OwnerModeMask = 0x1C0,

                /// <summary>The mask to get the owners read bit.</summary>
                OwnerRead = 0x100,

                /// <summary>The mask to get the owners write bit.</summary>
                OwnerWrite = 0x080,

                /// <summary>The mask to get the owners execute bit.</summary>
                OwnerExecute = 0x040,

                /// <summary>The mask to get the group mode.</summary>
                GroupModeMask = 0x038,

                /// <summary>The mask to get the group mode.</summary>
                GroupRead = 0x20,

                /// <summary>The mask to get the group mode.</summary>
                GroupWrite = 0x10,

                /// <summary>The mask to get the group mode.</summary>
                GroupExecute = 0x8,

                /// <summary>The mask to get the "other" mode.</summary>
                OtherModeMask = 0x007,

                /// <summary>The mask to get the "other" read bit.</summary>
                OtherRead = 0x004,

                /// <summary>The mask to get the "other" write bit.</summary>
                OtherWrite = 0x002,

                /// <summary>The mask to get the "other" execute bit.</summary>
                OtherExecute = 0x001,

                /// <summary>The mask to retrieve the sticky bit.</summary>
                SetStickyMask = 0x200,

                /// <summary>The mask to retrieve the setgid bit.</summary>
                SetGidMask = 0x400,

                /// <summary>The mask to retrieve the setuid bit.</summary>
                SetUidMask = 0x800,
            }

            /// <summary>The Common Stat class.</summary>
            public class CommonStat
            {
                /// <summary>The inode of the filesystem item.</summary>
                public long Inode;

                /// <summary>The Mode of the filesystem item.</summary>
                public int Mode;

                /// <summary>The user id of the filesystem item.</summary>
                public int UserId;

                /// <summary>The group id of the filesystem item.</summary>
                public int GroupId;

                /// <summary>The number of hard links for the filesystem item.</summary>
                public int HardlinkCount;

                /// <summary>The size in bytes of the filesystem item.</summary>
                public long Size;

                /// <summary>The last access time of the filesystem item.</summary>
                public DateTime AccessTime;

                /// <summary>The last modified time for the filesystem item.</summary>
                public DateTime ModifiedTime;

                /// <summary>The last time the status changes for the filesystem item.</summary>
                public DateTime StatusChangeTime;

                /// <summary>The block size of the filesystem.</summary>
                public long BlockSize;

                /// <summary>The device id of the filesystem item.</summary>
                public int DeviceId;

                /// <summary>The number of blocks used by the filesystem item.</summary>
                public int NumberOfBlocks;

                /// <summary>The type of the filesystem item.</summary>
                public ItemType ItemType;

                /// <summary>Whether the filesystem item has the setuid bit enabled.</summary>
                public bool IsSetUid;

                /// <summary>Whether the filesystem item has the setgid bit enabled.</summary>
                public bool IsSetGid;

                /// <summary>Whether the filesystem item has the sticky bit enabled. This is only available for directories.</summary>
                public bool IsSticky;

                private const char CanRead = 'r';
                private const char CanWrite = 'w';
                private const char CanExecute = 'x';
                private const char NoPerm = '-';
                private const char SetAndExec = 's';
                private const char SetAndNotExec = 'S';
                private const char StickyAndExec = 't';
                private const char StickyAndNotExec = 'T';

                // The item type and the character representation for the first element in the stat string
                private static readonly Dictionary<ItemType, char> itemTypeTable = new()
                {
                    { ItemType.BlockDevice,     'b' },
                    { ItemType.CharacterDevice, 'c' },
                    { ItemType.Directory,       'd' },
                    { ItemType.File,            '-' },
                    { ItemType.NamedPipe,       'p' },
                    { ItemType.Socket,          's' },
                    { ItemType.SymbolicLink,    'l' },
                };

                // We'll create a few common mode strings here to reduce allocations and improve performance a bit.
                private const string OwnerReadGroupReadOtherRead = "-r--r--r--";
                private const string OwnerReadWriteGroupReadOtherRead = "-rw-r--r--";
                private const string DirectoryOwnerFullGroupReadExecOtherReadExec = "drwxr-xr-x";

                /// <summary>Convert the mode to a string which is usable in our formatting.</summary>
                /// <returns>The mode converted into a Unix style string similar to the output of ls.</returns>
                public string GetModeString()
                {
                    // On an Ubuntu system (docker), these 3 are roughly 70% of all the permissions
                    if ((Mode & 0xFFF) == 292)
                    {
                        return OwnerReadGroupReadOtherRead;
                    }

                    if ((Mode & 0xFFF) == 420)
                    {
                       return OwnerReadWriteGroupReadOtherRead;
                    }

                    if (ItemType == ItemType.Directory & (Mode & 0xFFF) == 493)
                    {
                        return DirectoryOwnerFullGroupReadExecOtherReadExec;
                    }

                    UnixFileMode modeInfo = (UnixFileMode)Mode;

                    Span<char> modeCharacters = [
                        itemTypeTable[ItemType],

                        modeInfo.HasFlag(UnixFileMode.UserRead) ? CanRead : NoPerm,
                        modeInfo.HasFlag(UnixFileMode.UserWrite) ? CanWrite : NoPerm,
                        modeInfo.HasFlag(UnixFileMode.SetUser) ?
                            (modeInfo.HasFlag(UnixFileMode.UserExecute) ? SetAndExec : SetAndNotExec) :
                            (modeInfo.HasFlag(UnixFileMode.UserExecute) ? CanExecute : NoPerm),

                        modeInfo.HasFlag(UnixFileMode.GroupRead) ? CanRead : NoPerm,
                        modeInfo.HasFlag(UnixFileMode.GroupWrite) ? CanWrite : NoPerm,
                        modeInfo.HasFlag(UnixFileMode.SetGroup) ?
                            (modeInfo.HasFlag(UnixFileMode.GroupExecute) ? SetAndExec : SetAndNotExec) :
                            (modeInfo.HasFlag(UnixFileMode.GroupExecute) ? CanExecute : NoPerm),

                        modeInfo.HasFlag(UnixFileMode.OtherRead) ? CanRead : NoPerm,
                        modeInfo.HasFlag(UnixFileMode.OtherWrite) ? CanWrite : NoPerm,
                        modeInfo.HasFlag(UnixFileMode.StickyBit) ?
                            (modeInfo.HasFlag(UnixFileMode.OtherExecute) ? StickyAndExec : StickyAndNotExec) :
                            (modeInfo.HasFlag(UnixFileMode.OtherExecute) ? CanExecute : NoPerm),
                    ];

                    return new string(modeCharacters);
                }

                /// <summary>
                /// Get the user name. This is used in formatting, but we shouldn't
                /// do the pinvoke this unless we're going to use it.
                /// </summary>
                /// <returns>The user name.</returns>
                public string GetUserName()
                {
                    if (usernameCache.TryGetValue(UserId, out string username))
                    {
                        return username;
                    }

                    // Get and add the user name to the cache so we don't need to
                    // have a pinvoke for each file.
                    username = NativeMethods.GetPwUid(UserId);
                    usernameCache.Add(UserId, username);

                    return username;
                }

                /// <summary>
                /// Get the group name. This is used in formatting, but we shouldn't
                /// do the pinvoke this unless we're going to use it.
                /// </summary>
                /// <returns>The name of the group.</returns>
                public string GetGroupName()
                {
                    if (groupnameCache.TryGetValue(GroupId, out string groupname))
                    {
                        return groupname;
                    }

                    // Get and add the group name to the cache so we don't need to
                    // have a pinvoke for each file.
                    groupname = NativeMethods.GetGrGid(GroupId);
                    groupnameCache.Add(GroupId, groupname);

                    return groupname;
                }
            }

            // This is a helper that attempts to map errno into a PowerShell ErrorCategory
            internal static ErrorCategory GetErrorCategory(int errno)
            {
                return (ErrorCategory)Unix.NativeMethods.GetErrorCategory(errno);
            }

            /// <summary>Determine if the item is a hardlink.</summary>
            /// <param name="fs">A FileSystemInfo to check to determine if it is a hardlink.</param>
            /// <returns>A boolean that represents whether the item is a hardlink.</returns>
            public static bool IsHardLink(FileSystemInfo fs)
            {
                if (!fs.Exists || (fs.Attributes & FileAttributes.Directory) == FileAttributes.Directory)
                {
                    return false;
                }

                int count;
                string filePath = fs.FullName;
                int ret = NativeMethods.GetLinkCount(filePath, out count);
                if (ret == 0)
                {
                    return count > 1;
                }

                throw new Win32Exception(Marshal.GetLastWin32Error());
            }

            /// <summary>
            /// Create a managed replica of the native stat structure.
            /// </summary>
            /// <param name="css">The common stat structure from which we copy.</param>
            /// <returns>A managed common stat class instance.</returns>
            private static CommonStat CopyStatStruct(NativeMethods.CommonStatStruct css)
            {
                CommonStat cs = new();
                cs.Inode = css.Inode;
                cs.Mode = css.Mode;
                cs.UserId = css.UserId;
                cs.GroupId = css.GroupId;
                cs.HardlinkCount = css.HardlinkCount;
                cs.Size = css.Size;

                // These can sometime throw if we get too large a number back (seen on Raspbian).
                // As a fallback, set the time to UnixEpoch.
                try
                {
                    cs.AccessTime = DateTime.UnixEpoch.AddSeconds(css.AccessTime).ToLocalTime();
                }
                catch
                {
                    cs.AccessTime = DateTime.UnixEpoch.ToLocalTime();
                }

                try
                {
                    cs.ModifiedTime = DateTime.UnixEpoch.AddSeconds(css.ModifiedTime).ToLocalTime();
                }
                catch
                {
                    cs.ModifiedTime = DateTime.UnixEpoch.ToLocalTime();
                }

                try
                {
                    cs.StatusChangeTime = DateTime.UnixEpoch.AddSeconds(css.StatusChangeTime).ToLocalTime();
                }
                catch
                {
                    cs.StatusChangeTime = DateTime.UnixEpoch.ToLocalTime();
                }

                cs.BlockSize = css.BlockSize;
                cs.DeviceId = css.DeviceId;
                cs.NumberOfBlocks = css.NumberOfBlocks;

                if (css.IsDirectory == 1)
                {
                    cs.ItemType = ItemType.Directory;
                }
                else if (css.IsFile == 1)
                {
                    cs.ItemType = ItemType.File;
                }
                else if (css.IsSymbolicLink == 1)
                {
                    cs.ItemType = ItemType.SymbolicLink;
                }
                else if (css.IsBlockDevice == 1)
                {
                    cs.ItemType = ItemType.BlockDevice;
                }
                else if (css.IsCharacterDevice == 1)
                {
                    cs.ItemType = ItemType.CharacterDevice;
                }
                else if (css.IsNamedPipe == 1)
                {
                    cs.ItemType = ItemType.NamedPipe;
                }
                else
                {
                    cs.ItemType = ItemType.Socket;
                }

                cs.IsSetUid = css.IsSetUid == 1;
                cs.IsSetGid = css.IsSetGid == 1;
                cs.IsSticky = css.IsSticky == 1;

                return cs;
            }

            /// <summary>Get the lstat info from a path.</summary>
            /// <param name="path">The path to the lstat information.</param>
            /// <returns>An instance of the CommonStat for the path.</returns>
            public static CommonStat GetLStat(string path)
            {
                NativeMethods.CommonStatStruct css;
                if (NativeMethods.GetCommonLStat(path, out css) == 0)
                {
                    return CopyStatStruct(css);
                }

                throw new Win32Exception(Marshal.GetLastWin32Error());
            }

            /// <summary>Get the stat info from a path.</summary>
            /// <param name="path">The path to the stat information.</param>
            /// <returns>An instance of the CommonStat for the path.</returns>
            public static CommonStat GetStat(string path)
            {
                NativeMethods.CommonStatStruct css;
                if (NativeMethods.GetCommonStat(path, out css) == 0)
                {
                    return CopyStatStruct(css);
                }

                throw new Win32Exception(Marshal.GetLastWin32Error());
            }

            /// <summary>Read the /proc file system for information about the parent.</summary>
            /// <param name="pid">The process id used to get the parent process.</param>
            /// <returns>The process id.</returns>
            public static int GetProcFSParentPid(int pid)
            {
                const int invalidPid = -1;

                // read /proc/<pid>/status
                // Row beginning with PPid: \d is the parent process id.
                // This used to check /proc/<pid>/stat but that file was meant
                // to be a space delimited line but it contains a value which
                // could contain spaces itself. Using the status file is a lot
                // simpler because each line contains a record with a simple
                // label.
                // https://github.com/PowerShell/PowerShell/issues/17541#issuecomment-1159911577
                var path = $"/proc/{pid}/status";
                try
                {
                    using FileStream fs = File.OpenRead(path);
                    using StreamReader sr = new(fs);
                    string line;
                    while ((line = sr.ReadLine()) != null)
                    {
                        if (!line.StartsWith("PPid:\t", StringComparison.OrdinalIgnoreCase))
                        {
                            continue;
                        }

                        string[] lineSplit = line.Split('\t', 2, StringSplitOptions.RemoveEmptyEntries);
                        if (lineSplit.Length != 2)
                        {
                            continue;
                        }

                        if (int.TryParse(lineSplit[1].Trim(), out var ppid))
                        {
                            return ppid;
                        }
                    }

                    return invalidPid;
                }
                catch (Exception)
                {
                    return invalidPid;
                }
            }

            /// <summary>The native methods class.</summary>
            internal static partial class NativeMethods
            {
                private const string psLib = "libpsl-native";

                // Ansi is a misnomer, it is hardcoded to UTF-8 on Linux and macOS
                // C bools are 1 byte and so must be marshalled as I1

                [LibraryImport(psLib)]
                internal static partial int GetErrorCategory(int errno);

                [LibraryImport(psLib)]
                internal static partial int GetPPid(int pid);

                [LibraryImport(psLib, StringMarshalling = StringMarshalling.Utf8, SetLastError = true)]
                internal static partial int GetLinkCount(string filePath, out int linkCount);

                [LibraryImport(psLib, StringMarshalling = StringMarshalling.Utf8)]
                [return: MarshalAs(UnmanagedType.I1)]
                internal static partial bool IsExecutable(string filePath);

                [LibraryImport(psLib)]
                internal static partial uint GetCurrentThreadId();

                [LibraryImport(psLib)]
                [return: MarshalAs(UnmanagedType.Bool)]
                internal static partial bool KillProcess(int pid);

                [LibraryImport(psLib)]
                internal static partial int WaitPid(int pid, [MarshalAs(UnmanagedType.Bool)] bool nohang);

                // This is the struct `private_tm` from setdate.h in libpsl-native.
                // Packing is set to 4 to match the unmanaged declaration.
                // https://github.com/PowerShell/PowerShell-Native/blob/c5575ceb064e60355b9fee33eabae6c6d2708d14/src/libpsl-native/src/setdate.h#L23
                [StructLayout(LayoutKind.Sequential, Pack = 4)]
                internal unsafe struct UnixTm
                {
                    /// <summary>Seconds (0-60).</summary>
                    internal int tm_sec;

                    /// <summary>Minutes (0-59).</summary>
                    internal int tm_min;

                    /// <summary>Hours (0-23).</summary>
                    internal int tm_hour;

                    /// <summary>Day of the month (1-31).</summary>
                    internal int tm_mday;

                    /// <summary>Month (0-11).</summary>
                    internal int tm_mon;

                    /// <summary>The year - 1900.</summary>
                    internal int tm_year;

                    /// <summary>Day of the week (0-6, Sunday = 0).</summary>
                    internal int tm_wday;

                    /// <summary>Day in the year (0-365, 1 Jan = 0).</summary>
                    internal int tm_yday;

                    /// <summary>Daylight saving time.</summary>
                    internal int tm_isdst;
                }

                // We need a way to convert a DateTime to a unix date.
                internal static UnixTm DateTimeToUnixTm(DateTime date)
                {
                    UnixTm tm;
                    tm.tm_sec = date.Second;
                    tm.tm_min = date.Minute;
                    tm.tm_hour = date.Hour;
                    tm.tm_mday = date.Day;
                    tm.tm_mon = date.Month - 1; // needs to be 0 indexed
                    tm.tm_year = date.Year - 1900; // years since 1900
                    tm.tm_wday = 0; // this is ignored by mktime
                    tm.tm_yday = 0; // this is also ignored
                    tm.tm_isdst = date.IsDaylightSavingTime() ? 1 : 0;
                    return tm;
                }

                [LibraryImport(psLib, SetLastError = true)]
                internal static unsafe partial int SetDate(UnixTm* tm);

                [LibraryImport(psLib, StringMarshalling = StringMarshalling.Utf8)]
                internal static partial int CreateSymLink(string filePath, string target);

                [LibraryImport(psLib, StringMarshalling = StringMarshalling.Utf8)]
                internal static partial int CreateHardLink(string filePath, string target);

                [LibraryImport(psLib)]
                [return: MarshalAs(UnmanagedType.LPStr)]
                internal static partial string GetUserFromPid(int pid);

                [LibraryImport(psLib, StringMarshalling = StringMarshalling.Utf8)]
                [return: MarshalAs(UnmanagedType.I1)]
                internal static partial bool IsSameFileSystemItem(string filePathOne, string filePathTwo);

                [LibraryImport(psLib, StringMarshalling = StringMarshalling.Utf8)]
                internal static partial int GetInodeData(string path, out ulong device, out ulong inode);

                /// <summary>
                /// This is a struct from getcommonstat.h in the native library.
                /// It presents each member of the stat structure as the largest type of that member across
                /// all stat structures on the platforms we support. This allows us to present a common
                /// stat structure for all our platforms.
                /// </summary>
                [StructLayout(LayoutKind.Sequential)]
                internal struct CommonStatStruct
                {
                    /// <summary>The inode of the filesystem item.</summary>
                    internal long Inode;

                    /// <summary>The mode of the filesystem item.</summary>
                    internal int Mode;

                    /// <summary>The user id of the filesystem item.</summary>
                    internal int UserId;

                    /// <summary>The group id of the filesystem item.</summary>
                    internal int GroupId;

                    /// <summary>The number of hard links to the filesystem item.</summary>
                    internal int HardlinkCount;

                    /// <summary>The size in bytes of the filesystem item.</summary>
                    internal long Size;

                    /// <summary>The time of the last access for the filesystem item.</summary>
                    internal long AccessTime;

                    /// <summary>The time of the last modification for the filesystem item.</summary>
                    internal long ModifiedTime;

                    /// <summary>The time of the last status change for the filesystem item.</summary>
                    internal long StatusChangeTime;

                    /// <summary>The size in bytes of the file system.</summary>
                    internal long BlockSize;

                    /// <summary>The device id for the filesystem item.</summary>
                    internal int DeviceId;

                    /// <summary>The number of filesystem blocks that the filesystem item uses.</summary>
                    internal int NumberOfBlocks;

                    /// <summary>This filesystem item is a directory.</summary>
                    internal int IsDirectory;

                    /// <summary>This filesystem item is a file.</summary>
                    internal int IsFile;

                    /// <summary>This filesystem item is a symbolic link.</summary>
                    internal int IsSymbolicLink;

                    /// <summary>This filesystem item is a block device.</summary>
                    internal int IsBlockDevice;

                    /// <summary>This filesystem item is a character device.</summary>
                    internal int IsCharacterDevice;

                    /// <summary>This filesystem item is a named pipe.</summary>
                    internal int IsNamedPipe;

                    /// <summary>This filesystem item is a socket.</summary>
                    internal int IsSocket;

                    /// <summary>This filesystem item will run as the owner if executed.</summary>
                    internal int IsSetUid;

                    /// <summary>This filesystem item will run as the group if executed.</summary>
                    internal int IsSetGid;

                    /// <summary>Whether the sticky bit is set on the filesystem item.</summary>
                    internal int IsSticky;
                }

                [LibraryImport(psLib, StringMarshalling = StringMarshalling.Utf8, SetLastError = true)]
                internal static unsafe partial int GetCommonLStat(string filePath, out CommonStatStruct cs);

                [LibraryImport(psLib, StringMarshalling = StringMarshalling.Utf8, SetLastError = true)]
                internal static unsafe partial int GetCommonStat(string filePath, out CommonStatStruct cs);

                [LibraryImport(psLib, StringMarshalling = StringMarshalling.Utf8)]
                internal static partial string GetPwUid(int id);

                [LibraryImport(psLib, StringMarshalling = StringMarshalling.Utf8)]
                internal static partial string GetGrGid(int id);
            }
        }
    }
}<|MERGE_RESOLUTION|>--- conflicted
+++ resolved
@@ -168,11 +168,8 @@
         internal static readonly string DefaultPSContentDirectory = Path.Combine(Platform.SelectProductNameForDirectory(Platform.XDG_Type.DATA), "PowerShell");
 #else
         // Gets the location for cache and config folders.
-<<<<<<< HEAD
-        internal static readonly string CacheDirectory = Environment.GetFolderPath(Environment.SpecialFolder.LocalApplicationData) + @"\Microsoft\PowerShell";
-        internal static readonly string ConfigDirectory = Environment.GetFolderPath(Environment.SpecialFolder.Personal) + @"\PowerShell";
         internal static readonly string DefaultPSContentDirectory = Environment.GetFolderPath(Environment.SpecialFolder.LocalApplicationData) + @"\PowerShell";
-=======
+
         internal static readonly string CacheDirectory = SafeDeriveFromSpecialFolder(
             Environment.SpecialFolder.LocalApplicationData,
             @"Microsoft\PowerShell");
@@ -181,7 +178,6 @@
             Environment.SpecialFolder.Personal,
             @"PowerShell");
 
->>>>>>> bb712def
         private static readonly Lazy<bool> _isStaSupported = new Lazy<bool>(() =>
         {
             int result = Interop.Windows.CoInitializeEx(IntPtr.Zero, Interop.Windows.COINIT_APARTMENTTHREADED);
