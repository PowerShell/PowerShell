--- conflicted
+++ resolved
@@ -21,11 +21,8 @@
 
         internal const string EngineSource = "PSEngine";
         internal const string PSSerializeJSONLongEnumAsNumber = nameof(PSSerializeJSONLongEnumAsNumber);
-<<<<<<< HEAD
         internal const string PSContentPath = "PSContentPath";
-=======
         internal const string PSProfileDSCResource = "PSProfileDSCResource";
->>>>>>> bb712def
 
         #endregion
 
@@ -113,19 +110,13 @@
                     description: "Expose an API to allow assembly loading from native code"),
                 new ExperimentalFeature(
                     name: PSSerializeJSONLongEnumAsNumber,
-<<<<<<< HEAD
                     description: "Serialize enums based on long or ulong as an numeric value rather than the string representation when using ConvertTo-Json."),
                 new ExperimentalFeature(
                     name: PSContentPath,
-                    description: "Moves PS content (modules, scripts, help, and profiles) to the new default location in LocalAppData/PowerShell and allows users to specify the content path."
-=======
-                    description: "Serialize enums based on long or ulong as an numeric value rather than the string representation when using ConvertTo-Json."
-                ),
+                    description: "Moves PS content (modules, scripts, help, and profiles) to the new default location in LocalAppData/PowerShell and allows users to specify the content path."),
                 new ExperimentalFeature(
                     name: PSProfileDSCResource,
-                    description: "DSC v3 resources for managing PowerShell profile."
->>>>>>> bb712def
-                )
+                    description: "DSC v3 resources for managing PowerShell profile.")
             };
 
             EngineExperimentalFeatures = new ReadOnlyCollection<ExperimentalFeature>(engineFeatures);
