// Copyright (c) Microsoft Corporation.
// Licensed under the MIT License.

using System.Collections;
using System.Collections.Generic;
using System.Collections.ObjectModel;
using System.Linq;
using System.Management.Automation.Configuration;
using System.Management.Automation.Internal;
using System.Management.Automation.Tracing;
using System.Runtime.CompilerServices;
using Microsoft.PowerShell.Telemetry;

namespace System.Management.Automation
{
    /// <summary>
    /// Support experimental features in PowerShell.
    /// </summary>
    public class ExperimentalFeature
    {
        #region Const Members

        internal const string EngineSource = "PSEngine";

        #endregion

        #region Instance Members

        /// <summary>
        /// Name of an experimental feature.
        /// </summary>
        public string Name { get; }

        /// <summary>
        /// Description of an experimental feature.
        /// </summary>
        public string Description { get; }

        /// <summary>
        /// Source of an experimental feature.
        /// </summary>
        public string Source { get; }

        /// <summary>
        /// Indicate whether the feature is enabled.
        /// </summary>
        public bool Enabled { get; private set; }

        /// <summary>
        /// Initializes a new instance of the <see cref="ExperimentalFeature"/> class.
        /// </summary>
        /// <param name="name">The name of the experimental feature.</param>
        /// <param name="description">A description of the experimental feature.</param>
        /// <param name="source">The source where the experimental feature is defined.</param>
        /// <param name="isEnabled">Indicate whether the experimental feature is enabled.</param>
        internal ExperimentalFeature(string name, string description, string source, bool isEnabled)
        {
            Name = name;
            Description = description;
            Source = source;
            Enabled = isEnabled;
        }

        /// <summary>
        /// Initializes a new instance of the <see cref="ExperimentalFeature"/> class.
        /// This is a private constructor only for declaring new experimental features within this type.
        /// </summary>
        /// <param name="name">The name of the experimental feature.</param>
        /// <param name="description">A description of the experimental feature.</param>
        private ExperimentalFeature(string name, string description)
            : this(name, description, source: EngineSource, isEnabled: false)
        {
        }

        #endregion

        #region Static Members

        /// <summary>
        /// All available engine experimental features.
        /// </summary>
        internal static readonly ReadOnlyCollection<ExperimentalFeature> EngineExperimentalFeatures;

        /// <summary>
        /// A dictionary of all available engine experimental features. Feature name is the key.
        /// </summary>
        internal static readonly ReadOnlyDictionary<string, ExperimentalFeature> EngineExperimentalFeatureMap;

        /// <summary>
        /// Experimental feature names that are enabled in the config file.
        /// </summary>
        internal static readonly ReadOnlyBag<string> EnabledExperimentalFeatureNames;

        /// <summary>
        /// Type initializer. Initialize the engine experimental feature list.
        /// </summary>
        static ExperimentalFeature()
        {
            // Initialize the readonly collection 'EngineExperimentalFeatures'.
            var engineFeatures = new ExperimentalFeature[] {
                /* Register engine experimental features here. Follow the same pattern as the example:
                new ExperimentalFeature(
                    name: "PSFileSystemProviderV2",
                    description: "Replace the old FileSystemProvider with cleaner design and faster code"),
                */
                new ExperimentalFeature(
                    name: "PSImplicitRemotingBatching",
                    description: "Batch implicit remoting proxy commands to improve performance"),
                new ExperimentalFeature(
                    name: "PSCommandNotFoundSuggestion",
                    description: "Recommend potential commands based on fuzzy search on a CommandNotFoundException"),
#if UNIX
                new ExperimentalFeature(
                    name: "PSUnixFileStat",
                    description: "Provide unix permission information for files and directories"),
#endif
                new ExperimentalFeature(
                    name: "PSNullConditionalOperators",
                    description: "Support the null conditional member access operators in PowerShell language"),
                new ExperimentalFeature(
                    name: "PSCultureInvariantReplaceOperator",
                    description: "Use culture invariant to-string convertor for lval in replace operator"),
                new ExperimentalFeature(
                    name: "PSNativePSPathResolution",
                    description: "Convert PSPath to filesystem path, if possible, for native commands"),
                new ExperimentalFeature(
                    name: "PSNotApplyErrorActionToStderr",
                    description: "Don't have $ErrorActionPreference affect stderr output"),
                new ExperimentalFeature(
<<<<<<< HEAD
                    name: "PSDscJsonSchemaSupport",
                    description: "Support JSON-based DSC schema processing"),
=======
                    name: "PSSubsystemPluginModel",
                    description: "A plugin model for registering and un-registering PowerShell subsystems"),
>>>>>>> 213e5b78
            };
            EngineExperimentalFeatures = new ReadOnlyCollection<ExperimentalFeature>(engineFeatures);

            // Initialize the readonly dictionary 'EngineExperimentalFeatureMap'.
            var engineExpFeatureMap = engineFeatures.ToDictionary(f => f.Name, StringComparer.OrdinalIgnoreCase);
            EngineExperimentalFeatureMap = new ReadOnlyDictionary<string, ExperimentalFeature>(engineExpFeatureMap);

            // Initialize the readonly hashset 'EnabledExperimentalFeatureNames'.
            // The initialization of 'EnabledExperimentalFeatureNames' is deliberately made in the type initializer so that:
            //   1. 'EnabledExperimentalFeatureNames' can be declared as readonly;
            //   2. No need to deal with initialization from multiple threads;
            //   3. We don't need to decide where/when to read the config file for the enabled experimental features,
            //      instead, it will be done when the type is used for the first time, which is always earlier than
            //      any experimental features take effect.
            string[] enabledFeatures = Array.Empty<string>();
            try
            {
                enabledFeatures = PowerShellConfig.Instance.GetExperimentalFeatures();
            }
            catch (Exception e) when (LogException(e)) { }

            EnabledExperimentalFeatureNames = ProcessEnabledFeatures(enabledFeatures);
        }

        /// <summary>
        /// Process the array of enabled feature names retrieved from configuration.
        /// Ignore invalid feature names and unavailable engine feature names, and
        /// return an ReadOnlyBag of the valid enabled feature names.
        /// </summary>
        private static ReadOnlyBag<string> ProcessEnabledFeatures(string[] enabledFeatures)
        {
            if (enabledFeatures.Length == 0) { return ReadOnlyBag<string>.Empty; }

            var list = new List<string>(enabledFeatures.Length);
            foreach (string name in enabledFeatures)
            {
                if (IsModuleFeatureName(name))
                {
                    list.Add(name);
                    ApplicationInsightsTelemetry.SendTelemetryMetric(TelemetryType.ExperimentalModuleFeatureActivation, name);
                }
                else if (IsEngineFeatureName(name))
                {
                    if (EngineExperimentalFeatureMap.TryGetValue(name, out ExperimentalFeature feature))
                    {
                        feature.Enabled = true;
                        list.Add(name);
                        ApplicationInsightsTelemetry.SendTelemetryMetric(TelemetryType.ExperimentalEngineFeatureActivation, name);
                    }
                    else
                    {
                        string message = StringUtil.Format(Logging.EngineExperimentalFeatureNotFound, name);
                        LogError(PSEventId.ExperimentalFeature_InvalidName, name, message);
                    }
                }
                else
                {
                    string message = StringUtil.Format(Logging.InvalidExperimentalFeatureName, name);
                    LogError(PSEventId.ExperimentalFeature_InvalidName, name, message);
                }
            }

            return new ReadOnlyBag<string>(new HashSet<string>(list, StringComparer.OrdinalIgnoreCase));
        }

        /// <summary>
        /// Log the exception without rewinding the stack.
        /// </summary>
        private static bool LogException(Exception e)
        {
            LogError(PSEventId.ExperimentalFeature_ReadConfig_Error, e.GetType().FullName, e.Message, e.StackTrace);
            return false;
        }

        /// <summary>
        /// Log an error message.
        /// </summary>
        private static void LogError(PSEventId eventId, params object[] args)
        {
            PSEtwLog.LogOperationalError(eventId, PSOpcode.Constructor, PSTask.ExperimentalFeature, PSKeyword.UseAlwaysOperational, args);
        }

        /// <summary>
        /// Check if the name follows the engine experimental feature name convention.
        /// Convention: prefix 'PS' to the feature name -- 'PSFeatureName'.
        /// </summary>
        internal static bool IsEngineFeatureName(string featureName)
        {
            return featureName.Length > 2 && !featureName.Contains('.') && featureName.StartsWith("PS", StringComparison.Ordinal);
        }

        /// <summary>
        /// Check if the name follows the module experimental feature name convention.
        /// Convention: prefix the module name to the feature name -- 'ModuleName.FeatureName'.
        /// </summary>
        /// <param name="featureName">The feature name to check.</param>
        /// <param name="moduleName">When specified, we check if the feature name matches the module name.</param>
        internal static bool IsModuleFeatureName(string featureName, string moduleName = null)
        {
            // Feature names cannot start with a dot
            if (featureName.StartsWith('.'))
            {
                return false;
            }

            // Feature names must contain a dot, but not at the end
            int lastDotIndex = featureName.LastIndexOf('.');
            if (lastDotIndex == -1 || lastDotIndex == featureName.Length - 1)
            {
                return false;
            }

            if (moduleName == null)
            {
                return true;
            }

            // If the module name is given, it must match the prefix of the feature name (up to the last dot).
            var moduleNamePart = featureName.AsSpan(0, lastDotIndex);
            return moduleNamePart.Equals(moduleName.AsSpan(), StringComparison.OrdinalIgnoreCase);
        }

        /// <summary>
        /// Determine the action to take for the specified experiment name and action.
        /// </summary>
        internal static ExperimentAction GetActionToTake(string experimentName, ExperimentAction experimentAction)
        {
            if (experimentName == null || experimentAction == ExperimentAction.None)
            {
                // If either the experiment name or action is not defined, then return 'Show' by default.
                // This could happen to 'ParameterAttribute' when no experimental related field is declared.
                return ExperimentAction.Show;
            }

            ExperimentAction action = experimentAction;
            if (!IsEnabled(experimentName))
            {
                action = (action == ExperimentAction.Hide) ? ExperimentAction.Show : ExperimentAction.Hide;
            }

            return action;
        }

        /// <summary>
        /// Check if the specified experimental feature has been enabled.
        /// </summary>
        [MethodImpl(MethodImplOptions.AggressiveInlining)]
        public static bool IsEnabled(string featureName)
        {
            return EnabledExperimentalFeatureNames.Contains(featureName);
        }

        #endregion
    }

    /// <summary>
    /// Indicates the action to take on the cmdlet/parameter that has the attribute declared.
    /// </summary>
    public enum ExperimentAction
    {
        /// <summary>
        /// Represent an undefined action, used as the default value.
        /// </summary>
        None = 0,

        /// <summary>
        /// Hide the cmdlet/parameter when the corresponding experimental feature is enabled.
        /// </summary>
        Hide = 1,

        /// <summary>
        /// Show the cmdlet/parameter when the corresponding experimental feature is enabled.
        /// </summary>
        Show = 2
    }

    /// <summary>
    /// The attribute that applies to cmdlet/function/parameter to define what the engine should do with it.
    /// </summary>
    [AttributeUsage(AttributeTargets.Class | AttributeTargets.Field | AttributeTargets.Property)]
    public sealed class ExperimentalAttribute : ParsingBaseAttribute
    {
        /// <summary>
        /// Get name of the experimental feature this attribute is associated with.
        /// </summary>
        public string ExperimentName { get; }

        /// <summary>
        /// Get action for engine to take when the experimental feature is enabled.
        /// </summary>
        public ExperimentAction ExperimentAction { get; }

        /// <summary>
        /// Initializes a new instance of the ExperimentalAttribute class.
        /// </summary>
        public ExperimentalAttribute(string experimentName, ExperimentAction experimentAction)
        {
            ValidateArguments(experimentName, experimentAction);
            ExperimentName = experimentName;
            ExperimentAction = experimentAction;
        }

        /// <summary>
        /// Initialize an instance that represents the none-value.
        /// </summary>
        private ExperimentalAttribute() { }

        /// <summary>
        /// An instance that represents the none-value.
        /// </summary>
        internal static readonly ExperimentalAttribute None = new ExperimentalAttribute();

        /// <summary>
        /// Validate arguments for the constructor.
        /// </summary>
        internal static void ValidateArguments(string experimentName, ExperimentAction experimentAction)
        {
            if (string.IsNullOrEmpty(experimentName))
            {
                string paramName = nameof(experimentName);
                throw PSTraceSource.NewArgumentNullException(paramName, Metadata.ArgumentNullOrEmpty, paramName);
            }

            if (experimentAction == ExperimentAction.None)
            {
                string paramName = nameof(experimentAction);
                string invalidMember = nameof(ExperimentAction.None);
                string validMembers = StringUtil.Format("{0}, {1}", ExperimentAction.Hide, ExperimentAction.Show);
                throw PSTraceSource.NewArgumentException(paramName, Metadata.InvalidEnumArgument, invalidMember, paramName, validMembers);
            }
        }

        internal bool ToHide => EffectiveAction == ExperimentAction.Hide;
        internal bool ToShow => EffectiveAction == ExperimentAction.Show;

        /// <summary>
        /// Get effective action to take at run time.
        /// </summary>
        private ExperimentAction EffectiveAction
        {
            get
            {
                if (_effectiveAction == ExperimentAction.None)
                {
                    _effectiveAction = ExperimentalFeature.GetActionToTake(ExperimentName, ExperimentAction);
                }

                return _effectiveAction;
            }
        }

        private ExperimentAction _effectiveAction = ExperimentAction.None;
    }
}<|MERGE_RESOLUTION|>--- conflicted
+++ resolved
@@ -127,13 +127,11 @@
                     name: "PSNotApplyErrorActionToStderr",
                     description: "Don't have $ErrorActionPreference affect stderr output"),
                 new ExperimentalFeature(
-<<<<<<< HEAD
                     name: "PSDscJsonSchemaSupport",
                     description: "Support JSON-based DSC schema processing"),
-=======
+                new ExperimentalFeature(
                     name: "PSSubsystemPluginModel",
                     description: "A plugin model for registering and un-registering PowerShell subsystems"),
->>>>>>> 213e5b78
             };
             EngineExperimentalFeatures = new ReadOnlyCollection<ExperimentalFeature>(engineFeatures);
 
