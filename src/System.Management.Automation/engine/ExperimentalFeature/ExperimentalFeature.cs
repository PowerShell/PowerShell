// Copyright (c) Microsoft Corporation. All rights reserved.
// Licensed under the MIT License.

using System.Collections;
using System.Collections.Generic;
using System.Collections.ObjectModel;
using System.Linq;
using System.Management.Automation.Configuration;
using System.Management.Automation.Internal;
using System.Management.Automation.Tracing;
using System.Runtime.CompilerServices;
using Microsoft.PowerShell.Telemetry;

namespace System.Management.Automation
{
    /// <summary>
    /// Support experimental features in PowerShell.
    /// </summary>
    public class ExperimentalFeature
    {
        #region Const Members

        internal const string EngineSource = "PSEngine";

        #endregion

        #region Instance Members

        /// <summary>
        /// Name of an experimental feature.
        /// </summary>
        public string Name { get; }

        /// <summary>
        /// Description of an experimental feature.
        /// </summary>
        public string Description { get; }

        /// <summary>
        /// Source of an experimental feature.
        /// </summary>
        public string Source { get; }

        /// <summary>
        /// Indicate whether the feature is enabled.
        /// </summary>
        public bool Enabled { get; private set; }

        /// <summary>
        /// Initializes a new instance of the <see cref="ExperimentalFeature"/> class.
        /// </summary>
        /// <param name="name">The name of the experimental feature.</param>
        /// <param name="description">A description of the experimental feature.</param>
        /// <param name="source">The source where the experimental feature is defined.</param>
        /// <param name="isEnabled">Indicate whether the experimental feature is enabled.</param>
        internal ExperimentalFeature(string name, string description, string source, bool isEnabled)
        {
            Name = name;
            Description = description;
            Source = source;
            Enabled = isEnabled;
        }

        /// <summary>
        /// Initializes a new instance of the <see cref="ExperimentalFeature"/> class.
        /// This is a private constructor only for declaring new experimental features within this type.
        /// </summary>
        /// <param name="name">The name of the experimental feature.</param>
        /// <param name="description">A description of the experimental feature.</param>
        private ExperimentalFeature(string name, string description)
            : this(name, description, source: EngineSource, isEnabled: false)
        {
        }

        #endregion

        #region Static Members

        /// <summary>
        /// All available engine experimental features.
        /// </summary>
        internal static readonly ReadOnlyCollection<ExperimentalFeature> EngineExperimentalFeatures;

        /// <summary>
        /// A dictionary of all available engine experimental features. Feature name is the key.
        /// </summary>
        internal static readonly ReadOnlyDictionary<string, ExperimentalFeature> EngineExperimentalFeatureMap;

        /// <summary>
        /// Experimental feature names that are enabled in the config file.
        /// </summary>
        internal static readonly ReadOnlyBag<string> EnabledExperimentalFeatureNames;

        /// <summary>
        /// Type initializer. Initialize the engine experimental feature list.
        /// </summary>
        static ExperimentalFeature()
        {
            // Initialize the readonly collection 'EngineExperimentalFeatures'.
            var engineFeatures = new ExperimentalFeature[] {
                /* Register engine experimental features here. Follow the same pattern as the example:
                new ExperimentalFeature(
                    name: "PSFileSystemProviderV2",
                    description: "Replace the old FileSystemProvider with cleaner design and faster code"),
                */
                new ExperimentalFeature(
                    name: "PSImplicitRemotingBatching",
                    description: "Batch implicit remoting proxy commands to improve performance"),
                new ExperimentalFeature(
                    name: "PSCommandNotFoundSuggestion",
                    description: "Recommend potential commands based on fuzzy search on a CommandNotFoundException"),
#if UNIX
                new ExperimentalFeature(
                    name: "PSUnixFileStat",
                    description: "Provide unix permission information for files and directories"),
#endif
                new ExperimentalFeature(
                    name: "PSNullConditionalOperators",
                    description: "Support the null conditional member access operators in PowerShell language"),
                new ExperimentalFeature(
<<<<<<< HEAD
                    name: "PSErrorView",
                    description: "New formatting for ErrorRecord"),
                new ExperimentalFeature(
                    name: "PSUpdatesNotification",
                    description: "Print notification message when new releases are available"),
                new ExperimentalFeature(
                    name: "PSCoalescingOperators",
                    description: "Support the null coalescing operator and null coalescing assignment operator in PowerShell language"),
                new ExperimentalFeature(
                    name: "PSPipelineChainOperators",
                    description: "Allow use of && and || as operators between pipeline invocations"),
                new ExperimentalFeature(
                    name: "PSGeneralizedSplatting",
                    description: "Preliminary support for generalized splatting, currently only inline splatting"),
=======
                    name: "PSCultureInvariantReplaceOperator",
                    description: "Use culture invariant to-string convertor for lval in replace operator"),
>>>>>>> 35c7b784
            };
            EngineExperimentalFeatures = new ReadOnlyCollection<ExperimentalFeature>(engineFeatures);

            // Initialize the readonly dictionary 'EngineExperimentalFeatureMap'.
            var engineExpFeatureMap = engineFeatures.ToDictionary(f => f.Name, StringComparer.OrdinalIgnoreCase);
            EngineExperimentalFeatureMap = new ReadOnlyDictionary<string, ExperimentalFeature>(engineExpFeatureMap);

            // Initialize the readonly hashset 'EnabledExperimentalFeatureNames'.
            // The initialization of 'EnabledExperimentalFeatureNames' is deliberately made in the type initializer so that:
            //   1. 'EnabledExperimentalFeatureNames' can be declared as readonly;
            //   2. No need to deal with initialization from multiple threads;
            //   3. We don't need to decide where/when to read the config file for the enabled experimental features,
            //      instead, it will be done when the type is used for the first time, which is always earlier than
            //      any experimental features take effect.
            string[] enabledFeatures = Array.Empty<string>();
            try
            {
                enabledFeatures = PowerShellConfig.Instance.GetExperimentalFeatures();
            }
            catch (Exception e) when (LogException(e)) { }

            EnabledExperimentalFeatureNames = ProcessEnabledFeatures(enabledFeatures);
        }

        /// <summary>
        /// Process the array of enabled feature names retrieved from configuration.
        /// Ignore invalid feature names and unavailable engine feature names, and
        /// return an ReadOnlyBag of the valid enabled feature names.
        /// </summary>
        private static ReadOnlyBag<string> ProcessEnabledFeatures(string[] enabledFeatures)
        {
            if (enabledFeatures.Length == 0) { return ReadOnlyBag<string>.Empty; }

            var list = new List<string>(enabledFeatures.Length);
            foreach (string name in enabledFeatures)
            {
                if (IsModuleFeatureName(name))
                {
                    list.Add(name);
                    ApplicationInsightsTelemetry.SendTelemetryMetric(TelemetryType.ExperimentalModuleFeatureActivation, name);
                }
                else if (IsEngineFeatureName(name))
                {
                    if (EngineExperimentalFeatureMap.TryGetValue(name, out ExperimentalFeature feature))
                    {
                        feature.Enabled = true;
                        list.Add(name);
                        ApplicationInsightsTelemetry.SendTelemetryMetric(TelemetryType.ExperimentalEngineFeatureActivation, name);
                    }
                    else
                    {
                        string message = StringUtil.Format(Logging.EngineExperimentalFeatureNotFound, name);
                        LogError(PSEventId.ExperimentalFeature_InvalidName, name, message);
                    }
                }
                else
                {
                    string message = StringUtil.Format(Logging.InvalidExperimentalFeatureName, name);
                    LogError(PSEventId.ExperimentalFeature_InvalidName, name, message);
                }
            }

            return new ReadOnlyBag<string>(new HashSet<string>(list, StringComparer.OrdinalIgnoreCase));
        }

        /// <summary>
        /// Log the exception without rewinding the stack.
        /// </summary>
        private static bool LogException(Exception e)
        {
            LogError(PSEventId.ExperimentalFeature_ReadConfig_Error, e.GetType().FullName, e.Message, e.StackTrace);
            return false;
        }

        /// <summary>
        /// Log an error message.
        /// </summary>
        private static void LogError(PSEventId eventId, params object[] args)
        {
            PSEtwLog.LogOperationalError(eventId, PSOpcode.Constructor, PSTask.ExperimentalFeature, PSKeyword.UseAlwaysOperational, args);
        }

        /// <summary>
        /// Check if the name follows the engine experimental feature name convention.
        /// Convention: prefix 'PS' to the feature name -- 'PSFeatureName'.
        /// </summary>
        internal static bool IsEngineFeatureName(string featureName)
        {
            return featureName.Length > 2 && featureName.IndexOf('.') == -1 && featureName.StartsWith("PS", StringComparison.Ordinal);
        }

        /// <summary>
        /// Check if the name follows the module experimental feature name convention.
        /// Convention: prefix the module name to the feature name -- 'ModuleName.FeatureName'.
        /// </summary>
        /// <param name="featureName">The feature name to check.</param>
        /// <param name="moduleName">When specified, we check if the feature name matches the module name.</param>
        internal static bool IsModuleFeatureName(string featureName, string moduleName = null)
        {
            // Feature names cannot start with a dot
            if (featureName.StartsWith('.'))
            {
                return false;
            }

            // Feature names must contain a dot, but not at the end
            int lastDotIndex = featureName.LastIndexOf('.');
            if (lastDotIndex == -1 || lastDotIndex == featureName.Length - 1)
            {
                return false;
            }

            if (moduleName == null)
            {
                return true;
            }

            // If the module name is given, it must match the prefix of the feature name (up to the last dot).
            var moduleNamePart = featureName.AsSpan(0, lastDotIndex);
            return moduleNamePart.Equals(moduleName.AsSpan(), StringComparison.OrdinalIgnoreCase);
        }

        /// <summary>
        /// Determine the action to take for the specified experiment name and action.
        /// </summary>
        internal static ExperimentAction GetActionToTake(string experimentName, ExperimentAction experimentAction)
        {
            if (experimentName == null || experimentAction == ExperimentAction.None)
            {
                // If either the experiment name or action is not defined, then return 'Show' by default.
                // This could happen to 'ParameterAttribute' when no experimental related field is declared.
                return ExperimentAction.Show;
            }

            ExperimentAction action = experimentAction;
            if (!IsEnabled(experimentName))
            {
                action = (action == ExperimentAction.Hide) ? ExperimentAction.Show : ExperimentAction.Hide;
            }

            return action;
        }

        /// <summary>
        /// Check if the specified experimental feature has been enabled.
        /// </summary>
        [MethodImpl(MethodImplOptions.AggressiveInlining)]
        public static bool IsEnabled(string featureName)
        {
            return EnabledExperimentalFeatureNames.Contains(featureName);
        }

        #endregion
    }

    /// <summary>
    /// Indicates the action to take on the cmdlet/parameter that has the attribute declared.
    /// </summary>
    public enum ExperimentAction
    {
        /// <summary>
        /// Represent an undefined action, used as the default value.
        /// </summary>
        None = 0,

        /// <summary>
        /// Hide the cmdlet/parameter when the corresponding experimental feature is enabled.
        /// </summary>
        Hide = 1,

        /// <summary>
        /// Show the cmdlet/parameter when the corresponding experimental feature is enabled.
        /// </summary>
        Show = 2
    }

    /// <summary>
    /// The attribute that applies to cmdlet/function/parameter to define what the engine should do with it.
    /// </summary>
    [AttributeUsage(AttributeTargets.Class | AttributeTargets.Field | AttributeTargets.Property)]
    public sealed class ExperimentalAttribute : ParsingBaseAttribute
    {
        /// <summary>
        /// Get name of the experimental feature this attribute is associated with.
        /// </summary>
        public string ExperimentName { get; }

        /// <summary>
        /// Get action for engine to take when the experimental feature is enabled.
        /// </summary>
        public ExperimentAction ExperimentAction { get; }

        /// <summary>
        /// Initializes a new instance of the ExperimentalAttribute class.
        /// </summary>
        public ExperimentalAttribute(string experimentName, ExperimentAction experimentAction)
        {
            ValidateArguments(experimentName, experimentAction);
            ExperimentName = experimentName;
            ExperimentAction = experimentAction;
        }

        /// <summary>
        /// Initialize an instance that represents the none-value.
        /// </summary>
        private ExperimentalAttribute() { }

        /// <summary>
        /// An instance that represents the none-value.
        /// </summary>
        internal static readonly ExperimentalAttribute None = new ExperimentalAttribute();

        /// <summary>
        /// Validate arguments for the constructor.
        /// </summary>
        internal static void ValidateArguments(string experimentName, ExperimentAction experimentAction)
        {
            if (string.IsNullOrEmpty(experimentName))
            {
                string paramName = nameof(experimentName);
                throw PSTraceSource.NewArgumentNullException(paramName, Metadata.ArgumentNullOrEmpty, paramName);
            }

            if (experimentAction == ExperimentAction.None)
            {
                string paramName = nameof(experimentAction);
                string invalidMember = ExperimentAction.None.ToString();
                string validMembers = StringUtil.Format("{0}, {1}", ExperimentAction.Hide, ExperimentAction.Show);
                throw PSTraceSource.NewArgumentException(paramName, Metadata.InvalidEnumArgument, invalidMember, paramName, validMembers);
            }
        }

        internal bool ToHide => EffectiveAction == ExperimentAction.Hide;
        internal bool ToShow => EffectiveAction == ExperimentAction.Show;

        /// <summary>
        /// Get effective action to take at run time.
        /// </summary>
        private ExperimentAction EffectiveAction
        {
            get
            {
                if (_effectiveAction == ExperimentAction.None)
                {
                    _effectiveAction = ExperimentalFeature.GetActionToTake(ExperimentName, ExperimentAction);
                }

                return _effectiveAction;
            }
        }

        private ExperimentAction _effectiveAction = ExperimentAction.None;
    }
}<|MERGE_RESOLUTION|>--- conflicted
+++ resolved
@@ -118,25 +118,11 @@
                     name: "PSNullConditionalOperators",
                     description: "Support the null conditional member access operators in PowerShell language"),
                 new ExperimentalFeature(
-<<<<<<< HEAD
-                    name: "PSErrorView",
-                    description: "New formatting for ErrorRecord"),
-                new ExperimentalFeature(
-                    name: "PSUpdatesNotification",
-                    description: "Print notification message when new releases are available"),
-                new ExperimentalFeature(
-                    name: "PSCoalescingOperators",
-                    description: "Support the null coalescing operator and null coalescing assignment operator in PowerShell language"),
-                new ExperimentalFeature(
-                    name: "PSPipelineChainOperators",
-                    description: "Allow use of && and || as operators between pipeline invocations"),
+                    name: "PSCultureInvariantReplaceOperator",
+                    description: "Use culture invariant to-string convertor for lval in replace operator"),
                 new ExperimentalFeature(
                     name: "PSGeneralizedSplatting",
                     description: "Preliminary support for generalized splatting, currently only inline splatting"),
-=======
-                    name: "PSCultureInvariantReplaceOperator",
-                    description: "Use culture invariant to-string convertor for lval in replace operator"),
->>>>>>> 35c7b784
             };
             EngineExperimentalFeatures = new ReadOnlyCollection<ExperimentalFeature>(engineFeatures);
 
