// Copyright (c) Microsoft Corporation.
// Licensed under the MIT License.

using System.Collections;
using System.Collections.Generic;
using System.Collections.ObjectModel;
using System.Linq;
using System.Management.Automation.Configuration;
using System.Management.Automation.Internal;
using System.Management.Automation.Tracing;
using System.Runtime.CompilerServices;
using Microsoft.PowerShell.Telemetry;

namespace System.Management.Automation
{
    /// <summary>
    /// Support experimental features in PowerShell.
    /// </summary>
    public class ExperimentalFeature
    {
        #region Const Members

        internal const string EngineSource = "PSEngine";

        #endregion

        #region Instance Members

        /// <summary>
        /// Name of an experimental feature.
        /// </summary>
        public string Name { get; }

        /// <summary>
        /// Description of an experimental feature.
        /// </summary>
        public string Description { get; }

        /// <summary>
        /// Source of an experimental feature.
        /// </summary>
        public string Source { get; }

        /// <summary>
        /// Indicate whether the feature is enabled.
        /// </summary>
        public bool Enabled { get; private set; }

        /// <summary>
        /// Initializes a new instance of the <see cref="ExperimentalFeature"/> class.
        /// </summary>
        /// <param name="name">The name of the experimental feature.</param>
        /// <param name="description">A description of the experimental feature.</param>
        /// <param name="source">The source where the experimental feature is defined.</param>
        /// <param name="isEnabled">Indicate whether the experimental feature is enabled.</param>
        internal ExperimentalFeature(string name, string description, string source, bool isEnabled)
        {
            Name = name;
            Description = description;
            Source = source;
            Enabled = isEnabled;
        }

        /// <summary>
        /// Initializes a new instance of the <see cref="ExperimentalFeature"/> class.
        /// This is a private constructor only for declaring new experimental features within this type.
        /// </summary>
        /// <param name="name">The name of the experimental feature.</param>
        /// <param name="description">A description of the experimental feature.</param>
        private ExperimentalFeature(string name, string description)
            : this(name, description, source: EngineSource, isEnabled: false)
        {
        }

        #endregion

        #region Static Members

        /// <summary>
        /// All available engine experimental features.
        /// </summary>
        internal static readonly ReadOnlyCollection<ExperimentalFeature> EngineExperimentalFeatures;

        /// <summary>
        /// A dictionary of all available engine experimental features. Feature name is the key.
        /// </summary>
        internal static readonly ReadOnlyDictionary<string, ExperimentalFeature> EngineExperimentalFeatureMap;

        /// <summary>
        /// Experimental feature names that are enabled in the config file.
        /// </summary>
        internal static readonly ReadOnlyBag<string> EnabledExperimentalFeatureNames;

        /// <summary>
        /// Type initializer. Initialize the engine experimental feature list.
        /// </summary>
        static ExperimentalFeature()
        {
            // Initialize the readonly collection 'EngineExperimentalFeatures'.
            var engineFeatures = new ExperimentalFeature[] {
                /* Register engine experimental features here. Follow the same pattern as the example:
                new ExperimentalFeature(
                    name: "PSFileSystemProviderV2",
                    description: "Replace the old FileSystemProvider with cleaner design and faster code"),
                */
                new ExperimentalFeature(
                    name: "PSImplicitRemotingBatching",
                    description: "Batch implicit remoting proxy commands to improve performance"),
                new ExperimentalFeature(
                    name: "PSCommandNotFoundSuggestion",
                    description: "Recommend potential commands based on fuzzy search on a CommandNotFoundException"),
<<<<<<< HEAD
                new ExperimentalFeature(
                    name: "PSWildcardEscapeEscape",
                    description: "Fix WildcardPattern API: escape the escape character"),
=======
#if UNIX
                new ExperimentalFeature(
                    name: "PSUnixFileStat",
                    description: "Provide unix permission information for files and directories"),
#endif
                new ExperimentalFeature(
                    name: "PSNullConditionalOperators",
                    description: "Support the null conditional member access operators in PowerShell language"),
                new ExperimentalFeature(
                    name: "PSCultureInvariantReplaceOperator",
                    description: "Use culture invariant to-string convertor for lval in replace operator"),
                new ExperimentalFeature(
                    name: "PSNativePSPathResolution",
                    description: "Convert PSPath to filesystem path, if possible, for native commands"),
>>>>>>> 37c9a765
            };
            EngineExperimentalFeatures = new ReadOnlyCollection<ExperimentalFeature>(engineFeatures);

            // Initialize the readonly dictionary 'EngineExperimentalFeatureMap'.
            var engineExpFeatureMap = engineFeatures.ToDictionary(f => f.Name, StringComparer.OrdinalIgnoreCase);
            EngineExperimentalFeatureMap = new ReadOnlyDictionary<string, ExperimentalFeature>(engineExpFeatureMap);

            // Initialize the readonly hashset 'EnabledExperimentalFeatureNames'.
            // The initialization of 'EnabledExperimentalFeatureNames' is deliberately made in the type initializer so that:
            //   1. 'EnabledExperimentalFeatureNames' can be declared as readonly;
            //   2. No need to deal with initialization from multiple threads;
            //   3. We don't need to decide where/when to read the config file for the enabled experimental features,
            //      instead, it will be done when the type is used for the first time, which is always earlier than
            //      any experimental features take effect.
            string[] enabledFeatures = Array.Empty<string>();
            try
            {
                enabledFeatures = PowerShellConfig.Instance.GetExperimentalFeatures();
            }
            catch (Exception e) when (LogException(e)) { }

            EnabledExperimentalFeatureNames = ProcessEnabledFeatures(enabledFeatures);
        }

        /// <summary>
        /// Process the array of enabled feature names retrieved from configuration.
        /// Ignore invalid feature names and unavailable engine feature names, and
        /// return an ReadOnlyBag of the valid enabled feature names.
        /// </summary>
        private static ReadOnlyBag<string> ProcessEnabledFeatures(string[] enabledFeatures)
        {
            if (enabledFeatures.Length == 0) { return ReadOnlyBag<string>.Empty; }

            var list = new List<string>(enabledFeatures.Length);
            foreach (string name in enabledFeatures)
            {
                if (IsModuleFeatureName(name))
                {
                    list.Add(name);
                    ApplicationInsightsTelemetry.SendTelemetryMetric(TelemetryType.ExperimentalModuleFeatureActivation, name);
                }
                else if (IsEngineFeatureName(name))
                {
                    if (EngineExperimentalFeatureMap.TryGetValue(name, out ExperimentalFeature feature))
                    {
                        feature.Enabled = true;
                        list.Add(name);
                        ApplicationInsightsTelemetry.SendTelemetryMetric(TelemetryType.ExperimentalEngineFeatureActivation, name);
                    }
                    else
                    {
                        string message = StringUtil.Format(Logging.EngineExperimentalFeatureNotFound, name);
                        LogError(PSEventId.ExperimentalFeature_InvalidName, name, message);
                    }
                }
                else
                {
                    string message = StringUtil.Format(Logging.InvalidExperimentalFeatureName, name);
                    LogError(PSEventId.ExperimentalFeature_InvalidName, name, message);
                }
            }

            return new ReadOnlyBag<string>(new HashSet<string>(list, StringComparer.OrdinalIgnoreCase));
        }

        /// <summary>
        /// Log the exception without rewinding the stack.
        /// </summary>
        private static bool LogException(Exception e)
        {
            LogError(PSEventId.ExperimentalFeature_ReadConfig_Error, e.GetType().FullName, e.Message, e.StackTrace);
            return false;
        }

        /// <summary>
        /// Log an error message.
        /// </summary>
        private static void LogError(PSEventId eventId, params object[] args)
        {
            PSEtwLog.LogOperationalError(eventId, PSOpcode.Constructor, PSTask.ExperimentalFeature, PSKeyword.UseAlwaysOperational, args);
        }

        /// <summary>
        /// Check if the name follows the engine experimental feature name convention.
        /// Convention: prefix 'PS' to the feature name -- 'PSFeatureName'.
        /// </summary>
        internal static bool IsEngineFeatureName(string featureName)
        {
            return featureName.Length > 2 && !featureName.Contains('.') && featureName.StartsWith("PS", StringComparison.Ordinal);
        }

        /// <summary>
        /// Check if the name follows the module experimental feature name convention.
        /// Convention: prefix the module name to the feature name -- 'ModuleName.FeatureName'.
        /// </summary>
        /// <param name="featureName">The feature name to check.</param>
        /// <param name="moduleName">When specified, we check if the feature name matches the module name.</param>
        internal static bool IsModuleFeatureName(string featureName, string moduleName = null)
        {
            // Feature names cannot start with a dot
            if (featureName.StartsWith('.'))
            {
                return false;
            }

            // Feature names must contain a dot, but not at the end
            int lastDotIndex = featureName.LastIndexOf('.');
            if (lastDotIndex == -1 || lastDotIndex == featureName.Length - 1)
            {
                return false;
            }

            if (moduleName == null)
            {
                return true;
            }

            // If the module name is given, it must match the prefix of the feature name (up to the last dot).
            var moduleNamePart = featureName.AsSpan(0, lastDotIndex);
            return moduleNamePart.Equals(moduleName.AsSpan(), StringComparison.OrdinalIgnoreCase);
        }

        /// <summary>
        /// Determine the action to take for the specified experiment name and action.
        /// </summary>
        internal static ExperimentAction GetActionToTake(string experimentName, ExperimentAction experimentAction)
        {
            if (experimentName == null || experimentAction == ExperimentAction.None)
            {
                // If either the experiment name or action is not defined, then return 'Show' by default.
                // This could happen to 'ParameterAttribute' when no experimental related field is declared.
                return ExperimentAction.Show;
            }

            ExperimentAction action = experimentAction;
            if (!IsEnabled(experimentName))
            {
                action = (action == ExperimentAction.Hide) ? ExperimentAction.Show : ExperimentAction.Hide;
            }

            return action;
        }

        /// <summary>
        /// Check if the specified experimental feature has been enabled.
        /// </summary>
        [MethodImpl(MethodImplOptions.AggressiveInlining)]
        public static bool IsEnabled(string featureName)
        {
            return EnabledExperimentalFeatureNames.Contains(featureName);
        }

        #endregion
    }

    /// <summary>
    /// Indicates the action to take on the cmdlet/parameter that has the attribute declared.
    /// </summary>
    public enum ExperimentAction
    {
        /// <summary>
        /// Represent an undefined action, used as the default value.
        /// </summary>
        None = 0,

        /// <summary>
        /// Hide the cmdlet/parameter when the corresponding experimental feature is enabled.
        /// </summary>
        Hide = 1,

        /// <summary>
        /// Show the cmdlet/parameter when the corresponding experimental feature is enabled.
        /// </summary>
        Show = 2
    }

    /// <summary>
    /// The attribute that applies to cmdlet/function/parameter to define what the engine should do with it.
    /// </summary>
    [AttributeUsage(AttributeTargets.Class | AttributeTargets.Field | AttributeTargets.Property)]
    public sealed class ExperimentalAttribute : ParsingBaseAttribute
    {
        /// <summary>
        /// Get name of the experimental feature this attribute is associated with.
        /// </summary>
        public string ExperimentName { get; }

        /// <summary>
        /// Get action for engine to take when the experimental feature is enabled.
        /// </summary>
        public ExperimentAction ExperimentAction { get; }

        /// <summary>
        /// Initializes a new instance of the ExperimentalAttribute class.
        /// </summary>
        public ExperimentalAttribute(string experimentName, ExperimentAction experimentAction)
        {
            ValidateArguments(experimentName, experimentAction);
            ExperimentName = experimentName;
            ExperimentAction = experimentAction;
        }

        /// <summary>
        /// Initialize an instance that represents the none-value.
        /// </summary>
        private ExperimentalAttribute() { }

        /// <summary>
        /// An instance that represents the none-value.
        /// </summary>
        internal static readonly ExperimentalAttribute None = new ExperimentalAttribute();

        /// <summary>
        /// Validate arguments for the constructor.
        /// </summary>
        internal static void ValidateArguments(string experimentName, ExperimentAction experimentAction)
        {
            if (string.IsNullOrEmpty(experimentName))
            {
                string paramName = nameof(experimentName);
                throw PSTraceSource.NewArgumentNullException(paramName, Metadata.ArgumentNullOrEmpty, paramName);
            }

            if (experimentAction == ExperimentAction.None)
            {
                string paramName = nameof(experimentAction);
                string invalidMember = nameof(ExperimentAction.None);
                string validMembers = StringUtil.Format("{0}, {1}", ExperimentAction.Hide, ExperimentAction.Show);
                throw PSTraceSource.NewArgumentException(paramName, Metadata.InvalidEnumArgument, invalidMember, paramName, validMembers);
            }
        }

        internal bool ToHide => EffectiveAction == ExperimentAction.Hide;
        internal bool ToShow => EffectiveAction == ExperimentAction.Show;

        /// <summary>
        /// Get effective action to take at run time.
        /// </summary>
        private ExperimentAction EffectiveAction
        {
            get
            {
                if (_effectiveAction == ExperimentAction.None)
                {
                    _effectiveAction = ExperimentalFeature.GetActionToTake(ExperimentName, ExperimentAction);
                }

                return _effectiveAction;
            }
        }

        private ExperimentAction _effectiveAction = ExperimentAction.None;
    }
}<|MERGE_RESOLUTION|>--- conflicted
+++ resolved
@@ -109,11 +109,9 @@
                 new ExperimentalFeature(
                     name: "PSCommandNotFoundSuggestion",
                     description: "Recommend potential commands based on fuzzy search on a CommandNotFoundException"),
-<<<<<<< HEAD
                 new ExperimentalFeature(
                     name: "PSWildcardEscapeEscape",
                     description: "Fix WildcardPattern API: escape the escape character"),
-=======
 #if UNIX
                 new ExperimentalFeature(
                     name: "PSUnixFileStat",
@@ -128,7 +126,6 @@
                 new ExperimentalFeature(
                     name: "PSNativePSPathResolution",
                     description: "Convert PSPath to filesystem path, if possible, for native commands"),
->>>>>>> 37c9a765
             };
             EngineExperimentalFeatures = new ReadOnlyCollection<ExperimentalFeature>(engineFeatures);
 
