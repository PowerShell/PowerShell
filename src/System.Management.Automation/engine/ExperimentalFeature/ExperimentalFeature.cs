// Copyright (c) Microsoft Corporation.
// Licensed under the MIT License.

using System.Collections;
using System.Collections.Generic;
using System.Collections.ObjectModel;
using System.Linq;
using System.Management.Automation.Configuration;
using System.Management.Automation.Internal;
using System.Management.Automation.Tracing;
using System.Runtime.CompilerServices;
using Microsoft.PowerShell.Telemetry;

namespace System.Management.Automation
{
    /// <summary>
    /// Support experimental features in PowerShell.
    /// </summary>
    public class ExperimentalFeature
    {
        #region Const Members

        internal const string EngineSource = "PSEngine";
        internal const string PSNativeCommandErrorActionPreferenceFeatureName = "PSNativeCommandErrorActionPreference";
<<<<<<< HEAD
        internal const string PSRemotingSSHTransportErrorHandling = "PSRemotingSSHTransportErrorHandling";
        internal const string PSCleanBlockFeatureName = "PSCleanBlock";
        internal const string PSAMSIMethodInvocationLogging = "PSAMSIMethodInvocationLogging";
        internal const string PSExecFeatureName = "PSExec";
        internal const string PSStrictModeAssignment = "PSStrictModeAssignment";
        internal const string PSNativeCommandPreserveBytePipe = "PSNativeCommandPreserveBytePipe";
=======
        internal const string PSModuleAutoLoadSkipOfflineFilesFeatureName = "PSModuleAutoLoadSkipOfflineFiles";
        internal const string PSCustomTableHeaderLabelDecoration = "PSCustomTableHeaderLabelDecoration";
        internal const string PSFeedbackProvider = "PSFeedbackProvider";
>>>>>>> 3dc95ced

        #endregion

        #region Instance Members

        /// <summary>
        /// Name of an experimental feature.
        /// </summary>
        public string Name { get; }

        /// <summary>
        /// Description of an experimental feature.
        /// </summary>
        public string Description { get; }

        /// <summary>
        /// Source of an experimental feature.
        /// </summary>
        public string Source { get; }

        /// <summary>
        /// Indicate whether the feature is enabled.
        /// </summary>
        public bool Enabled { get; private set; }

        /// <summary>
        /// Initializes a new instance of the <see cref="ExperimentalFeature"/> class.
        /// </summary>
        /// <param name="name">The name of the experimental feature.</param>
        /// <param name="description">A description of the experimental feature.</param>
        /// <param name="source">The source where the experimental feature is defined.</param>
        /// <param name="isEnabled">Indicate whether the experimental feature is enabled.</param>
        internal ExperimentalFeature(string name, string description, string source, bool isEnabled)
        {
            Name = name;
            Description = description;
            Source = source;
            Enabled = isEnabled;
        }

        /// <summary>
        /// Initializes a new instance of the <see cref="ExperimentalFeature"/> class.
        /// This is a private constructor only for declaring new experimental features within this type.
        /// </summary>
        /// <param name="name">The name of the experimental feature.</param>
        /// <param name="description">A description of the experimental feature.</param>
        private ExperimentalFeature(string name, string description)
            : this(name, description, source: EngineSource, isEnabled: false)
        {
        }

        #endregion

        #region Static Members

        /// <summary>
        /// All available engine experimental features.
        /// </summary>
        internal static readonly ReadOnlyCollection<ExperimentalFeature> EngineExperimentalFeatures;

        /// <summary>
        /// A dictionary of all available engine experimental features. Feature name is the key.
        /// </summary>
        internal static readonly ReadOnlyDictionary<string, ExperimentalFeature> EngineExperimentalFeatureMap;

        /// <summary>
        /// Experimental feature names that are enabled in the config file.
        /// </summary>
        internal static readonly ReadOnlyBag<string> EnabledExperimentalFeatureNames;

        /// <summary>
        /// Type initializer. Initialize the engine experimental feature list.
        /// </summary>
        static ExperimentalFeature()
        {
            // Initialize the readonly collection 'EngineExperimentalFeatures'.
            var engineFeatures = new ExperimentalFeature[] {
                /* Register engine experimental features here. Follow the same pattern as the example:
                new ExperimentalFeature(
                    name: "PSFileSystemProviderV2",
                    description: "Replace the old FileSystemProvider with cleaner design and faster code"),
                */
                new ExperimentalFeature(
                    name: "PSCommandNotFoundSuggestion",
                    description: "Recommend potential commands based on fuzzy search on a CommandNotFoundException"),
                new ExperimentalFeature(
                    name: "PSSubsystemPluginModel",
                    description: "A plugin model for registering and un-registering PowerShell subsystems"),
                new ExperimentalFeature(
                    name: "PSLoadAssemblyFromNativeCode",
                    description: "Expose an API to allow assembly loading from native code"),
                new ExperimentalFeature(
                    name: PSNativeCommandErrorActionPreferenceFeatureName,
                    description: "Native commands with non-zero exit codes issue errors according to $ErrorActionPreference when $PSNativeCommandUseErrorActionPreference is $true"),
                new ExperimentalFeature(
                    name: PSModuleAutoLoadSkipOfflineFilesFeatureName,
                    description: "Module discovery will skip over files that are marked by cloud providers as not fully on disk."),
                new ExperimentalFeature(
                    name: PSCustomTableHeaderLabelDecoration,
                    description: "Formatting differentiation for table header labels that aren't property members"),
                new ExperimentalFeature(
<<<<<<< HEAD
                    name: PSStrictModeAssignment,
                    description: "Add support of setting Strict-Mode with Invoke-Command"),
                new ExperimentalFeature(
                    name: PSNativeCommandPreserveBytePipe,
                    description: "Byte output is retained when piping between two or more native commands"),
=======
                    name: PSFeedbackProvider,
                    description: "Replace the hard-coded suggestion framework with the extensible feedback provider"),
>>>>>>> 3dc95ced
            };

            EngineExperimentalFeatures = new ReadOnlyCollection<ExperimentalFeature>(engineFeatures);

            // Initialize the readonly dictionary 'EngineExperimentalFeatureMap'.
            var engineExpFeatureMap = engineFeatures.ToDictionary(static f => f.Name, StringComparer.OrdinalIgnoreCase);
            EngineExperimentalFeatureMap = new ReadOnlyDictionary<string, ExperimentalFeature>(engineExpFeatureMap);

            // Initialize the readonly hashset 'EnabledExperimentalFeatureNames'.
            // The initialization of 'EnabledExperimentalFeatureNames' is deliberately made in the type initializer so that:
            //   1. 'EnabledExperimentalFeatureNames' can be declared as readonly;
            //   2. No need to deal with initialization from multiple threads;
            //   3. We don't need to decide where/when to read the config file for the enabled experimental features,
            //      instead, it will be done when the type is used for the first time, which is always earlier than
            //      any experimental features take effect.
            string[] enabledFeatures = Array.Empty<string>();
            try
            {
                enabledFeatures = PowerShellConfig.Instance.GetExperimentalFeatures();
            }
            catch (Exception e) when (LogException(e)) { }

            EnabledExperimentalFeatureNames = ProcessEnabledFeatures(enabledFeatures);
        }

        /// <summary>
        /// Process the array of enabled feature names retrieved from configuration.
        /// Ignore invalid feature names and unavailable engine feature names, and
        /// return an ReadOnlyBag of the valid enabled feature names.
        /// </summary>
        private static ReadOnlyBag<string> ProcessEnabledFeatures(string[] enabledFeatures)
        {
            if (enabledFeatures.Length == 0) { return ReadOnlyBag<string>.Empty; }

            var list = new List<string>(enabledFeatures.Length);
            foreach (string name in enabledFeatures)
            {
                if (IsModuleFeatureName(name))
                {
                    list.Add(name);
                    ApplicationInsightsTelemetry.SendTelemetryMetric(TelemetryType.ExperimentalModuleFeatureActivation, name);
                }
                else if (IsEngineFeatureName(name))
                {
                    if (EngineExperimentalFeatureMap.TryGetValue(name, out ExperimentalFeature feature))
                    {
                        feature.Enabled = true;
                        list.Add(name);
                        ApplicationInsightsTelemetry.SendTelemetryMetric(TelemetryType.ExperimentalEngineFeatureActivation, name);
                    }
                    else
                    {
                        string message = StringUtil.Format(Logging.EngineExperimentalFeatureNotFound, name);
                        LogError(PSEventId.ExperimentalFeature_InvalidName, name, message);
                    }
                }
                else
                {
                    string message = StringUtil.Format(Logging.InvalidExperimentalFeatureName, name);
                    LogError(PSEventId.ExperimentalFeature_InvalidName, name, message);
                }
            }

            return new ReadOnlyBag<string>(new HashSet<string>(list, StringComparer.OrdinalIgnoreCase));
        }

        /// <summary>
        /// Log the exception without rewinding the stack.
        /// </summary>
        private static bool LogException(Exception e)
        {
            LogError(PSEventId.ExperimentalFeature_ReadConfig_Error, e.GetType().FullName, e.Message, e.StackTrace);
            return false;
        }

        /// <summary>
        /// Log an error message.
        /// </summary>
        private static void LogError(PSEventId eventId, params object[] args)
        {
            PSEtwLog.LogOperationalError(eventId, PSOpcode.Constructor, PSTask.ExperimentalFeature, PSKeyword.UseAlwaysOperational, args);
        }

        /// <summary>
        /// Check if the name follows the engine experimental feature name convention.
        /// Convention: prefix 'PS' to the feature name -- 'PSFeatureName'.
        /// </summary>
        internal static bool IsEngineFeatureName(string featureName)
        {
            return featureName.Length > 2 && !featureName.Contains('.') && featureName.StartsWith("PS", StringComparison.Ordinal);
        }

        /// <summary>
        /// Check if the name follows the module experimental feature name convention.
        /// Convention: prefix the module name to the feature name -- 'ModuleName.FeatureName'.
        /// </summary>
        /// <param name="featureName">The feature name to check.</param>
        /// <param name="moduleName">When specified, we check if the feature name matches the module name.</param>
        internal static bool IsModuleFeatureName(string featureName, string moduleName = null)
        {
            // Feature names cannot start with a dot
            if (featureName.StartsWith('.'))
            {
                return false;
            }

            // Feature names must contain a dot, but not at the end
            int lastDotIndex = featureName.LastIndexOf('.');
            if (lastDotIndex == -1 || lastDotIndex == featureName.Length - 1)
            {
                return false;
            }

            if (moduleName == null)
            {
                return true;
            }

            // If the module name is given, it must match the prefix of the feature name (up to the last dot).
            var moduleNamePart = featureName.AsSpan(0, lastDotIndex);
            return moduleNamePart.Equals(moduleName.AsSpan(), StringComparison.OrdinalIgnoreCase);
        }

        /// <summary>
        /// Determine the action to take for the specified experiment name and action.
        /// </summary>
        internal static ExperimentAction GetActionToTake(string experimentName, ExperimentAction experimentAction)
        {
            if (experimentName == null || experimentAction == ExperimentAction.None)
            {
                // If either the experiment name or action is not defined, then return 'Show' by default.
                // This could happen to 'ParameterAttribute' when no experimental related field is declared.
                return ExperimentAction.Show;
            }

            ExperimentAction action = experimentAction;
            if (!IsEnabled(experimentName))
            {
                action = (action == ExperimentAction.Hide) ? ExperimentAction.Show : ExperimentAction.Hide;
            }

            return action;
        }

        /// <summary>
        /// Check if the specified experimental feature has been enabled.
        /// </summary>
        [MethodImpl(MethodImplOptions.AggressiveInlining)]
        public static bool IsEnabled(string featureName)
        {
            return EnabledExperimentalFeatureNames.Contains(featureName);
        }

        #endregion
    }

    /// <summary>
    /// Indicates the action to take on the cmdlet/parameter that has the attribute declared.
    /// </summary>
    public enum ExperimentAction
    {
        /// <summary>
        /// Represent an undefined action, used as the default value.
        /// </summary>
        None = 0,

        /// <summary>
        /// Hide the cmdlet/parameter when the corresponding experimental feature is enabled.
        /// </summary>
        Hide = 1,

        /// <summary>
        /// Show the cmdlet/parameter when the corresponding experimental feature is enabled.
        /// </summary>
        Show = 2
    }

    /// <summary>
    /// The attribute that applies to cmdlet/function/parameter to define what the engine should do with it.
    /// </summary>
    [AttributeUsage(AttributeTargets.Class | AttributeTargets.Field | AttributeTargets.Property)]
    public sealed class ExperimentalAttribute : ParsingBaseAttribute
    {
        /// <summary>
        /// Get name of the experimental feature this attribute is associated with.
        /// </summary>
        public string ExperimentName { get; }

        /// <summary>
        /// Get action for engine to take when the experimental feature is enabled.
        /// </summary>
        public ExperimentAction ExperimentAction { get; }

        /// <summary>
        /// Initializes a new instance of the ExperimentalAttribute class.
        /// </summary>
        public ExperimentalAttribute(string experimentName, ExperimentAction experimentAction)
        {
            ValidateArguments(experimentName, experimentAction);
            ExperimentName = experimentName;
            ExperimentAction = experimentAction;
        }

        /// <summary>
        /// Initialize an instance that represents the none-value.
        /// </summary>
        private ExperimentalAttribute() { }

        /// <summary>
        /// An instance that represents the none-value.
        /// </summary>
        internal static readonly ExperimentalAttribute None = new ExperimentalAttribute();

        /// <summary>
        /// Validate arguments for the constructor.
        /// </summary>
        internal static void ValidateArguments(string experimentName, ExperimentAction experimentAction)
        {
            if (string.IsNullOrEmpty(experimentName))
            {
                const string paramName = nameof(experimentName);
                throw PSTraceSource.NewArgumentNullException(paramName, Metadata.ArgumentNullOrEmpty, paramName);
            }

            if (experimentAction == ExperimentAction.None)
            {
                const string paramName = nameof(experimentAction);
                const string invalidMember = nameof(ExperimentAction.None);
                string validMembers = StringUtil.Format("{0}, {1}", ExperimentAction.Hide, ExperimentAction.Show);
                throw PSTraceSource.NewArgumentException(paramName, Metadata.InvalidEnumArgument, invalidMember, paramName, validMembers);
            }
        }

        internal bool ToHide => EffectiveAction == ExperimentAction.Hide;

        internal bool ToShow => EffectiveAction == ExperimentAction.Show;

        /// <summary>
        /// Get effective action to take at run time.
        /// </summary>
        private ExperimentAction EffectiveAction
        {
            get
            {
                if (_effectiveAction == ExperimentAction.None)
                {
                    _effectiveAction = ExperimentalFeature.GetActionToTake(ExperimentName, ExperimentAction);
                }

                return _effectiveAction;
            }
        }

        private ExperimentAction _effectiveAction = ExperimentAction.None;
    }
}<|MERGE_RESOLUTION|>--- conflicted
+++ resolved
@@ -22,18 +22,10 @@
 
         internal const string EngineSource = "PSEngine";
         internal const string PSNativeCommandErrorActionPreferenceFeatureName = "PSNativeCommandErrorActionPreference";
-<<<<<<< HEAD
-        internal const string PSRemotingSSHTransportErrorHandling = "PSRemotingSSHTransportErrorHandling";
-        internal const string PSCleanBlockFeatureName = "PSCleanBlock";
-        internal const string PSAMSIMethodInvocationLogging = "PSAMSIMethodInvocationLogging";
-        internal const string PSExecFeatureName = "PSExec";
-        internal const string PSStrictModeAssignment = "PSStrictModeAssignment";
         internal const string PSNativeCommandPreserveBytePipe = "PSNativeCommandPreserveBytePipe";
-=======
         internal const string PSModuleAutoLoadSkipOfflineFilesFeatureName = "PSModuleAutoLoadSkipOfflineFiles";
         internal const string PSCustomTableHeaderLabelDecoration = "PSCustomTableHeaderLabelDecoration";
         internal const string PSFeedbackProvider = "PSFeedbackProvider";
->>>>>>> 3dc95ced
 
         #endregion
 
@@ -135,16 +127,11 @@
                     name: PSCustomTableHeaderLabelDecoration,
                     description: "Formatting differentiation for table header labels that aren't property members"),
                 new ExperimentalFeature(
-<<<<<<< HEAD
-                    name: PSStrictModeAssignment,
-                    description: "Add support of setting Strict-Mode with Invoke-Command"),
-                new ExperimentalFeature(
                     name: PSNativeCommandPreserveBytePipe,
                     description: "Byte output is retained when piping between two or more native commands"),
-=======
+                new ExperimentalFeature(
                     name: PSFeedbackProvider,
                     description: "Replace the hard-coded suggestion framework with the extensible feedback provider"),
->>>>>>> 3dc95ced
             };
 
             EngineExperimentalFeatures = new ReadOnlyCollection<ExperimentalFeature>(engineFeatures);
