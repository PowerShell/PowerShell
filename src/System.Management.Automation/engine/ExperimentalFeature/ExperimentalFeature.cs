--- conflicted
+++ resolved
@@ -115,22 +115,17 @@
                     description: "Provide unix permission information for files and directories"),
 #endif
                 new ExperimentalFeature(
-<<<<<<< HEAD
+                    name: "PSNullConditionalOperators",
+                    description: "Support the null conditional member access operators in PowerShell language"),
+                new ExperimentalFeature(
+                    name: "PSCultureInvariantReplaceOperator",
+                    description: "Use culture invariant to-string convertor for lval in replace operator"),
+                new ExperimentalFeature(
+                    name: "PSNativePSPathResolution",
+                    description: "Convert PSPath to filesystem path, if possible, for native commands"),
+                new ExperimentalFeature(
                     name: "PSNewCommonParameters",
                     description: "New -DebugAction, -DebugVariable, -ProgressAction, -ProgressVariable, -VerboseAction, and -VerboseVariable common parameters"),
-                new ExperimentalFeature(
-                    name: "PSTernaryOperator",
-                    description: "Support the ternary operator in PowerShell language"),
-=======
-                    name: "PSNullConditionalOperators",
-                    description: "Support the null conditional member access operators in PowerShell language"),
->>>>>>> ed4cd20d
-                new ExperimentalFeature(
-                    name: "PSCultureInvariantReplaceOperator",
-                    description: "Use culture invariant to-string convertor for lval in replace operator"),
-                new ExperimentalFeature(
-                    name: "PSNativePSPathResolution",
-                    description: "Convert PSPath to filesystem path, if possible, for native commands"),
             };
             EngineExperimentalFeatures = new ReadOnlyCollection<ExperimentalFeature>(engineFeatures);
 
