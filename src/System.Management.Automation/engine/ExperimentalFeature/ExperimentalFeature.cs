--- conflicted
+++ resolved
@@ -20,12 +20,6 @@
         #region Const Members
 
         internal const string EngineSource = "PSEngine";
-<<<<<<< HEAD
-        internal const string PSNativeWindowsTildeExpansion = nameof(PSNativeWindowsTildeExpansion);
-        internal const string PSRedirectToVariable = "PSRedirectToVariable";
-=======
-        internal const string PSFeedbackProvider = "PSFeedbackProvider";
->>>>>>> a9368846
         internal const string PSSerializeJSONLongEnumAsNumber = nameof(PSSerializeJSONLongEnumAsNumber);
 
         #endregion
@@ -113,17 +107,6 @@
                     name: "PSLoadAssemblyFromNativeCode",
                     description: "Expose an API to allow assembly loading from native code"),
                 new ExperimentalFeature(
-<<<<<<< HEAD
-                    name: PSNativeWindowsTildeExpansion,
-                    description: "On Windows, expand unquoted tilde (`~`) with the user's current home folder."),
-                new ExperimentalFeature(
-                    name: PSRedirectToVariable,
-                    description: "Add support for redirecting to the variable drive"),
-=======
-                    name: PSFeedbackProvider,
-                    description: "Replace the hard-coded suggestion framework with the extensible feedback provider"),
->>>>>>> a9368846
-                new ExperimentalFeature(
                     name: PSSerializeJSONLongEnumAsNumber,
                     description: "Serialize enums based on long or ulong as an numeric value rather than the string representation when using ConvertTo-Json."
                 )
