// Copyright (c) Microsoft Corporation.
// Licensed under the MIT License.

using System.Collections;
using System.Collections.Generic;
using System.Collections.ObjectModel;
using System.Linq;
using System.Management.Automation.Configuration;
using System.Management.Automation.Internal;
using System.Management.Automation.Tracing;
using System.Runtime.CompilerServices;
using Microsoft.PowerShell.Telemetry;

namespace System.Management.Automation
{
    /// <summary>
    /// Support experimental features in PowerShell.
    /// </summary>
    public class ExperimentalFeature
    {
        #region Const Members

        internal const string EngineSource = "PSEngine";
        internal const string PSNativeCommandErrorActionPreferenceFeatureName = "PSNativeCommandErrorActionPreference";
<<<<<<< HEAD
        internal const string PSAMSIMethodInvocationLogging = "PSAMSIMethodInvocationLogging";
=======
        internal const string PSStrictModeAssignment = "PSStrictModeAssignment";
>>>>>>> 6744ffb8

        #endregion

        #region Instance Members

        /// <summary>
        /// Name of an experimental feature.
        /// </summary>
        public string Name { get; }

        /// <summary>
        /// Description of an experimental feature.
        /// </summary>
        public string Description { get; }

        /// <summary>
        /// Source of an experimental feature.
        /// </summary>
        public string Source { get; }

        /// <summary>
        /// Indicate whether the feature is enabled.
        /// </summary>
        public bool Enabled { get; private set; }

        /// <summary>
        /// Initializes a new instance of the <see cref="ExperimentalFeature"/> class.
        /// </summary>
        /// <param name="name">The name of the experimental feature.</param>
        /// <param name="description">A description of the experimental feature.</param>
        /// <param name="source">The source where the experimental feature is defined.</param>
        /// <param name="isEnabled">Indicate whether the experimental feature is enabled.</param>
        internal ExperimentalFeature(string name, string description, string source, bool isEnabled)
        {
            Name = name;
            Description = description;
            Source = source;
            Enabled = isEnabled;
        }

        /// <summary>
        /// Initializes a new instance of the <see cref="ExperimentalFeature"/> class.
        /// This is a private constructor only for declaring new experimental features within this type.
        /// </summary>
        /// <param name="name">The name of the experimental feature.</param>
        /// <param name="description">A description of the experimental feature.</param>
        private ExperimentalFeature(string name, string description)
            : this(name, description, source: EngineSource, isEnabled: false)
        {
        }

        #endregion

        #region Static Members

        /// <summary>
        /// All available engine experimental features.
        /// </summary>
        internal static readonly ReadOnlyCollection<ExperimentalFeature> EngineExperimentalFeatures;

        /// <summary>
        /// A dictionary of all available engine experimental features. Feature name is the key.
        /// </summary>
        internal static readonly ReadOnlyDictionary<string, ExperimentalFeature> EngineExperimentalFeatureMap;

        /// <summary>
        /// Experimental feature names that are enabled in the config file.
        /// </summary>
        internal static readonly ReadOnlyBag<string> EnabledExperimentalFeatureNames;

        /// <summary>
        /// Type initializer. Initialize the engine experimental feature list.
        /// </summary>
        static ExperimentalFeature()
        {
            // Initialize the readonly collection 'EngineExperimentalFeatures'.
            var engineFeatures = new ExperimentalFeature[] {
                /* Register engine experimental features here. Follow the same pattern as the example:
                new ExperimentalFeature(
                    name: "PSFileSystemProviderV2",
                    description: "Replace the old FileSystemProvider with cleaner design and faster code"),
                */
                new ExperimentalFeature(
                    name: "PSCommandNotFoundSuggestion",
                    description: "Recommend potential commands based on fuzzy search on a CommandNotFoundException"),
                new ExperimentalFeature(
                    name: "PSSubsystemPluginModel",
                    description: "A plugin model for registering and un-registering PowerShell subsystems"),
                new ExperimentalFeature(
                    name: "PSLoadAssemblyFromNativeCode",
                    description: "Expose an API to allow assembly loading from native code"),
                new ExperimentalFeature(
                    name: "PSAnsiRenderingFileInfo",
                    description: "Enable coloring for FileInfo objects"),
                new ExperimentalFeature(
                    name: PSNativeCommandErrorActionPreferenceFeatureName,
                    description: "Native commands with non-zero exit codes issue errors according to $ErrorActionPreference when $PSNativeCommandUseErrorActionPreference is $true"),
                new ExperimentalFeature(
<<<<<<< HEAD
                    name: PSAMSIMethodInvocationLogging,
                    description: "Provides AMSI notification of .NET method invocations."),
=======
                    name: PSStrictModeAssignment,
                    description: "Add support of setting Strict-Mode with Invoke-Command"),
>>>>>>> 6744ffb8
            };

            EngineExperimentalFeatures = new ReadOnlyCollection<ExperimentalFeature>(engineFeatures);

            // Initialize the readonly dictionary 'EngineExperimentalFeatureMap'.
            var engineExpFeatureMap = engineFeatures.ToDictionary(static f => f.Name, StringComparer.OrdinalIgnoreCase);
            EngineExperimentalFeatureMap = new ReadOnlyDictionary<string, ExperimentalFeature>(engineExpFeatureMap);

            // Initialize the readonly hashset 'EnabledExperimentalFeatureNames'.
            // The initialization of 'EnabledExperimentalFeatureNames' is deliberately made in the type initializer so that:
            //   1. 'EnabledExperimentalFeatureNames' can be declared as readonly;
            //   2. No need to deal with initialization from multiple threads;
            //   3. We don't need to decide where/when to read the config file for the enabled experimental features,
            //      instead, it will be done when the type is used for the first time, which is always earlier than
            //      any experimental features take effect.
            string[] enabledFeatures = Array.Empty<string>();
            try
            {
                enabledFeatures = PowerShellConfig.Instance.GetExperimentalFeatures();
            }
            catch (Exception e) when (LogException(e)) { }

            EnabledExperimentalFeatureNames = ProcessEnabledFeatures(enabledFeatures);
        }

        /// <summary>
        /// Process the array of enabled feature names retrieved from configuration.
        /// Ignore invalid feature names and unavailable engine feature names, and
        /// return an ReadOnlyBag of the valid enabled feature names.
        /// </summary>
        private static ReadOnlyBag<string> ProcessEnabledFeatures(string[] enabledFeatures)
        {
            if (enabledFeatures.Length == 0) { return ReadOnlyBag<string>.Empty; }

            var list = new List<string>(enabledFeatures.Length);
            foreach (string name in enabledFeatures)
            {
                if (IsModuleFeatureName(name))
                {
                    list.Add(name);
                    ApplicationInsightsTelemetry.SendTelemetryMetric(TelemetryType.ExperimentalModuleFeatureActivation, name);
                }
                else if (IsEngineFeatureName(name))
                {
                    if (EngineExperimentalFeatureMap.TryGetValue(name, out ExperimentalFeature feature))
                    {
                        feature.Enabled = true;
                        list.Add(name);
                        ApplicationInsightsTelemetry.SendTelemetryMetric(TelemetryType.ExperimentalEngineFeatureActivation, name);
                    }
                    else
                    {
                        string message = StringUtil.Format(Logging.EngineExperimentalFeatureNotFound, name);
                        LogError(PSEventId.ExperimentalFeature_InvalidName, name, message);
                    }
                }
                else
                {
                    string message = StringUtil.Format(Logging.InvalidExperimentalFeatureName, name);
                    LogError(PSEventId.ExperimentalFeature_InvalidName, name, message);
                }
            }

            return new ReadOnlyBag<string>(new HashSet<string>(list, StringComparer.OrdinalIgnoreCase));
        }

        /// <summary>
        /// Log the exception without rewinding the stack.
        /// </summary>
        private static bool LogException(Exception e)
        {
            LogError(PSEventId.ExperimentalFeature_ReadConfig_Error, e.GetType().FullName, e.Message, e.StackTrace);
            return false;
        }

        /// <summary>
        /// Log an error message.
        /// </summary>
        private static void LogError(PSEventId eventId, params object[] args)
        {
            PSEtwLog.LogOperationalError(eventId, PSOpcode.Constructor, PSTask.ExperimentalFeature, PSKeyword.UseAlwaysOperational, args);
        }

        /// <summary>
        /// Check if the name follows the engine experimental feature name convention.
        /// Convention: prefix 'PS' to the feature name -- 'PSFeatureName'.
        /// </summary>
        internal static bool IsEngineFeatureName(string featureName)
        {
            return featureName.Length > 2 && !featureName.Contains('.') && featureName.StartsWith("PS", StringComparison.Ordinal);
        }

        /// <summary>
        /// Check if the name follows the module experimental feature name convention.
        /// Convention: prefix the module name to the feature name -- 'ModuleName.FeatureName'.
        /// </summary>
        /// <param name="featureName">The feature name to check.</param>
        /// <param name="moduleName">When specified, we check if the feature name matches the module name.</param>
        internal static bool IsModuleFeatureName(string featureName, string moduleName = null)
        {
            // Feature names cannot start with a dot
            if (featureName.StartsWith('.'))
            {
                return false;
            }

            // Feature names must contain a dot, but not at the end
            int lastDotIndex = featureName.LastIndexOf('.');
            if (lastDotIndex == -1 || lastDotIndex == featureName.Length - 1)
            {
                return false;
            }

            if (moduleName == null)
            {
                return true;
            }

            // If the module name is given, it must match the prefix of the feature name (up to the last dot).
            var moduleNamePart = featureName.AsSpan(0, lastDotIndex);
            return moduleNamePart.Equals(moduleName.AsSpan(), StringComparison.OrdinalIgnoreCase);
        }

        /// <summary>
        /// Determine the action to take for the specified experiment name and action.
        /// </summary>
        internal static ExperimentAction GetActionToTake(string experimentName, ExperimentAction experimentAction)
        {
            if (experimentName == null || experimentAction == ExperimentAction.None)
            {
                // If either the experiment name or action is not defined, then return 'Show' by default.
                // This could happen to 'ParameterAttribute' when no experimental related field is declared.
                return ExperimentAction.Show;
            }

            ExperimentAction action = experimentAction;
            if (!IsEnabled(experimentName))
            {
                action = (action == ExperimentAction.Hide) ? ExperimentAction.Show : ExperimentAction.Hide;
            }

            return action;
        }

        /// <summary>
        /// Check if the specified experimental feature has been enabled.
        /// </summary>
        [MethodImpl(MethodImplOptions.AggressiveInlining)]
        public static bool IsEnabled(string featureName)
        {
            return EnabledExperimentalFeatureNames.Contains(featureName);
        }

        #endregion
    }

    /// <summary>
    /// Indicates the action to take on the cmdlet/parameter that has the attribute declared.
    /// </summary>
    public enum ExperimentAction
    {
        /// <summary>
        /// Represent an undefined action, used as the default value.
        /// </summary>
        None = 0,

        /// <summary>
        /// Hide the cmdlet/parameter when the corresponding experimental feature is enabled.
        /// </summary>
        Hide = 1,

        /// <summary>
        /// Show the cmdlet/parameter when the corresponding experimental feature is enabled.
        /// </summary>
        Show = 2
    }

    /// <summary>
    /// The attribute that applies to cmdlet/function/parameter to define what the engine should do with it.
    /// </summary>
    [AttributeUsage(AttributeTargets.Class | AttributeTargets.Field | AttributeTargets.Property)]
    public sealed class ExperimentalAttribute : ParsingBaseAttribute
    {
        /// <summary>
        /// Get name of the experimental feature this attribute is associated with.
        /// </summary>
        public string ExperimentName { get; }

        /// <summary>
        /// Get action for engine to take when the experimental feature is enabled.
        /// </summary>
        public ExperimentAction ExperimentAction { get; }

        /// <summary>
        /// Initializes a new instance of the ExperimentalAttribute class.
        /// </summary>
        public ExperimentalAttribute(string experimentName, ExperimentAction experimentAction)
        {
            ValidateArguments(experimentName, experimentAction);
            ExperimentName = experimentName;
            ExperimentAction = experimentAction;
        }

        /// <summary>
        /// Initialize an instance that represents the none-value.
        /// </summary>
        private ExperimentalAttribute() { }

        /// <summary>
        /// An instance that represents the none-value.
        /// </summary>
        internal static readonly ExperimentalAttribute None = new ExperimentalAttribute();

        /// <summary>
        /// Validate arguments for the constructor.
        /// </summary>
        internal static void ValidateArguments(string experimentName, ExperimentAction experimentAction)
        {
            if (string.IsNullOrEmpty(experimentName))
            {
                const string paramName = nameof(experimentName);
                throw PSTraceSource.NewArgumentNullException(paramName, Metadata.ArgumentNullOrEmpty, paramName);
            }

            if (experimentAction == ExperimentAction.None)
            {
                const string paramName = nameof(experimentAction);
                const string invalidMember = nameof(ExperimentAction.None);
                string validMembers = StringUtil.Format("{0}, {1}", ExperimentAction.Hide, ExperimentAction.Show);
                throw PSTraceSource.NewArgumentException(paramName, Metadata.InvalidEnumArgument, invalidMember, paramName, validMembers);
            }
        }

        internal bool ToHide => EffectiveAction == ExperimentAction.Hide;

        internal bool ToShow => EffectiveAction == ExperimentAction.Show;

        /// <summary>
        /// Get effective action to take at run time.
        /// </summary>
        private ExperimentAction EffectiveAction
        {
            get
            {
                if (_effectiveAction == ExperimentAction.None)
                {
                    _effectiveAction = ExperimentalFeature.GetActionToTake(ExperimentName, ExperimentAction);
                }

                return _effectiveAction;
            }
        }

        private ExperimentAction _effectiveAction = ExperimentAction.None;
    }
}<|MERGE_RESOLUTION|>--- conflicted
+++ resolved
@@ -22,11 +22,6 @@
 
         internal const string EngineSource = "PSEngine";
         internal const string PSNativeCommandErrorActionPreferenceFeatureName = "PSNativeCommandErrorActionPreference";
-<<<<<<< HEAD
-        internal const string PSAMSIMethodInvocationLogging = "PSAMSIMethodInvocationLogging";
-=======
-        internal const string PSStrictModeAssignment = "PSStrictModeAssignment";
->>>>>>> 6744ffb8
 
         #endregion
 
@@ -124,14 +119,6 @@
                 new ExperimentalFeature(
                     name: PSNativeCommandErrorActionPreferenceFeatureName,
                     description: "Native commands with non-zero exit codes issue errors according to $ErrorActionPreference when $PSNativeCommandUseErrorActionPreference is $true"),
-                new ExperimentalFeature(
-<<<<<<< HEAD
-                    name: PSAMSIMethodInvocationLogging,
-                    description: "Provides AMSI notification of .NET method invocations."),
-=======
-                    name: PSStrictModeAssignment,
-                    description: "Add support of setting Strict-Mode with Invoke-Command"),
->>>>>>> 6744ffb8
             };
 
             EngineExperimentalFeatures = new ReadOnlyCollection<ExperimentalFeature>(engineFeatures);
