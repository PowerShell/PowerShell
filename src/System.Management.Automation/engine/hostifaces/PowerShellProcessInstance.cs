// Copyright (c) Microsoft Corporation. All rights reserved.
// Licensed under the MIT License.

using System.ComponentModel;
using System.Diagnostics;
using System.Globalization;
using System.IO;
using System.Management.Automation.Remoting;
using System.Text;

namespace System.Management.Automation.Runspaces
{
    /// <summary>
    /// </summary>
    public sealed class PowerShellProcessInstance : IDisposable
    {
        #region Fields

        private readonly ProcessStartInfo _startInfo;
        private RunspacePool _runspacePool;
        private readonly object _syncObject = new object();
        private bool _started;
        private bool _isDisposed;
        private bool _processExited;

        internal static readonly string PwshExePath;
        internal static readonly string WinPwshExePath;

        #endregion Fields

        #region Constructors

        /// <summary>
        /// </summary>
        static PowerShellProcessInstance()
        {
#if UNIX
            PwshExePath = Path.Combine(Utils.DefaultPowerShellAppBase, "pwsh");
#else
            PwshExePath = Path.Combine(Utils.DefaultPowerShellAppBase, "pwsh.exe");
            WinPwshExePath = Path.Combine(Utils.GetApplicationBaseFromRegistry(Utils.DefaultPowerShellShellID), "powershell.exe");
#endif
        }

        /// <summary>
        /// Initializes a new instance of the <see cref="PowerShellProcessInstance"/> class. Initializes the underlying dotnet process class.
        /// </summary>
        /// <param name="powerShellVersion">Specifies the version of powershell.</param>
        /// <param name="credential">Specifies a user account credentials.</param>
        /// <param name="initializationScript">Specifies a script that will be executed when the powershell process is initialized.</param>
        /// <param name="useWow64">Specifies if the powershell process will be 32-bit.</param>
        /// <param name="workingDirectory">Specifies the initial working directory for the new powershell process.</param>
        public PowerShellProcessInstance(Version powerShellVersion, PSCredential credential, ScriptBlock initializationScript, bool useWow64, string workingDirectory)
        {
<<<<<<< HEAD
            string exePath = PwshExePath;
            string processArguments = string.Empty;
            bool startingWindowsPowerShell51 = false;

#if !UNIX
            // if requested PS version was "5.1" then we start Windows PS instead of PS Core
            // Version parameter needs to go before all other parameters.
            startingWindowsPowerShell51 = (powerShellVersion != null) && (powerShellVersion.Major == 5) && (powerShellVersion.Minor == 1);
            if (startingWindowsPowerShell51)
            {
                exePath = WinPwshExePath;
                processArguments = "-Version 5.1";

                if (useWow64)
                {
                    string procArch = Environment.GetEnvironmentVariable("PROCESSOR_ARCHITECTURE");

                    if ((!string.IsNullOrEmpty(procArch)) && (procArch.Equals("amd64", StringComparison.OrdinalIgnoreCase) ||
                        procArch.Equals("ia64", StringComparison.OrdinalIgnoreCase)))
                    {
                        exePath = WinPwshExePath.ToLowerInvariant().Replace("\\system32\\", "\\syswow64\\");

                        if (!File.Exists(exePath))
                        {
                            string message = PSRemotingErrorInvariants.FormatResourceString(RemotingErrorIdStrings.WowComponentNotPresent,exePath);
                            throw new PSInvalidOperationException(message);
                        }
                    }
                }
            }
#endif

            processArguments = string.Format(
                    CultureInfo.InvariantCulture,
                    "{0} -s -NoLogo -NoProfile",
                    processArguments);

            if (!string.IsNullOrWhiteSpace(workingDirectory) && !startingWindowsPowerShell51)
            {
                processArguments = string.Format(
                    CultureInfo.InvariantCulture,
                    "{0} -wd \"{1}\"",
                    processArguments,
                    workingDirectory.Replace("\"", "\"\""));
            }

            if (initializationScript != null)
            {
                string scripBlockAsString = initializationScript.ToString();
                if (!string.IsNullOrEmpty(scripBlockAsString))
                {
                    string encodedCommand =
                        Convert.ToBase64String(Encoding.Unicode.GetBytes(scripBlockAsString));
                    processArguments = string.Format(
                        CultureInfo.InvariantCulture,
                        "{0} -EncodedCommand {1}",
                        processArguments,
                        encodedCommand);
                }
            }

=======
>>>>>>> 6dda2308
            // 'WindowStyle' is used only if 'UseShellExecute' is 'true'. Since 'UseShellExecute' is set
            // to 'false' in our use, we can ignore the 'WindowStyle' setting in the initialization below.
            _startInfo = new ProcessStartInfo
            {
<<<<<<< HEAD
                FileName = exePath,
                Arguments = processArguments,
=======
                FileName = PwshExePath,
>>>>>>> 6dda2308
                UseShellExecute = false,
                RedirectStandardInput = true,
                RedirectStandardOutput = true,
                RedirectStandardError = true,
                CreateNoWindow = true,
#if !UNIX
                LoadUserProfile = true,
#endif
            };

            _startInfo.ArgumentList.Add("-s");
            _startInfo.ArgumentList.Add("-NoLogo");
            _startInfo.ArgumentList.Add("-NoProfile");

            if (!string.IsNullOrWhiteSpace(workingDirectory))
            {
                _startInfo.ArgumentList.Add("-wd");
                _startInfo.ArgumentList.Add(workingDirectory);
            }

            if (initializationScript != null)
            {
                var scriptBlockString = initializationScript.ToString();
                if (!string.IsNullOrEmpty(scriptBlockString))
                {
                    var encodedCommand = Convert.ToBase64String(Encoding.Unicode.GetBytes(scriptBlockString));
                    _startInfo.ArgumentList.Add("-EncodedCommand");
                    _startInfo.ArgumentList.Add(encodedCommand);
                }
            }

            if (credential != null)
            {
                Net.NetworkCredential netCredential = credential.GetNetworkCredential();

                _startInfo.UserName = netCredential.UserName;
                _startInfo.Domain = string.IsNullOrEmpty(netCredential.Domain) ? "." : netCredential.Domain;
                _startInfo.Password = credential.Password;
            }

            Process = new Process { StartInfo = _startInfo, EnableRaisingEvents = true };
        }

        /// <summary>
        /// Initializes a new instance of the <see cref="PowerShellProcessInstance"/> class. Initializes the underlying dotnet process class.
        /// </summary>
        /// <param name="powerShellVersion"></param>
        /// <param name="credential"></param>
        /// <param name="initializationScript"></param>
        /// <param name="useWow64"></param>
        public PowerShellProcessInstance(Version powerShellVersion, PSCredential credential, ScriptBlock initializationScript, bool useWow64) : this(powerShellVersion, credential, initializationScript, useWow64, workingDirectory: null)
        {
        }

        /// <summary>
        /// Initializes a new instance of the <see cref="PowerShellProcessInstance"/> class. Default initializes the underlying dotnet process class.
        /// </summary>
        public PowerShellProcessInstance() : this(powerShellVersion: null, credential: null, initializationScript: null, useWow64: false, workingDirectory: null)
        {
        }

        /// <summary>
        /// Gets a value indicating whether the associated process has been terminated.
        /// true if the operating system process referenced by the Process component has terminated; otherwise, false.
        /// </summary>
        public bool HasExited
        {
            get
            {
                // When process is exited, there is some delay in receiving ProcessExited event and HasExited property on process object.
                // Using HasExited property on started process object to determine if powershell process has exited.
                //
                return _processExited || (_started && Process != null && Process.HasExited);
            }
        }

        #endregion Constructors

        #region Dispose
        /// <summary>
        /// </summary>
        public void Dispose()
        {
            Dispose(true);
            GC.SuppressFinalize(this);
        }
        /// <summary>
        /// </summary>
        /// <param name="disposing"></param>
        private void Dispose(bool disposing)
        {
            if (_isDisposed) return;
            lock (_syncObject)
            {
                if (_isDisposed) return;
                _isDisposed = true;
            }

            if (disposing)
            {
                try
                {
                    if (Process != null && !Process.HasExited)
                        Process.Kill();
                }
                catch (InvalidOperationException)
                {
                }
                catch (Win32Exception)
                {
                }
                catch (NotSupportedException)
                {
                }
            }
        }

        #endregion Dispose

        #region Public Properties
        /// <summary>
        /// </summary>
        public Process Process { get; }

        #endregion Public Properties

        #region Internal Members

        internal RunspacePool RunspacePool
        {
            get
            {
                lock (_syncObject)
                {
                    return _runspacePool;
                }
            }

            set
            {
                lock (_syncObject)
                {
                    _runspacePool = value;
                }
            }
        }

        internal OutOfProcessTextWriter StdInWriter { get; set; }

        internal void Start()
        {
            // To fix the deadlock, we should not call Process.HasExited by holding the sync lock as Process.HasExited can raise ProcessExited event
            //
            if (HasExited)
            {
                throw new InvalidOperationException();
            }

            lock (_syncObject)
            {
                if (_started)
                {
                    return;
                }

                _started = true;
                Process.Exited += ProcessExited;
            }

            Process.Start();
        }

        private void ProcessExited(object sender, EventArgs e)
        {
            lock (_syncObject)
            {
                _processExited = true;
            }
        }

        #endregion Internal Members
    }
}<|MERGE_RESOLUTION|>--- conflicted
+++ resolved
@@ -52,19 +52,14 @@
         /// <param name="workingDirectory">Specifies the initial working directory for the new powershell process.</param>
         public PowerShellProcessInstance(Version powerShellVersion, PSCredential credential, ScriptBlock initializationScript, bool useWow64, string workingDirectory)
         {
-<<<<<<< HEAD
             string exePath = PwshExePath;
-            string processArguments = string.Empty;
             bool startingWindowsPowerShell51 = false;
-
 #if !UNIX
             // if requested PS version was "5.1" then we start Windows PS instead of PS Core
-            // Version parameter needs to go before all other parameters.
             startingWindowsPowerShell51 = (powerShellVersion != null) && (powerShellVersion.Major == 5) && (powerShellVersion.Minor == 1);
             if (startingWindowsPowerShell51)
             {
                 exePath = WinPwshExePath;
-                processArguments = "-Version 5.1";
 
                 if (useWow64)
                 {
@@ -77,55 +72,18 @@
 
                         if (!File.Exists(exePath))
                         {
-                            string message = PSRemotingErrorInvariants.FormatResourceString(RemotingErrorIdStrings.WowComponentNotPresent,exePath);
+                            string message = PSRemotingErrorInvariants.FormatResourceString(RemotingErrorIdStrings.WowComponentNotPresent, exePath);
                             throw new PSInvalidOperationException(message);
                         }
                     }
                 }
             }
 #endif
-
-            processArguments = string.Format(
-                    CultureInfo.InvariantCulture,
-                    "{0} -s -NoLogo -NoProfile",
-                    processArguments);
-
-            if (!string.IsNullOrWhiteSpace(workingDirectory) && !startingWindowsPowerShell51)
-            {
-                processArguments = string.Format(
-                    CultureInfo.InvariantCulture,
-                    "{0} -wd \"{1}\"",
-                    processArguments,
-                    workingDirectory.Replace("\"", "\"\""));
-            }
-
-            if (initializationScript != null)
-            {
-                string scripBlockAsString = initializationScript.ToString();
-                if (!string.IsNullOrEmpty(scripBlockAsString))
-                {
-                    string encodedCommand =
-                        Convert.ToBase64String(Encoding.Unicode.GetBytes(scripBlockAsString));
-                    processArguments = string.Format(
-                        CultureInfo.InvariantCulture,
-                        "{0} -EncodedCommand {1}",
-                        processArguments,
-                        encodedCommand);
-                }
-            }
-
-=======
->>>>>>> 6dda2308
             // 'WindowStyle' is used only if 'UseShellExecute' is 'true'. Since 'UseShellExecute' is set
             // to 'false' in our use, we can ignore the 'WindowStyle' setting in the initialization below.
             _startInfo = new ProcessStartInfo
             {
-<<<<<<< HEAD
                 FileName = exePath,
-                Arguments = processArguments,
-=======
-                FileName = PwshExePath,
->>>>>>> 6dda2308
                 UseShellExecute = false,
                 RedirectStandardInput = true,
                 RedirectStandardOutput = true,
@@ -136,11 +94,17 @@
 #endif
             };
 
+            if (startingWindowsPowerShell51)
+            {
+                _startInfo.ArgumentList.Add("-Version");
+                _startInfo.ArgumentList.Add("5.1");
+            }
+
             _startInfo.ArgumentList.Add("-s");
             _startInfo.ArgumentList.Add("-NoLogo");
             _startInfo.ArgumentList.Add("-NoProfile");
 
-            if (!string.IsNullOrWhiteSpace(workingDirectory))
+            if (!string.IsNullOrWhiteSpace(workingDirectory) && !startingWindowsPowerShell51)
             {
                 _startInfo.ArgumentList.Add("-wd");
                 _startInfo.ArgumentList.Add(workingDirectory);
