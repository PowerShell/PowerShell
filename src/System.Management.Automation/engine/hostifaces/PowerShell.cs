// Copyright (c) Microsoft Corporation. All rights reserved.
// Licensed under the MIT License.

using System.Collections;
using System.Collections.Generic;
using System.Collections.ObjectModel;
using System.Diagnostics;
using System.Diagnostics.CodeAnalysis; // for fxcop.
using System.Management.Automation;
using System.Management.Automation.Host;
using System.Management.Automation.Internal;
using System.Management.Automation.Runspaces;
using System.Management.Automation.Runspaces.Internal;
<<<<<<< HEAD
using System.Diagnostics.CodeAnalysis; // for fxcop.
using Dbg = System.Management.Automation.Diagnostics;
using System.Diagnostics;
using System.Threading.Tasks;
=======
using System.Runtime.Serialization;
using System.Threading;
>>>>>>> 812456f8
using Microsoft.Management.Infrastructure;
using Dbg = System.Management.Automation.Diagnostics;

#pragma warning disable 1634, 1691 // Stops compiler from warning about unknown warnings

namespace System.Management.Automation
{
    #region Exceptions

    /// <summary>
    /// Defines exception which is thrown when state of the PowerShell is different
    /// from the expected state.
    /// </summary>
    [Serializable]
    public class InvalidPowerShellStateException : SystemException
    {
        /// <summary>
        /// Creates a new instance of InvalidPowershellStateException class.
        /// </summary>
        public InvalidPowerShellStateException()
        : base
        (StringUtil.Format(PowerShellStrings.InvalidPowerShellStateGeneral))
        {
        }

        /// <summary>
        /// Creates a new instance of InvalidPowershellStateException class.
        /// </summary>
        /// <param name="message">
        /// The error message that explains the reason for the exception.
        /// </param>
        public InvalidPowerShellStateException(string message)
            : base(message)
        {
        }

        /// <summary>
        /// Creates a new instance of InvalidPowershellStateException class.
        /// </summary>
        /// <param name="message">
        /// The error message that explains the reason for the exception.
        /// </param>
        /// <param name="innerException">
        /// The exception that is the cause of the current exception.
        /// </param>
        public InvalidPowerShellStateException(string message, Exception innerException)
            : base(message, innerException)
        {
        }

        /// <summary>
        /// Initializes a new instance of the InvalidPowerShellStateException and defines value of
        /// CurrentState.
        /// </summary>
        /// <param name="currentState">Current state of powershell.</param>
        internal InvalidPowerShellStateException(PSInvocationState currentState)
        : base
        (StringUtil.Format(PowerShellStrings.InvalidPowerShellStateGeneral))
        {
            _currState = currentState;
        }

        #region ISerializable Members

        // No need to implement GetObjectData
        // if all fields are static or [NonSerialized]

        /// <summary>
        /// Initializes a new instance of the InvalidPowerShellStateException
        /// class with serialized data.
        /// </summary>
        /// <param name="info">
        /// The <see cref="SerializationInfo"/> that holds the serialized object
        /// data about the exception being thrown.
        /// </param>
        /// <param name="context">
        /// The <see cref="StreamingContext"/> that contains contextual information
        /// about the source or destination.
        /// </param>
        protected
        InvalidPowerShellStateException(SerializationInfo info, StreamingContext context)
        : base(info, context)
        {
        }

        #endregion

        /// <summary>
        /// Gets CurrentState of the powershell.
        /// </summary>
        public PSInvocationState CurrentState
        {
            get
            {
                return _currState;
            }
        }

        /// <summary>
        /// State of powershell when exception was thrown.
        /// </summary>
        [NonSerialized]
        private PSInvocationState _currState = 0;
    }

    #endregion

    #region PSInvocationState, PSInvocationStateInfo, PSInvocationStateChangedEventArgs

    /// <summary>
    /// Enumerated type defining the state of the PowerShell.
    /// </summary>
    public enum PSInvocationState
    {
        /// <summary>
        /// PowerShell has not been started.
        /// </summary>
        NotStarted = 0,
        /// <summary>
        /// PowerShell is executing.
        /// </summary>
        Running = 1,
        /// <summary>
        /// PowerShell is stoping execution.
        /// </summary>
        Stopping = 2,
        /// <summary>
        /// PowerShell is completed due to a stop request.
        /// </summary>
        Stopped = 3,
        /// <summary>
        /// PowerShell has completed executing a command.
        /// </summary>
        Completed = 4,
        /// <summary>
        /// PowerShell completed abnormally due to an error.
        /// </summary>
        Failed = 5,
        /// <summary>
        /// PowerShell is in disconnected state.
        /// </summary>
        Disconnected = 6
    }

    /// <summary>
    /// Enumerated type defining runspace modes for nested pipeline.
    /// </summary>
    public enum RunspaceMode
    {
        /// <summary>
        /// Use current runspace from the current thread of execution.
        /// </summary>
        CurrentRunspace = 0,

        /// <summary>
        /// Create new runspace.
        /// </summary>
        NewRunspace = 1
    }

    /// <summary>
    /// Type which has information about InvocationState and Exception
    /// associated with InvocationState.
    /// </summary>
    public sealed class PSInvocationStateInfo
    {
        #region Constructors

        /// <summary>
        /// Constructor for state changes with an optional error.
        /// </summary>
        /// <param name="state">The new state.</param>
        /// <param name="reason">A non-null exception if the state change was
        /// caused by an error,otherwise; null.
        /// </param>
        internal PSInvocationStateInfo(PSInvocationState state, Exception reason)
        {
            _executionState = state;
            _exceptionReason = reason;
        }

        /// <summary>
        /// Construct from PipelineStateInfo.
        /// </summary>
        /// <param name="pipelineStateInfo"></param>
        internal PSInvocationStateInfo(PipelineStateInfo pipelineStateInfo)
        {
            _executionState = (PSInvocationState)((int)pipelineStateInfo.State);
            _exceptionReason = pipelineStateInfo.Reason;
        }

        #endregion

        #region Public Properties

        /// <summary>
        /// The state of the PowerShell instance.
        /// </summary>
        /// <remarks>
        /// </remarks>
        public PSInvocationState State
        {
            get
            {
                return _executionState;
            }
        }

        /// <summary>
        /// The reason for the state change, if caused by an error.
        /// </summary>
        /// <remarks>
        /// The value of this property is non-null if the state
        /// changed due to an error. Otherwise, the value of this
        /// property is null.
        /// </remarks>
        public Exception Reason
        {
            get
            {
                return _exceptionReason;
            }
        }

        #endregion

        /// <summary>
        /// Clone the current instance.
        /// </summary>
        /// <returns>
        /// A copy of the current instance.
        /// </returns>
        internal PSInvocationStateInfo Clone()
        {
            return new PSInvocationStateInfo(
                _executionState,
                _exceptionReason
                );
        }

        #region Private data

        /// <summary>
        /// The current execution state.
        /// </summary>
        private PSInvocationState _executionState;

        /// <summary>
        /// Non-null exception if the execution state change was due to an error.
        /// </summary>
        private Exception _exceptionReason;

        #endregion
    }

    /// <summary>
    /// Event arguments passed to PowerShell state change handlers
    /// <see cref="PowerShell.InvocationStateChanged"/> event.
    /// </summary>
    public sealed class PSInvocationStateChangedEventArgs : EventArgs
    {
        #region Constructors

        /// <summary>
        /// Constructs PSInvocationStateChangedEventArgs from PSInvocationStateInfo.
        /// </summary>
        /// <param name="psStateInfo">
        /// state to raise the event with.
        /// </param>
        internal PSInvocationStateChangedEventArgs(PSInvocationStateInfo psStateInfo)
        {
            Dbg.Assert(psStateInfo != null, "caller should validate the parameter");
            InvocationStateInfo = psStateInfo;
        }

        #endregion

        #region Public Properties

        /// <summary>
        /// Information about current state of a PowerShell Instance.
        /// </summary>
        public PSInvocationStateInfo InvocationStateInfo { get; }

        #endregion
    }

    #endregion

    /// <summary>
    /// Settings to control command invocation.
    /// </summary>
    public sealed class PSInvocationSettings
    {
        #region Private Fields

        private PSHost _host;

        // the following are used to flow the identity to pipeline execution thread

        // Invokes a remote command and immediately disconnects, if transport layer
        // supports this operation.

        #endregion

        #region Constructors

        /// <summary>
        /// Default Constructor.
        /// </summary>
        public PSInvocationSettings()
        {
#if !CORECLR // No ApartmentState In CoreCLR
            this.ApartmentState = ApartmentState.Unknown;
#endif
            _host = null;
            RemoteStreamOptions = 0;
            AddToHistory = false;
            ErrorActionPreference = null;
        }

        #endregion

#if !CORECLR // No ApartmentState In CoreCLR
        /// <summary>
        /// ApartmentState of the thread in which the command
        /// is executed.
        /// </summary>
        public ApartmentState ApartmentState { get; set; }
#endif

        /// <summary>
        /// Host to use with the Runspace when the command is
        /// executed.
        /// </summary>
        public PSHost Host
        {
            get
            {
                return _host;
            }

            set
            {
                if (value == null)
                {
                    throw PSTraceSource.NewArgumentNullException("Host");
                }

                _host = value;
            }
        }

        /// <summary>
        /// Options for the Error, Warning, Verbose and Debug streams during remote calls.
        /// </summary>
        public RemoteStreamOptions RemoteStreamOptions { get; set; }

        /// <summary>
        /// Boolean which tells if the command is added to the history of the
        /// Runspace the command is executing in. By default this is false.
        /// </summary>
        public bool AddToHistory { get; set; }

        /// <summary>
        /// Determines how errors should be handled during batch command execution.
        /// </summary>
        public ActionPreference? ErrorActionPreference { get; set; }

        /// <summary>
        /// Used by Powershell remoting infrastructure to flow identity from calling thread to
        /// Pipeline Execution Thread.
        /// </summary>
        /// <remarks>
        /// Scenario: In the IIS hosting model, the calling thread is impersonated with a different
        /// identity than the process identity. However Pipeline Execution Thread always inherits
        /// process's identity and this will create problems related to security. In the IIS hosting
        /// model, we should honor calling threads identity.
        /// </remarks>
        public bool FlowImpersonationPolicy { get; set; }

        internal System.Security.Principal.WindowsIdentity WindowsIdentityToImpersonate { get; set; }

        /// <summary>
        /// When true, allows an unhandled flow control exceptions to
        /// propagate to a caller invoking the PowerShell object.
        /// </summary>
        public bool ExposeFlowControlExceptions
        {
            get;
            set;
        }

        /// <summary>
        /// Invokes a remote command and immediately disconnects, if the transport
        /// layer supports this operation.
        /// </summary>
        internal bool InvokeAndDisconnect { get; set; }
    }

    /// <summary>
    /// Batch execution context.
    /// </summary>
    internal class BatchInvocationContext
    {
        private AutoResetEvent _completionEvent;

        /// <summary>
        /// Class constructor.
        /// </summary>
        /// <param name="command"></param>
        /// <param name="output"></param>
        internal BatchInvocationContext(PSCommand command, PSDataCollection<PSObject> output)
        {
            Command = command;
            Output = output;
            _completionEvent = new AutoResetEvent(false);
        }

        /// <summary>
        /// Invocation output.
        /// </summary>
        internal PSDataCollection<PSObject> Output { get; }

        /// <summary>
        /// Command to invoke.
        /// </summary>
        internal PSCommand Command { get; }

        /// <summary>
        /// Waits for the completion event.
        /// </summary>
        internal void Wait()
        {
            _completionEvent.WaitOne();
        }

        /// <summary>
        /// Signals the completion event.
        /// </summary>
        internal void Signal()
        {
            _completionEvent.Set();
        }
    }

    /// <summary>
    /// These flags control whether InvocationInfo is added to items in the Error, Warning, Verbose and Debug
    /// streams during remote calls.
    /// </summary>
    [Flags]
    public enum RemoteStreamOptions
    {
        /// <summary>
        /// If this flag is set, ErrorRecord will include an instance of InvocationInfo on remote calls.
        /// </summary>
        AddInvocationInfoToErrorRecord = 0x01,

        /// <summary>
        /// If this flag is set, WarningRecord will include an instance of InvocationInfo on remote calls.
        /// </summary>
        AddInvocationInfoToWarningRecord = 0x02,

        /// <summary>
        /// If this flag is set, DebugRecord will include an instance of InvocationInfo on remote calls.
        /// </summary>
        AddInvocationInfoToDebugRecord = 0x04,

        /// <summary>
        /// If this flag is set, VerboseRecord will include an instance of InvocationInfo on remote calls.
        /// </summary>
        AddInvocationInfoToVerboseRecord = 0x08,

        /// <summary>
        /// If this flag is set, ErrorRecord, WarningRecord, DebugRecord, and VerboseRecord will include an instance of InvocationInfo on remote calls.
        /// </summary>
        AddInvocationInfo = AddInvocationInfoToErrorRecord
                          | AddInvocationInfoToWarningRecord
                          | AddInvocationInfoToDebugRecord
                          | AddInvocationInfoToVerboseRecord
    }

    #region PowerShell AsyncResult

    /// <summary>
    /// Internal Async result type used by BeginInvoke() and BeginStop() overloads.
    /// </summary>
    internal sealed class PowerShellAsyncResult : AsyncResult
    {
        #region Private Data / Properties

        // used to track if this AsyncResult is created by a BeginInvoke operation or
        // a BeginStop operation.

        /// <summary>
        /// True if AsyncResult monitors Async BeginInvoke().
        /// false otherwise.
        /// </summary>
        internal bool IsAssociatedWithAsyncInvoke { get; }

        /// <summary>
        /// The output buffer for the asynchronous invoke.
        /// </summary>
        internal PSDataCollection<PSObject> Output { get; }

        #endregion

        #region Constructor

        /// <summary>
        /// Constructor.
        /// </summary>
        /// <param name="ownerId">
        /// Instance Id of the Powershell object creating this instance
        /// </param>
        /// <param name="callback">
        /// Callback to call when the async operation completes.
        /// </param>
        /// <param name="state">
        /// A user supplied state to call the "callback" with.
        /// </param>
        /// <param name="output">
        /// The output buffer to return from EndInvoke.
        /// </param>
        /// <param name="isCalledFromBeginInvoke">
        /// true if AsyncResult monitors BeginInvoke.
        /// false otherwise
        /// </param>
        internal PowerShellAsyncResult(Guid ownerId, AsyncCallback callback, object state, PSDataCollection<PSObject> output,
            bool isCalledFromBeginInvoke)
            : base(ownerId, callback, state)
        {
            IsAssociatedWithAsyncInvoke = isCalledFromBeginInvoke;
            Output = output;
        }

        #endregion
    }

    #endregion

    /// <summary>
    /// Represents a PowerShell command or script to execute against a
    /// Runspace(Pool) if provided, otherwise execute using a default
    /// Runspace. Provides access to different result buffers
    /// like output, error, debug, verbose, progress, warning, and information.
    ///
    /// Provides a simple interface to execute a powershell command:
    /// <code>
    ///    Powershell.Create().AddScript("get-process").Invoke();
    /// </code>
    /// The above statement creates a local runspace using default
    /// configuration, executes the command and then closes the runspace.
    ///
    /// Using RunspacePool property, the caller can provide the runspace
    /// where the command / script is executed.
    /// </summary>
    [SuppressMessage("Microsoft.Naming", "CA1724:TypeNamesShouldNotMatchNamespaces", Justification = "PowerShell is a valid type in SMAR namespace.")]
    public sealed class PowerShell : IDisposable
    {
        #region Private Fields

        private PSCommand _psCommand;
        // worker object which does the invoke
        private Worker _worker;
        private PowerShellAsyncResult _invokeAsyncResult;
        private PowerShellAsyncResult _stopAsyncResult;
        private PowerShellAsyncResult _batchAsyncResult;
        private PSInvocationSettings _batchInvocationSettings;
        private PSCommand _backupPSCommand;
        private object _rsConnection;

        private PSDataCollection<ErrorRecord> _errorBuffer;

        private bool _isDisposed;
        private object _syncObject = new object();

        // client remote powershell if the powershell
        // is executed with a remote runspace pool

        private ConnectCommandInfo _connectCmdInfo;
        private bool _commandInvokedSynchronously = false;
        private bool _isBatching = false;
        private bool _stopBatchExecution = false;

        #endregion

        #region Internal Constructors

        /// <summary>
        /// Constructs PowerShell.
        /// </summary>
        /// <param name="command">
        /// A PSCommand.
        /// </param>
        /// <param name="extraCommands">
        /// A list of extra commands to run
        /// </param>
        /// <param name="rsConnection">
        /// A Runspace or RunspacePool to refer while invoking the command.
        /// This can be null in which case a new runspace is created
        /// whenever Invoke* method is called.
        /// </param>
        private PowerShell(PSCommand command, Collection<PSCommand> extraCommands, object rsConnection)
        {
            Dbg.Assert(command != null, "command must not be null");
            ExtraCommands = extraCommands ?? new Collection<PSCommand>();
            RunningExtraCommands = false;
            _psCommand = command;
            _psCommand.Owner = this;
            RemoteRunspace remoteRunspace = rsConnection as RemoteRunspace;
            _rsConnection = remoteRunspace != null ? remoteRunspace.RunspacePool : rsConnection;
            InstanceId = Guid.NewGuid();
            InvocationStateInfo = new PSInvocationStateInfo(PSInvocationState.NotStarted, null);
            OutputBuffer = null;
            OutputBufferOwner = true;
            _errorBuffer = new PSDataCollection<ErrorRecord>();
            ErrorBufferOwner = true;
            InformationalBuffers = new PSInformationalBuffers(InstanceId);
            Streams = new PSDataStreams(this);
        }

        /// <summary>
        /// Constructs a PowerShell instance in the disconnected start state with
        /// the provided remote command connect information and runspace(pool) objects.
        /// </summary>
        /// <param name="connectCmdInfo">Remote command connect information.</param>
        /// <param name="rsConnection">Remote Runspace or RunspacePool object.</param>
        internal PowerShell(ConnectCommandInfo connectCmdInfo, object rsConnection)
            : this(new PSCommand(), null, rsConnection)
        {
            ExtraCommands = new Collection<PSCommand>();
            RunningExtraCommands = false;
            AddCommand(connectCmdInfo.Command);
            _connectCmdInfo = connectCmdInfo;

            // The command ID is passed to the PSRP layer through the PowerShell instanceID.
            InstanceId = _connectCmdInfo.CommandId;

            InvocationStateInfo = new PSInvocationStateInfo(PSInvocationState.Disconnected, null);

            if (rsConnection is RemoteRunspace)
            {
                _runspace = rsConnection as Runspace;
                _runspacePool = ((RemoteRunspace)rsConnection).RunspacePool;
            }
            else if (rsConnection is RunspacePool)
            {
                _runspacePool = (RunspacePool)rsConnection;
            }

            Dbg.Assert(_runspacePool != null, "Invalid rsConnection parameter>");
            RemotePowerShell = new ClientRemotePowerShell(this, _runspacePool.RemoteRunspacePoolInternal);
        }

        /// <summary>
        /// </summary>
        /// <param name="inputstream"></param>
        /// <param name="outputstream"></param>
        /// <param name="errorstream"></param>
        /// <param name="runspacePool"></param>
        internal PowerShell(ObjectStreamBase inputstream,
            ObjectStreamBase outputstream, ObjectStreamBase errorstream, RunspacePool runspacePool)
        {
            ExtraCommands = new Collection<PSCommand>();
            RunningExtraCommands = false;
            _rsConnection = runspacePool;
            InstanceId = Guid.NewGuid();
            InvocationStateInfo = new PSInvocationStateInfo(PSInvocationState.NotStarted, null);
            InformationalBuffers = new PSInformationalBuffers(InstanceId);
            Streams = new PSDataStreams(this);

            PSDataCollectionStream<PSObject> outputdatastream = (PSDataCollectionStream<PSObject>)outputstream;
            OutputBuffer = outputdatastream.ObjectStore;

            PSDataCollectionStream<ErrorRecord> errordatastream = (PSDataCollectionStream<ErrorRecord>)errorstream;
            _errorBuffer = errordatastream.ObjectStore;

            if (runspacePool != null && runspacePool.RemoteRunspacePoolInternal != null)
            {
                RemotePowerShell = new ClientRemotePowerShell(this, runspacePool.RemoteRunspacePoolInternal);
            }
        }

        /// <summary>
        /// Creates a PowerShell object in the disconnected start state and with a ConnectCommandInfo object
        /// parameter that specifies what remote command to associate with this PowerShell when it is connected.
        /// </summary>
        /// <param name="connectCmdInfo"></param>
        /// <param name="inputstream"></param>
        /// <param name="outputstream"></param>
        /// <param name="errorstream"></param>
        /// <param name="runspacePool"></param>
        internal PowerShell(ConnectCommandInfo connectCmdInfo, ObjectStreamBase inputstream, ObjectStreamBase outputstream,
            ObjectStreamBase errorstream, RunspacePool runspacePool)
            : this(inputstream, outputstream, errorstream, runspacePool)
        {
            ExtraCommands = new Collection<PSCommand>();
            RunningExtraCommands = false;
            _psCommand = new PSCommand();
            _psCommand.Owner = this;
            _runspacePool = runspacePool;

            AddCommand(connectCmdInfo.Command);
            _connectCmdInfo = connectCmdInfo;

            // The command ID is passed to the PSRP layer through the PowerShell instanceID.
            InstanceId = _connectCmdInfo.CommandId;

            InvocationStateInfo = new PSInvocationStateInfo(PSInvocationState.Disconnected, null);

            RemotePowerShell = new ClientRemotePowerShell(this, runspacePool.RemoteRunspacePoolInternal);
        }

        /// <summary>
        /// Sets the command collection in this powershell.
        /// </summary>
        /// <remarks>This method will be called by RemotePipeline
        /// before it begins execution. This method is used to set
        /// the command collection of the remote pipeline as the
        /// command collection of the underlying powershell</remarks>
        internal void InitForRemotePipeline(CommandCollection command, ObjectStreamBase inputstream,
            ObjectStreamBase outputstream, ObjectStreamBase errorstream, PSInvocationSettings settings, bool redirectShellErrorOutputPipe)
        {
            Dbg.Assert(command != null, "A command collection need to be specified");

            _psCommand = new PSCommand(command[0]);
            _psCommand.Owner = this;

            for (int i = 1; i < command.Count; i++)
            {
                AddCommand(command[i]);
            }

            RedirectShellErrorOutputPipe = redirectShellErrorOutputPipe;

            // create the client remote powershell for remoting
            // communications
            if (RemotePowerShell == null)
            {
                RemotePowerShell = new ClientRemotePowerShell(this, ((RunspacePool)_rsConnection).RemoteRunspacePoolInternal);
            }

            // If we get here, we don't call 'Invoke' or any of it's friends on 'this', instead we serialize 'this' in PowerShell.ToPSObjectForRemoting.
            // Without the following two steps, we'll be missing the 'ExtraCommands' on the serialized instance of 'this'.
            // This is the last possible chance to call set up for batching as we will indirectly call ToPSObjectForRemoting
            // in the call to ClientRemotePowerShell.Initialize (which happens just below.)
            DetermineIsBatching();

            if (_isBatching)
            {
                SetupAsyncBatchExecution();
            }

            RemotePowerShell.Initialize(inputstream, outputstream,
                errorstream, InformationalBuffers, settings);
        }

        /// <summary>
        /// Initialize PowerShell object for connection to remote command.
        /// </summary>
        /// <param name="inputstream">Input stream.</param>
        /// <param name="outputstream">Output stream.</param>
        /// <param name="errorstream">Error stream.</param>
        /// <param name="settings">Settings information.</param>
        /// <param name="redirectShellErrorOutputPipe">Redirect error output.</param>
        internal void InitForRemotePipelineConnect(ObjectStreamBase inputstream, ObjectStreamBase outputstream,
            ObjectStreamBase errorstream, PSInvocationSettings settings, bool redirectShellErrorOutputPipe)
        {
            // The remotePowerShell and DSHandler cannot be initialized with a disconnected runspace.
            // Make sure the associated runspace is valid and connected.
            CheckRunspacePoolAndConnect();

            if (InvocationStateInfo.State != PSInvocationState.Disconnected)
            {
                throw new InvalidPowerShellStateException(InvocationStateInfo.State);
            }

            RedirectShellErrorOutputPipe = redirectShellErrorOutputPipe;

            if (RemotePowerShell == null)
            {
                RemotePowerShell = new ClientRemotePowerShell(this, ((RunspacePool)_rsConnection).RemoteRunspacePoolInternal);
            }

            if (!RemotePowerShell.Initialized)
            {
                RemotePowerShell.Initialize(inputstream, outputstream, errorstream, InformationalBuffers, settings);
            }
        }

        #endregion

        #region Construction Factory

        /// <summary>
        /// Constructs an empty PowerShell instance; a script or command must be added before invoking this instance.
        /// </summary>
        /// <returns>
        /// An instance of PowerShell.
        /// </returns>
        public static PowerShell Create()
        {
            return new PowerShell(new PSCommand(), null, null);
        }

        /// <summary>
        /// Constructs an empty PowerShell instance; a script or command must be added before invoking this instance.
        /// </summary>
        /// <param name="runspace">Runspace mode.</param>
        /// <returns>An instance of PowerShell.</returns>
        public static PowerShell Create(RunspaceMode runspace)
        {
            PowerShell result = null;

            switch (runspace)
            {
                case RunspaceMode.CurrentRunspace:
                    if (Runspace.DefaultRunspace == null)
                    {
                        throw new InvalidOperationException(PowerShellStrings.NoDefaultRunspaceForPSCreate);
                    }

                    result = new PowerShell(new PSCommand(), null, Runspace.DefaultRunspace);
                    result.IsChild = true;
                    result.IsNested = true;
                    result.IsRunspaceOwner = false;
                    result._runspace = Runspace.DefaultRunspace;
                    break;
                case RunspaceMode.NewRunspace:
                    result = new PowerShell(new PSCommand(), null, null);
                    break;
            }

            return result;
        }

        /// <summary>
        /// Constructs an empty PowerShell instance; a script or command must be added before invoking this instance.
        /// </summary>
        /// <param name="initialSessionState">InitialSessionState with which to create the runspace.</param>
        /// <returns>An instance of PowerShell.</returns>
        public static PowerShell Create(InitialSessionState initialSessionState)
        {
            PowerShell result = Create();

            result.Runspace = RunspaceFactory.CreateRunspace(initialSessionState);
            result.Runspace.Open();

            return result;
        }

        /// <summary>
        /// Constructs an empty PowerShell instance and associates it with the provided
        /// Runspace; a script or command must be added before invoking this instance.
        /// </summary>
        /// <param name="runspace">Runspace in which to invoke commands.</param>
        /// <returns>An instance of PowerShell.</returns>
        /// <remarks>
        /// The required Runspace argument is accepted no matter what state it is in.
        /// Leaving Runspace state management to the caller allows them to open their
        /// runspace in whatever manner is most appropriate for their application
        /// (in another thread while this instance of the PowerShell class is being
        /// instantiated, for example).
        /// </remarks>
        public static PowerShell Create(Runspace runspace)
        {
            if (runspace == null)
            {
                throw new PSArgumentNullException(nameof(runspace));
            }

            PowerShell result = Create();
            result.Runspace = runspace;

            return result;
        }

        /// <summary>
        /// Creates a nested powershell within the current instance.
        /// Nested PowerShell is used to do simple operations like checking state
        /// of a variable while another command is using the runspace.
        ///
        /// Nested PowerShell should be invoked from the same thread as the parent
        /// PowerShell invocation thread. So effectively the parent Powershell
        /// invocation thread is blocked until nested invoke() operation is
        /// complete.
        ///
        /// Implement PSHost.EnterNestedPrompt to perform invoke() operation on the
        /// nested powershell.
        /// </summary>
        /// <exception cref="InvalidOperationException">
        /// 1. State of powershell instance is not valid to create a nested powershell instance.
        /// Nested PowerShell should be created only for a running powershell instance.
        /// </exception>
        [SuppressMessage("Microsoft.Naming", "CA1704:IdentifiersShouldBeSpelledCorrectly", MessageId = "ps", Justification = "ps represents PowerShell and is used at many places.")]
        public PowerShell CreateNestedPowerShell()
        {
            if ((_worker != null) && (_worker.CurrentlyRunningPipeline != null))
            {
                PowerShell result = new PowerShell(new PSCommand(),
                    null, _worker.CurrentlyRunningPipeline.Runspace);
                result.IsNested = true;
                return result;
            }

            throw PSTraceSource.NewInvalidOperationException(PowerShellStrings.InvalidStateCreateNested);
        }

        /// <summary>
        /// Method needed when deserializing PowerShell object coming from a RemoteDataObject.
        /// </summary>
        /// <param name="isNested">Indicates if PowerShell object is nested.</param>
        /// <param name="psCommand">Commands that the PowerShell pipeline is built of.</param>
        /// <param name="extraCommands">Extra commands to run.</param>
        private static PowerShell Create(bool isNested, PSCommand psCommand, Collection<PSCommand> extraCommands)
        {
            PowerShell powerShell = new PowerShell(psCommand, extraCommands, null);
            powerShell.IsNested = isNested;
            return powerShell;
        }

        #endregion

        #region Command / Parameter Construction

        /// <summary>
        /// Add a cmdlet to construct a command pipeline.
        /// For example, to construct a command string "get-process | sort-object",
        ///     <code>
        ///         PowerShell shell = PowerShell.Create("get-process").AddCommand("sort-object");
        ///     </code>
        /// </summary>
        /// <param name="cmdlet">
        /// A string representing cmdlet.
        /// </param>
        /// <returns>
        /// A PowerShell instance with <paramref name="cmdlet"/> added.
        /// </returns>
        /// <remarks>
        /// This method is not thread safe.
        /// </remarks>
        /// <exception cref="ArgumentNullException">
        /// cmdlet is null.
        /// </exception>
        /// <exception cref="InvalidPowerShellStateException">
        /// Powershell instance cannot be changed in its
        /// current state.
        /// </exception>
        /// <exception cref="ObjectDisposedException">
        /// Object is disposed.
        /// </exception>
        public PowerShell AddCommand(string cmdlet)
        {
            lock (_syncObject)
            {
                AssertChangesAreAccepted();

                _psCommand.AddCommand(cmdlet);

                return this;
            }
        }

        /// <summary>
        /// Add a cmdlet to construct a command pipeline.
        /// For example, to construct a command string "get-process | sort-object",
        ///     <code>
        ///         PowerShell shell = PowerShell.Create("get-process").AddCommand("sort-object");
        ///     </code>
        /// </summary>
        /// <param name="cmdlet">
        /// A string representing cmdlet.
        /// </param>
        /// <param name="useLocalScope">
        /// if true local scope is used to run the script command.
        /// </param>
        /// <returns>
        /// A PowerShell instance with <paramref name="cmdlet"/> added.
        /// </returns>
        /// <remarks>
        /// This method is not thread safe.
        /// </remarks>
        /// <exception cref="ArgumentNullException">
        /// cmdlet is null.
        /// </exception>
        /// <exception cref="InvalidPowerShellStateException">
        /// Powershell instance cannot be changed in its
        /// current state.
        /// </exception>
        /// <exception cref="ObjectDisposedException">
        /// Object is disposed.
        /// </exception>
        public PowerShell AddCommand(string cmdlet, bool useLocalScope)
        {
            lock (_syncObject)
            {
                AssertChangesAreAccepted();

                _psCommand.AddCommand(cmdlet, useLocalScope);

                return this;
            }
        }

        /// <summary>
        /// Add a piece of script to construct a command pipeline.
        /// For example, to construct a command string "get-process | foreach { $_.Name }"
        ///     <code>
        ///         PowerShell shell = PowerShell.Create("get-process").
        ///                                     AddCommand("foreach { $_.Name }", true);
        ///     </code>
        /// </summary>
        /// <param name="script">
        /// A string representing a script.
        /// </param>
        /// <returns>
        /// A PowerShell instance with <paramref name="command"/> added.
        /// </returns>
        /// <remarks>
        /// This method is not thread-safe.
        /// </remarks>
        /// <exception cref="ArgumentNullException">
        /// command is null.
        /// </exception>
        /// <exception cref="InvalidPowerShellStateException">
        /// Powershell instance cannot be changed in its
        /// current state.
        /// </exception>
        /// <exception cref="ObjectDisposedException">
        /// Object is disposed.
        /// </exception>
        public PowerShell AddScript(string script)
        {
            lock (_syncObject)
            {
                AssertChangesAreAccepted();

                _psCommand.AddScript(script);

                return this;
            }
        }

        /// <summary>
        /// Add a piece of script to construct a command pipeline.
        /// For example, to construct a command string "get-process | foreach { $_.Name }"
        ///     <code>
        ///         PowerShell shell = PowerShell.Create("get-process").
        ///                                     AddCommand("foreach { $_.Name }", true);
        ///     </code>
        /// </summary>
        /// <param name="script">
        /// A string representing a script.
        /// </param>
        /// <param name="useLocalScope">
        /// if true local scope is used to run the script command.
        /// </param>
        /// <returns>
        /// A PowerShell instance with <paramref name="command"/> added.
        /// </returns>
        /// <remarks>
        /// This method is not thread-safe.
        /// </remarks>
        /// <exception cref="ArgumentNullException">
        /// command is null.
        /// </exception>
        /// <exception cref="InvalidPowerShellStateException">
        /// Powershell instance cannot be changed in its
        /// current state.
        /// </exception>
        /// <exception cref="ObjectDisposedException">
        /// Object is disposed.
        /// </exception>
        public PowerShell AddScript(string script, bool useLocalScope)
        {
            lock (_syncObject)
            {
                AssertChangesAreAccepted();

                _psCommand.AddScript(script, useLocalScope);

                return this;
            }
        }

        /// <summary>
        /// Add a <see cref="Command"/> element to the current command
        /// pipeline.
        /// </summary>
        /// <param name="command">
        /// Command to add.
        /// </param>
        /// <returns>
        /// A PSCommand instance with <paramref name="command"/> added.
        /// </returns>
        /// <remarks>
        /// This method is not thread-safe.
        /// </remarks>
        /// <exception cref="ArgumentNullException">
        /// command is null.
        /// </exception>
        /// <exception cref="InvalidPowerShellStateException">
        /// Powershell instance cannot be changed in its
        /// current state.
        /// </exception>
        /// <exception cref="ObjectDisposedException">
        /// Object is disposed.
        /// </exception>
        internal PowerShell AddCommand(Command command)
        {
            lock (_syncObject)
            {
                AssertChangesAreAccepted();

                _psCommand.AddCommand(command);

                return this;
            }
        }

        /// <summary>
        /// CommandInfo object for the command to add.
        /// </summary>
        /// <param name="commandInfo">The CommandInfo object for the command to add.</param>
        /// <returns>
        /// A PSCommand instance with the command added.
        /// </returns>
        /// <remarks>
        /// This method is not thread-safe.
        /// </remarks>
        /// <exception cref="ArgumentNullException">
        /// command is null.
        /// </exception>
        /// <exception cref="InvalidPowerShellStateException">
        /// Powershell instance cannot be changed in its
        /// current state.
        /// </exception>
        /// <exception cref="ObjectDisposedException">
        /// Object is disposed.
        /// </exception>
        public PowerShell AddCommand(CommandInfo commandInfo)
        {
            if (commandInfo == null)
            {
                throw PSTraceSource.NewArgumentNullException("commandInfo");
            }

            Command cmd = new Command(commandInfo);
            _psCommand.AddCommand(cmd);
            return this;
        }

        /// <summary>
        /// Add a parameter to the last added command.
        /// For example, to construct a command string "get-process | select-object -property name"
        ///     <code>
        ///         PowerShell shell = PowerShell.Create("get-process").
        ///                                     AddCommand("select-object").AddParameter("property","name");
        ///     </code>
        /// </summary>
        /// <param name="parameterName">
        /// Name of the parameter.
        /// </param>
        /// <param name="value">
        /// Value for the parameter.
        /// </param>
        /// <returns>
        /// A PowerShell instance with <paramref name="parameterName"/> added
        /// to the parameter list of the last command.
        /// </returns>
        /// <remarks>
        /// This method is not thread safe.
        /// </remarks>
        /// <exception cref="ArgumentException">
        /// Name is non null and name length is zero after trimming whitespace.
        /// </exception>
        /// <exception cref="InvalidPowerShellStateException">
        /// Powershell instance cannot be changed in its
        /// current state.
        /// </exception>
        /// <exception cref="ObjectDisposedException">
        /// Object is disposed.
        /// </exception>
        public PowerShell AddParameter(string parameterName, object value)
        {
            lock (_syncObject)
            {
                if (_psCommand.Commands.Count == 0)
                {
                    throw PSTraceSource.NewInvalidOperationException(PowerShellStrings.ParameterRequiresCommand);
                }

                AssertChangesAreAccepted();
                _psCommand.AddParameter(parameterName, value);
                return this;
            }
        }

        /// <summary>
        /// Adds a switch parameter to the last added command.
        /// For example, to construct a command string "get-process | sort-object -descending"
        ///     <code>
        ///         PSCommand command = new PSCommand("get-process").
        ///                                     AddCommand("sort-object").AddParameter("descending");
        ///     </code>
        /// </summary>
        /// <param name="parameterName">
        /// Name of the parameter.
        /// </param>
        /// <returns>
        /// A PowerShell instance with <paramref name="parameterName"/> added
        /// to the parameter list of the last command.
        /// </returns>
        /// <remarks>
        /// This method is not thread safe.
        /// </remarks>
        /// <exception cref="ArgumentException">
        /// Name is non null and name length is zero after trimming whitespace.
        /// </exception>
        /// <exception cref="InvalidPowerShellStateException">
        /// Powershell instance cannot be changed in its
        /// current state.
        /// </exception>
        /// <exception cref="ObjectDisposedException">
        /// Object is disposed.
        /// </exception>
        public PowerShell AddParameter(string parameterName)
        {
            lock (_syncObject)
            {
                if (_psCommand.Commands.Count == 0)
                {
                    throw PSTraceSource.NewInvalidOperationException(PowerShellStrings.ParameterRequiresCommand);
                }

                AssertChangesAreAccepted();
                _psCommand.AddParameter(parameterName);
                return this;
            }
        }

        /// <summary>
        /// Adds a set of parameters to the last added command.
        /// </summary>
        /// <param name="parameters">
        /// List of parameters.
        /// </param>
        /// <returns>
        /// A PowerShell instance with the items in <paramref name="parameters"/> added
        /// to the parameter list of the last command.
        /// </returns>
        /// <remarks>
        /// This method is not thread safe.
        /// </remarks>
        /// <exception cref="PSArgumentNullException">
        /// The function was given a null argument.
        /// </exception>
        /// <exception cref="InvalidPowerShellStateException">
        /// Powershell instance cannot be changed in its
        /// current state.
        /// </exception>
        public PowerShell AddParameters(IList parameters)
        {
            lock (_syncObject)
            {
                if (parameters == null)
                {
                    throw PSTraceSource.NewArgumentNullException("parameters");
                }

                if (_psCommand.Commands.Count == 0)
                {
                    throw PSTraceSource.NewInvalidOperationException(PowerShellStrings.ParameterRequiresCommand);
                }

                AssertChangesAreAccepted();

                foreach (object p in parameters)
                {
                    _psCommand.AddParameter(null, p);
                }

                return this;
            }
        }

        /// <summary>
        /// Adds a set of parameters to the last added command.
        /// </summary>
        /// <param name="parameters">
        /// Dictionary of parameters. Each key-value pair corresponds to a parameter name and its value. Keys must strings.
        /// </param>
        /// <returns>
        /// A PowerShell instance with the items in <paramref name="parameters"/> added
        /// to the parameter list of the last command.
        /// </returns>
        /// <remarks>
        /// This method is not thread safe.
        /// </remarks>
        /// <exception cref="PSArgumentNullException">
        /// The function was given a null argument.
        /// </exception>
        /// <exception cref="InvalidPowerShellStateException">
        /// Powershell instance cannot be changed in its
        /// current state.
        /// </exception>
        /// <exception cref="PSArgumentException">
        /// One of the dictionary keys is not a string.
        /// </exception>
        public PowerShell AddParameters(IDictionary parameters)
        {
            lock (_syncObject)
            {
                if (parameters == null)
                {
                    throw PSTraceSource.NewArgumentNullException("parameters");
                }

                if (_psCommand.Commands.Count == 0)
                {
                    throw PSTraceSource.NewInvalidOperationException(PowerShellStrings.ParameterRequiresCommand);
                }

                AssertChangesAreAccepted();

                foreach (DictionaryEntry entry in parameters)
                {
                    string parameterName = entry.Key as string;

                    if (parameterName == null)
                    {
                        throw PSTraceSource.NewArgumentException("parameters", PowerShellStrings.KeyMustBeString);
                    }

                    _psCommand.AddParameter(parameterName, entry.Value);
                }

                return this;
            }
        }

        /// <summary>
        /// Adds an argument to the last added command.
        /// For example, to construct a command string "get-process | select-object name"
        ///     <code>
        ///         PowerShell shell = PowerShell.Create("get-process").
        ///                                     AddCommand("select-object").AddParameter("name");
        ///     </code>
        /// This will add the value "name" to the positional parameter list of "select-object"
        /// cmdlet. When the command is invoked, this value will get bound to positional parameter 0
        /// of the "select-object" cmdlet which is "Property".
        /// </summary>
        /// <param name="value">
        /// Value for the parameter.
        /// </param>
        /// <returns>
        /// A PSCommand instance parameter value <paramref name="value"/> added
        /// to the parameter list of the last command.
        /// </returns>
        /// <remarks>
        /// This method is not thread safe.
        /// </remarks>
        public PowerShell AddArgument(object value)
        {
            lock (_syncObject)
            {
                if (_psCommand.Commands.Count == 0)
                {
                    throw PSTraceSource.NewInvalidOperationException(PowerShellStrings.ParameterRequiresCommand);
                }

                AssertChangesAreAccepted();
                _psCommand.AddArgument(value);
                return this;
            }
        }

        /// <summary>
        /// Adds an additional statement for execution
        ///
        /// For example,
        ///     <code>
        ///         Runspace rs = RunspaceFactory.CreateRunspace();
        ///         PowerShell ps = PowerShell.Create();
        ///
        ///         ps.Runspace = rs;
        ///         ps.AddCommand("Get-Process").AddArgument("idle");
        ///         ps.AddStatement().AddCommand("Get-Service").AddArgument("audiosrv");
        ///         ps.Invoke();
        ///     </code>
        /// </summary>
        /// <returns>
        /// A PowerShell instance with the items in <paramref name="parameters"/> added
        /// to the parameter list of the last command.
        /// </returns>
        public PowerShell AddStatement()
        {
            lock (_syncObject)
            {
                // for PowerShell.Create().AddStatement().AddCommand("Get-Process");
                // we reduce it to PowerShell.Create().AddCommand("Get-Process");
                if (_psCommand.Commands.Count == 0)
                {
                    return this;
                }

                AssertChangesAreAccepted();

                _psCommand.Commands[_psCommand.Commands.Count - 1].IsEndOfStatement = true;

                return this;
            }
        }

        #endregion

        #region Public Properties

        /// <summary>
        /// Gets or sets current powershell command line.
        /// </summary>
        /// <exception cref="ArgumentNullException">
        /// Cannot set to a null value.
        /// </exception>
        /// <exception cref="InvalidPowerShellStateException">
        /// Powershell instance cannot be changed in its
        /// current state.
        /// </exception>
        /// <exception cref="ObjectDisposedException">
        /// Object is disposed.
        /// </exception>
        public PSCommand Commands
        {
            get
            {
                return _psCommand;
            }

            set
            {
                if (value == null)
                {
                    throw PSTraceSource.NewArgumentNullException("Command");
                }

                lock (_syncObject)
                {
                    AssertChangesAreAccepted();
                    _psCommand = value.Clone();
                    _psCommand.Owner = this;
                }
            }
        }

        /// <summary>
        /// Streams generated by PowerShell invocations.
        /// </summary>
        public PSDataStreams Streams { get; }

        /// <summary>
        /// Gets or sets the error buffer. Powershell invocation writes
        /// the error data into this buffer.
        /// </summary>
        /// <exception cref="ArgumentNullException">
        /// Cannot set to a null value.
        /// </exception>
        /// <exception cref="InvalidPowerShellStateException">
        /// Powershell instance cannot be changed in its
        /// current state.
        /// </exception>
        /// <exception cref="ObjectDisposedException">
        /// Object is disposed.
        /// </exception>
        [SuppressMessage("Microsoft.Usage", "CA2227:CollectionPropertiesShouldBeReadOnly", Justification = "We want to allow callers to change the backing store.")]
        internal PSDataCollection<ErrorRecord> ErrorBuffer
        {
            get
            {
                return _errorBuffer;
            }

            set
            {
                if (value == null)
                {
                    throw PSTraceSource.NewArgumentNullException("Error");
                }

                lock (_syncObject)
                {
                    AssertChangesAreAccepted();
                    _errorBuffer = value;
                    ErrorBufferOwner = false;
                }
            }
        }

        /// <summary>
        /// Gets or sets the progress buffer. Powershell invocation writes
        /// the progress data into this buffer. Can be null.
        /// </summary>
        /// <exception cref="InvalidPowerShellStateException">
        /// Powershell instance cannot be changed in its
        /// current state.
        /// </exception>
        /// <exception cref="ObjectDisposedException">
        /// Object is disposed.
        /// </exception>
        [SuppressMessage("Microsoft.Usage", "CA2227:CollectionPropertiesShouldBeReadOnly", Justification = "We want to allow callers to change the backing store.")]
        internal PSDataCollection<ProgressRecord> ProgressBuffer
        {
            get
            {
                return InformationalBuffers.Progress;
            }

            set
            {
                if (value == null)
                {
                    throw PSTraceSource.NewArgumentNullException("Progress");
                }

                lock (_syncObject)
                {
                    AssertChangesAreAccepted();
                    InformationalBuffers.Progress = value;
                }
            }
        }

        /// <summary>
        /// Gets or sets the verbose buffer. Powershell invocation writes
        /// the verbose data into this buffer.  Can be null.
        /// </summary>
        /// <exception cref="InvalidPowerShellStateException">
        /// Powershell instance cannot be changed in its
        /// current state.
        /// </exception>
        /// <exception cref="ObjectDisposedException">
        /// Object is disposed.
        /// </exception>
        [SuppressMessage("Microsoft.Usage", "CA2227:CollectionPropertiesShouldBeReadOnly", Justification = "We want to allow callers to change the backing store.")]
        internal PSDataCollection<VerboseRecord> VerboseBuffer
        {
            get
            {
                return InformationalBuffers.Verbose;
            }

            set
            {
                if (value == null)
                {
                    throw PSTraceSource.NewArgumentNullException("Verbose");
                }

                lock (_syncObject)
                {
                    AssertChangesAreAccepted();
                    InformationalBuffers.Verbose = value;
                }
            }
        }

        /// <summary>
        /// Gets or sets the debug buffer. Powershell invocation writes
        /// the debug data into this buffer.  Can be null.
        /// </summary>
        /// <exception cref="InvalidPowerShellStateException">
        /// Powershell instance cannot be changed in its
        /// current state.
        /// </exception>
        /// <exception cref="ObjectDisposedException">
        /// Object is disposed.
        /// </exception>
        [SuppressMessage("Microsoft.Usage", "CA2227:CollectionPropertiesShouldBeReadOnly", Justification = "We want to allow callers to change the backing store.")]
        internal PSDataCollection<DebugRecord> DebugBuffer
        {
            get
            {
                return InformationalBuffers.Debug;
            }

            set
            {
                if (value == null)
                {
                    throw PSTraceSource.NewArgumentNullException("Debug");
                }

                lock (_syncObject)
                {
                    AssertChangesAreAccepted();
                    InformationalBuffers.Debug = value;
                }
            }
        }

        /// <summary>
        /// Gets or sets the warning buffer. Powershell invocation writes
        /// the warning data into this buffer. Can be null.
        /// </summary>
        /// <exception cref="ArgumentNullException">
        /// Cannot set to a null value.
        /// </exception>
        /// <exception cref="InvalidPowerShellStateException">
        /// Powershell instance cannot be changed in its
        /// current state.
        /// </exception>
        /// <exception cref="ObjectDisposedException">
        /// Object is disposed.
        /// </exception>
        [SuppressMessage("Microsoft.Usage", "CA2227:CollectionPropertiesShouldBeReadOnly", Justification = "We want to allow callers to change the backing store.")]
        internal PSDataCollection<WarningRecord> WarningBuffer
        {
            get
            {
                return InformationalBuffers.Warning;
            }

            set
            {
                if (value == null)
                {
                    throw PSTraceSource.NewArgumentNullException("Warning");
                }

                lock (_syncObject)
                {
                    AssertChangesAreAccepted();
                    InformationalBuffers.Warning = value;
                }
            }
        }

        /// <summary>
        /// Gets or sets the information buffer. Powershell invocation writes
        /// the information data into this buffer. Can be null.
        /// </summary>
        /// <exception cref="ArgumentNullException">
        /// Cannot set to a null value.
        /// </exception>
        /// <exception cref="InvalidPowerShellStateException">
        /// Powershell instance cannot be changed in its
        /// current state.
        /// </exception>
        /// <exception cref="ObjectDisposedException">
        /// Object is disposed.
        /// </exception>
        [SuppressMessage("Microsoft.Usage", "CA2227:CollectionPropertiesShouldBeReadOnly", Justification = "We want to allow callers to change the backing store.")]
        internal PSDataCollection<InformationRecord> InformationBuffer
        {
            get
            {
                return InformationalBuffers.Information;
            }

            set
            {
                if (value == null)
                {
                    throw PSTraceSource.NewArgumentNullException("Information");
                }

                lock (_syncObject)
                {
                    AssertChangesAreAccepted();
                    InformationalBuffers.Information = value;
                }
            }
        }

        /// <summary>
        /// Gets the informational buffers.
        /// </summary>
        internal PSInformationalBuffers InformationalBuffers { get; }

        /// <summary>
        /// If this flag is true, the commands in this Pipeline will redirect
        /// the global error output pipe to the command's error output pipe.
        ///
        /// (see the comment in Pipeline.RedirectShellErrorOutputPipe for an
        /// explanation of why this flag is needed)
        /// </summary>
        internal bool RedirectShellErrorOutputPipe { get; set; } = true;

        /// <summary>
        /// Get unique id for this instance of runspace pool. It is primarily used
        /// for logging purposes.
        /// </summary>
        public Guid InstanceId { get; private set; }

        /// <summary>
        /// Gets the execution state of the current PowerShell instance.
        /// </summary>
        public PSInvocationStateInfo InvocationStateInfo { get; private set; }

        /// <summary>
        /// Gets the property which indicates if this PowerShell instance
        /// is nested.
        /// </summary>
        public bool IsNested { get; private set; }

        /// <summary>
        /// Gets the property which indicates if this PowerShell instance
        /// is a child instance.
        ///
        /// IsChild flag makes it possible for the pipeline to differentiate between
        /// a true v1 nested pipeline and the cmdlets calling cmdlets case. See bug
        /// 211462.
        /// </summary>
        internal bool IsChild { get; private set; } = false;

        /// <summary>
        /// If an error occurred while executing the pipeline, this will be set to true.
        /// </summary>
        public bool HadErrors { get; private set; }

        internal void SetHadErrors(bool status)
        {
            HadErrors = status;
        }

        /// <summary>
        /// Access to the EndInvoke AsyncResult object.  Used by remote
        /// debugging to invoke debugger commands on command thread.
        /// </summary>
        internal AsyncResult EndInvokeAsyncResult
        {
            get;
            private set;
        }

        /// <summary>
        /// Event raised when PowerShell Execution State Changes.
        /// </summary>
        public event EventHandler<PSInvocationStateChangedEventArgs> InvocationStateChanged;

        /// <summary>
        /// This event gets fired when a Runspace from the RunspacePool is assigned to this PowerShell
        /// instance to invoke the commands.
        /// </summary>
        internal event EventHandler<PSEventArgs<Runspace>> RunspaceAssigned;

        #endregion

        #region Public Methods

        /// <summary>
        /// Sets an associated Runspace for this PowerShell instance.
        /// This can be null in which case a new runspace is created
        /// whenever Invoke* method is called.
        /// </summary>
        /// <remarks>
        /// This property and RunspacePool are mutually exclusive; setting one of them resets the other to null
        /// </remarks>
        /// <exception cref="InvalidPowerShellStateException">
        /// Powershell instance cannot be changed in its
        /// current state.
        /// </exception>
        /// <exception cref="ObjectDisposedException">
        /// Object is disposed.
        /// </exception>
        [SuppressMessage("Microsoft.Naming", "CA1704:IdentifiersShouldBeSpelledCorrectly", MessageId = "Runspace", Justification = "Runspace is a well-known term in PowerShell.")]
        public Runspace Runspace
        {
            get
            {
                if (_runspace == null && _runspacePool == null) // create a runspace only if neither a runspace nor a runspace pool have been set
                {
                    lock (_syncObject)
                    {
                        if (_runspace == null && _runspacePool == null)
                        {
                            AssertChangesAreAccepted();
                            SetRunspace(RunspaceFactory.CreateRunspace(), true);
                            this.Runspace.Open();
                        }
                    }
                }

                return _runspace;
            }

            set
            {
                lock (_syncObject)
                {
                    AssertChangesAreAccepted();

                    if (_runspace != null && IsRunspaceOwner)
                    {
                        _runspace.Dispose();
                        _runspace = null;
                        IsRunspaceOwner = false;
                    }

                    SetRunspace(value, false);
                }
            }
        }

        /// <summary>
        /// Internal method to set the Runspace property.
        /// </summary>
        private void SetRunspace(Runspace runspace, bool owner)
        {
            RemoteRunspace remoteRunspace = runspace as RemoteRunspace;

            if (remoteRunspace == null)
            {
                _rsConnection = runspace;
            }
            else
            {
                _rsConnection = remoteRunspace.RunspacePool;

                if (RemotePowerShell != null)
                {
                    RemotePowerShell.Clear();
                    RemotePowerShell.Dispose();
                }

                RemotePowerShell = new ClientRemotePowerShell(this, remoteRunspace.RunspacePool.RemoteRunspacePoolInternal);
            }

            _runspace = runspace;
            IsRunspaceOwner = owner;
            _runspacePool = null;
        }

        private Runspace _runspace = null;

        /// <summary>
        /// Sets an associated RunspacePool for this PowerShell instance.
        /// A Runspace from this pool is used whenever Invoke* method
        /// is called.
        ///
        /// This can be null in which case a new runspace is created
        /// whenever Invoke* method is called.
        /// </summary>
        /// <remarks>
        /// This property and Runspace are mutually exclusive; setting one of them resets the other to null
        /// </remarks>
        /// <exception cref="InvalidPowerShellStateException">
        /// Powershell instance cannot be changed in its
        /// current state.
        /// </exception>
        /// <exception cref="ObjectDisposedException">
        /// Object is disposed.
        /// </exception>
        [SuppressMessage("Microsoft.Naming", "CA1704:IdentifiersShouldBeSpelledCorrectly", MessageId = "Runspace", Justification = "Runspace is a well-known term in PowerShell.")]
        public RunspacePool RunspacePool
        {
            get
            {
                return _runspacePool;
            }

            set
            {
                if (value != null)
                {
                    lock (_syncObject)
                    {
                        AssertChangesAreAccepted();

                        if (_runspace != null && IsRunspaceOwner)
                        {
                            _runspace.Dispose();
                            _runspace = null;
                            IsRunspaceOwner = false;
                        }

                        _rsConnection = value;
                        _runspacePool = value;

                        if (_runspacePool.IsRemote)
                        {
                            if (RemotePowerShell != null)
                            {
                                RemotePowerShell.Clear();
                                RemotePowerShell.Dispose();
                            }

                            RemotePowerShell = new
                                ClientRemotePowerShell(this, _runspacePool.RemoteRunspacePoolInternal);
                        }

                        _runspace = null;
                    }
                }
            }
        }

        private RunspacePool _runspacePool = null;

        /// <summary>
        /// Gets the associated Runspace or RunspacePool for this PowerShell
        /// instance. If this is null, PowerShell instance is not associated
        /// with any runspace.
        /// </summary>
        internal object GetRunspaceConnection()
        {
            return _rsConnection;
        }

        #endregion

        #region Connect Support

        /// <summary>
        /// Synchronously connects to a running command on a remote server.
        /// </summary>
        /// <returns>Command output as a PSDataCollection.</returns>
        public Collection<PSObject> Connect()
        {
            // Regardless of how the command was originally invoked, set this member
            // variable to indicate the command is now running synchronously.
            _commandInvokedSynchronously = true;

            IAsyncResult asyncResult = ConnectAsync();
            PowerShellAsyncResult psAsyncResult = asyncResult as PowerShellAsyncResult;

            // Wait for command to complete.  If an exception was thrown during command
            // execution (such as disconnect occurring during this synchronous execution)
            // then the exception will be thrown here.
            EndInvokeAsyncResult = psAsyncResult;
            psAsyncResult.EndInvoke();
            EndInvokeAsyncResult = null;

            Collection<PSObject> results = null;
            if (psAsyncResult.Output != null)
            {
                results = psAsyncResult.Output.ReadAll();
            }
            else
            {
                // Return empty collection.
                results = new Collection<PSObject>();
            }

            return results;
        }

        /// <summary>
        /// Asynchronously connects to a running command on a remote server.
        /// The returned IAsyncResult object can be used with EndInvoke() method
        /// to wait on command and/or get command returned data.
        /// </summary>
        /// <returns>IAsyncResult.</returns>
        public IAsyncResult ConnectAsync()
        {
            return ConnectAsync(null, null, null);
        }

        /// <summary>
        /// Asynchronously connects to a running command on a remote server.
        /// The returned IAsyncResult object can be used with EndInvoke() method
        /// to wait on command and/or get command returned data.
        /// </summary>
        /// <param name="output">The output buffer to return from EndInvoke.</param>
        /// <param name="invocationCallback">An AsyncCallback to be called once the previous invocation has completed.</param>
        /// <param name="state">A user supplied state to call the <paramref name="invocationCallback"/> with.</param>
        /// <returns>IAsyncResult.</returns>
        public IAsyncResult ConnectAsync(
            PSDataCollection<PSObject> output,
            AsyncCallback invocationCallback,
            object state)
        {
            if (InvocationStateInfo.State != PSInvocationState.Disconnected)
            {
                throw new InvalidPowerShellStateException(InvocationStateInfo.State);
            }

            // Ensure this is a command invoked on a remote runspace(pool) and connect the
            // runspace if it is currently disconnected.
            CheckRunspacePoolAndConnect();

            if (_connectCmdInfo != null)
            {
                //
                // This is a reconstruct/connect scenario and we create new state.
                //

                PSDataCollection<PSObject> streamToUse = OutputBuffer;

                // The remotePowerShell may have been initialized by InitForRemotePipelineConnect()
                if (!RemotePowerShell.Initialized)
                {
                    // Empty input stream.
                    ObjectStreamBase inputStream = new ObjectStream();
                    inputStream.Close();

                    // Output stream.
                    if (output != null)
                    {
                        // Use the supplied output buffer.
                        OutputBuffer = output;
                        OutputBufferOwner = false;
                    }
                    else if (OutputBuffer == null)
                    {
                        OutputBuffer = new PSDataCollection<PSObject>();
                        OutputBufferOwner = true;
                    }

                    streamToUse = OutputBuffer;

                    ObjectStreamBase outputStream = new PSDataCollectionStream<PSObject>(InstanceId, streamToUse);

                    RemotePowerShell.Initialize(inputStream, outputStream,
                                                     new PSDataCollectionStream<ErrorRecord>(InstanceId, _errorBuffer),
                                                     InformationalBuffers, null);
                }

                Dbg.Assert((_invokeAsyncResult == null), "Async result should be null in the reconstruct scenario.");
                _invokeAsyncResult = new PowerShellAsyncResult(InstanceId, invocationCallback, state, streamToUse, true);
            }
            else
            {
                // If this is not a reconstruct scenario then this must be a PowerShell object that was
                // previously disconnected, and all state should be valid.
                Dbg.Assert((_invokeAsyncResult != null && RemotePowerShell.Initialized),
                            "AsyncResult and RemotePowerShell objects must be valid here.");

                if (output != null ||
                    invocationCallback != null ||
                    _invokeAsyncResult.IsCompleted)
                {
                    // A new async object is needed.
                    PSDataCollection<PSObject> streamToUse;
                    if (output != null)
                    {
                        streamToUse = output;
                        OutputBuffer = output;
                        OutputBufferOwner = false;
                    }
                    else if (_invokeAsyncResult.Output == null ||
                             !_invokeAsyncResult.Output.IsOpen)
                    {
                        OutputBuffer = new PSDataCollection<PSObject>();
                        OutputBufferOwner = true;
                        streamToUse = OutputBuffer;
                    }
                    else
                    {
                        streamToUse = _invokeAsyncResult.Output;
                        OutputBuffer = streamToUse;
                        OutputBufferOwner = false;
                    }

                    _invokeAsyncResult = new PowerShellAsyncResult(
                        InstanceId,
                        invocationCallback ?? _invokeAsyncResult.Callback,
                        (invocationCallback != null) ? state : _invokeAsyncResult.AsyncState,
                        streamToUse,
                        true);
                }
            }

            try
            {
                // Perform the connect operation to the remote server through the PSRP layer.
                // If this.connectCmdInfo is null then a connection will be attempted using current state.
                // If this.connectCmdInfo is non-null then a connection will be attempted with this info.
                RemotePowerShell.ConnectAsync(_connectCmdInfo);
            }
            catch (Exception exception)
            {
                // allow GC collection
                _invokeAsyncResult = null;
                SetStateChanged(new PSInvocationStateInfo(PSInvocationState.Failed, exception));

                // re-throw the exception
                InvalidRunspacePoolStateException poolException = exception as InvalidRunspacePoolStateException;
                if (poolException != null && _runspace != null) // the pool exception was actually thrown by a runspace
                {
                    throw poolException.ToInvalidRunspaceStateException();
                }

                throw;
            }

            return _invokeAsyncResult;
        }

        /// <summary>
        /// Checks that the current runspace associated with this PowerShell is a remote runspace,
        /// and if it is in Disconnected state then to connect it.
        /// </summary>
        private void CheckRunspacePoolAndConnect()
        {
            RemoteRunspacePoolInternal remoteRunspacePoolInternal = null;
            if (_rsConnection is RemoteRunspace)
            {
                remoteRunspacePoolInternal = (_rsConnection as RemoteRunspace).RunspacePool.RemoteRunspacePoolInternal;
            }
            else if (_rsConnection is RunspacePool)
            {
                remoteRunspacePoolInternal = (_rsConnection as RunspacePool).RemoteRunspacePoolInternal;
            }

            if (remoteRunspacePoolInternal == null)
            {
                throw new InvalidOperationException(PowerShellStrings.CannotConnect);
            }

            // Connect runspace if needed.
            if (remoteRunspacePoolInternal.RunspacePoolStateInfo.State == RunspacePoolState.Disconnected)
            {
                remoteRunspacePoolInternal.Connect();
            }

            // Make sure runspace is in valid state for connection.
            if (remoteRunspacePoolInternal.RunspacePoolStateInfo.State != RunspacePoolState.Opened)
            {
                throw new InvalidRunspacePoolStateException(RunspacePoolStrings.InvalidRunspacePoolState,
                                    remoteRunspacePoolInternal.RunspacePoolStateInfo.State, RunspacePoolState.Opened);
            }
        }

        #endregion

        #region Script Debugger Support

        /// <summary>
        /// This method allows the script debugger first crack at evaluating the
        /// command in case it is a debugger command, otherwise the command is
        /// evaluated by PowerShell.
        /// If the debugger evaluated a command then DebuggerCommand.ResumeAction
        /// value will be set appropriately.
        /// </summary>
        /// <param name="input">Input.</param>
        /// <param name="output">Output collection.</param>
        /// <param name="settings">PS invocation settings.</param>
        /// <param name="invokeMustRun">True if PowerShell Invoke must run regardless
        /// of whether debugger handles the command.
        /// </param>
        /// <returns>DebuggerCommandResults.</returns>
        internal void InvokeWithDebugger(
            IEnumerable<object> input,
            IList<PSObject> output,
            PSInvocationSettings settings,
            bool invokeMustRun)
        {
            Debugger debugger = _runspace.Debugger;
            bool addToHistory = true;

            if (debugger != null &&
                Commands.Commands.Count > 0)
            {
                Command cmd = this.Commands.Commands[0];

                DebuggerCommand dbgCommandResult = debugger.InternalProcessCommand(
                    cmd.CommandText, output);

                if (dbgCommandResult.ResumeAction != null ||
                    dbgCommandResult.ExecutedByDebugger)
                {
                    output.Add(new PSObject(dbgCommandResult));
                    Commands.Commands.Clear();
                    addToHistory = false;
                }
                else if (!dbgCommandResult.Command.Equals(cmd.CommandText, StringComparison.OrdinalIgnoreCase))
                {
                    // Script debugger will replace commands, e.g., "k" -> "Get-PSCallStack".
                    Commands.Commands[0] = new Command(dbgCommandResult.Command, false, true, true);

                    // Report that these replaced commands are executed by the debugger.
                    DebuggerCommand dbgCommand = new DebuggerCommand(dbgCommandResult.Command, null, false, true);
                    output.Add(new PSObject(dbgCommand));
                    addToHistory = false;
                }
            }

            if (addToHistory && (Commands.Commands.Count > 0))
            {
                addToHistory = DebuggerUtils.ShouldAddCommandToHistory(
                    Commands.Commands[0].CommandText);
            }

            // Remote PowerShell Invoke must always run Invoke so that the
            // command can complete.
            if (Commands.Commands.Count == 0 &&
                invokeMustRun)
            {
                Commands.Commands.AddScript(string.Empty);
            }

            if (Commands.Commands.Count > 0)
            {
                if (addToHistory)
                {
                    if (settings == null)
                    {
                        settings = new PSInvocationSettings();
                    }

                    settings.AddToHistory = true;
                }

                Invoke<PSObject>(input, output, settings);
            }
        }

        #endregion

        #region Invoke Overloads

        /// <summary>
        /// Invoke the <see cref="Command"/> synchronously and return
        /// the output PSObject collection.
        /// </summary>
        /// <returns>
        /// collection of PSObjects.
        /// </returns>
        /// <exception cref="ObjectDisposedException">
        /// Object is disposed.
        /// </exception>
        /// <exception cref="InvalidOperationException">
        /// Cannot perform the operation because the command is
        /// already started.Stop the command and try the operation again.
        /// (or)
        /// No commands are specified.
        /// </exception>
        /// <exception cref="ScriptCallDepthException">
        /// The script recursed too deeply into script functions.
        /// There is a fixed limit on the depth of recursion.
        /// </exception>
        /// <exception cref="System.Security.SecurityException">
        /// A CLR security violation occurred.  Typically, this happens
        /// because the current CLR permissions do not allow adequate
        /// reflection access to a cmdlet assembly.
        /// </exception>
        /// <exception cref="ThreadAbortException">
        /// The thread in which the command was executing was aborted.
        /// </exception>
        /// <exception cref="RuntimeException">
        /// PowerShell.Invoke can throw a variety of exceptions derived
        /// from RuntimeException. The most likely of these exceptions
        /// are listed below.
        /// </exception>
        /// <exception cref="ParameterBindingException">
        /// One of more parameters or parameter values specified for
        /// a cmdlet are not valid, or mandatory parameters for a cmdlet
        /// were not specified.
        /// </exception>
        /// <exception cref="CmdletInvocationException">
        /// A cmdlet generated a terminating error.
        /// </exception>
        /// <exception cref="CmdletProviderInvocationException">
        /// A provider generated a terminating error.
        /// </exception>
        /// <exception cref="ActionPreferenceStopException">
        /// The ActionPreference.Stop or ActionPreference.Inquire policy
        /// triggered a terminating error.
        /// </exception>
        /// <exception cref="PipelineStoppedException">
        /// The pipeline was terminated asynchronously.
        /// </exception>
        /// <exception cref="MetadataException">
        /// If there is an error generating the metadata for dynamic parameters.
        /// </exception>
        public Collection<PSObject> Invoke()
        {
            return Invoke(null, null);
        }

        /// <summary>
        /// Invoke the <see cref="Command"/> synchronously and return
        /// the output PSObject collection.
        /// </summary>
        /// <param name="input">
        /// Input to the command
        /// </param>
        /// <returns>
        /// Collection of PSObjects representing output.
        /// </returns>
        /// <exception cref="ObjectDisposedException">
        /// Object is disposed.
        /// </exception>
        /// <exception cref="InvalidOperationException">
        /// Cannot perform the operation because the command is
        /// already started.Stop the command and try the operation again.
        /// (or)
        /// No commands are specified.
        /// </exception>
        /// <exception cref="ScriptCallDepthException">
        /// The script recursed too deeply into script functions.
        /// There is a fixed limit on the depth of recursion.
        /// </exception>
        /// <exception cref="System.Security.SecurityException">
        /// A CLR security violation occurred.  Typically, this happens
        /// because the current CLR permissions do not allow adequate
        /// reflection access to a cmdlet assembly.
        /// </exception>
        /// <exception cref="ThreadAbortException">
        /// The thread in which the command was executing was aborted.
        /// </exception>
        /// <exception cref="RuntimeException">
        /// PowerShell.Invoke can throw a variety of exceptions derived
        /// from RuntimeException. The most likely of these exceptions
        /// are listed below.
        /// </exception>
        /// <exception cref="ParameterBindingException">
        /// One of more parameters or parameter values specified for
        /// a cmdlet are not valid, or mandatory parameters for a cmdlet
        /// were not specified.
        /// </exception>
        /// <exception cref="CmdletInvocationException">
        /// A cmdlet generated a terminating error.
        /// </exception>
        /// <exception cref="CmdletProviderInvocationException">
        /// A provider generated a terminating error.
        /// </exception>
        /// <exception cref="ActionPreferenceStopException">
        /// The ActionPreference.Stop or ActionPreference.Inquire policy
        /// triggered a terminating error.
        /// </exception>
        /// <exception cref="PipelineStoppedException">
        /// The pipeline was terminated asynchronously.
        /// </exception>
        /// <exception cref="MetadataException">
        /// If there is an error generating the metadata for dynamic parameters.
        /// </exception>
        public Collection<PSObject> Invoke(IEnumerable input)
        {
            return Invoke(input, null);
        }

        /// <summary>
        /// Invoke the <see cref="Command"/> synchronously and return
        /// the output PSObject collection.
        /// </summary>
        /// <param name="input">
        /// Input to the command
        /// </param>
        /// <param name="settings">
        /// Invocation Settings
        /// </param>
        /// <returns>
        /// Collection of PSObjects representing output.
        /// </returns>
        /// <exception cref="ObjectDisposedException">
        /// Object is disposed.
        /// </exception>
        /// <exception cref="InvalidOperationException">
        /// Cannot perform the operation because the command is
        /// already started.Stop the command and try the operation again.
        /// (or)
        /// No commands are specified.
        /// </exception>
        /// <exception cref="ScriptCallDepthException">
        /// The script recursed too deeply into script functions.
        /// There is a fixed limit on the depth of recursion.
        /// </exception>
        /// <exception cref="System.Security.SecurityException">
        /// A CLR security violation occurred.  Typically, this happens
        /// because the current CLR permissions do not allow adequate
        /// reflection access to a cmdlet assembly.
        /// </exception>
        /// <exception cref="ThreadAbortException">
        /// The thread in which the command was executing was aborted.
        /// </exception>
        /// <exception cref="RuntimeException">
        /// PowerShell.Invoke can throw a variety of exceptions derived
        /// from RuntimeException. The most likely of these exceptions
        /// are listed below.
        /// </exception>
        /// <exception cref="ParameterBindingException">
        /// One of more parameters or parameter values specified for
        /// a cmdlet are not valid, or mandatory parameters for a cmdlet
        /// were not specified.
        /// </exception>
        /// <exception cref="CmdletInvocationException">
        /// A cmdlet generated a terminating error.
        /// </exception>
        /// <exception cref="CmdletProviderInvocationException">
        /// A provider generated a terminating error.
        /// </exception>
        /// <exception cref="ActionPreferenceStopException">
        /// The ActionPreference.Stop or ActionPreference.Inquire policy
        /// triggered a terminating error.
        /// </exception>
        /// <exception cref="PipelineStoppedException">
        /// The pipeline was terminated asynchronously.
        /// </exception>
        /// <exception cref="MetadataException">
        /// If there is an error generating the metadata for dynamic parameters.
        /// </exception>
        public Collection<PSObject> Invoke(IEnumerable input, PSInvocationSettings settings)
        {
            Collection<PSObject> result = new Collection<PSObject>();
            PSDataCollection<PSObject> listToWriteTo = new PSDataCollection<PSObject>(result);
            CoreInvoke<PSObject>(input, listToWriteTo, settings);
            return result;
        }

        /// <summary>
        /// Invoke the <see cref="Command"/> synchronously and return
        /// the output.
        /// </summary>
        /// <typeparam name="T">
        /// Type of output object(s) expected from the command invocation.
        /// </typeparam>
        /// <exception cref="ObjectDisposedException">
        /// Object is disposed.
        /// </exception>
        /// <exception cref="InvalidOperationException">
        /// Cannot perform the operation because the command is
        /// already started.Stop the command and try the operation again.
        /// (or)
        /// No commands are specified.
        /// </exception>
        /// <exception cref="ScriptCallDepthException">
        /// The script recursed too deeply into script functions.
        /// There is a fixed limit on the depth of recursion.
        /// </exception>
        /// <exception cref="System.Security.SecurityException">
        /// A CLR security violation occurred.  Typically, this happens
        /// because the current CLR permissions do not allow adequate
        /// reflection access to a cmdlet assembly.
        /// </exception>
        /// <exception cref="ThreadAbortException">
        /// The thread in which the command was executing was aborted.
        /// </exception>
        /// <exception cref="RuntimeException">
        /// PowerShell.Invoke can throw a variety of exceptions derived
        /// from RuntimeException. The most likely of these exceptions
        /// are listed below.
        /// </exception>
        /// <exception cref="ParameterBindingException">
        /// One of more parameters or parameter values specified for
        /// a cmdlet are not valid, or mandatory parameters for a cmdlet
        /// were not specified.
        /// </exception>
        /// <exception cref="CmdletInvocationException">
        /// A cmdlet generated a terminating error.
        /// </exception>
        /// <exception cref="CmdletProviderInvocationException">
        /// A provider generated a terminating error.
        /// </exception>
        /// <exception cref="ActionPreferenceStopException">
        /// The ActionPreference.Stop or ActionPreference.Inquire policy
        /// triggered a terminating error.
        /// </exception>
        /// <exception cref="PipelineStoppedException">
        /// The pipeline was terminated asynchronously.
        /// </exception>
        /// <exception cref="MetadataException">
        /// If there is an error generating the metadata for dynamic parameters.
        /// </exception>
        public Collection<T> Invoke<T>()
        {
            // We should bind all the results to this instance except
            // for output.
            Collection<T> result = new Collection<T>();
            Invoke<T>(null, result, null);
            return result;
        }

        /// <summary>
        /// Invoke the <see cref="Command"/> synchronously and return
        /// the output.
        /// </summary>
        /// <typeparam name="T">
        /// Type of output object(s) expected from the command invocation.
        /// </typeparam>
        /// <param name="input">
        /// Input to the command
        /// </param>
        /// <exception cref="ObjectDisposedException">
        /// Object is disposed.
        /// </exception>
        /// <exception cref="InvalidOperationException">
        /// Cannot perform the operation because the command is
        /// already started.Stop the command and try the operation again.
        /// (or)
        /// No commands are specified.
        /// </exception>
        /// <exception cref="ScriptCallDepthException">
        /// The script recursed too deeply into script functions.
        /// There is a fixed limit on the depth of recursion.
        /// </exception>
        /// <exception cref="System.Security.SecurityException">
        /// A CLR security violation occurred.  Typically, this happens
        /// because the current CLR permissions do not allow adequate
        /// reflection access to a cmdlet assembly.
        /// </exception>
        /// <exception cref="ThreadAbortException">
        /// The thread in which the command was executing was aborted.
        /// </exception>
        /// <exception cref="RuntimeException">
        /// PowerShell.Invoke can throw a variety of exceptions derived
        /// from RuntimeException. The most likely of these exceptions
        /// are listed below.
        /// </exception>
        /// <exception cref="ParameterBindingException">
        /// One of more parameters or parameter values specified for
        /// a cmdlet are not valid, or mandatory parameters for a cmdlet
        /// were not specified.
        /// </exception>
        /// <exception cref="CmdletInvocationException">
        /// A cmdlet generated a terminating error.
        /// </exception>
        /// <exception cref="CmdletProviderInvocationException">
        /// A provider generated a terminating error.
        /// </exception>
        /// <exception cref="ActionPreferenceStopException">
        /// The ActionPreference.Stop or ActionPreference.Inquire policy
        /// triggered a terminating error.
        /// </exception>
        /// <exception cref="PipelineStoppedException">
        /// The pipeline was terminated asynchronously.
        /// </exception>
        /// <exception cref="MetadataException">
        /// If there is an error generating the metadata for dynamic parameters.
        /// </exception>
        public Collection<T> Invoke<T>(IEnumerable input)
        {
            Collection<T> result = new Collection<T>();
            Invoke<T>(input, result, null);
            return result;
        }

        /// <summary>
        /// Invoke the <see cref="Command"/> synchronously and return
        /// the output.
        /// </summary>
        /// <typeparam name="T">
        /// Type of output object(s) expected from the command invocation.
        /// </typeparam>
        /// <param name="input">
        /// Input to the command
        /// </param>
        /// <param name="settings">
        /// Invocation Settings
        /// </param>
        /// <exception cref="ObjectDisposedException">
        /// Object is disposed.
        /// </exception>
        /// <exception cref="InvalidOperationException">
        /// Cannot perform the operation because the command is
        /// already started.Stop the command and try the operation again.
        /// (or)
        /// No commands are specified.
        /// </exception>
        /// <exception cref="ScriptCallDepthException">
        /// The script recursed too deeply into script functions.
        /// There is a fixed limit on the depth of recursion.
        /// </exception>
        /// <exception cref="System.Security.SecurityException">
        /// A CLR security violation occurred.  Typically, this happens
        /// because the current CLR permissions do not allow adequate
        /// reflection access to a cmdlet assembly.
        /// </exception>
        /// <exception cref="ThreadAbortException">
        /// The thread in which the command was executing was aborted.
        /// </exception>
        /// <exception cref="RuntimeException">
        /// PowerShell.Invoke can throw a variety of exceptions derived
        /// from RuntimeException. The most likely of these exceptions
        /// are listed below.
        /// </exception>
        /// <exception cref="ParameterBindingException">
        /// One of more parameters or parameter values specified for
        /// a cmdlet are not valid, or mandatory parameters for a cmdlet
        /// were not specified.
        /// </exception>
        /// <exception cref="CmdletInvocationException">
        /// A cmdlet generated a terminating error.
        /// </exception>
        /// <exception cref="CmdletProviderInvocationException">
        /// A provider generated a terminating error.
        /// </exception>
        /// <exception cref="ActionPreferenceStopException">
        /// The ActionPreference.Stop or ActionPreference.Inquire policy
        /// triggered a terminating error.
        /// </exception>
        /// <exception cref="PipelineStoppedException">
        /// The pipeline was terminated asynchronously.
        /// </exception>
        /// <exception cref="MetadataException">
        /// If there is an error generating the metadata for dynamic parameters.
        /// </exception>
        public Collection<T> Invoke<T>(IEnumerable input, PSInvocationSettings settings)
        {
            Collection<T> result = new Collection<T>();
            Invoke<T>(input, result, settings);
            return result;
        }

        /// <summary>
        /// Invoke the <see cref="Command"/> synchronously and collect
        /// output data into the buffer <paramref name="output"/>
        /// </summary>
        /// <typeparam name="T">
        /// Type of output object(s) expected from the command invocation.
        /// </typeparam>
        /// <param name="input">
        /// Input to the command
        /// </param>
        /// <param name="output">
        /// A collection supplied by the user where output is collected.
        /// </param>
        /// <exception cref="ArgumentNullException">
        /// <paramref name="output"/> cannot be null.
        /// </exception>
        /// <exception cref="ObjectDisposedException">
        /// Object is disposed.
        /// </exception>
        /// <exception cref="InvalidOperationException">
        /// Cannot perform the operation because the command is
        /// already started.Stop the command and try the operation again.
        /// (or)
        /// No commands are specified.
        /// </exception>
        /// <exception cref="ScriptCallDepthException">
        /// The script recursed too deeply into script functions.
        /// There is a fixed limit on the depth of recursion.
        /// </exception>
        /// <exception cref="System.Security.SecurityException">
        /// A CLR security violation occurred.  Typically, this happens
        /// because the current CLR permissions do not allow adequate
        /// reflection access to a cmdlet assembly.
        /// </exception>
        /// <exception cref="ThreadAbortException">
        /// The thread in which the command was executing was aborted.
        /// </exception>
        /// <exception cref="RuntimeException">
        /// PowerShell.Invoke can throw a variety of exceptions derived
        /// from RuntimeException. The most likely of these exceptions
        /// are listed below.
        /// </exception>
        /// <exception cref="ParameterBindingException">
        /// One of more parameters or parameter values specified for
        /// a cmdlet are not valid, or mandatory parameters for a cmdlet
        /// were not specified.
        /// </exception>
        /// <exception cref="CmdletInvocationException">
        /// A cmdlet generated a terminating error.
        /// </exception>
        /// <exception cref="CmdletProviderInvocationException">
        /// A provider generated a terminating error.
        /// </exception>
        /// <exception cref="ActionPreferenceStopException">
        /// The ActionPreference.Stop or ActionPreference.Inquire policy
        /// triggered a terminating error.
        /// </exception>
        /// <exception cref="PipelineStoppedException">
        /// The pipeline was terminated asynchronously.
        /// </exception>
        /// <exception cref="MetadataException">
        /// If there is an error generating the metadata for dynamic parameters.
        /// </exception>
        public void Invoke<T>(IEnumerable input, IList<T> output)
        {
            Invoke<T>(input, output, null);
        }

        /// <summary>
        /// Invoke the <see cref="Command"/> synchronously and collect
        /// output data into the buffer <paramref name="output"/>
        /// </summary>
        /// <typeparam name="T">
        /// Type of output object(s) expected from the command invocation.
        /// </typeparam>
        /// <param name="input">
        /// Input to the command
        /// </param>
        /// <param name="output">
        /// A collection supplied by the user where output is collected.
        /// </param>
        /// <param name="settings">
        /// Invocation Settings to use.
        /// </param>
        /// <exception cref="ArgumentNullException">
        /// <paramref name="output"/> cannot be null.
        /// </exception>
        /// <exception cref="InvalidOperationException">
        /// No commands are specified.
        /// </exception>
        /// <exception cref="ScriptCallDepthException">
        /// The script recursed too deeply into script functions.
        /// There is a fixed limit on the depth of recursion.
        /// </exception>
        /// <exception cref="System.Security.SecurityException">
        /// A CLR security violation occurred.  Typically, this happens
        /// because the current CLR permissions do not allow adequate
        /// reflection access to a cmdlet assembly.
        /// </exception>
        /// <exception cref="ThreadAbortException">
        /// The thread in which the command was executing was aborted.
        /// </exception>
        /// <exception cref="RuntimeException">
        /// PowerShell.Invoke can throw a variety of exceptions derived
        /// from RuntimeException. The most likely of these exceptions
        /// are listed below.
        /// </exception>
        /// <exception cref="ParameterBindingException">
        /// One of more parameters or parameter values specified for
        /// a cmdlet are not valid, or mandatory parameters for a cmdlet
        /// were not specified.
        /// </exception>
        /// <exception cref="CmdletInvocationException">
        /// A cmdlet generated a terminating error.
        /// </exception>
        /// <exception cref="CmdletProviderInvocationException">
        /// A provider generated a terminating error.
        /// </exception>
        /// <exception cref="ActionPreferenceStopException">
        /// The ActionPreference.Stop or ActionPreference.Inquire policy
        /// triggered a terminating error.
        /// </exception>
        /// <exception cref="PipelineStoppedException">
        /// The pipeline was terminated asynchronously.
        /// </exception>
        /// <exception cref="MetadataException">
        /// If there is an error generating the metadata for dynamic parameters.
        /// </exception>
        public void Invoke<T>(IEnumerable input, IList<T> output, PSInvocationSettings settings)
        {
            if (output == null)
            {
                throw PSTraceSource.NewArgumentNullException("output");
            }
            // use the above collection as the data store.
            PSDataCollection<T> listToWriteTo = new PSDataCollection<T>(output);
            CoreInvoke<T>(input, listToWriteTo, settings);
        }

        /// <summary>
        /// Invoke the <see cref="Command"/> synchronously and stream
        /// output data into the buffer <paramref name="output"/>
        /// </summary>
        /// <typeparam name="TInput">
        /// Type of input object(s) expected from the command invocation.
        /// </typeparam>
        /// <typeparam name="TOutput">
        /// Type of output object(s) expected from the command invocation.
        /// </typeparam>
        /// <param name="input">
        /// Input to the command
        /// </param>
        /// <param name="output">
        /// Output of the command.
        /// </param>
        /// <param name="settings">
        /// Invocation Settings to use.
        /// </param>
        /// <exception cref="ArgumentNullException">
        /// <paramref name="output"/> cannot be null.
        /// </exception>
        /// <exception cref="InvalidOperationException">
        /// No commands are specified.
        /// </exception>
        /// <exception cref="ScriptCallDepthException">
        /// The script recursed too deeply into script functions.
        /// There is a fixed limit on the depth of recursion.
        /// </exception>
        /// <exception cref="System.Security.SecurityException">
        /// A CLR security violation occurred.  Typically, this happens
        /// because the current CLR permissions do not allow adequate
        /// reflection access to a cmdlet assembly.
        /// </exception>
        /// <exception cref="ThreadAbortException">
        /// The thread in which the command was executing was aborted.
        /// </exception>
        /// <exception cref="RuntimeException">
        /// PowerShell.Invoke can throw a variety of exceptions derived
        /// from RuntimeException. The most likely of these exceptions
        /// are listed below.
        /// </exception>
        /// <exception cref="ParameterBindingException">
        /// One of more parameters or parameter values specified for
        /// a cmdlet are not valid, or mandatory parameters for a cmdlet
        /// were not specified.
        /// </exception>
        /// <exception cref="CmdletInvocationException">
        /// A cmdlet generated a terminating error.
        /// </exception>
        /// <exception cref="CmdletProviderInvocationException">
        /// A provider generated a terminating error.
        /// </exception>
        /// <exception cref="ActionPreferenceStopException">
        /// The ActionPreference.Stop or ActionPreference.Inquire policy
        /// triggered a terminating error.
        /// </exception>
        /// <exception cref="PipelineStoppedException">
        /// The pipeline was terminated asynchronously.
        /// </exception>
        /// <exception cref="MetadataException">
        /// If there is an error generating the metadata for dynamic parameters.
        /// </exception>
        public void Invoke<TInput, TOutput>(PSDataCollection<TInput> input, PSDataCollection<TOutput> output, PSInvocationSettings settings)
        {
            if (output == null)
            {
                throw PSTraceSource.NewArgumentNullException("output");
            }

            CoreInvoke<TInput, TOutput>(input, output, settings);
        }

        /// <summary>
        /// Invoke the <see cref="Command"/> asynchronously.
        /// Use EndInvoke() to obtain the output of the command.
        /// </summary>
        /// <exception cref="InvalidOperationException">
        /// Cannot perform the operation because the command is already started.
        /// Stop the command and try the operation again.
        /// (or)
        /// No command is added.
        /// </exception>
        /// <exception cref="ObjectDisposedException">
        /// Object is disposed.
        /// </exception>
        public IAsyncResult BeginInvoke()
        {
            return BeginInvoke<object>(null, null, null, null);
        }

        /// <summary>
        /// Invoke the <see cref="Command"/> asynchronously.
        /// Use EndInvoke() to obtain the output of the command.
        /// </summary>
        /// <remarks>
        /// When invoked using BeginInvoke, invocation doesn't
        /// finish until Input is closed. Caller of BeginInvoke must
        /// close the input buffer after all input has been written to
        /// input buffer. Input buffer is closed by calling
        /// Close() method.
        ///
        /// If you want this command to execute as a standalone cmdlet
        /// (that is, using command-line parameters only),
        /// be sure to call Close() before calling BeginInvoke().  Otherwise,
        /// the command will be executed as though it had external input.
        /// If you observe that the command isn't doing anything,
        /// this may be the reason.
        /// </remarks>
        /// <typeparam name="T">
        /// Type of the input buffer
        /// </typeparam>
        /// <param name="input">
        /// Input to the command. See remarks for more details.
        /// </param>
        /// <exception cref="InvalidOperationException">
        /// Cannot perform the operation because the command is already started.
        /// Stop the command and try the operation again.
        /// (or)
        /// No command is added.
        /// </exception>
        /// <exception cref="ObjectDisposedException">
        /// Object is disposed.
        /// </exception>
        public IAsyncResult BeginInvoke<T>(PSDataCollection<T> input)
        {
            return BeginInvoke<T>(input, null, null, null);
        }

        /// <summary>
        /// Invoke the <see cref="Command"/> asynchronously.
        /// Use EndInvoke() to obtain the output of the command.
        /// </summary>
        /// <remarks>
        /// When invoked using BeginInvoke, invocation doesn't
        /// finish until Input is closed. Caller of BeginInvoke must
        /// close the input buffer after all input has been written to
        /// input buffer. Input buffer is closed by calling
        /// Close() method.
        ///
        /// If you want this command to execute as a standalone cmdlet
        /// (that is, using command-line parameters only),
        /// be sure to call Close() before calling BeginInvoke().  Otherwise,
        /// the command will be executed as though it had external input.
        /// If you observe that the command isn't doing anything,
        /// this may be the reason.
        /// </remarks>
        /// <typeparam name="T">
        /// Type of the input buffer
        /// </typeparam>
        /// <param name="input">
        /// Input to the command. See remarks for more details.
        /// </param>
        /// <param name="settings">
        /// Invocation Settings.
        /// </param>
        /// <param name="callback">
        /// An AsyncCallback to call once the BeginInvoke completes.
        /// </param>
        /// <param name="state">
        /// A user supplied state to call the <paramref name="callback"/>
        /// with.
        /// </param>
        /// <exception cref="InvalidOperationException">
        /// Cannot perform the operation because the command is already started.
        /// Stop the command and try the operation again.
        /// (or)
        /// No command is added.
        /// </exception>
        /// <exception cref="ObjectDisposedException">
        /// Object is disposed.
        /// </exception>
        public IAsyncResult BeginInvoke<T>(PSDataCollection<T> input, PSInvocationSettings settings, AsyncCallback callback, object state)
        {
            DetermineIsBatching();

            if (OutputBuffer != null)
            {
                if (_isBatching || ExtraCommands.Count != 0)
                {
                    return BeginBatchInvoke<T, PSObject>(input, OutputBuffer, settings, callback, state);
                }

                return CoreInvokeAsync<T, PSObject>(input, OutputBuffer, settings, callback, state, null);
            }
            else
            {
                OutputBuffer = new PSDataCollection<PSObject>();
                OutputBufferOwner = true;

                if (_isBatching || ExtraCommands.Count != 0)
                {
                    return BeginBatchInvoke<T, PSObject>(input, OutputBuffer, settings, callback, state);
                }

                return CoreInvokeAsync<T, PSObject>(input, OutputBuffer, settings, callback, state, OutputBuffer);
            }
        }

        /// <summary>
        /// Invoke the <see cref="Command"/> asynchronously.
        /// When this method is used EndInvoke() returns a null buffer.
        /// </summary>
        /// <remarks>
        /// When invoked using BeginInvoke, invocation doesn't
        /// finish until Input is closed. Caller of BeginInvoke must
        /// close the input buffer after all input has been written to
        /// input buffer. Input buffer is closed by calling
        /// Close() method.
        ///
        /// If you want this command to execute as a standalone cmdlet
        /// (that is, using command-line parameters only),
        /// be sure to call Close() before calling BeginInvoke().  Otherwise,
        /// the command will be executed as though it had external input.
        /// If you observe that the command isn't doing anything,
        /// this may be the reason.
        /// </remarks>
        /// <typeparam name="TInput">
        /// Type of input object(s) for the command invocation.
        /// </typeparam>
        /// <typeparam name="TOutput">
        /// Type of output object(s) expected from the command invocation.
        /// </typeparam>
        /// <param name="input">
        /// Input to the command. See remarks for more details.
        /// </param>
        /// <param name="output">
        /// A buffer supplied by the user where output is collected.
        /// </param>
        /// <exception cref="InvalidOperationException">
        /// Cannot perform the operation because the command is already started.
        /// Stop the command and try the operation again.
        /// (or)
        /// No command is added.
        /// </exception>
        /// <exception cref="ObjectDisposedException">
        /// Object is disposed.
        /// </exception>
        public IAsyncResult BeginInvoke<TInput, TOutput>(PSDataCollection<TInput> input, PSDataCollection<TOutput> output)
        {
            return BeginInvoke<TInput, TOutput>(input, output, null, null, null);
        }

        /// <summary>
        /// Invoke the <see cref="Command"/> asynchronously and collect
        /// output data into the buffer <paramref name="output"/>.
        /// When this method is used EndInvoke() returns a null buffer.
        /// </summary>
        /// <remarks>
        /// When invoked using BeginInvoke, invocation doesn't
        /// finish until Input is closed. Caller of BeginInvoke must
        /// close the input buffer after all input has been written to
        /// input buffer. Input buffer is closed by calling
        /// Close() method.
        ///
        /// If you want this command to execute as a standalone cmdlet
        /// (that is, using command-line parameters only),
        /// be sure to call Close() before calling BeginInvoke().  Otherwise,
        /// the command will be executed as though it had external input.
        /// If you observe that the command isn't doing anything,
        /// this may be the reason.
        /// </remarks>
        /// <typeparam name="TInput">
        /// Type of input object(s) for the command invocation.
        /// </typeparam>
        /// <typeparam name="TOutput">
        /// Type of output object(s) expected from the command invocation.
        /// </typeparam>
        /// <param name="input">
        /// Input to the command. See remarks for more details.
        /// </param>
        /// <param name="output">
        /// A buffer supplied by the user where output is collected.
        /// </param>
        /// <param name="settings">
        /// Invocation Settings.
        /// </param>
        /// <param name="callback">
        /// An AsyncCallback to call once the BeginInvoke completes.
        /// </param>
        /// <param name="state">
        /// A user supplied state to call the <paramref name="callback"/>
        /// with.
        /// </param>
        /// <exception cref="InvalidOperationException">
        /// Cannot perform the operation because the command is already started.
        /// Stop the command and try the operation again.
        /// (or)
        /// No command is added.
        /// </exception>
        /// <exception cref="ObjectDisposedException">
        /// Object is disposed.
        /// </exception>
        public IAsyncResult BeginInvoke<TInput, TOutput>(PSDataCollection<TInput> input, PSDataCollection<TOutput> output, PSInvocationSettings settings, AsyncCallback callback, object state)
        {
            if (output == null)
            {
                throw PSTraceSource.NewArgumentNullException("output");
            }

            DetermineIsBatching();

            if (_isBatching || ExtraCommands.Count != 0)
            {
                return BeginBatchInvoke<TInput, TOutput>(input, output, settings, callback, state);
            }

            return CoreInvokeAsync<TInput, TOutput>(input, output, settings, callback, state, null);
        }

        /// <summary>
<<<<<<< HEAD
        /// Invoke the <see cref="Command"/> asynchronously.
        /// Use await to wait for the command to complete and obtain the output of the command.
        /// </summary>
        /// <returns>
        /// The output buffer created to hold the results of the asynchronous invoke.
        /// </returns>
        /// <exception cref="InvalidOperationException">
        /// Cannot perform the operation because the command is already started.
        /// Stop the command and try the operation again.
        /// (or)
        /// No command is added.
        /// </exception>
        /// <exception cref="ObjectDisposedException">
        /// Object is disposed.
        /// </exception>
        public async Task<PSDataCollection<PSObject>> InvokeAsync()
            => await Task<PSDataCollection<PSObject>>.Factory.FromAsync(BeginInvoke(), pResult => EndInvoke(pResult));

        /// <summary>
        /// Invoke the <see cref="Command"/> asynchronously.
        /// Use await to wait for the command to complete and obtain the output of the command.
        /// </summary>
        /// <remarks>
        /// <para>
        /// When invoked using InvokeAsync, invocation doesn't
        /// finish until Input is closed. Caller of InvokeAsync must
        /// close the input buffer after all input has been written to
        /// input buffer. Input buffer is closed by calling
        /// Close() method.
        /// </para><para>
        /// If you want this command to execute as a standalone cmdlet
        /// (that is, using command-line parameters only),
        /// be sure to call Close() before calling InvokeAsync().  Otherwise,
        /// the command will be executed as though it had external input.
        /// If you observe that the command isn't doing anything,
        /// this may be the reason.
        /// </para>
        /// </remarks>
        /// <typeparam name="T">
        /// Type of the input buffer.
        /// </typeparam>
        /// <param name="input">
        /// Input to the command. See remarks for more details.
        /// </param>
        /// <returns>
        /// The output buffer created to hold the results of the asynchronous invoke.
        /// </returns>
        /// <exception cref="InvalidOperationException">
        /// Cannot perform the operation because the command is already started.
        /// Stop the command and try the operation again.
        /// (or)
        /// No command is added.
        /// </exception>
        /// <exception cref="ObjectDisposedException">
        /// Object is disposed.
        /// </exception>
        public async Task<PSDataCollection<PSObject>> InvokeAsync<T>(PSDataCollection<T> input)
            => await Task<PSDataCollection<PSObject>>.Factory.FromAsync(BeginInvoke<T>(input), pResult => EndInvoke(pResult));

        /// <summary>
        /// Invoke the <see cref="Command"/> asynchronously.
        /// Use await to wait for the command to complete and obtain the output of the command.
        /// </summary>
        /// <remarks>
        /// <para>
        /// When invoked using InvokeAsync, invocation doesn't
        /// finish until Input is closed. Caller of InvokeAsync must
        /// close the input buffer after all input has been written to
        /// input buffer. Input buffer is closed by calling
        /// Close() method.
        /// </para><para>
        /// If you want this command to execute as a standalone cmdlet
        /// (that is, using command-line parameters only),
        /// be sure to call Close() before calling InvokeAsync().  Otherwise,
        /// the command will be executed as though it had external input.
        /// If you observe that the command isn't doing anything,
        /// this may be the reason.
        /// </para>
        /// </remarks>
        /// <typeparam name="T">
        /// Type of the input buffer.
        /// </typeparam>
        /// <param name="input">
        /// Input to the command. See remarks for more details.
        /// </param>
        /// <param name="settings">
        /// Invocation Settings.
        /// </param>
        /// <param name="callback">
        /// An AsyncCallback to call once the command is invoked.
        /// </param>
        /// <param name="state">
        /// A user supplied state to call the <paramref name="callback"/>
        /// with.
        /// </param>
        /// <returns>
        /// The output buffer created to hold the results of the asynchronous invoke.
        /// </returns>
        /// <exception cref="InvalidOperationException">
        /// Cannot perform the operation because the command is already started.
        /// Stop the command and try the operation again.
        /// (or)
        /// No command is added.
        /// </exception>
        /// <exception cref="ObjectDisposedException">
        /// Object is disposed.
        /// </exception>
        public async Task<PSDataCollection<PSObject>> InvokeAsync<T>(PSDataCollection<T> input, PSInvocationSettings settings, AsyncCallback callback, object state)
            => await Task<PSDataCollection<PSObject>>.Factory.FromAsync(BeginInvoke<T>(input, settings, callback, state), pResult => EndInvoke(pResult));

        /// <summary>
        /// Invoke the <see cref="Command"/> asynchronously.
        /// Use await to wait for the command to complete and obtain the output of the command.
        /// </summary>
        /// <remarks>
        /// <para>
        /// When invoked using InvokeAsync, invocation doesn't
        /// finish until Input is closed. Caller of InvokeAsync must
        /// close the input buffer after all input has been written to
        /// input buffer. Input buffer is closed by calling
        /// Close() method.
        /// </para><para>
        /// If you want this command to execute as a standalone cmdlet
        /// (that is, using command-line parameters only),
        /// be sure to call Close() before calling InvokeAsync().  Otherwise,
        /// the command will be executed as though it had external input.
        /// If you observe that the command isn't doing anything,
        /// this may be the reason.
        /// </para>
        /// </remarks>
        /// <typeparam name="TInput">
        /// Type of input object(s) for the command invocation.
        /// </typeparam>
        /// <typeparam name="TOutput">
        /// Type of output object(s) expected from the command invocation.
        /// </typeparam>
        /// <param name="input">
        /// Input to the command. See remarks for more details.
        /// </param>
        /// <param name="output">
        /// A buffer supplied by the user where output is collected.
        /// </param>
        /// <returns>
        /// The output buffer created to hold the results of the asynchronous invoke, or null if the caller provided their own buffer.
        /// </returns>
        /// <exception cref="InvalidOperationException">
        /// Cannot perform the operation because the command is already started.
        /// Stop the command and try the operation again.
        /// (or)
        /// No command is added.
        /// </exception>
        /// <exception cref="ObjectDisposedException">
        /// Object is disposed.
        /// </exception>
        public async Task<PSDataCollection<PSObject>> InvokeAsync<TInput, TOutput>(PSDataCollection<TInput> input, PSDataCollection<TOutput> output)
            => await Task<PSDataCollection<PSObject>>.Factory.FromAsync(BeginInvoke<TInput, TOutput>(input, output), pResult => EndInvoke(pResult));

        /// <summary>
        /// Invoke the <see cref="Command"/> asynchronously and collect
        /// output data into the buffer <paramref name="output"/>.
        /// Use await to wait for the command to complete and obtain the output of the command.
        /// </summary>
        /// <remarks>
        /// <para>
        /// When invoked using InvokeAsync, invocation doesn't
        /// finish until Input is closed. Caller of InvokeAsync must
        /// close the input buffer after all input has been written to
        /// input buffer. Input buffer is closed by calling
        /// Close() method.
        /// </para><para>
        /// If you want this command to execute as a standalone cmdlet
        /// (that is, using command-line parameters only),
        /// be sure to call Close() before calling InvokeAsync().  Otherwise,
        /// the command will be executed as though it had external input.
        /// If you observe that the command isn't doing anything,
        /// this may be the reason.
        /// </para>
        /// </remarks>
        /// <typeparam name="TInput">
        /// Type of input object(s) for the command invocation.
        /// </typeparam>
        /// <typeparam name="TOutput">
        /// Type of output object(s) expected from the command invocation.
        /// </typeparam>
        /// <param name="input">
        /// Input to the command. See remarks for more details.
        /// </param>
        /// <param name="output">
        /// A buffer supplied by the user where output is collected.
        /// </param>
        /// <param name="settings">
        /// Invocation Settings.
        /// </param>
        /// <param name="callback">
        /// An AsyncCallback to call once the command is invoked.
        /// </param>
        /// <param name="state">
        /// A user supplied state to call the <paramref name="callback"/>
        /// with.
        /// </param>
        /// <returns>
        /// The output buffer created to hold the results of the asynchronous invoke, or null if the caller provided their own buffer.
        /// </returns>
        /// <exception cref="InvalidOperationException">
        /// Cannot perform the operation because the command is already started.
        /// Stop the command and try the operation again.
        /// (or)
        /// No command is added.
        /// </exception>
        /// <exception cref="ObjectDisposedException">
        /// Object is disposed.
        /// </exception>
        public async Task<PSDataCollection<PSObject>> InvokeAsync<TInput, TOutput>(PSDataCollection<TInput> input, PSDataCollection<TOutput> output, PSInvocationSettings settings, AsyncCallback callback, object state)
            => await Task<PSDataCollection<PSObject>>.Factory.FromAsync(BeginInvoke<TInput, TOutput>(input, output, settings, callback, state), pResult => EndInvoke(pResult));

        /// <summary>
        /// Begins a batch execution
=======
        /// Begins a batch execution.
>>>>>>> 812456f8
        /// </summary>
        /// <typeparam name="TInput">
        /// Type of input object(s) for the command invocation.
        /// </typeparam>
        /// <typeparam name="TOutput">
        /// Type of output object(s) expected from the command invocation.
        /// </typeparam>
        /// <param name="input">
        /// Input to the command. See remarks for more details.
        /// </param>
        /// <param name="output">
        /// A buffer supplied by the user where output is collected.
        /// </param>
        /// <param name="settings">
        /// Invocation Settings.
        /// </param>
        /// <param name="callback">
        /// An AsyncCallback to call once the BeginInvoke completes.
        /// </param>
        /// <param name="state">
        /// A user supplied state to call the <paramref name="callback"/>
        /// with.
        /// </param>
        /// <exception cref="InvalidOperationException">
        /// Cannot perform the operation because the command is already started.
        /// Stop the command and try the operation again.
        /// (or)
        /// No command is added.
        /// </exception>
        /// <exception cref="ObjectDisposedException">
        /// Object is disposed.
        /// </exception>
        private IAsyncResult BeginBatchInvoke<TInput, TOutput>(PSDataCollection<TInput> input, PSDataCollection<TOutput> output, PSInvocationSettings settings, AsyncCallback callback, object state)
        {
            PSDataCollection<PSObject> asyncOutput = (object)output as PSDataCollection<PSObject>;

            if (asyncOutput == null)
            {
                throw PSTraceSource.NewInvalidOperationException();
            }

            if (_isBatching)
            {
                SetupAsyncBatchExecution();
            }

            RunspacePool pool = _rsConnection as RunspacePool;
            if ((pool != null) && (pool.IsRemote))
            {
                // Server supports batch invocation, in this case, we just send everything to the server and return immediately
                if (ServerSupportsBatchInvocation())
                {
                    try
                    {
                        return CoreInvokeAsync<TInput, TOutput>(input, output, settings, callback, state, asyncOutput);
                    }
                    finally
                    {
                        if (_isBatching)
                        {
                            EndAsyncBatchExecution();
                        }
                    }
                }
            }

            // Non-remoting case or server does not support batching
            // In this case we execute the cmdlets one by one

            RunningExtraCommands = true;
            _batchInvocationSettings = settings;

            _batchAsyncResult = new PowerShellAsyncResult(InstanceId, callback, state, asyncOutput, true);

            CoreInvokeAsync<TInput, TOutput>(input, output, settings, new AsyncCallback(BatchInvocationCallback), state, asyncOutput);

            return _batchAsyncResult;
        }

        /// <summary>
        /// Batch invocation callback.
        /// </summary>
        /// <param name="state"></param>
        private void BatchInvocationWorkItem(object state)
        {
            Debug.Assert(ExtraCommands.Count != 0, "This callback is for batch invocation only");

            BatchInvocationContext context = state as BatchInvocationContext;

            Debug.Assert(context != null, "Context should never be null");

            PSCommand backupCommand = _psCommand;
            try
            {
                _psCommand = context.Command;

                // Last element
                if (_psCommand == ExtraCommands[ExtraCommands.Count - 1])
                {
                    RunningExtraCommands = false;
                }

                try
                {
                    IAsyncResult cmdResult = CoreInvokeAsync<object, PSObject>(null, context.Output, _batchInvocationSettings,
                        null, _batchAsyncResult.AsyncState, context.Output);

                    EndInvoke(cmdResult);
                }
                catch (ActionPreferenceStopException e)
                {
                    // We need to honor the current error action preference here
                    _stopBatchExecution = true;
                    _batchAsyncResult.SetAsCompleted(e);
                    return;
                }
                catch (Exception e)
                {
                    SetHadErrors(true);

                    // Stop if necessarily
                    if ((_batchInvocationSettings != null) && _batchInvocationSettings.ErrorActionPreference == ActionPreference.Stop)
                    {
                        _stopBatchExecution = true;
                        AppendExceptionToErrorStream(e);
                        _batchAsyncResult.SetAsCompleted(null);
                        return;
                    }

                    // If we get here, then ErrorActionPreference is either Continue,
                    // SilentlyContinue, or Inquire (Continue), so we just continue....
                    if (_batchInvocationSettings == null)
                    {
                        ActionPreference preference = (ActionPreference)Runspace.SessionStateProxy.GetVariable("ErrorActionPreference");

                        switch (preference)
                        {
                            case ActionPreference.SilentlyContinue:
                            case ActionPreference.Continue:
                                AppendExceptionToErrorStream(e);
                                break;
                            case ActionPreference.Stop:
                                _batchAsyncResult.SetAsCompleted(e);
                                return;
                            case ActionPreference.Inquire:
                            case ActionPreference.Ignore:
                                break;
                        }
                    }
                    else if (_batchInvocationSettings.ErrorActionPreference != ActionPreference.Ignore)
                    {
                        AppendExceptionToErrorStream(e);
                    }

                    // Let it continue
                }

                if (_psCommand == ExtraCommands[ExtraCommands.Count - 1])
                {
                    _batchAsyncResult.SetAsCompleted(null);
                }
            }
            finally
            {
                _psCommand = backupCommand;
                context.Signal();
            }
        }

        /// <summary>
        /// Batch invocation callback.
        /// </summary>
        /// <param name="result"></param>
        private void BatchInvocationCallback(IAsyncResult result)
        {
            Debug.Assert(ExtraCommands.Count != 0, "This callback is for batch invocation only");

            PSDataCollection<PSObject> objs = null;

            try
            {
                objs = EndInvoke(result) ?? _batchAsyncResult.Output;

                DoRemainingBatchCommands(objs);
            }
            catch (PipelineStoppedException e)
            {
                // PowerShell throws the pipeline stopped exception.
                _batchAsyncResult.SetAsCompleted(e);
                return;
            }
            catch (ActionPreferenceStopException e)
            {
                // We need to honor the current error action preference here
                _batchAsyncResult.SetAsCompleted(e);
                return;
            }
            catch (Exception e)
            {
                RunningExtraCommands = false;

                SetHadErrors(true);

                ActionPreference preference;
                if (_batchInvocationSettings != null)
                {
                    preference = (_batchInvocationSettings.ErrorActionPreference.HasValue) ?
                        _batchInvocationSettings.ErrorActionPreference.Value
                        : ActionPreference.Continue;
                }
                else
                {
                    preference = (Runspace != null) ?
                        (ActionPreference)Runspace.SessionStateProxy.GetVariable("ErrorActionPreference")
                        : ActionPreference.Continue;
                }

                switch (preference)
                {
                    case ActionPreference.SilentlyContinue:
                    case ActionPreference.Continue:
                        AppendExceptionToErrorStream(e);
                        break;
                    case ActionPreference.Stop:
                        _batchAsyncResult.SetAsCompleted(e);
                        return;
                    case ActionPreference.Inquire:
                    case ActionPreference.Ignore:
                        break;
                }

                if (objs == null)
                {
                    objs = _batchAsyncResult.Output;
                }

                DoRemainingBatchCommands(objs);
            }
            finally
            {
                if (_isBatching)
                {
                    EndAsyncBatchExecution();
                }
            }
        }

        /// <summary>
        /// Executes remaining batch commands.
        /// </summary>
        private void DoRemainingBatchCommands(PSDataCollection<PSObject> objs)
        {
            if (ExtraCommands.Count > 1)
            {
                for (int i = 1; i < ExtraCommands.Count; i++)
                {
                    if (_stopBatchExecution)
                    {
                        break;
                    }

                    BatchInvocationContext context = new BatchInvocationContext(ExtraCommands[i], objs);

                    // Queue a batch work item here.
                    // Calling CoreInvokeAsync / CoreInvoke here directly doesn't work and causes the thread to not respond.
                    ThreadPool.QueueUserWorkItem(new WaitCallback(BatchInvocationWorkItem), context);
                    context.Wait();
                }
            }
        }

        /// <summary>
        /// </summary>
        private void DetermineIsBatching()
        {
            foreach (Command command in _psCommand.Commands)
            {
                if (command.IsEndOfStatement)
                {
                    _isBatching = true;
                    return;
                }
            }

            _isBatching = false;
        }

        /// <summary>
        /// Prepare for async batch execution.
        /// </summary>
        private void SetupAsyncBatchExecution()
        {
            Debug.Assert(_isBatching);

            _backupPSCommand = _psCommand.Clone();
            ExtraCommands.Clear();

            PSCommand currentPipe = new PSCommand();
            currentPipe.Owner = this;

            foreach (Command command in _psCommand.Commands)
            {
                if (command.IsEndOfStatement)
                {
                    currentPipe.Commands.Add(command);
                    ExtraCommands.Add(currentPipe);
                    currentPipe = new PSCommand();
                    currentPipe.Owner = this;
                }
                else
                {
                    currentPipe.Commands.Add(command);
                }
            }

            if (currentPipe.Commands.Count != 0)
            {
                ExtraCommands.Add(currentPipe);
            }

            _psCommand = ExtraCommands[0];
        }

        /// <summary>
        /// Ends an async batch execution.
        /// </summary>
        private void EndAsyncBatchExecution()
        {
            Debug.Assert(_isBatching);

            _psCommand = _backupPSCommand;
        }

        /// <summary>
        /// Appends an exception to the error stream.
        /// </summary>
        /// <param name="e"></param>
        private void AppendExceptionToErrorStream(Exception e)
        {
            IContainsErrorRecord er = e as IContainsErrorRecord;

            if (er != null && er.ErrorRecord != null)
            {
                this.Streams.Error.Add(er.ErrorRecord);
            }
            else
            {
                this.Streams.Error.Add(new ErrorRecord(e,
                    "InvalidOperation", ErrorCategory.InvalidOperation, null));
            }
        }

        /// <summary>
        /// Waits for the pending asynchronous BeginInvoke to complete.
        /// </summary>
        /// <param name="asyncResult">
        /// Instance of IAsyncResult returned by BeginInvoke.
        /// </param>
        /// <returns>
        /// The output buffer created to hold the results of the asynchronous invoke, or null if the caller provided their own buffer.
        /// </returns>
        /// <exception cref="ArgumentNullException">
        /// asyncResult is a null reference.
        /// </exception>
        /// <exception cref="ArgumentException">
        /// asyncResult object was not created by calling BeginInvoke
        /// on this PowerShell instance.
        /// </exception>
        public PSDataCollection<PSObject> EndInvoke(IAsyncResult asyncResult)
        {
            try
            {
                _commandInvokedSynchronously = true;

                if (asyncResult == null)
                {
                    throw PSTraceSource.NewArgumentNullException("asyncResult");
                }

                PowerShellAsyncResult psAsyncResult = asyncResult as PowerShellAsyncResult;

                if ((psAsyncResult == null) ||
                    (psAsyncResult.OwnerId != InstanceId) ||
                    (psAsyncResult.IsAssociatedWithAsyncInvoke != true))
                {
                    throw PSTraceSource.NewArgumentException("asyncResult",
                        PowerShellStrings.AsyncResultNotOwned, "IAsyncResult", "BeginInvoke");
                }

                EndInvokeAsyncResult = psAsyncResult;
                psAsyncResult.EndInvoke();
                EndInvokeAsyncResult = null;

                // PowerShell no longer owns the output buffer when it is passed back to the caller.
                ResetOutputBufferAsNeeded();
                return psAsyncResult.Output;
            }
            catch (InvalidRunspacePoolStateException exception)
            {
                SetHadErrors(true);
                if (_runspace != null) // the pool exception was actually thrown by a runspace
                {
                    throw exception.ToInvalidRunspaceStateException();
                }

                throw;
            }
        }

        #endregion

        #region Stop Overloads

        /// <summary>
        /// Stop the currently running command synchronously.
        /// </summary>
        /// <exception cref="ObjectDisposedException">
        /// Object is disposed.
        /// </exception>
        public void Stop()
        {
            try
            {
                IAsyncResult asyncResult = CoreStop(true, null, null);
                // This is a sync call..Wait for the stop operation to complete.
                asyncResult.AsyncWaitHandle.WaitOne();

                // PowerShell no longer owns the output buffer when the pipeline is stopped by caller.
                ResetOutputBufferAsNeeded();
            }
            catch (ObjectDisposedException)
            {
                // If it's already disposed, then the client doesn't need to know.
            }
        }

        /// <summary>
        /// Stop the currently running command asynchronously. If the command is not started,
        /// the state of PowerShell instance is changed to Stopped and corresponding events
        /// will be raised.
        ///
        /// The returned IAsyncResult object can be used to wait for the stop operation
        /// to complete.
        /// </summary>
        /// <param name="callback">
        /// A AsyncCallback to call once the BeginStop completes.
        /// </param>
        /// <param name="state">
        /// A user supplied state to call the <paramref name="callback"/>
        /// with.
        /// </param>
        /// <exception cref="ObjectDisposedException">
        /// Object is disposed.
        /// </exception>
        public IAsyncResult BeginStop(AsyncCallback callback, object state)
        {
            return CoreStop(false, callback, state);
        }

        /// <summary>
        /// Waits for the pending asynchronous BeginStop to complete.
        /// </summary>
        /// <param name="asyncResult">
        /// Instance of IAsyncResult returned by BeginStop.
        /// </param>
        /// <exception cref="ArgumentNullException">
        /// asyncResult is a null reference.
        /// </exception>
        /// <exception cref="ArgumentException">
        /// asyncResult object was not created by calling BeginStop
        /// on this PowerShell instance.
        /// </exception>
        public void EndStop(IAsyncResult asyncResult)
        {
            if (asyncResult == null)
            {
                throw PSTraceSource.NewArgumentNullException("asyncResult");
            }

            PowerShellAsyncResult psAsyncResult = asyncResult as PowerShellAsyncResult;

            if ((psAsyncResult == null) ||
                (psAsyncResult.OwnerId != InstanceId) ||
                (psAsyncResult.IsAssociatedWithAsyncInvoke != false))
            {
                throw PSTraceSource.NewArgumentException("asyncResult",
                    PowerShellStrings.AsyncResultNotOwned, "IAsyncResult", "BeginStop");
            }

            psAsyncResult.EndInvoke();

            // PowerShell no longer owns the output buffer when the pipeline is stopped by caller.
            ResetOutputBufferAsNeeded();
        }

        #endregion

        #region Event Handlers

        /// <summary>
        /// Handler for state changed changed events for the currently running pipeline.
        /// </summary>
        /// <param name="source">
        /// Source of the event.
        /// </param>
        /// <param name="stateEventArgs">
        /// Pipeline State.
        /// </param>
        private void PipelineStateChanged(object source, PipelineStateEventArgs stateEventArgs)
        {
            // we need to process the pipeline event.
            PSInvocationStateInfo targetStateInfo = new PSInvocationStateInfo(stateEventArgs.PipelineStateInfo);
            SetStateChanged(targetStateInfo);
        }

        #endregion

        #region IDisposable Overrides

        /// <summary>
        /// Dispose all managed resources. This will suppress finalizer on the object from getting called by
        /// calling System.GC.SuppressFinalize(this).
        /// </summary>
        public void Dispose()
        {
            Dispose(true);
            // To prevent derived types with finalizers from having to re-implement System.IDisposable to call it,
            // unsealed types without finalizers should still call SuppressFinalize.
            System.GC.SuppressFinalize(this);
        }

        #endregion

        #region Internal / Private Methods / Properties

        /// <summary>
        /// Indicates if this PowerShell object is the owner of the
        /// runspace or RunspacePool assigned to this object.
        /// </summary>
        public bool IsRunspaceOwner { get; internal set; } = false;

        internal bool ErrorBufferOwner { get; set; } = true;

        internal bool OutputBufferOwner { get; set; } = true;

        /// <summary>
        /// OutputBuffer.
        /// </summary>
        internal PSDataCollection<PSObject> OutputBuffer { get; private set; }

        /// <summary>
        /// Reset the output buffer to null if it's owned by the current powershell instance.
        /// </summary>
        private void ResetOutputBufferAsNeeded()
        {
            if (OutputBufferOwner)
            {
                OutputBufferOwner = false;
                OutputBuffer = null;
            }
        }

        /// <summary>
        /// This has been added as a work around for Windows8 bug 803461.
        /// It should be used only for the PSJobProxy API.
        ///
        /// Resets the instance ID of the command to a new guid.
        /// If this is not done, then there is a race condition on the server
        /// in the following circumstances:
        ///
        ///   ps.BeginInvoke(...);
        ///   ps.Stop()
        ///   ps.Commands.Clear();
        ///   ps.AddCommand("Foo");
        ///   ps.Invoke();
        ///
        /// In these conditions, stop returns before the server is done cleaning up.
        /// The subsequent invoke will cause an error because the guid already
        /// identifies a command in progress.
        /// </summary>
        internal void GenerateNewInstanceId()
        {
            InstanceId = Guid.NewGuid();
        }

        /// <summary>
        /// Get a steppable pipeline object.
        /// </summary>
        /// <returns>A steppable pipeline object.</returns>
        /// <exception cref="InvalidOperationException">An attempt was made to use the scriptblock outside of the engine.</exception>
        public SteppablePipeline GetSteppablePipeline()
        {
            ExecutionContext context = GetContextFromTLS();
            SteppablePipeline spl = GetSteppablePipeline(context, CommandOrigin.Internal);
            return spl;
        }

        /// <summary>
        /// Returns the current execution context from TLS, or raises an exception if it is null.
        /// </summary>
        /// <exception cref="InvalidOperationException">An attempt was made to use the scriptblock outside of the engine.</exception>
        internal ExecutionContext GetContextFromTLS()
        {
            ExecutionContext context = LocalPipeline.GetExecutionContextFromTLS();

            // If ExecutionContext from TLS is null then we are not in powershell engine thread.
            if (context == null)
            {
                string scriptText = this.Commands.Commands.Count > 0 ? this.Commands.Commands[0].CommandText : null;
                PSInvalidOperationException e = null;

                if (scriptText != null)
                {
                    scriptText = ErrorCategoryInfo.Ellipsize(System.Globalization.CultureInfo.CurrentUICulture, scriptText);
                    e = PSTraceSource.NewInvalidOperationException(
                        PowerShellStrings.CommandInvokedFromWrongThreadWithCommand,
                        scriptText);
                }
                else
                {
                    e = PSTraceSource.NewInvalidOperationException(
                        PowerShellStrings.CommandInvokedFromWrongThreadWithoutCommand);
                }

                e.SetErrorId("CommandInvokedFromWrongThread");
                throw e;
            }

            return context;
        }

        /// <summary>
        /// Gets the steppable pipeline from the powershell object.
        /// </summary>
        /// <param name="context">Engine execution context.</param>
        /// <param name="commandOrigin">Command origin.</param>
        /// <returns>Steppable pipeline object.</returns>
        private SteppablePipeline GetSteppablePipeline(ExecutionContext context, CommandOrigin commandOrigin)
        {
            // Check for an empty pipeline
            if (Commands.Commands.Count == 0)
            {
                return null;
            }

            PipelineProcessor pipelineProcessor = new PipelineProcessor();
            bool failed = false;

            try
            {
                foreach (Command cmd in Commands.Commands)
                {
                    CommandProcessorBase commandProcessorBase =
                            cmd.CreateCommandProcessor
                            (
                                Runspace.DefaultRunspace.ExecutionContext,
                                false,
                                IsNested == true ? CommandOrigin.Internal : CommandOrigin.Runspace
                            );

                    commandProcessorBase.RedirectShellErrorOutputPipe = RedirectShellErrorOutputPipe;

                    pipelineProcessor.Add(commandProcessorBase);
                }
            }
            catch (RuntimeException)
            {
                failed = true;
                throw;
            }
            catch (Exception e)
            {
                failed = true;
                throw new RuntimeException(PipelineStrings.CannotCreatePipeline, e);
            }
            finally
            {
                if (failed)
                {
                    pipelineProcessor.Dispose();
                }
            }

            return new SteppablePipeline(context, pipelineProcessor);
        }

        internal bool IsGetCommandMetadataSpecialPipeline { get; set; }

        /// <summary>
        /// Checks if the command is running.
        /// </summary>
        /// <returns></returns>
        private bool IsCommandRunning()
        {
            if (InvocationStateInfo.State == PSInvocationState.Running)
            {
                return true;
            }

            return false;
        }

        /// <summary>
        /// Checks if the current state is Disconnected.
        /// </summary>
        /// <returns></returns>
        private bool IsDisconnected()
        {
            return (InvocationStateInfo.State == PSInvocationState.Disconnected);
        }

        /// <summary>
        /// Checks if the command is already running.
        /// If the command is already running, throws an
        /// exception.
        /// </summary>
        /// <exception cref="InvalidOperationException">
        /// Cannot perform the operation because the command is already started.
        /// Stop the command and try the operation again.
        /// </exception>
        /// <exception cref="ObjectDisposedException">
        /// Object is disposed.
        /// </exception>
        private void AssertExecutionNotStarted()
        {
            AssertNotDisposed();
            if (IsCommandRunning())
            {
                string message = StringUtil.Format(PowerShellStrings.ExecutionAlreadyStarted);
                throw new InvalidOperationException(message);
            }

            if (IsDisconnected())
            {
                string message = StringUtil.Format(PowerShellStrings.ExecutionDisconnected);
                throw new InvalidOperationException(message);
            }

            if (InvocationStateInfo.State == PSInvocationState.Stopping)
            {
                string message = StringUtil.Format(PowerShellStrings.ExecutionStopping);
                throw new InvalidOperationException(message);
            }
        }

        /// <summary>
        /// Checks if the current powershell instance can accept changes like
        /// changing one of the properties like Output, Command etc.
        /// If changes are not allowed, throws an exception.
        /// </summary>
        /// <exception cref="InvalidPowerShellStateException">
        /// Powershell instance cannot be changed in its
        /// current state.
        /// </exception>
        /// <exception cref="ObjectDisposedException">
        /// Object is disposed.
        /// </exception>
        internal void AssertChangesAreAccepted()
        {
            lock (_syncObject)
            {
                AssertNotDisposed();
                if (IsCommandRunning() || IsDisconnected())
                {
                    throw new InvalidPowerShellStateException(InvocationStateInfo.State);
                }
            }
        }

        /// <summary>
        /// Checks if the current powershell instance is disposed.
        /// If disposed, throws ObjectDisposedException.
        /// </summary>
        /// <exception cref="ObjectDisposedException">
        /// Object is disposed.
        /// </exception>
        private void AssertNotDisposed()
        {
            if (_isDisposed)
            {
                throw PSTraceSource.NewObjectDisposedException("PowerShell");
            }
        }

        /// <summary>
        /// Release all the resources.
        /// </summary>
        /// <param name="disposing">
        /// if true, release all the managed objects.
        /// </param>
        private void Dispose(bool disposing)
        {
            if (disposing)
            {
                lock (_syncObject)
                {
                    // if already disposed return
                    if (_isDisposed)
                    {
                        return;
                    }
                }

                // Stop the currently running command outside of the lock
                if (InvocationStateInfo.State == PSInvocationState.Running ||
                    InvocationStateInfo.State == PSInvocationState.Stopping)
                {
                    Stop();
                }

                lock (_syncObject)
                {
                    _isDisposed = true;
                }

                if (OutputBuffer != null && OutputBufferOwner)
                {
                    OutputBuffer.Dispose();
                }

                if (_errorBuffer != null && ErrorBufferOwner)
                {
                    _errorBuffer.Dispose();
                }

                if (IsRunspaceOwner)
                {
                    _runspace.Dispose();
                }

                if (RemotePowerShell != null)
                {
                    RemotePowerShell.Dispose();
                }

                _invokeAsyncResult = null;
                _stopAsyncResult = null;
            }
        }

        /// <summary>
        /// Clear the internal elements.
        /// </summary>
        private void InternalClearSuppressExceptions()
        {
            lock (_syncObject)
            {
                if (_worker != null)
                {
                    _worker.InternalClearSuppressExceptions();
                }
            }
        }

        /// <summary>
        /// Raise the execution state change event handlers.
        /// </summary>
        /// <param name="stateInfo">
        /// State Information
        /// </param>
        private void RaiseStateChangeEvent(PSInvocationStateInfo stateInfo)
        {
            // First update the runspace availability.
            // The Pipeline class takes care of updating local runspaces.
            // Don't update for RemoteRunspace and nested PowerShell since this is used
            // only internally by the remote debugger.
            RemoteRunspace remoteRunspace = _runspace as RemoteRunspace;
            if (remoteRunspace != null && !this.IsNested)
            {
                _runspace.UpdateRunspaceAvailability(InvocationStateInfo.State, true, InstanceId);
            }

            if (stateInfo.State == PSInvocationState.Running)
            {
                AddToRemoteRunspaceRunningList();
            }
            else if (stateInfo.State == PSInvocationState.Completed || stateInfo.State == PSInvocationState.Stopped ||
                     stateInfo.State == PSInvocationState.Failed)
            {
                RemoveFromRemoteRunspaceRunningList();
            }

            InvocationStateChanged.SafeInvoke(this, new PSInvocationStateChangedEventArgs(stateInfo));
        }

        /// <summary>
        /// Sets the state of this powershell instance.
        /// </summary>
        /// <param name="stateInfo">The state info to set.</param>
        internal void SetStateChanged(PSInvocationStateInfo stateInfo)
        {
            PSInvocationStateInfo copyStateInfo = stateInfo;
            PSInvocationState previousState;

            // copy pipeline HasdErrors property to PowerShell instance...
            if (_worker != null && _worker.CurrentlyRunningPipeline != null)
            {
                SetHadErrors(_worker.CurrentlyRunningPipeline.HadErrors);
            }

            // win281312: Usig temporary variables to avoid thread
            // synchronization issues between Dispose and transition
            // to Terminal States (Completed/Failed/Stopped)
            PowerShellAsyncResult tempInvokeAsyncResult;
            PowerShellAsyncResult tempStopAsyncResult;

            lock (_syncObject)
            {
                previousState = InvocationStateInfo.State;

                // Check the current state and see if we need to process this pipeline event.
                switch (InvocationStateInfo.State)
                {
                    case PSInvocationState.Completed:
                    case PSInvocationState.Failed:
                    case PSInvocationState.Stopped:
                        // if the current state is already completed..then no need to process state
                        // change requests. This will happen if another thread calls BeginStop
                        return;
                    case PSInvocationState.Running:
                        if (stateInfo.State == PSInvocationState.Running)
                        {
                            return;
                        }

                        break;
                    case PSInvocationState.Stopping:
                        // We are in stopping state and we should not honor Running state
                        // here.
                        if (stateInfo.State == PSInvocationState.Running ||
                            stateInfo.State == PSInvocationState.Stopping)
                        {
                            return;
                        }
                        else if (stateInfo.State == PSInvocationState.Completed ||
                                 stateInfo.State == PSInvocationState.Failed)
                        {
                            copyStateInfo = new PSInvocationStateInfo(PSInvocationState.Stopped, stateInfo.Reason);
                        }

                        break;
                    default:
                        break;
                }

                tempInvokeAsyncResult = _invokeAsyncResult;
                tempStopAsyncResult = _stopAsyncResult;
                InvocationStateInfo = copyStateInfo;
            }

            bool isExceptionOccured = false;
            switch (InvocationStateInfo.State)
            {
                case PSInvocationState.Running:
                    CloseInputBufferOnReconnection(previousState);
                    RaiseStateChangeEvent(InvocationStateInfo.Clone());
                    break;
                case PSInvocationState.Stopping:
                    RaiseStateChangeEvent(InvocationStateInfo.Clone());
                    break;
                case PSInvocationState.Completed:
                case PSInvocationState.Failed:
                case PSInvocationState.Stopped:
                    // Clear Internal data
                    InternalClearSuppressExceptions();

                    // Ensure remote receive queue is not blocked.
                    if (RemotePowerShell != null)
                    {
                        ResumeIncomingData();
                    }

                    try
                    {
                        if (RunningExtraCommands)
                        {
                            if (tempInvokeAsyncResult != null)
                            {
                                tempInvokeAsyncResult.SetAsCompleted(InvocationStateInfo.Reason);
                            }

                            RaiseStateChangeEvent(InvocationStateInfo.Clone());
                        }
                        else
                        {
                            RaiseStateChangeEvent(InvocationStateInfo.Clone());

                            if (tempInvokeAsyncResult != null)
                            {
                                tempInvokeAsyncResult.SetAsCompleted(InvocationStateInfo.Reason);
                            }
                        }

                        if (tempStopAsyncResult != null)
                        {
                            tempStopAsyncResult.SetAsCompleted(null);
                        }
                    }
                    catch (Exception)
                    {
                        // need to release asyncresults if there is an
                        // exception from the eventhandlers.
                        isExceptionOccured = true;
                        SetHadErrors(true);
                        throw;
                    }
                    finally
                    {
                        // takes care exception occured with invokeAsyncResult
                        if (isExceptionOccured && (tempStopAsyncResult != null))
                        {
                            tempStopAsyncResult.Release();
                        }
                    }

                    break;
                case PSInvocationState.Disconnected:
                    try
                    {
                        // Ensure remote receive queue is not blocked.
                        if (RemotePowerShell != null)
                        {
                            ResumeIncomingData();
                        }

                        // If this command was disconnected and was also invoked synchronously then
                        // we throw an exception on the calling thread.
                        if (_commandInvokedSynchronously && (tempInvokeAsyncResult != null))
                        {
                            tempInvokeAsyncResult.SetAsCompleted(new RuntimeException(PowerShellStrings.DiscOnSyncCommand));
                        }

                        // This object can be disconnected even if "BeginStop" was called if it is a remote object
                        // and robust connections is retrying a failed network connection.
                        // In this case release the stop wait handle to prevent not responding.
                        if (tempStopAsyncResult != null)
                        {
                            tempStopAsyncResult.SetAsCompleted(null);
                        }

                        // Only raise the Disconnected state changed event if the PowerShell state
                        // actually transitions to Disconnected from some other state.  This condition
                        // can happen when the corresponding runspace disconnects/connects multiple
                        // times with the command remaining in Disconnected state.
                        if (previousState != PSInvocationState.Disconnected)
                        {
                            RaiseStateChangeEvent(InvocationStateInfo.Clone());
                        }
                    }
                    catch (Exception)
                    {
                        // need to release asyncresults if there is an
                        // exception from the eventhandlers.
                        isExceptionOccured = true;
                        SetHadErrors(true);
                        throw;
                    }
                    finally
                    {
                        // takes care exception occured with invokeAsyncResult
                        if (isExceptionOccured && (tempStopAsyncResult != null))
                        {
                            tempStopAsyncResult.Release();
                        }
                    }

                    // Make sure the connect command information is null when going to Disconnected state.
                    // This parameter is used to determine reconnect/reconstruct scenarios.  Setting to null
                    // means we have a reconnect scenario.
                    _connectCmdInfo = null;
                    break;

                default:
                    return;
            }
        }

        /// <summary>
        /// Helper function to close the input buffer after command is reconnected.
        /// </summary>
        /// <param name="previousState">Previous state.</param>
        private void CloseInputBufferOnReconnection(PSInvocationState previousState)
        {
            // If the previous state was disconnected and we are now running (reconnected),
            // and we reconnected synchronously with pending input, then we need to close
            // the input buffer to allow the remote command to complete.  Otherwise the
            // synchronous Connect() method will wait indefinitely for the command to complete.
            if (previousState == PSInvocationState.Disconnected &&
                _commandInvokedSynchronously &&
                RemotePowerShell.InputStream != null &&
                RemotePowerShell.InputStream.IsOpen &&
                RemotePowerShell.InputStream.Count > 0)
            {
                RemotePowerShell.InputStream.Close();
            }
        }

        /// <summary>
        /// Clear the internal reference to remote powershell.
        /// </summary>
        internal void ClearRemotePowerShell()
        {
            lock (_syncObject)
            {
                if (RemotePowerShell != null)
                {
                    RemotePowerShell.Clear();
                }
            }
        }

        /// <summary>
        /// Sets if the pipeline is nested, typically used by the remoting infrastructure.
        /// </summary>
        /// <param name="isNested"></param>
        internal void SetIsNested(bool isNested)
        {
            AssertChangesAreAccepted();

            IsNested = isNested;
        }

        /// <summary>
        /// Performs the actual synchronous command invocation. The caller
        /// should check if it safe to call this method.
        /// </summary>
        /// <typeparam name="TOutput">
        /// Type of objects to return.
        /// </typeparam>
        /// <param name="input">
        /// Input to the command.
        /// </param>
        /// <param name="output">
        /// output from the command
        /// </param>
        /// <param name="settings">
        /// Invocation settings.
        /// </param>
        /// <exception cref="InvalidOperationException">
        /// No commands are specified.
        /// </exception>
        /// <exception cref="ScriptCallDepthException">
        /// The script recursed too deeply into script functions.
        /// There is a fixed limit on the depth of recursion.
        /// </exception>
        /// <exception cref="System.Security.SecurityException">
        /// A CLR security violation occurred.  Typically, this happens
        /// because the current CLR permissions do not allow adequate
        /// reflection access to a cmdlet assembly.
        /// </exception>
        /// <exception cref="ThreadAbortException">
        /// The thread in which the command was executing was aborted.
        /// </exception>
        /// <exception cref="RuntimeException">
        /// PowerShell.Invoke can throw a variety of exceptions derived
        /// from RuntimeException. The most likely of these exceptions
        /// are listed below.
        /// </exception>
        /// <exception cref="ParameterBindingException">
        /// One of more parameters or parameter values specified for
        /// a cmdlet are not valid, or mandatory parameters for a cmdlet
        /// were not specified.
        /// </exception>
        /// <exception cref="CmdletInvocationException">
        /// A cmdlet generated a terminating error.
        /// </exception>
        /// <exception cref="CmdletProviderInvocationException">
        /// A provider generated a terminating error.
        /// </exception>
        /// <exception cref="ActionPreferenceStopException">
        /// The ActionPreference.Stop or ActionPreference.Inquire policy
        /// triggered a terminating error.
        /// </exception>
        /// <exception cref="PipelineStoppedException">
        /// The pipeline was terminated asynchronously.
        /// </exception>
        /// <exception cref="MetadataException">
        /// If there is an error generating the metadata for dynamic parameters.
        /// </exception>
        private void CoreInvoke<TOutput>(IEnumerable input, PSDataCollection<TOutput> output, PSInvocationSettings settings)
        {
            PSDataCollection<object> inputBuffer = null;
            if (input != null)
            {
                inputBuffer = new PSDataCollection<object>();
                foreach (object o in input)
                {
                    inputBuffer.Add(o);
                }

                inputBuffer.Complete();
            }

            CoreInvoke(inputBuffer, output, settings);
        }

        /// <summary>
        /// Core invocation helper method.
        /// </summary>
        /// <typeparam name="TInput">input type</typeparam>
        /// <typeparam name="TOutput">output type</typeparam>
        /// <param name="input">Input objects.</param>
        /// <param name="output">Output object.</param>
        /// <param name="settings">Invocation settings.</param>
        private void CoreInvokeHelper<TInput, TOutput>(PSDataCollection<TInput> input, PSDataCollection<TOutput> output, PSInvocationSettings settings)
        {
            RunspacePool pool = _rsConnection as RunspacePool;

            // Prepare the environment...non-remoting case.
            Prepare<TInput, TOutput>(input, output, settings, true);

            try
            {
                // Invoke in the same thread as the calling thread.
                Runspace rsToUse = null;
                if (!IsNested)
                {
                    if (pool != null)
                    {
#if !CORECLR            // No ApartmentState In CoreCLR
                        VerifyThreadSettings(settings, pool.ApartmentState, pool.ThreadOptions, false);
#endif
                        // getting the runspace asynchronously so that Stop can be supported from a different
                        // thread.
                        _worker.GetRunspaceAsyncResult = pool.BeginGetRunspace(null, null);
                        _worker.GetRunspaceAsyncResult.AsyncWaitHandle.WaitOne();
                        rsToUse = pool.EndGetRunspace(_worker.GetRunspaceAsyncResult);
                    }
                    else
                    {
                        rsToUse = _rsConnection as Runspace;
                        if (rsToUse != null)
                        {
#if !CORECLR                // No ApartmentState In CoreCLR
                            VerifyThreadSettings(settings, rsToUse.ApartmentState, rsToUse.ThreadOptions, false);
#endif
                            if (rsToUse.RunspaceStateInfo.State != RunspaceState.Opened)
                            {
                                string message = StringUtil.Format(PowerShellStrings.InvalidRunspaceState, RunspaceState.Opened, rsToUse.RunspaceStateInfo.State);

                                InvalidRunspaceStateException e = new InvalidRunspaceStateException(message,
                                        rsToUse.RunspaceStateInfo.State,
                                        RunspaceState.Opened
                                    );

                                throw e;
                            }
                        }
                    }

                    // perform the work in the current thread
                    _worker.CreateRunspaceIfNeededAndDoWork(rsToUse, true);
                }
                else
                {
                    rsToUse = _rsConnection as Runspace;
                    Dbg.Assert(rsToUse != null,
                        "Nested PowerShell can only work on a Runspace");

                    // Perform work on the current thread. Nested Pipeline
                    // should be invoked from the same thread that the parent
                    // pipeline is executing in.
                    _worker.ConstructPipelineAndDoWork(rsToUse, true);
                }
            }
            catch (Exception exception)
            {
                SetStateChanged(new PSInvocationStateInfo(PSInvocationState.Failed, exception));

                // re-throw the exception
                InvalidRunspacePoolStateException poolException = exception as InvalidRunspacePoolStateException;

                if (poolException != null && _runspace != null) // the pool exception was actually thrown by a runspace
                {
                    throw poolException.ToInvalidRunspaceStateException();
                }

                throw;
            }
        }

        /// <summary>
        /// Core invocation helper method for remoting.
        /// </summary>
        /// <typeparam name="TInput">input type</typeparam>
        /// <typeparam name="TOutput">output type</typeparam>
        /// <param name="input">Input objects.</param>
        /// <param name="output">Output object.</param>
        /// <param name="settings">Invocation settings.</param>
        private void CoreInvokeRemoteHelper<TInput, TOutput>(PSDataCollection<TInput> input, PSDataCollection<TOutput> output, PSInvocationSettings settings)
        {
            RunspacePool pool = _rsConnection as RunspacePool;

            // For remote calls..use the infrastructure built in CoreInvokeAsync..
            IAsyncResult asyncResult = CoreInvokeAsync<TInput, TOutput>(input, output, settings,
                null, null, null);
            _commandInvokedSynchronously = true;
            PowerShellAsyncResult psAsyncResult = asyncResult as PowerShellAsyncResult;

            // Wait for command to complete.  If an exception was thrown during command
            // execution (such as disconnect occurring during this synchronous execution)
            // then the exception will be thrown here.
            EndInvokeAsyncResult = psAsyncResult;
            psAsyncResult.EndInvoke();
            EndInvokeAsyncResult = null;

            if ((PSInvocationState.Failed == InvocationStateInfo.State) &&
                        (InvocationStateInfo.Reason != null))
            {
                throw InvocationStateInfo.Reason;
            }

            return;
        }

        /// <summary>
        /// Core invocation method.
        /// </summary>
        /// <typeparam name="TInput">input type</typeparam>
        /// <typeparam name="TOutput">output type</typeparam>
        /// <param name="input">Input objects.</param>
        /// <param name="output">Output object.</param>
        /// <param name="settings">Invocation settings.</param>
        private void CoreInvoke<TInput, TOutput>(PSDataCollection<TInput> input, PSDataCollection<TOutput> output, PSInvocationSettings settings)
        {
            bool isRemote = false;

            DetermineIsBatching();

            if (_isBatching)
            {
                SetupAsyncBatchExecution();
            }

            SetHadErrors(false);
            RunspacePool pool = _rsConnection as RunspacePool;
            if ((pool != null) && (pool.IsRemote))
            {
                if (ServerSupportsBatchInvocation())
                {
                    try
                    {
                        CoreInvokeRemoteHelper(input, output, settings);
                    }
                    finally
                    {
                        if (_isBatching)
                        {
                            EndAsyncBatchExecution();
                        }
                    }

                    return;
                }

                isRemote = true;
            }

            if (_isBatching)
            {
                try
                {
                    foreach (PSCommand command in ExtraCommands)
                    {
                        // Last element
                        if (_psCommand != ExtraCommands[ExtraCommands.Count - 1])
                        {
                            RunningExtraCommands = true;
                        }
                        else
                        {
                            RunningExtraCommands = false;
                        }

                        try
                        {
                            _psCommand = command;

                            if (isRemote)
                            {
                                CoreInvokeRemoteHelper(input, output, settings);
                            }
                            else
                            {
                                CoreInvokeHelper(input, output, settings);
                            }
                        }
                        catch (ActionPreferenceStopException)
                        {
                            // We need to honor the current error action preference here
                            throw;
                        }
                        catch (Exception e)
                        {
                            SetHadErrors(true);

                            // Stop if necessarily
                            if ((settings != null) && settings.ErrorActionPreference == ActionPreference.Stop)
                            {
                                throw;
                            }

                            // Ignore the exception if necessary.
                            if ((settings != null) && settings.ErrorActionPreference == ActionPreference.Ignore)
                            {
                                continue;
                            }

                            // If we get here, then ErrorActionPreference is either Continue,
                            // SilentlyContinue, or Inquire (Continue), so we just continue....

                            IContainsErrorRecord er = e as IContainsErrorRecord;

                            if (er != null && er.ErrorRecord != null)
                            {
                                this.Streams.Error.Add(er.ErrorRecord);
                            }
                            else
                            {
                                this.Streams.Error.Add(new ErrorRecord(e,
                                    "InvalidOperation", ErrorCategory.InvalidOperation, null));
                            }

                            continue;
                        }
                    }
                }
                finally
                {
                    RunningExtraCommands = false;
                    EndAsyncBatchExecution();
                }
            }
            else
            {
                RunningExtraCommands = false;

                if (isRemote)
                {
                    CoreInvokeRemoteHelper(input, output, settings);
                }
                else
                {
                    CoreInvokeHelper(input, output, settings);
                }
            }
        }

        /// <summary>
        /// Performs the actual asynchronous command invocation.
        /// </summary>
        /// <typeparam name="TInput">Type of the input buffer</typeparam>
        /// <typeparam name="TOutput">Type of the output buffer</typeparam>
        /// <param name="input">
        /// input can be null
        /// </param>
        /// <param name="output"></param>
        /// <param name="settings"></param>
        /// <param name="callback">
        /// A AsyncCallback to call once the BeginInvoke completes.
        /// </param>
        /// <param name="state">
        /// A user supplied state to call the <paramref name="callback"/>
        /// with.
        /// </param>
        /// <param name="asyncResultOutput">
        /// The output buffer to attach to the IAsyncResult returned by this method
        /// </param>
        /// <exception cref="InvalidOperationException">
        /// Cannot perform the operation because the command is already started.
        /// Stop the command and try the operation again.
        /// (or)
        /// No command is added.
        /// (or)
        /// BeginInvoke is called on nested powershell. Nested
        /// Powershell cannot be executed Asynchronously.
        /// </exception>
        /// <exception cref="ObjectDisposedException">
        /// Object is disposed.
        /// </exception>
        [SuppressMessage("Microsoft.Maintainability", "CA1506:AvoidExcessiveClassCoupling")]
        private IAsyncResult CoreInvokeAsync<TInput, TOutput>(PSDataCollection<TInput> input,
            PSDataCollection<TOutput> output, PSInvocationSettings settings,
            AsyncCallback callback, object state, PSDataCollection<PSObject> asyncResultOutput)
        {
            RunspacePool pool = _rsConnection as RunspacePool;

            // We dont need to create worker if pool is remote
            Prepare<TInput, TOutput>(input, output, settings, (pool == null || !pool.IsRemote));

            _invokeAsyncResult = new PowerShellAsyncResult(InstanceId, callback, state, asyncResultOutput, true);

            try
            {
                // IsNested is true for the icm | % { icm } scenario
                if (!IsNested || (pool != null && pool.IsRemote))
                {
                    if (pool != null)
                    {
#if !CORECLR            // No ApartmentState In CoreCLR
                        VerifyThreadSettings(settings, pool.ApartmentState, pool.ThreadOptions, pool.IsRemote);
#endif
                        pool.AssertPoolIsOpen();

                        // for executing in a remote runspace pool case
                        if (pool.IsRemote)
                        {
                            _worker = null;

                            lock (_syncObject)
                            {
                                // for remoting case, when the state is set to
                                // Running, the message should have been sent
                                // to the server. In order to ensure the same
                                // all of the following are placed inside the
                                // lock
                                //    1. set the state to Running
                                //    2. create remotePowerShell
                                //    3. Send message to server

                                // set the execution state to running.. so changes
                                // to the current instance of powershell
                                // are blocked.
                                AssertExecutionNotStarted();

                                InvocationStateInfo = new PSInvocationStateInfo(PSInvocationState.Running, null);

                                ObjectStreamBase inputStream = null;

                                if (input != null)
                                {
                                    inputStream = new PSDataCollectionStream<TInput>(InstanceId, input);
                                }

                                if (!RemotePowerShell.Initialized)
                                {
                                    if (inputStream == null)
                                    {
                                        inputStream = new ObjectStream();
                                        inputStream.Close();
                                    }

                                    RemotePowerShell.Initialize(
                                        inputStream, new PSDataCollectionStream<TOutput>(InstanceId, output),
                                                new PSDataCollectionStream<ErrorRecord>(InstanceId, _errorBuffer),
                                                    InformationalBuffers, settings);
                                }
                                else
                                {
                                    if (inputStream != null)
                                    {
                                        RemotePowerShell.InputStream = inputStream;
                                    }

                                    if (output != null)
                                    {
                                        RemotePowerShell.OutputStream =
                                            new PSDataCollectionStream<TOutput>(InstanceId, output);
                                    }
                                }

                                pool.RemoteRunspacePoolInternal.CreatePowerShellOnServerAndInvoke(RemotePowerShell);
                            }

                            RaiseStateChangeEvent(InvocationStateInfo.Clone());
                        }
                        else
                        {
                            _worker.GetRunspaceAsyncResult = pool.BeginGetRunspace(
                                    new AsyncCallback(_worker.RunspaceAvailableCallback), null);
                        }
                    }
                    else
                    {
                        LocalRunspace rs = _rsConnection as LocalRunspace;
                        if (rs != null)
                        {
#if !CORECLR                // No ApartmentState In CoreCLR
                            VerifyThreadSettings(settings, rs.ApartmentState, rs.ThreadOptions, false);
#endif
                            if (rs.RunspaceStateInfo.State != RunspaceState.Opened)
                            {
                                string message = StringUtil.Format(PowerShellStrings.InvalidRunspaceState, RunspaceState.Opened, rs.RunspaceStateInfo.State);

                                InvalidRunspaceStateException e = new InvalidRunspaceStateException(message,
                                        rs.RunspaceStateInfo.State,
                                        RunspaceState.Opened
                                    );

                                throw e;
                            }

                            _worker.CreateRunspaceIfNeededAndDoWork(rs, false);
                        }
                        else
                        {
                            // create a new runspace and perform invoke..
                            ThreadPool.QueueUserWorkItem(
                                new WaitCallback(_worker.CreateRunspaceIfNeededAndDoWork),
                                _rsConnection);
                        }
                    }
                }
                else
                {
                    // Nested PowerShell
                    throw PSTraceSource.NewInvalidOperationException(PowerShellStrings.NestedPowerShellInvokeAsync);
                }
            }
            catch (Exception exception)
            {
                // allow GC collection
                _invokeAsyncResult = null;
                SetStateChanged(new PSInvocationStateInfo(PSInvocationState.Failed, exception));
                // re-throw the exception
                InvalidRunspacePoolStateException poolException = exception as InvalidRunspacePoolStateException;

                if (poolException != null && _runspace != null) // the pool exception was actually thrown by a runspace
                {
                    throw poolException.ToInvalidRunspaceStateException();
                }

                throw;
            }

            return _invokeAsyncResult;
        }

#if !CORECLR // No ApartmentState In CoreCLR
        /// <summary>
        /// Verifies the settings for ThreadOptions and ApartmentState.
        /// </summary>
        private void VerifyThreadSettings(PSInvocationSettings settings, ApartmentState runspaceApartmentState, PSThreadOptions runspaceThreadOptions, bool isRemote)
        {
            ApartmentState apartmentState;

            if (settings != null && settings.ApartmentState != ApartmentState.Unknown)
            {
                apartmentState = settings.ApartmentState;
            }
            else
            {
                apartmentState = runspaceApartmentState;
            }

            if (runspaceThreadOptions == PSThreadOptions.ReuseThread)
            {
                if (apartmentState != runspaceApartmentState)
                {
                    throw new InvalidOperationException(PowerShellStrings.ApartmentStateMismatch);
                }
            }
            else if (runspaceThreadOptions == PSThreadOptions.UseCurrentThread)
            {
                if (!isRemote) // on remote calls this check needs to be done by the server
                {
                    if (apartmentState != ApartmentState.Unknown && apartmentState != Thread.CurrentThread.GetApartmentState())
                    {
                        throw new InvalidOperationException(PowerShellStrings.ApartmentStateMismatchCurrentThread);
                    }
                }
            }
        }
#endif

        /// <summary>
        /// </summary>
        /// <typeparam name="TInput">Type for the input collection</typeparam>
        /// <typeparam name="TOutput">Type for the output collection</typeparam>
        /// <param name="input"></param>
        /// <param name="output"></param>
        /// <param name="settings"></param>
        /// <param name="shouldCreateWorker"></param>
        /// <exception cref="InvalidOperationException">
        /// Cannot perform the operation because the command is already started.
        /// Stop the command and try the operation again.
        /// </exception>
        /// <exception cref="ObjectDisposedException">
        /// Object is disposed.
        /// </exception>
        private void Prepare<TInput, TOutput>(PSDataCollection<TInput> input, PSDataCollection<TOutput> output, PSInvocationSettings settings, bool shouldCreateWorker)
        {
            Dbg.Assert(output != null, "Output cannot be null");

            lock (_syncObject)
            {
                if ((_psCommand == null) || (_psCommand.Commands == null) || (0 == _psCommand.Commands.Count))
                {
                    throw PSTraceSource.NewInvalidOperationException(PowerShellStrings.NoCommandToInvoke);
                }
                // If execution has already started this will throw
                AssertExecutionNotStarted();

                if (shouldCreateWorker)
                {
                    // set the execution state to running.. so changes
                    // to the current instance of powershell
                    // are blocked.
                    InvocationStateInfo = new PSInvocationStateInfo(PSInvocationState.Running, null);

                    // update settings for impersonation policy
                    if ((settings != null) && (settings.FlowImpersonationPolicy))
                    {
                        // get the identity of the thread.
                        // false behavior: If the thread is impersonating the WindowsIdentity for the
                        // thread is returned. If the thread is not impersonating, the WindowsIdentity of
                        // the process is returned.
                        settings.WindowsIdentityToImpersonate =
                            System.Security.Principal.WindowsIdentity.GetCurrent(false);
                    }

                    // Create the streams and handoff these to the pipeline
                    // this way pipeline will not waste resources creating
                    // the same.
                    ObjectStreamBase inputStream;
                    if (input != null)
                    {
                        inputStream = new PSDataCollectionStream<TInput>(InstanceId, input);
                    }
                    else
                    {
                        inputStream = new ObjectStream();
                        inputStream.Close();
                    }

                    ObjectStreamBase outputStream = new PSDataCollectionStream<TOutput>(InstanceId, output);
                    _worker = new Worker(inputStream, outputStream, settings, this);
                }
            }

            // Only one thread will be running after this point
            // so no need to lock.

            if (shouldCreateWorker)
            {
                // Raise the state change events outside of the lock
                // send a cloned copy..this way the handler will
                // not see changes happening to the instance's execution state.
                RaiseStateChangeEvent(InvocationStateInfo.Clone());
            }
        }

        /// <summary>
        /// Called by both Sync Stop and Async Stop.
        /// If isSyncCall is false, then an IAsyncResult object is returned which
        /// can be passed back to the user.
        /// </summary>
        /// <param name="isSyncCall">
        /// true if pipeline to be stopped synchronously,
        /// false otherewise.
        /// </param>
        /// <param name="callback">
        /// Valid for asynchronous stop
        /// </param>
        /// <param name="state">
        /// Valid for asynchronous stop
        /// </param>
        private IAsyncResult CoreStop(bool isSyncCall, AsyncCallback callback, object state)
        {
            bool isRunning = false;
            bool isDisconnected = false;
            Queue<PSInvocationStateInfo> events = new Queue<PSInvocationStateInfo>();

            // Acquire lock as we are going to change state here..
            lock (_syncObject)
            {
                // BUGBUG: remote powershell appears to handle state change's differently
                // Need to speak with remoting dev and resolve this.
                switch (InvocationStateInfo.State)
                {
                    case PSInvocationState.NotStarted:
                        // Stopped is called before operation started..we need to change
                        // state to stopping and then to stopped... so that future stops
                        // dont affect the state.
                        InvocationStateInfo = new PSInvocationStateInfo(PSInvocationState.Stopping,
                            null);

                        events.Enqueue(new PSInvocationStateInfo(PSInvocationState.Stopped,
                            null));
                        break;

                    case PSInvocationState.Completed:
                    case PSInvocationState.Failed:
                    case PSInvocationState.Stopped:
                        _stopAsyncResult = new PowerShellAsyncResult(InstanceId, callback, state, null, false);
                        _stopAsyncResult.SetAsCompleted(null);
                        return _stopAsyncResult;

                    case PSInvocationState.Stopping:
                        // Create new stop sync object if none exists.  Otherwise return existing.
                        if (_stopAsyncResult == null)
                        {
                            _stopAsyncResult = new PowerShellAsyncResult(InstanceId, callback, state, null, false);
                            _stopAsyncResult.SetAsCompleted(null);
                        }

                        return _stopAsyncResult;

                    case PSInvocationState.Running:
                        InvocationStateInfo = new PSInvocationStateInfo(PSInvocationState.Stopping,
                            null);
                        isRunning = true;
                        break;

                    case PSInvocationState.Disconnected:
                        // Stopping a disconnected command results in a failed state.
                        InvocationStateInfo = new PSInvocationStateInfo(PSInvocationState.Failed, null);
                        isDisconnected = true;
                        break;
                }

                _stopAsyncResult = new PowerShellAsyncResult(InstanceId, callback, state, null, false);
            }

            // If in the Disconnected state then stopping simply cuts loose the PowerShell object
            // so that a new one can be connected.  The state is set to Failed since the command
            // cannot complete with this object.
            if (isDisconnected)
            {
                if (_invokeAsyncResult != null)
                {
                    // Since object is stopped, allow result wait to end.
                    _invokeAsyncResult.SetAsCompleted(null);
                }

                _stopAsyncResult.SetAsCompleted(null);

                // Raise event for failed state change.
                RaiseStateChangeEvent(InvocationStateInfo.Clone());

                return _stopAsyncResult;
            }

            // Ensure the runspace is not blocking in a debug stop.
            ReleaseDebugger();

            RaiseStateChangeEvent(InvocationStateInfo.Clone());

            bool shouldRunStopHelper = false;
            RunspacePool pool = _rsConnection as RunspacePool;

            if (pool != null && pool.IsRemote)
            {
                if ((RemotePowerShell != null) && RemotePowerShell.Initialized)
                {
                    RemotePowerShell.StopAsync();

                    if (isSyncCall)
                    {
                        _stopAsyncResult.AsyncWaitHandle.WaitOne();
                    }
                }
                else
                {
                    shouldRunStopHelper = true;
                }
            }
            else if (isRunning)
            {
                _worker.Stop(isSyncCall);
            }
            else
            {
                shouldRunStopHelper = true;
            }

            if (shouldRunStopHelper)
            {
                if (isSyncCall)
                {
                    StopHelper(events);
                }
                else
                {
                    ThreadPool.QueueUserWorkItem(new WaitCallback(StopThreadProc), events);
                }
            }

            return _stopAsyncResult;
        }

        private void ReleaseDebugger()
        {
            LocalRunspace localRunspace = _runspace as LocalRunspace;
            if (localRunspace != null)
            {
                localRunspace.ReleaseDebugger();
            }
        }

        /// <summary>
        /// If there is no worker assigned yet, we need to emulate stop here.
        /// In Asynchronous stop case, we need to send event change notifications
        /// from a different thread.
        /// </summary>
        /// <param name="state"></param>
        private void StopHelper(object state)
        {
            Queue<PSInvocationStateInfo> events = state as Queue<PSInvocationStateInfo>;
            Dbg.Assert(events != null,
                "StopImplementation expects a Queue<PSInvocationStateInfo> as parameter");

            // Raise the events outside of the lock..this way 3rd party callback
            // cannot hold our lock.
            while (events.Count > 0)
            {
                PSInvocationStateInfo targetStateInfo = events.Dequeue();
                SetStateChanged(targetStateInfo);
            }

            // Clear internal resources
            InternalClearSuppressExceptions();
        }

        private void StopThreadProc(object state)
        {
            // variable to keep track of exceptions.
            Exception exception = null;

            try
            {
                StopHelper(state);
            }
            catch (Exception e)
            {
                // report non-severe exceptions to the user via the
                // asyncresult object
                exception = e;
                throw;
            }
        }

        /// <summary>
        /// The client remote powershell associated with this
        /// powershell object.
        /// </summary>
        internal ClientRemotePowerShell RemotePowerShell { get; private set; }

        /// <summary>
        /// The history string to be used for displaying
        /// the history.
        /// </summary>
        public string HistoryString { get; set; }

        /// <summary>
        /// Extra commands to run in a single invocation.
        /// </summary>
        internal Collection<PSCommand> ExtraCommands { get; }

        /// <summary>
        /// Currently running extra commands.
        /// </summary>
        internal bool RunningExtraCommands { get; private set; }

        private bool ServerSupportsBatchInvocation()
        {
            if (_runspace != null)
            {
                return _runspace.RunspaceStateInfo.State != RunspaceState.BeforeOpen &&
                       _runspace.GetRemoteProtocolVersion() >= RemotingConstants.ProtocolVersionWin8RTM;
            }

            RemoteRunspacePoolInternal remoteRunspacePoolInternal = null;
            if (_rsConnection is RemoteRunspace)
            {
                remoteRunspacePoolInternal = (_rsConnection as RemoteRunspace).RunspacePool.RemoteRunspacePoolInternal;
            }
            else if (_rsConnection is RunspacePool)
            {
                remoteRunspacePoolInternal = (_rsConnection as RunspacePool).RemoteRunspacePoolInternal;
            }

            return remoteRunspacePoolInternal != null &&
                   remoteRunspacePoolInternal.PSRemotingProtocolVersion >= RemotingConstants.ProtocolVersionWin8RTM;
        }

        /// <summary>
        /// Helper method to add running remote PowerShell to the remote runspace list.
        /// </summary>
        private void AddToRemoteRunspaceRunningList()
        {
            if (_runspace != null)
            {
                _runspace.PushRunningPowerShell(this);
            }
            else
            {
                RemoteRunspacePoolInternal remoteRunspacePoolInternal = GetRemoteRunspacePoolInternal();
                if (remoteRunspacePoolInternal != null)
                {
                    remoteRunspacePoolInternal.PushRunningPowerShell(this);
                }
            }
        }

        /// <summary>
        /// Helper method to remove running remote PowerShell from the remote runspacelist.
        /// </summary>
        private void RemoveFromRemoteRunspaceRunningList()
        {
            if (_runspace != null)
            {
                _runspace.PopRunningPowerShell();
            }
            else
            {
                RemoteRunspacePoolInternal remoteRunspacePoolInternal = GetRemoteRunspacePoolInternal();
                if (remoteRunspacePoolInternal != null)
                {
                    remoteRunspacePoolInternal.PopRunningPowerShell();
                }
            }
        }

        private RemoteRunspacePoolInternal GetRemoteRunspacePoolInternal()
        {
            RunspacePool runspacePool = _rsConnection as RunspacePool;
            return (runspacePool != null) ? (runspacePool.RemoteRunspacePoolInternal) : null;
        }

        #endregion

        #region Worker

        /// <summary>
        /// AsyncResult object used to monitor pipeline creation and invocation.
        /// This is needed as a Runspace may not be available in the RunspacePool.
        /// </summary>
        private sealed class Worker
        {
            private ObjectStreamBase _inputStream;
            private ObjectStreamBase _outputStream;
            private ObjectStreamBase _errorStream;
            private PSInvocationSettings _settings;
            private bool _isNotActive;
            private PowerShell _shell;
            private object _syncObject = new object();

            /// <summary>
            /// </summary>
            /// <param name="inputStream"></param>
            /// <param name="outputStream"></param>
            /// <param name="settings"></param>
            /// <param name="shell"></param>
            internal Worker(ObjectStreamBase inputStream,
                ObjectStreamBase outputStream,
                PSInvocationSettings settings,
                PowerShell shell)
            {
                _inputStream = inputStream;
                _outputStream = outputStream;
                _errorStream = new PSDataCollectionStream<ErrorRecord>(shell.InstanceId, shell._errorBuffer);
                _settings = settings;
                _shell = shell;
            }

            /// <summary>
            /// Sets the async result object that monitors a
            /// BeginGetRunspace async operation on the
            /// RunspacePool.
            /// </summary>
            internal IAsyncResult GetRunspaceAsyncResult { get; set; }

            /// <summary>
            /// Gets the currently running pipeline.
            /// </summary>
            internal Pipeline CurrentlyRunningPipeline { get; private set; }

            /// <summary>
            /// This method gets invoked from a ThreadPool thread.
            /// </summary>
            /// <param name="state"></param>
            internal void CreateRunspaceIfNeededAndDoWork(object state)
            {
                Runspace rsToUse = state as Runspace;
                CreateRunspaceIfNeededAndDoWork(rsToUse, false);
            }

            /// <summary>
            /// This method gets invoked when PowerShell is not associated
            /// with a RunspacePool.
            /// </summary>
            /// <param name="rsToUse">
            /// User supplied Runspace if any.
            /// </param>
            /// <param name="isSync">
            /// true if Invoke() should be used to invoke pipeline
            /// false if InvokeAsync() should be used.
            /// </param>
            /// <remarks>
            /// All exceptions are caught and reported via a
            /// PipelineStateChanged event.
            /// </remarks>
            internal void CreateRunspaceIfNeededAndDoWork(Runspace rsToUse, bool isSync)
            {
#pragma warning disable 56500
                try
                {
                    // Set the host for this local runspace if user specified one.
                    LocalRunspace rs = rsToUse as LocalRunspace;
                    if (rs == null)
                    {
                        lock (_shell._syncObject)
                        {
                            if (_shell._runspace != null)
                            {
                                rsToUse = _shell._runspace;
                            }
                            else
                            {
                                Runspace runspace = null;

                                if ((_settings != null) && (_settings.Host != null))
                                {
                                    runspace = RunspaceFactory.CreateRunspace(_settings.Host);
                                }
                                else
                                {
                                    runspace = RunspaceFactory.CreateRunspace();
                                }

                                _shell.SetRunspace(runspace, true);

                                rsToUse = (LocalRunspace)runspace;
                                rsToUse.Open();
                            }
                        }
                    }

                    ConstructPipelineAndDoWork(rsToUse, isSync);
                }
                catch (Exception e)
                {
                    // PipelineStateChangedEvent is not raised
                    // if there is an exception calling BeginInvoke
                    // So raise the event here and notify the caller.
                    lock (_syncObject)
                    {
                        if (_isNotActive)
                            return;
                        _isNotActive = true;
                    }

                    _shell.PipelineStateChanged(this,
                           new PipelineStateEventArgs(
                               new PipelineStateInfo(PipelineState.Failed,
                                   e)));

                    if (isSync)
                    {
                        throw;
                    }
                }
#pragma warning restore 56500
            }

            /// <summary>
            /// This method gets called from a ThreadPool thread.
            /// This method gets called from a RunspacePool thread when a
            /// Runspace is available.
            /// </summary>
            /// <param name="asyncResult">
            /// AsyncResult object which monitors the asyncOperation.
            /// </param>
            /// <remarks>
            /// All exceptions are caught and reported via a
            /// PipelineStateChanged event.
            /// </remarks>
            internal void RunspaceAvailableCallback(IAsyncResult asyncResult)
            {
#pragma warning disable 56500
                try
                {
                    RunspacePool pool = _shell._rsConnection as RunspacePool;
                    Dbg.Assert(pool != null, "RunspaceConnection must be a runspace pool");

                    // get the runspace..this will throw if there is an exception
                    // occurred while getting the runspace.
                    Runspace pooledRunspace = pool.EndGetRunspace(asyncResult);

                    bool isPipelineCreated = ConstructPipelineAndDoWork(pooledRunspace, false);
                    if (!isPipelineCreated)
                    {
                        pool.ReleaseRunspace(pooledRunspace);
                    }
                }
                catch (Exception e)
                {
                    // PipelineStateChangedEvent is not raised
                    // if there is an exception calling BeginInvoke
                    // So raise the event here and notify the caller.
                    lock (_syncObject)
                    {
                        if (_isNotActive)
                            return;
                        _isNotActive = true;
                    }

                    _shell.PipelineStateChanged(this,
                            new PipelineStateEventArgs(
                                new PipelineStateInfo(PipelineState.Failed,
                                    e)));
                }
#pragma warning restore 56500
            }

            /// <summary>
            /// Constructs a pipeline from the supplied runspace and invokes
            /// pipeline either synchronously or asynchronously identified by
            /// <paramref name="performSyncInvoke"/>.
            /// </summary>
            /// <param name="rs">
            /// Runspace to create pipeline. Cannot be null.
            /// </param>
            /// <param name="performSyncInvoke">
            /// if true, Invoke() is called
            /// BeginInvoke() otherwise.
            /// </param>
            /// <exception cref="InvalidOperationException">
            /// 1.BeginInvoke is called on nested powershell. Nested
            /// Powershell cannot be executed Asynchronously.
            /// </exception>
            /// <returns>
            /// true if the pipeline is created/invoked successfully.
            /// false otherwise.
            /// </returns>
            internal bool ConstructPipelineAndDoWork(Runspace rs, bool performSyncInvoke)
            {
                Dbg.Assert(rs != null, "Runspace cannot be null in ConstructPipelineAndDoWork");
                _shell.RunspaceAssigned.SafeInvoke(this, new PSEventArgs<Runspace>(rs));

                // lock is needed until a pipeline is created to
                // make stop() cleanly release resources.
                LocalRunspace lrs = rs as LocalRunspace;

                lock (_syncObject)
                {
                    if (_isNotActive)
                    {
                        return false;
                    }

                    if (lrs != null)
                    {
                        LocalPipeline localPipeline = new LocalPipeline(
                            lrs,
                            _shell.Commands.Commands,
                            ((_settings != null) && (_settings.AddToHistory)) ? true : false,
                            _shell.IsNested,
                            _inputStream,
                            _outputStream,
                            _errorStream,
                            _shell.InformationalBuffers);

                        localPipeline.IsChild = _shell.IsChild;

                        if (!string.IsNullOrEmpty(_shell.HistoryString))
                        {
                            localPipeline.SetHistoryString(_shell.HistoryString);
                        }

                        localPipeline.RedirectShellErrorOutputPipe = _shell.RedirectShellErrorOutputPipe;

                        CurrentlyRunningPipeline = localPipeline;
                        // register for pipeline state changed events within a lock...so that if
                        // stop is called before invoke, we can listen to state transition and
                        // take appropriate action.
                        CurrentlyRunningPipeline.StateChanged += _shell.PipelineStateChanged;
                    }
                    else
                    {
                        throw PSTraceSource.NewNotImplementedException();
                    }
                }

                // Set pipeline specific settings
                CurrentlyRunningPipeline.InvocationSettings = _settings;

                Dbg.Assert(lrs != null, "LocalRunspace cannot be null here");

                if (performSyncInvoke)
                {
                    CurrentlyRunningPipeline.Invoke();
                }
                else
                {
                    CurrentlyRunningPipeline.InvokeAsync();
                }

                return true;
            }

            /// <summary>
            /// Stops the async operation.
            /// </summary>
            /// <param name="isSyncCall"></param>
            internal void Stop(bool isSyncCall)
            {
                lock (_syncObject)
                {
                    if (_isNotActive)
                    {
                        return;
                    }

                    _isNotActive = true;
                    if (CurrentlyRunningPipeline != null)
                    {
                        if (isSyncCall)
                        {
                            CurrentlyRunningPipeline.Stop();
                        }
                        else
                        {
                            CurrentlyRunningPipeline.StopAsync();
                        }

                        return;
                    }

                    if (GetRunspaceAsyncResult != null)
                    {
                        RunspacePool pool = _shell._rsConnection as RunspacePool;
                        Dbg.Assert(pool != null, "RunspaceConnection must be a runspace pool");
                        pool.CancelGetRunspace(GetRunspaceAsyncResult);
                    }
                }

                // Pipeline is not yet associated with PowerShell..so emulate stop
                // locally
                Queue<PSInvocationStateInfo> events = new Queue<PSInvocationStateInfo>();
                events.Enqueue(new PSInvocationStateInfo(PSInvocationState.Stopped, null));

                if (isSyncCall)
                {
                    _shell.StopHelper(events);
                }
                else
                {
                    ThreadPool.QueueUserWorkItem(new WaitCallback(_shell.StopThreadProc), events);
                }
            }

            /// <summary>
            /// Internal clear is called when the invoke operation
            /// is completed or failed or stopped.
            /// </summary>
            internal void InternalClearSuppressExceptions()
            {
                try
                {
                    if ((_settings != null) && (_settings.WindowsIdentityToImpersonate != null))
                    {
                        _settings.WindowsIdentityToImpersonate.Dispose();
                        _settings.WindowsIdentityToImpersonate = null;
                    }

                    _inputStream.Close();
                    _outputStream.Close();
                    _errorStream.Close();

                    if (CurrentlyRunningPipeline == null)
                    {
                        return;
                    }

                    // Detach state changed handler so that runspace.close
                    // and pipeline.dispose will not change powershell instances state
                    CurrentlyRunningPipeline.StateChanged -= _shell.PipelineStateChanged;

                    if ((GetRunspaceAsyncResult == null) && (_shell._rsConnection == null))
                    {
                        // user did not supply a runspace..Invoke* method created
                        // a new runspace..so close it.
                        CurrentlyRunningPipeline.Runspace.Close();
                    }
                    else
                    {
                        RunspacePool pool = _shell._rsConnection as RunspacePool;
                        if (pool != null)
                        {
                            pool.ReleaseRunspace(CurrentlyRunningPipeline.Runspace);
                        }
                    }

                    CurrentlyRunningPipeline.Dispose();
                }
                catch (ArgumentException)
                {
                }
                catch (InvalidOperationException)
                {
                }
                catch (InvalidRunspaceStateException)
                {
                }
                catch (InvalidRunspacePoolStateException)
                {
                }

                CurrentlyRunningPipeline = null;
            }

#if !CORECLR // PSMI Not Supported On CSS
            internal void GetSettings(out bool addToHistory, out bool noInput, out uint apartmentState)
            {
                addToHistory = _settings.AddToHistory;
                noInput = false;
                apartmentState = (uint)_settings.ApartmentState;
            }
#endif
        }

        #endregion

        #region Serialization / deserialization for remoting

        /// <summary>
        /// Creates a PowerShell object from a PSObject property bag.
        /// PSObject has to be in the format returned by ToPSObjectForRemoting method.
        /// </summary>
        /// <param name="powerShellAsPSObject">PSObject to rehydrate.</param>
        /// <returns>
        /// PowerShell rehydrated from a PSObject property bag
        /// </returns>
        /// <exception cref="ArgumentNullException">
        /// Thrown if the PSObject is null.
        /// </exception>
        /// <exception cref="System.Management.Automation.Remoting.PSRemotingDataStructureException">
        /// Thrown when the PSObject is not in the expected format
        /// </exception>
        internal static PowerShell FromPSObjectForRemoting(PSObject powerShellAsPSObject)
        {
            if (powerShellAsPSObject == null)
            {
                throw PSTraceSource.NewArgumentNullException("powerShellAsPSObject");
            }

            Collection<PSCommand> extraCommands = null;
            ReadOnlyPSMemberInfoCollection<PSPropertyInfo> properties = powerShellAsPSObject.Properties.Match(RemoteDataNameStrings.ExtraCommands);

            if (properties.Count > 0)
            {
                extraCommands = new Collection<PSCommand>();

                foreach (PSObject extraCommandsAsPSObject in RemotingDecoder.EnumerateListProperty<PSObject>(powerShellAsPSObject, RemoteDataNameStrings.ExtraCommands))
                {
                    PSCommand cmd = null;
                    foreach (PSObject extraCommand in RemotingDecoder.EnumerateListProperty<PSObject>(extraCommandsAsPSObject, RemoteDataNameStrings.Commands))
                    {
                        System.Management.Automation.Runspaces.Command command =
                            System.Management.Automation.Runspaces.Command.FromPSObjectForRemoting(extraCommand);

                        if (cmd == null)
                        {
                            cmd = new PSCommand(command);
                        }
                        else
                        {
                            cmd.AddCommand(command);
                        }
                    }

                    extraCommands.Add(cmd);
                }
            }

            PSCommand psCommand = null;
            foreach (PSObject commandAsPSObject in RemotingDecoder.EnumerateListProperty<PSObject>(powerShellAsPSObject, RemoteDataNameStrings.Commands))
            {
                System.Management.Automation.Runspaces.Command command =
                    System.Management.Automation.Runspaces.Command.FromPSObjectForRemoting(commandAsPSObject);

                if (psCommand == null)
                {
                    psCommand = new PSCommand(command);
                }
                else
                {
                    psCommand.AddCommand(command);
                }
            }

            bool isNested = RemotingDecoder.GetPropertyValue<bool>(powerShellAsPSObject, RemoteDataNameStrings.IsNested);
            PowerShell shell = PowerShell.Create(isNested, psCommand, extraCommands);
            shell.HistoryString = RemotingDecoder.GetPropertyValue<string>(powerShellAsPSObject, RemoteDataNameStrings.HistoryString);
            shell.RedirectShellErrorOutputPipe = RemotingDecoder.GetPropertyValue<bool>(powerShellAsPSObject, RemoteDataNameStrings.RedirectShellErrorOutputPipe);
            return shell;
        }

        /// <summary>
        /// Returns this object as a PSObject property bag
        /// that can be used in a remoting protocol data object.
        /// </summary>
        /// <returns>This object as a PSObject property bag.</returns>
        internal PSObject ToPSObjectForRemoting()
        {
            PSObject powerShellAsPSObject = RemotingEncoder.CreateEmptyPSObject();
            Version psRPVersion = RemotingEncoder.GetPSRemotingProtocolVersion(_rsConnection as RunspacePool);

            // Check if the server supports batch invocation
            if (ServerSupportsBatchInvocation())
            {
                if (ExtraCommands.Count > 0)
                {
                    List<PSObject> extraCommandsAsListOfPSObjects = new List<PSObject>(ExtraCommands.Count);
                    foreach (PSCommand extraCommand in ExtraCommands)
                    {
                        PSObject obj = RemotingEncoder.CreateEmptyPSObject();

                        obj.Properties.Add(new PSNoteProperty(RemoteDataNameStrings.Commands, CommandsAsListOfPSObjects(extraCommand.Commands, psRPVersion)));

                        extraCommandsAsListOfPSObjects.Add(obj);
                    }

                    powerShellAsPSObject.Properties.Add(new PSNoteProperty(RemoteDataNameStrings.ExtraCommands, extraCommandsAsListOfPSObjects));
                }
            }

            List<PSObject> commandsAsListOfPSObjects = CommandsAsListOfPSObjects(Commands.Commands, psRPVersion);

            powerShellAsPSObject.Properties.Add(new PSNoteProperty(RemoteDataNameStrings.Commands, commandsAsListOfPSObjects));
            powerShellAsPSObject.Properties.Add(new PSNoteProperty(RemoteDataNameStrings.IsNested, this.IsNested));
            powerShellAsPSObject.Properties.Add(new PSNoteProperty(RemoteDataNameStrings.HistoryString, HistoryString));
            powerShellAsPSObject.Properties.Add(new PSNoteProperty(RemoteDataNameStrings.RedirectShellErrorOutputPipe, this.RedirectShellErrorOutputPipe));
            return powerShellAsPSObject;
        }

        private List<PSObject> CommandsAsListOfPSObjects(CommandCollection commands, Version psRPVersion)
        {
            List<PSObject> commandsAsListOfPSObjects = new List<PSObject>(commands.Count);
            foreach (Command command in commands)
            {
                commandsAsListOfPSObjects.Add(command.ToPSObjectForRemoting(psRPVersion));
            }

            return commandsAsListOfPSObjects;
        }

        #endregion

        #region Remote data drain/block methods

        /// <summary>
        /// Suspends data arriving from remote session.
        /// </summary>
        internal void SuspendIncomingData()
        {
            if (RemotePowerShell == null)
            {
                throw new PSNotSupportedException();
            }

            if (RemotePowerShell.DataStructureHandler != null)
            {
                RemotePowerShell.DataStructureHandler.TransportManager.SuspendQueue(true);
            }
        }

        /// <summary>
        /// Resumes data arriving from remote session.
        /// </summary>
        internal void ResumeIncomingData()
        {
            if (RemotePowerShell == null)
            {
                throw new PSNotSupportedException();
            }

            if (RemotePowerShell.DataStructureHandler != null)
            {
                RemotePowerShell.DataStructureHandler.TransportManager.ResumeQueue();
            }
        }

        /// <summary>
        /// Blocking call that waits until the *current remote* data
        /// queue at the transport manager is empty.  This affects only
        /// the current queue until it is empty.
        /// </summary>
        internal void WaitForServicingComplete()
        {
            if (RemotePowerShell == null)
            {
                throw new PSNotSupportedException();
            }

            if (RemotePowerShell.DataStructureHandler != null)
            {
                int count = 0;
                while (++count < 2 &&
                       RemotePowerShell.DataStructureHandler.TransportManager.IsServicing)
                {
                    // Try waiting for 50 ms, then continue.
                    Threading.Thread.Sleep(50);
                }
            }
        }

        #endregion

        #region V3 Extensions

        /// <summary>
        /// Returns a job object which can be used to
        /// control the invocation of the command with
        /// AsJob Parameter.
        /// </summary>
        /// <returns>Job object.</returns>
        public PSJobProxy AsJobProxy()
        {
            // if there are no commands added
            // throw an invalid operation exception
            if (this.Commands.Commands.Count == 0)
            {
                throw PSTraceSource.NewInvalidOperationException(PowerShellStrings.GetJobForCommandRequiresACommand);
            }

            // if there is more than one command in the
            // command collection throw an error
            if (this.Commands.Commands.Count > 1)
            {
                throw PSTraceSource.NewInvalidOperationException(PowerShellStrings.GetJobForCommandNotSupported);
            }

            // check if the AsJob parameter has already
            // been added. If not, add the same
            bool found = false;
            foreach (CommandParameter parameter in this.Commands.Commands[0].Parameters)
            {
                if (string.Compare(parameter.Name, "AsJob", StringComparison.OrdinalIgnoreCase) == 0)
                {
                    found = true;
                }
            }

            if (!found)
            {
                AddParameter("AsJob");
            }

            // initialize the job invoker and return the same
            PSJobProxy job = new PSJobProxy(this.Commands.Commands[0].CommandText);
            job.InitializeJobProxy(this.Commands, this.Runspace, this.RunspacePool);

            return job;
        }

        #endregion V3 Extensions

#if !CORECLR // PSMI Not Supported On CSS
        #region Win Blue Extensions

        internal CimInstance AsPSPowerShellPipeline()
        {
            CimInstance c = InternalMISerializer.CreateCimInstance("PS_PowerShellPipeline");
            CimProperty instanceIdProperty = InternalMISerializer.CreateCimProperty("InstanceId",
                                                                                    this.InstanceId.ToString(),
                                                                                    Microsoft.Management.Infrastructure.CimType.String);
            c.CimInstanceProperties.Add(instanceIdProperty);
            CimProperty isNestedProperty = InternalMISerializer.CreateCimProperty("IsNested",
                                                                                  this.IsNested,
                                                                                  Microsoft.Management.Infrastructure.CimType.Boolean);
            c.CimInstanceProperties.Add(isNestedProperty);

            bool addToHistoryValue = false, noInputValue = false;
            uint apartmentStateValue = 0;
            if (_worker != null)
            {
                _worker.GetSettings(out addToHistoryValue, out noInputValue, out apartmentStateValue);
            }

            CimProperty addToHistoryProperty = InternalMISerializer.CreateCimProperty("AddToHistory",
                                                                                      addToHistoryValue,
                                                                                      Microsoft.Management.Infrastructure.CimType.Boolean);
            c.CimInstanceProperties.Add(addToHistoryProperty);
            CimProperty noInputProperty = InternalMISerializer.CreateCimProperty("NoInput",
                                                                                 noInputValue,
                                                                                 Microsoft.Management.Infrastructure.CimType.Boolean);
            c.CimInstanceProperties.Add(noInputProperty);
            CimProperty apartmentStateProperty = InternalMISerializer.CreateCimProperty("ApartmentState",
                                                                                        apartmentStateValue,
                                                                                        Microsoft.Management.Infrastructure.CimType.UInt32);
            c.CimInstanceProperties.Add(apartmentStateProperty);

            if (this.Commands.Commands.Count > 0)
            {
                List<CimInstance> commandInstances = new List<CimInstance>();
                foreach (var command in this.Commands.Commands)
                {
                    commandInstances.Add(command.ToCimInstance());
                }

                CimProperty commandsProperty = InternalMISerializer.CreateCimProperty("Commands",
                                                                                      commandInstances.ToArray(),
                                                                                      Microsoft.Management.Infrastructure.CimType.ReferenceArray);
                c.CimInstanceProperties.Add(commandsProperty);
            }

            return c;
        }
        #endregion Win Blue Extensions
#endif
    }

    /// <summary>
    /// Streams generated by PowerShell invocations.
    /// </summary>
    public sealed class PSDataStreams
    {
        /// <summary>
        /// PSDataStreams is the public interface to access the *Buffer properties in the PowerShell class.
        /// </summary>
        internal PSDataStreams(PowerShell powershell)
        {
            _powershell = powershell;
        }

        /// <summary>
        /// Gets or sets the error buffer. Powershell invocation writes
        /// the error data into this buffer.
        /// </summary>
        /// <exception cref="ArgumentNullException">
        /// Cannot set to a null value.
        /// </exception>
        /// <exception cref="InvalidPowerShellStateException">
        /// Powershell instance cannot be changed in its
        /// current state.
        /// </exception>
        /// <exception cref="ObjectDisposedException">
        /// Object is disposed.
        /// </exception>
        [SuppressMessage("Microsoft.Usage", "CA2227:CollectionPropertiesShouldBeReadOnly", Justification = "We want to allow callers to change the backing store.")]
        public PSDataCollection<ErrorRecord> Error
        {
            get
            {
                return _powershell.ErrorBuffer;
            }

            set
            {
                _powershell.ErrorBuffer = value;
            }
        }

        /// <summary>
        /// Gets or sets the progress buffer. Powershell invocation writes
        /// the progress data into this buffer. Can be null.
        /// </summary>
        /// <exception cref="InvalidPowerShellStateException">
        /// Powershell instance cannot be changed in its
        /// current state.
        /// </exception>
        /// <exception cref="ObjectDisposedException">
        /// Object is disposed.
        /// </exception>
        [SuppressMessage("Microsoft.Usage", "CA2227:CollectionPropertiesShouldBeReadOnly", Justification = "We want to allow callers to change the backing store.")]
        public PSDataCollection<ProgressRecord> Progress
        {
            get
            {
                return _powershell.ProgressBuffer;
            }

            set
            {
                _powershell.ProgressBuffer = value;
            }
        }

        /// <summary>
        /// Gets or sets the verbose buffer. Powershell invocation writes
        /// the verbose data into this buffer.  Can be null.
        /// </summary>
        /// <exception cref="InvalidPowerShellStateException">
        /// Powershell instance cannot be changed in its
        /// current state.
        /// </exception>
        /// <exception cref="ObjectDisposedException">
        /// Object is disposed.
        /// </exception>
        [SuppressMessage("Microsoft.Usage", "CA2227:CollectionPropertiesShouldBeReadOnly", Justification = "We want to allow callers to change the backing store.")]
        public PSDataCollection<VerboseRecord> Verbose
        {
            get
            {
                return _powershell.VerboseBuffer;
            }

            set
            {
                _powershell.VerboseBuffer = value;
            }
        }

        /// <summary>
        /// Gets or sets the debug buffer. Powershell invocation writes
        /// the debug data into this buffer.  Can be null.
        /// </summary>
        /// <exception cref="InvalidPowerShellStateException">
        /// Powershell instance cannot be changed in its
        /// current state.
        /// </exception>
        /// <exception cref="ObjectDisposedException">
        /// Object is disposed.
        /// </exception>
        [SuppressMessage("Microsoft.Usage", "CA2227:CollectionPropertiesShouldBeReadOnly", Justification = "We want to allow callers to change the backing store.")]
        public PSDataCollection<DebugRecord> Debug
        {
            get
            {
                return _powershell.DebugBuffer;
            }

            set
            {
                _powershell.DebugBuffer = value;
            }
        }

        /// <summary>
        /// Gets or sets the warning buffer. Powershell invocation writes
        /// the warning data into this buffer. Can be null.
        /// </summary>
        /// <exception cref="ArgumentNullException">
        /// Cannot set to a null value.
        /// </exception>
        /// <exception cref="InvalidPowerShellStateException">
        /// Powershell instance cannot be changed in its
        /// current state.
        /// </exception>
        /// <exception cref="ObjectDisposedException">
        /// Object is disposed.
        /// </exception>
        [SuppressMessage("Microsoft.Usage", "CA2227:CollectionPropertiesShouldBeReadOnly", Justification = "We want to allow callers to change the backing store.")]
        public PSDataCollection<WarningRecord> Warning
        {
            get
            {
                return _powershell.WarningBuffer;
            }

            set
            {
                _powershell.WarningBuffer = value;
            }
        }

        /// <summary>
        /// Gets or sets the information buffer. Powershell invocation writes
        /// the warning data into this buffer. Can be null.
        /// </summary>
        /// <exception cref="ArgumentNullException">
        /// Cannot set to a null value.
        /// </exception>
        /// <exception cref="InvalidPowerShellStateException">
        /// Powershell instance cannot be changed in its
        /// current state.
        /// </exception>
        /// <exception cref="ObjectDisposedException">
        /// Object is disposed.
        /// </exception>
        [SuppressMessage("Microsoft.Usage", "CA2227:CollectionPropertiesShouldBeReadOnly", Justification = "We want to allow callers to change the backing store.")]
        public PSDataCollection<InformationRecord> Information
        {
            get
            {
                return _powershell.InformationBuffer;
            }

            set
            {
                _powershell.InformationBuffer = value;
            }
        }

        /// <summary>
        /// Removes all items from all the data streams.
        /// </summary>
        public void ClearStreams()
        {
            this.Error.Clear();
            this.Progress.Clear();
            this.Verbose.Clear();
            this.Information.Clear();
            this.Debug.Clear();
            this.Warning.Clear();
        }

        private PowerShell _powershell;
    }

    /// <summary>
    /// Helper class for making sure Ctrl-C stops an active powershell invocation.
    /// </summary>
    /// <example>
    ///     powerShell = PowerShell.Create();
    ///     powerShell.AddCommand("Start-Sleep");
    ///     powerShell.AddParameter("Seconds", 10);
    ///     powerShell.Runspace = remoteRunspace;
    ///     Collection&lt;PSObject&gt; result;
    ///     using (new PowerShellStopper(context, powerShell))
    ///     {
    ///         result = powerShell.Invoke();
    ///     }
    /// </example>
    internal class PowerShellStopper : IDisposable
    {
        private PipelineBase _pipeline;
        private PowerShell _powerShell;
        private EventHandler<PipelineStateEventArgs> _eventHandler;

        internal PowerShellStopper(ExecutionContext context, PowerShell powerShell)
        {
            if (context == null)
            {
                throw new ArgumentNullException("context");
            }

            if (powerShell == null)
            {
                throw new ArgumentNullException("powerShell");
            }

            _powerShell = powerShell;

            if ((context.CurrentCommandProcessor != null) &&
                (context.CurrentCommandProcessor.CommandRuntime != null) &&
                (context.CurrentCommandProcessor.CommandRuntime.PipelineProcessor != null) &&
                (context.CurrentCommandProcessor.CommandRuntime.PipelineProcessor.LocalPipeline != null))
            {
                _eventHandler = new EventHandler<PipelineStateEventArgs>(LocalPipeline_StateChanged);
                _pipeline = context.CurrentCommandProcessor.CommandRuntime.PipelineProcessor.LocalPipeline;
                _pipeline.StateChanged += _eventHandler;
            }
        }

        private void LocalPipeline_StateChanged(object sender, PipelineStateEventArgs e)
        {
            if ((e.PipelineStateInfo.State == PipelineState.Stopping) &&
                (_powerShell.InvocationStateInfo.State == PSInvocationState.Running))
            {
                _powerShell.Stop();
            }
        }

        private bool _isDisposed;

        public void Dispose()
        {
            if (!_isDisposed)
            {
                if (_eventHandler != null)
                {
                    _pipeline.StateChanged -= _eventHandler;
                    _eventHandler = null;
                }

                GC.SuppressFinalize(this);
                _isDisposed = true;
            }
        }
    }
}<|MERGE_RESOLUTION|>--- conflicted
+++ resolved
@@ -11,15 +11,9 @@
 using System.Management.Automation.Internal;
 using System.Management.Automation.Runspaces;
 using System.Management.Automation.Runspaces.Internal;
-<<<<<<< HEAD
-using System.Diagnostics.CodeAnalysis; // for fxcop.
-using Dbg = System.Management.Automation.Diagnostics;
-using System.Diagnostics;
-using System.Threading.Tasks;
-=======
 using System.Runtime.Serialization;
 using System.Threading;
->>>>>>> 812456f8
+using System.Threading.Tasks;
 using Microsoft.Management.Infrastructure;
 using Dbg = System.Management.Automation.Diagnostics;
 
@@ -3065,7 +3059,6 @@
         }
 
         /// <summary>
-<<<<<<< HEAD
         /// Invoke the <see cref="Command"/> asynchronously.
         /// Use await to wait for the command to complete and obtain the output of the command.
         /// </summary>
@@ -3282,10 +3275,7 @@
             => await Task<PSDataCollection<PSObject>>.Factory.FromAsync(BeginInvoke<TInput, TOutput>(input, output, settings, callback, state), pResult => EndInvoke(pResult));
 
         /// <summary>
-        /// Begins a batch execution
-=======
         /// Begins a batch execution.
->>>>>>> 812456f8
         /// </summary>
         /// <typeparam name="TInput">
         /// Type of input object(s) for the command invocation.
