--- conflicted
+++ resolved
@@ -128,11 +128,7 @@
         internal void InternalValidate(object o, EngineIntrinsics engineIntrinsics) => Validate(o, engineIntrinsics);
 
         /// <summary>
-<<<<<<< HEAD
-        /// Initializes a new instance of a class derived from <see cref="ValidateArgumentsAttribute"/>
-=======
         /// Initializes a new instance of a class derived from <see cref="ValidateArgumentsAttribute"/>.
->>>>>>> dd9afc02
         /// </summary>
         protected ValidateArgumentsAttribute()
         {
