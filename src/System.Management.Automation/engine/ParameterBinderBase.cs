// Copyright (c) Microsoft Corporation.
// Licensed under the MIT License.

using System.Collections;
using System.Collections.Generic;
using System.Collections.ObjectModel;
using System.Diagnostics;
using System.Diagnostics.CodeAnalysis;
using System.Globalization;
using System.Linq;
using System.Management.Automation.Internal;
using System.Management.Automation.Language;
using System.Reflection;

using Dbg = System.Management.Automation.Diagnostics;

namespace System.Management.Automation
{
    /// <summary>
    /// Flags.
    /// </summary>
    [Flags]
    internal enum ParameterBindingFlags
    {
        /// <summary>
        /// No flags specified.
        /// </summary>
        None = 0,

        /// <summary>
        /// Set when the argument should be converted to the parameter type.
        /// </summary>
        ShouldCoerceType = 0x01,

        /// <summary>
        /// Set when the argument should not be validated or recorded in BoundParameters.
        /// </summary>
        IsDefaultValue = 0x02,

        /// <summary>
        /// Set when script blocks can be bound as a script block parameter instead of a normal argument.
        /// </summary>
        DelayBindScriptBlock = 0x04,

        /// <summary>
        /// Set when an exception will be thrown if a matching parameter could not be found.
        /// </summary>
        ThrowOnParameterNotFound = 0x08,
    }

    /// <summary>
    /// An abstract class used by the CommandProcessor to bind parameters to a bindable object.
    /// Derived classes are used to provide specific binding behavior for different object types,
    /// like Cmdlet, PsuedoParameterCollection, and dynamic parameter objects.
    /// </summary>
    [DebuggerDisplay("Command = {command}")]
    internal abstract class ParameterBinderBase
    {
        #region tracer
        [TraceSource("ParameterBinderBase", "A abstract helper class for the CommandProcessor that binds parameters to the specified object.")]
        private static readonly PSTraceSource s_tracer = PSTraceSource.GetTracer("ParameterBinderBase", "A abstract helper class for the CommandProcessor that binds parameters to the specified object.");

        [TraceSource("ParameterBinding", "Traces the process of binding the arguments to the parameters of cmdlets, scripts, and applications.")]
        internal static readonly PSTraceSource bindingTracer =
            PSTraceSource.GetTracer(
                "ParameterBinding",
                "Traces the process of binding the arguments to the parameters of cmdlets, scripts, and applications.",
                false);

        #endregion tracer

        #region ctor

        /// <summary>
        /// Constructs the parameter binder with the specified type metadata. The binder is only valid
        /// for a single instance of a bindable object and only for the duration of a command.
        /// </summary>
        /// <param name="target">
        /// The target object that the parameter values will be bound to.
        /// </param>
        /// <param name="invocationInfo">
        /// The invocation information for the code that is being bound.
        /// </param>
        /// <param name="context">
        /// The context of the currently running engine.
        /// </param>
        /// <param name="command">
        /// The command that the parameter binder is binding to. The command can be null.
        /// </param>
        internal ParameterBinderBase(
            object target,
            InvocationInfo invocationInfo,
            ExecutionContext context,
            InternalCommand command)
        {
            Diagnostics.Assert(target != null, "caller to verify target is not null.");
            Diagnostics.Assert(invocationInfo != null, "caller to verify invocationInfo is not null.");
            Diagnostics.Assert(context != null, "caller to verify context is not null.");

            bindingTracer.ShowHeaders = false;

            _command = command;
            _target = target;
            _invocationInfo = invocationInfo;
            _context = context;
            _engine = context.EngineIntrinsics;
            _isTranscribing = context.EngineHostInterface.UI.IsTranscribing;
        }

        /// <summary>
        /// Constructs the parameter binder with the specified type metadata. The binder is only valid
        /// for a single instance of a bindable object and only for the duration of a command.
        /// </summary>
        /// <param name="invocationInfo">
        /// The invocation information for the code that is being bound.
        /// </param>
        /// <param name="context">
        /// The context of the currently running engine.
        /// </param>
        /// <param name="command">
        /// The command that the parameter binder is binding to. The command can be null.
        /// </param>
        internal ParameterBinderBase(
            InvocationInfo invocationInfo,
            ExecutionContext context,
            InternalCommand command)
        {
            Diagnostics.Assert(invocationInfo != null, "caller to verify invocationInfo is not null.");
            Diagnostics.Assert(context != null, "caller to verify context is not null.");

            bindingTracer.ShowHeaders = false;

            _command = command;
            _invocationInfo = invocationInfo;
            _context = context;
            _engine = context.EngineIntrinsics;
            _isTranscribing = context.EngineHostInterface.UI.IsTranscribing;
        }

        #endregion ctor

        #region internal members

        /// <summary>
        /// Gets or sets the bindable object that the binder will bind parameters to.
        /// </summary>
        /// <value></value>
        internal object Target
        {
            get
            {
                Diagnostics.Assert(
                    _target != null,
                    "The target should always be set for the binder");

                return _target;
            }

            set
            {
                _target = value;
            }
        }

        /// <summary>
        /// The bindable object that parameters will be bound to.
        /// </summary>
        private object _target;

        /// <summary>
        /// Holds the set of parameters that have been bound from the command line...
        /// </summary>
        internal CommandLineParameters CommandLineParameters
        {
            get { return _commandLineParameters ?? (_commandLineParameters = new CommandLineParameters()); }

            // Setter is needed to pass into RuntimeParameterBinder instances
            set { _commandLineParameters = value; }
<<<<<<< HEAD

            get { return _commandLineParameters ??= new CommandLineParameters(); }
=======
>>>>>>> 03a58c41
        }

        private CommandLineParameters _commandLineParameters;

        /// <summary>
        /// If this is true, then we want to record the list of bound parameters...
        /// </summary>
        internal bool RecordBoundParameters = true;

        /// <summary>
        /// Full Qualified ID for the obsolete parameter warning.
        /// </summary>
        internal const string FQIDParameterObsolete = "ParameterObsolete";

        #region Parameter default values

        /// <summary>
        /// Derived classes must override this method to get the default parameter
        /// value so that it can be restored between pipeline input.
        /// </summary>
        /// <param name="name">
        /// The name of the parameter to get the default value of.
        /// </param>
        /// <returns>
        /// The value of the parameter specified by name.
        /// </returns>
        internal abstract object GetDefaultParameterValue(string name);

        #endregion Parameter default values

        #region Parameter binding

        /// <summary>
        /// Derived classes define this method to bind the specified value
        /// to the specified parameter.
        /// </summary>
        /// <param name="name">
        ///     The name of the parameter to bind the value to.
        /// </param>
        /// <param name="value">
        ///     The value to bind to the parameter. It should be assumed by
        ///     derived classes that the proper type coercion has already taken
        ///     place and that any validation metadata has been satisfied.
        /// </param>
        /// <param name="parameterMetadata"></param>
        internal abstract void BindParameter(string name, object value, CompiledCommandParameter parameterMetadata);

        private void ValidatePSTypeName(
            CommandParameterInternal parameter,
            CompiledCommandParameter parameterMetadata,
            bool retryOtherBindingAfterFailure,
            object parameterValue)
        {
            Dbg.Assert(parameter != null, "Caller should verify parameter != null");
            Dbg.Assert(parameterMetadata != null, "Caller should verify parameterMetadata != null");

            if (parameterValue == null)
            {
                return;
            }

            IEnumerable<string> psTypeNamesOfArgumentValue = PSObject.AsPSObject(parameterValue).InternalTypeNames;
            string psTypeNameRequestedByParameter = parameterMetadata.PSTypeName;

            if (!psTypeNamesOfArgumentValue.Contains(psTypeNameRequestedByParameter, StringComparer.OrdinalIgnoreCase))
            {
                // win8: 228176..The callers know when to ignore and when not to ignore invalid cast exceptions.
                PSInvalidCastException e = new PSInvalidCastException(nameof(ErrorCategory.InvalidArgument),
                        null,
                        ParameterBinderStrings.MismatchedPSTypeName,
                        (_invocationInfo != null) && (_invocationInfo.MyCommand != null) ? _invocationInfo.MyCommand.Name : string.Empty,
                        parameterMetadata.Name,
                        parameterMetadata.Type,
                        parameterValue.GetType(),
                        0,
                        0,
                        psTypeNameRequestedByParameter);

                ParameterBindingException parameterBindingException;
                if (!retryOtherBindingAfterFailure)
                {
                    parameterBindingException = new ParameterBindingArgumentTransformationException(
                        e,
                        ErrorCategory.InvalidArgument,
                        this.InvocationInfo,
                        GetErrorExtent(parameter),
                        parameterMetadata.Name,
                        parameterMetadata.Type,
                        parameterValue.GetType(),
                        ParameterBinderStrings.MismatchedPSTypeName,
                        "MismatchedPSTypeName",
                        psTypeNameRequestedByParameter);
                }
                else
                {
                    parameterBindingException = new ParameterBindingException(
                        e,
                        ErrorCategory.InvalidArgument,
                        this.InvocationInfo,
                        GetErrorExtent(parameter),
                        parameterMetadata.Name,
                        parameterMetadata.Type,
                        parameterValue.GetType(),
                        ParameterBinderStrings.MismatchedPSTypeName,
                        "MismatchedPSTypeName",
                        psTypeNameRequestedByParameter);
                }

                throw parameterBindingException;
            }
        }

        /// <summary>
        /// Does all the type coercion, data generation, and validation necessary to bind the
        /// parameter, then calls the protected BindParameter method to have
        /// the derived class do the actual binding.
        /// </summary>
        /// <param name="parameter">
        /// The parameter to be bound.
        /// </param>
        /// <param name="parameterMetadata">
        /// The metadata for the parameter to use in guiding the binding.
        /// </param>
        /// <param name="flags">
        /// Flags for type coercion and validation.
        /// </param>
        /// <returns>
        /// True if the parameter was successfully bound. False if <paramref name="coerceTypeIfNeeded"/>
        /// is false and the type does not match the parameter type.
        /// </returns>
        /// <remarks>
        /// The binding algorithm goes as follows:
        /// 1. The data generation attributes are run
        /// 2. The data is coerced into the correct type
        /// 3. The data if validated using the validation attributes
        /// 4. The data is encoded into the bindable object using the
        ///    protected BindParameter method.
        /// </remarks>
        /// <exception cref="ArgumentNullException">
        /// If <paramref name="parameter"/> or <paramref name="parameterMetadata"/> is null.
        /// </exception>
        /// <exception cref="ParameterBindingException">
        /// If argument transformation fails.
        /// or
        /// The argument could not be coerced to the appropriate type for the parameter.
        /// or
        /// The parameter argument transformation, prerequisite, or validation failed.
        /// or
        /// If the binding to the parameter fails.
        /// </exception>
        internal virtual bool BindParameter(
            CommandParameterInternal parameter,
            CompiledCommandParameter parameterMetadata,
            ParameterBindingFlags flags)
        {
            bool result = false;
            bool coerceTypeIfNeeded = (flags & ParameterBindingFlags.ShouldCoerceType) != 0;
            bool isDefaultValue = (flags & ParameterBindingFlags.IsDefaultValue) != 0;

            if (parameter == null)
            {
                throw PSTraceSource.NewArgumentNullException(nameof(parameter));
            }

            if (parameterMetadata == null)
            {
                throw PSTraceSource.NewArgumentNullException(nameof(parameterMetadata));
            }

            using (bindingTracer.TraceScope(
                       "BIND arg [{0}] to parameter [{1}]",
                       parameter.ArgumentValue,
                       parameterMetadata.Name))
            {
                // Set the complete parameter name

                parameter.ParameterName = parameterMetadata.Name;

                object parameterValue = parameter.ArgumentValue;

                do // false loop
                {
                    // Now call any argument transformation attributes that might be present on the parameter
                    ScriptParameterBinder spb = this as ScriptParameterBinder;
                    bool usesCmdletBinding = false;
                    if (spb != null)
                    {
                        usesCmdletBinding = spb.Script.UsesCmdletBinding;
                    }

                    // Now do the argument transformation. No transformation is done for the default values in script that meet the following 2 conditions:
                    //  1. the default value is not specified by the user, but is the powershell default value.
                    //     e.g. the powershell default value for a class type is null, for the string type is string.empty.
                    //  2. the powershell default value is null.
                    // This is to prevent ArgumentTransformationAttributes from making a non-mandatory parameter behave like a mandatory one.
                    // Example:
                    //   ## without the fix, 'CredentialAttribute' would make $Credential like a mandatory parameter
                    //   ## 'PS> test-credential' would prompt for credential input
                    //   function test-credential {
                    //       param(
                    //           [System.Management.Automation.CredentialAttribute()]
                    //           $Credential
                    //       )
                    //       $Credential
                    //   }
                    //
                    foreach (ArgumentTransformationAttribute dma in parameterMetadata.ArgumentTransformationAttributes)
                    {
                        using (bindingTracer.TraceScope(
                            "Executing DATA GENERATION metadata: [{0}]",
                            dma.GetType()))
                        {
                            try
                            {
                                ArgumentTypeConverterAttribute argumentTypeConverter = dma as ArgumentTypeConverterAttribute;

                                if (argumentTypeConverter != null)
                                {
                                    if (coerceTypeIfNeeded)
                                    {
                                        parameterValue = argumentTypeConverter.Transform(_engine, parameterValue, true, usesCmdletBinding);
                                    }
                                }
                                else
                                {
                                    // Only apply argument transformation when the argument is not null, is mandatory, or disallows null as a value.
                                    //
                                    // If we are binding default value for an unbound script parameter, this parameter is guaranteed not mandatory
                                    // in the chosen parameter set. This is because:
                                    //  1. If we use cmdlet binding for this script (CmdletParameterBinderController is used), then binding
                                    //     default value to unbound parameters won't happen until after all mandatory parameters from the
                                    //     chosen parameter set are handled. Therefore, the unbound parameter we are dealing with here won't
                                    //     be mandatory in the chosen parameter set.
                                    //  2. If we use script binding (ScriptParameterBinderController is used), then parameters won't have the
                                    //     ParameterAttribute declared for them, and thus are definitely not mandatory.
                                    // So we check 'IsParameterMandatory' only if we are not binding default values.
                                    if ((parameterValue != null) ||
                                        (!isDefaultValue && (parameterMetadata.IsMandatoryInSomeParameterSet ||
                                                             parameterMetadata.CannotBeNull ||
                                                             dma.TransformNullOptionalParameters)))
                                    {
                                        parameterValue = dma.TransformInternal(_engine, parameterValue);
                                    }
                                }

                                bindingTracer.WriteLine(
                                    "result returned from DATA GENERATION: {0}",
                                    parameterValue);
                            }
                            catch (Exception e) // Catch-all OK, 3rd party callout
                            {
                                bindingTracer.WriteLine(
                                    "ERROR: DATA GENERATION: {0}",
                                    e.Message);

                                ParameterBindingException bindingException =
                                        new ParameterBindingArgumentTransformationException(
                                            e,
                                            ErrorCategory.InvalidData,
                                            this.InvocationInfo,
                                            GetErrorExtent(parameter),
                                            parameterMetadata.Name,
                                            parameterMetadata.Type,
                                            (parameterValue == null) ? null : parameterValue.GetType(),
                                            ParameterBinderStrings.ParameterArgumentTransformationError,
                                            "ParameterArgumentTransformationError",
                                            e.Message);
                                throw bindingException;
                            }
                        }
                    }

                    // Only try to coerce the type if asked. If not asked,
                    // see if the value type matches or is a subclass of
                    // the parameter type.

                    if (coerceTypeIfNeeded)
                    {
                        // Now do the type coercion

                        parameterValue =
                            CoerceTypeAsNeeded(
                                parameter,
                                parameterMetadata.Name,
                                parameterMetadata.Type,
                                parameterMetadata.CollectionTypeInformation,
                                parameterValue);
                    }
                    else
                    {
                        if (!ShouldContinueUncoercedBind(parameter, parameterMetadata, flags, ref parameterValue))
                        {
                            // Don't attempt the bind because the value
                            // is not of the correct
                            // type for the parameter.
                            break;
                        }
                    }

                    if ((parameterMetadata.PSTypeName != null) && (parameterValue != null))
                    {
                        IEnumerable parameterValueAsEnumerable = LanguagePrimitives.GetEnumerable(parameterValue);
                        if (parameterValueAsEnumerable != null)
                        {
                            foreach (object o in parameterValueAsEnumerable)
                            {
                                this.ValidatePSTypeName(parameter, parameterMetadata, !coerceTypeIfNeeded, o);
                            }
                        }
                        else
                        {
                            this.ValidatePSTypeName(parameter, parameterMetadata, !coerceTypeIfNeeded, parameterValue);
                        }
                    }

                    // Now do the data validation.  No validation is done for default values in script as that is
                    // one way for people to have a known "bad" value to detect unspecified parameters.

                    if (!isDefaultValue)
                    {
                        for (int i = 0; i < parameterMetadata.ValidationAttributes.Length; i++)
                        {
                            var validationAttribute = parameterMetadata.ValidationAttributes[i];

                            using (bindingTracer.TraceScope(
                                "Executing VALIDATION metadata: [{0}]",
                                validationAttribute.GetType()))
                            {
                                try
                                {
                                    validationAttribute.InternalValidate(parameterValue, _engine);
                                }
                                catch (Exception e) // Catch-all OK, 3rd party callout
                                {
                                    bindingTracer.WriteLine(
                                        "ERROR: VALIDATION FAILED: {0}",
                                        e.Message);

                                    ParameterBindingValidationException bindingException =
                                        new ParameterBindingValidationException(
                                            e,
                                            ErrorCategory.InvalidData,
                                            this.InvocationInfo,
                                            GetErrorExtent(parameter),
                                            parameterMetadata.Name,
                                            parameterMetadata.Type,
                                            (parameterValue == null) ? null : parameterValue.GetType(),
                                            ParameterBinderStrings.ParameterArgumentValidationError,
                                            "ParameterArgumentValidationError",
                                            e.Message);
                                    throw bindingException;
                                }

                                s_tracer.WriteLine("Validation attribute on {0} returned {1}.", parameterMetadata.Name, result);
                            }
                        }

                        // If the is null, an empty string, or an empty collection,
                        // check the parameter metadata to ensure that binding can continue
                        // This method throws an appropriate ParameterBindingException
                        // if binding cannot continue. If it returns then binding can
                        // proceed.
                        if (parameterMetadata.IsMandatoryInSomeParameterSet)
                        {
                            ValidateNullOrEmptyArgument(parameter, parameterMetadata, parameterMetadata.Type, parameterValue, true);
                        }
                    }

                    // Write out obsolete parameter warning only if
                    //  1. We are binding parameters for a simple function/script
                    //  2. We are not binding a default parameter value

                    if (parameterMetadata.ObsoleteAttribute != null &&
                        (!isDefaultValue) &&
                        spb != null && !usesCmdletBinding)
                    {
                        string obsoleteWarning = string.Format(
                            CultureInfo.InvariantCulture,
                            ParameterBinderStrings.UseOfDeprecatedParameterWarning,
                            parameterMetadata.Name,
                            parameterMetadata.ObsoleteAttribute.Message);

                        var mshCommandRuntime = this.Command.commandRuntime as MshCommandRuntime;
                        if (mshCommandRuntime != null)
                        {
                            // Write out warning only if we are in the context of MshCommandRuntime.
                            // This is because
                            //  1. The overload method WriteWarning(WarningRecord) is only available in MshCommandRuntime;
                            //  2. We write out warnings for obsolete commands and obsolete cmdlet parameters only when in
                            //     the context of MshCommandRuntime. So we do it here to keep consistency.
                            mshCommandRuntime.WriteWarning(new WarningRecord(FQIDParameterObsolete, obsoleteWarning));
                        }
                    }

                    // Finally bind the argument to the parameter

                    Exception bindError = null;

                    try
                    {
                        BindParameter(parameter.ParameterName, parameterValue, parameterMetadata);
                        result = true;
                    }
                    catch (SetValueException setValueException)
                    {
                        bindError = setValueException;
                    }

                    if (bindError != null)
                    {
                        Type specifiedType = (parameterValue == null) ? null : parameterValue.GetType();
                        ParameterBindingException bindingException =
                            new ParameterBindingException(
                                bindError,
                                ErrorCategory.WriteError,
                                this.InvocationInfo,
                                GetErrorExtent(parameter),
                                parameterMetadata.Name,
                                parameterMetadata.Type,
                                specifiedType,
                                ParameterBinderStrings.ParameterBindingFailed,
                                "ParameterBindingFailed",
                                bindError.Message);

                        throw bindingException;
                    }
                }
                while (false);

                bindingTracer.WriteLine(
                    "BIND arg [{0}] to param [{1}] {2}",
                    parameterValue,
                    parameter.ParameterName,
                    (result) ? "SUCCESSFUL" : "SKIPPED");

                if (result)
                {
                    // Add this name to the set of bound parameters...
                    if (RecordBoundParameters)
                    {
                        this.CommandLineParameters.Add(parameter.ParameterName, parameterValue);
                    }

                    MshCommandRuntime cmdRuntime = this.Command.commandRuntime as MshCommandRuntime;
                    if ((cmdRuntime != null) &&
                        (cmdRuntime.LogPipelineExecutionDetail || _isTranscribing) &&
                        (cmdRuntime.PipelineProcessor != null))
                    {
                        string stringToPrint = null;
                        try
                        {
                            // Unroll parameter value
                            IEnumerable values = LanguagePrimitives.GetEnumerable(parameterValue);
                            if (values != null)
                            {
                                var sb = new Text.StringBuilder(256);
                                var sep = string.Empty;
                                foreach (var value in values)
                                {
                                    sb.Append(sep);
                                    sep = ", ";
                                    sb.Append(value);
                                    // For better performance, avoid logging too much
                                    if (sb.Length > 256)
                                    {
                                        sb.Append(", ...");
                                        break;
                                    }
                                }

                                stringToPrint = sb.ToString();
                            }
                            else if (parameterValue != null)
                            {
                                stringToPrint = parameterValue.ToString();
                            }
                        }
                        catch (Exception) // Catch-all OK, 3rd party callout
                        {
                        }

                        if (stringToPrint != null)
                        {
                            cmdRuntime.PipelineProcessor.LogExecutionParameterBinding(this.InvocationInfo, parameter.ParameterName, stringToPrint);
                        }
                    }
                }

                return result;
            }
        }

        /// <summary>
        /// This method ensures that if the parameter is mandatory, and AllowNull, AllowEmptyString,
        /// and/or AllowEmptyCollection is not specified, then argument is not null or empty.
        /// </summary>
        /// <param name="parameter">
        /// The argument token.
        /// </param>
        /// <param name="parameterMetadata">
        /// The metadata for the parameter.
        /// </param>
        /// <param name="argumentType">
        /// The type of the argument to validate against.
        /// </param>
        /// <param name="parameterValue">
        /// The value that will be bound to the parameter.
        /// </param>
        /// <param name="recurseIntoCollections">
        /// If true, then elements of collections will be validated against the metadata.
        /// </param>
        private void ValidateNullOrEmptyArgument(
            CommandParameterInternal parameter,
            CompiledCommandParameter parameterMetadata,
            Type argumentType,
            object parameterValue,
            bool recurseIntoCollections)
        {
            if (parameterValue == null && argumentType != typeof(bool?))
            {
                if (!parameterMetadata.AllowsNullArgument)
                {
                    bindingTracer.WriteLine("ERROR: Argument cannot be null");

                    ParameterBindingValidationException bindingException =
                        new ParameterBindingValidationException(
                            ErrorCategory.InvalidData,
                            this.InvocationInfo,
                            GetErrorExtent(parameter),
                            parameterMetadata.Name,
                            argumentType,
                            null,
                            ParameterBinderStrings.ParameterArgumentValidationErrorNullNotAllowed,
                            "ParameterArgumentValidationErrorNullNotAllowed");
                    throw bindingException;
                }

                return;
            }

            if (argumentType == typeof(string))
            {
                // Since the parameter is of type string, verify that either the argument
                // is not null and not empty or that the parameter can accept null or empty.
                string stringParamValue = parameterValue as string;
                Diagnostics.Assert(
                    stringParamValue != null,
                    "Type coercion should have already converted the argument value to a string");

                if (stringParamValue.Length == 0 && !parameterMetadata.AllowsEmptyStringArgument)
                {
                    bindingTracer.WriteLine("ERROR: Argument cannot be an empty string");

                    ParameterBindingValidationException bindingException =
                        new ParameterBindingValidationException(
                            ErrorCategory.InvalidData,
                            this.InvocationInfo,
                            GetErrorExtent(parameter),
                            parameterMetadata.Name,
                            parameterMetadata.Type,
                            (parameterValue == null) ? null : parameterValue.GetType(),
                            ParameterBinderStrings.ParameterArgumentValidationErrorEmptyStringNotAllowed,
                            "ParameterArgumentValidationErrorEmptyStringNotAllowed");
                    throw bindingException;
                }

                return;
            }

            if (!recurseIntoCollections)
                return;

            switch (parameterMetadata.CollectionTypeInformation.ParameterCollectionType)
            {
                case ParameterCollectionType.IList:
                case ParameterCollectionType.Array:
                case ParameterCollectionType.ICollectionGeneric:
                    break;
                default:
                    // not a recognized collection, no need to recurse
                    return;
            }

            // All these collection types implement IEnumerable
            IEnumerator ienum = LanguagePrimitives.GetEnumerator(parameterValue);
            Diagnostics.Assert(
                ienum != null,
                "Type coercion should have already converted the argument value to an IEnumerator");

            // Ensure that each element abides by the metadata
            bool isEmpty = true;
            Type elementType = parameterMetadata.CollectionTypeInformation.ElementType;
            bool isElementValueType = elementType != null && elementType.IsValueType;

            // Note - we explicitly don't pass the context here because we don't want
            // the overhead of the calls that check for stopping.
            if (ParserOps.MoveNext(null, null, ienum)) { isEmpty = false; }

            // If the element of the collection is of value type, then no need to check for null
            // because a value-type value cannot be null.
            if (!isEmpty && !isElementValueType)
            {
                do
                {
                    object element = ParserOps.Current(null, ienum);
                    ValidateNullOrEmptyArgument(
                        parameter,
                        parameterMetadata,
                        parameterMetadata.CollectionTypeInformation.ElementType,
                        element,
                        false);
                } while (ParserOps.MoveNext(null, null, ienum));
            }

            if (isEmpty && !parameterMetadata.AllowsEmptyCollectionArgument)
            {
                bindingTracer.WriteLine("ERROR: Argument cannot be an empty collection");

                string errorId, resourceString;
                if (parameterMetadata.CollectionTypeInformation.ParameterCollectionType == ParameterCollectionType.Array)
                {
                    errorId = "ParameterArgumentValidationErrorEmptyArrayNotAllowed";
                    resourceString = ParameterBinderStrings.ParameterArgumentValidationErrorEmptyArrayNotAllowed;
                }
                else
                {
                    errorId = "ParameterArgumentValidationErrorEmptyCollectionNotAllowed";
                    resourceString = ParameterBinderStrings.ParameterArgumentValidationErrorEmptyCollectionNotAllowed;
                }

                ParameterBindingValidationException bindingException =
                    new ParameterBindingValidationException(
                        ErrorCategory.InvalidData,
                        this.InvocationInfo,
                        GetErrorExtent(parameter),
                        parameterMetadata.Name,
                        parameterMetadata.Type,
                        (parameterValue == null) ? null : parameterValue.GetType(),
                        resourceString,
                        errorId);
                throw bindingException;
            }
        }

        private bool ShouldContinueUncoercedBind(
            CommandParameterInternal parameter,
            CompiledCommandParameter parameterMetadata,
            ParameterBindingFlags flags,
            ref object parameterValue)
        {
            bool isDefaultValue = (flags & ParameterBindingFlags.IsDefaultValue) != 0;
            Type parameterType = parameterMetadata.Type;

            if (parameterValue == null)
            {
                return parameterType == null ||
                       isDefaultValue ||
                       (!parameterType.IsValueType &&
                        parameterType != typeof(string));
            }

            // If the types are not a direct match, or
            // the value type is not a subclass of the parameter type, or
            // the value is an PSObject and the parameter type is not object and
            //     the PSObject.BaseObject type does not match or is not a subclass
            //     of the parameter type, or
            // the value must be encoded into a collection but it is not of the correct element type
            //
            // then return false

            if (parameterType.IsInstanceOfType(parameterValue))
            {
                return true;
            }

            var psobj = parameterValue as PSObject;
            if (psobj != null && !psobj.ImmediateBaseObjectIsEmpty)
            {
                // See if the base object is of the same type or
                // as subclass of the parameter

                parameterValue = psobj.BaseObject;

                if (parameterType.IsInstanceOfType(parameterValue))
                {
                    return true;
                }
            }

            // Maybe the parameter type is a collection and the value needs to
            // be encoded

            if (parameterMetadata.CollectionTypeInformation.ParameterCollectionType != ParameterCollectionType.NotCollection)
            {
                // See if the value needs to be encoded in a collection

                bool coercionRequired;
                object encodedValue =
                    EncodeCollection(
                        parameter,
                        parameterMetadata.Name,
                        parameterMetadata.CollectionTypeInformation,
                        parameterType,
                        parameterValue,
                        false,
                        out coercionRequired);

                if (encodedValue == null || coercionRequired)
                {
                    // Don't attempt the bind because the
                    // PSObject BaseObject is not of the correct
                    // type for the parameter.
                    return false;
                }

                parameterValue = encodedValue;
                return true;
            }

            return false;
        }

        #endregion Parameter binding

        /// <summary>
        /// The invocation information for the code that is being bound.
        /// </summary>
        private readonly InvocationInfo _invocationInfo;

        internal InvocationInfo InvocationInfo
        {
            get
            {
                return _invocationInfo;
            }
        }

        /// <summary>
        /// The context of the currently running engine.
        /// </summary>
        private readonly ExecutionContext _context;

        internal ExecutionContext Context
        {
            get
            {
                return _context;
            }
        }

        /// <summary>
        /// An instance of InternalCommand that the binder is binding to.
        /// </summary>
        private readonly InternalCommand _command;

        internal InternalCommand Command
        {
            get
            {
                return _command;
            }
        }

        /// <summary>
        /// The engine APIs that need to be passed the attributes when evaluated.
        /// </summary>
        private readonly EngineIntrinsics _engine;

        private readonly bool _isTranscribing;

        #endregion internal members

        #region Private helpers

        /// <summary>
        /// Coerces the argument type to the parameter value type as needed.
        /// </summary>
        /// <param name="argument">
        /// The argument as was specified by the command line.
        /// </param>
        /// <param name="parameterName">
        /// The name of the parameter that the coercion is taking place to bind to. It is
        /// used only for error reporting.
        /// </param>
        /// <param name="toType">
        /// The type to coerce the value to.
        /// </param>
        /// <param name="collectionTypeInfo">
        /// The information about the collection type, like element type, etc.
        /// </param>
        /// <param name="currentValue">
        /// The current value of the argument.
        /// </param>
        /// <returns>
        /// The value of the argument in the type of the parameter.
        /// </returns>
        /// <exception cref="ArgumentNullException">
        /// If <paramref name="argument"/> or <paramref name="toType"/> is null.
        /// </exception>
        /// <exception cref="ParameterBindingException">
        /// If the argument value is missing and the parameter is not a bool or SwitchParameter.
        /// or
        /// If the argument value could not be converted to the parameter type.
        /// </exception>
        private object CoerceTypeAsNeeded(
            CommandParameterInternal argument,
            string parameterName,
            Type toType,
            ParameterCollectionTypeInformation collectionTypeInfo,
            object currentValue)
        {
            if (argument == null)
            {
                throw PSTraceSource.NewArgumentNullException(nameof(argument));
            }

            if (toType == null)
            {
                throw PSTraceSource.NewArgumentNullException(nameof(toType));
            }

            // Construct the collection type information if it wasn't passed in.

            if (collectionTypeInfo == null)
            {
                collectionTypeInfo = new ParameterCollectionTypeInformation(toType);
            }

            object originalValue = currentValue;
            object result = currentValue;

            using (bindingTracer.TraceScope(
                "COERCE arg to [{0}]", toType))
            {
                Type argumentType = null;
                try
                {
                    do // false loop
                    {
                        if (IsNullParameterValue(currentValue))
                        {
                            result = HandleNullParameterForSpecialTypes(argument, parameterName, toType, currentValue);
                            break;
                        }

                        // Do the coercion
                        argumentType = currentValue.GetType();

                        // If the types are identical (or can be cast directly,) then no coercion
                        // needs to be done
                        if (toType.IsAssignableFrom(argumentType))
                        {
                            bindingTracer.WriteLine(
                                "Parameter and arg types the same, no coercion is needed.");

                            result = currentValue;
                            break;
                        }

                        bindingTracer.WriteLine("Trying to convert argument value from {0} to {1}", argumentType, toType);

                        // Likewise shortcircuit the case were the user has asked for a shell object.
                        // He always gets a shell object regardless of the actual type of the object.
                        if (toType == typeof(PSObject))
                        {
                            // It may be the case that we're binding the current pipeline object
                            // as is to a PSObject parameter in which case, we want to make
                            // sure that we're using the same shell object instead of creating an
                            // alias object.
                            if (_command != null &&
                                currentValue == _command.CurrentPipelineObject.BaseObject)
                            {
                                currentValue = _command.CurrentPipelineObject;
                            }

                            bindingTracer.WriteLine(
                                "The parameter is of type [{0}] and the argument is an PSObject, so the parameter value is the argument value wrapped into an PSObject.",
                                toType);
                            result = LanguagePrimitives.AsPSObjectOrNull(currentValue);
                            break;
                        }

                        // NTRAID#Windows OS Bugs-1064175-2004/02/28-JeffJon
                        // If we have an PSObject with null base and we are trying to
                        // convert to a string, then we need to use null instead of
                        // calling LanguagePrimitives.ConvertTo as that will return
                        // string.Empty.

                        if (toType == typeof(string) &&
                            argumentType == typeof(PSObject))
                        {
                            PSObject currentValueAsPSObject = (PSObject)currentValue;

                            if (currentValueAsPSObject == AutomationNull.Value)
                            {
                                bindingTracer.WriteLine(
                                    "CONVERT a null PSObject to a null string.");
                                result = null;
                                break;
                            }
                        }

                        // NTRAID#Windows OS Bugs -<bug id here> - Nana
                        // If we have a boolean, we have to ensure that it can
                        // only take parameters of type boolean or numbers with
                        // 0 indicating false and everything else indicating true
                        // Anything else passed should be reported as an error

                        if (toType == typeof(bool) || toType == typeof(SwitchParameter) ||
                            toType == typeof(bool?))
                        {
                            Type boType = null;
                            if (argumentType == typeof(PSObject))
                            {
                                // Unwrap the PSObject at this point...
                                PSObject currentValueAsPSObject = (PSObject)currentValue;
                                currentValue = currentValueAsPSObject.BaseObject;

                                if (currentValue is SwitchParameter)
                                {
                                    currentValue = ((SwitchParameter)currentValue).IsPresent;
                                }

                                boType = currentValue.GetType();
                            }
                            else
                            {
                                boType = argumentType;
                            }

                            if (boType == typeof(bool))
                            {
                                if (LanguagePrimitives.IsBooleanType(toType))
                                    result = ParserOps.BoolToObject((bool)currentValue);
                                else
                                    result = new SwitchParameter((bool)currentValue);
                            }
                            else if (boType == typeof(int))
                            {
                                if ((int)LanguagePrimitives.ConvertTo(currentValue,
                                            typeof(int), CultureInfo.InvariantCulture) != 0)
                                {
                                    if (LanguagePrimitives.IsBooleanType(toType))
                                        result = ParserOps.BoolToObject(true);
                                    else
                                        result = new SwitchParameter(true);
                                }
                                else
                                {
                                    if (LanguagePrimitives.IsBooleanType(toType))
                                        result = ParserOps.BoolToObject(false);
                                    else
                                        result = new SwitchParameter(false);
                                }
                            }
                            else if (LanguagePrimitives.IsNumeric(boType.GetTypeCode()))
                            {
                                double currentValueAsDouble = (double)LanguagePrimitives.ConvertTo(
                                                                        currentValue, typeof(double), CultureInfo.InvariantCulture);

                                if (currentValueAsDouble != 0)
                                {
                                    if (LanguagePrimitives.IsBooleanType(toType))
                                        result = ParserOps.BoolToObject(true);
                                    else
                                        result = new SwitchParameter(true);
                                }
                                else
                                {
                                    if (LanguagePrimitives.IsBooleanType(toType))
                                        result = ParserOps.BoolToObject(false);
                                    else
                                        result = new SwitchParameter(false);
                                }
                            }
                            else
                            {
                                // Invalid types which cannot be associated with a bool
                                // Since there is a catch block which appropriately
                                // handles this situation we just throw an exception here
                                // throw new PSInvalidCastException();
                                ParameterBindingException pbe =
                                    new ParameterBindingException(
                                        ErrorCategory.InvalidArgument,
                                        this.InvocationInfo,
                                        GetErrorExtent(argument),
                                        parameterName,
                                        toType,
                                        argumentType,
                                        ParameterBinderStrings.CannotConvertArgument,
                                        "CannotConvertArgument",
                                        boType,
                                        string.Empty);

                                throw pbe;
                            }

                            break;
                        }

                        // NTRAID#Windows OS Bugs-1009284-2004/05/05-JeffJon
                        // Need to handle other collection types here as well

                        // Before attempting to encode a collection, we check if we can convert the argument directly via
                        // a restricted set of conversions (as the general conversion mechanism is far too general, it may
                        // succeed where it shouldn't.  We don't bother checking arrays parameters because they won't have
                        // conversions we're allowing.
                        if (collectionTypeInfo.ParameterCollectionType == ParameterCollectionType.ICollectionGeneric
                            || collectionTypeInfo.ParameterCollectionType == ParameterCollectionType.IList)
                        {
                            object currentValueToConvert = PSObject.Base(currentValue);
                            if (currentValueToConvert != null)
                            {
                                ConversionRank rank = LanguagePrimitives.GetConversionRank(currentValueToConvert.GetType(), toType);
                                if (rank == ConversionRank.Constructor || rank == ConversionRank.ImplicitCast || rank == ConversionRank.ExplicitCast)
                                {
                                    // This conversion will fail in the common case, and when it does, we'll use EncodeCollection below.
                                    if (LanguagePrimitives.TryConvertTo(currentValue, toType, CultureInfo.CurrentCulture, out result))
                                    {
                                        break;
                                    }
                                }
                            }
                        }

                        if (collectionTypeInfo.ParameterCollectionType != ParameterCollectionType.NotCollection)
                        {
                            bindingTracer.WriteLine(
                                "ENCODING arg into collection");

                            bool ignored = false;
                            result =
                                EncodeCollection(
                                    argument,
                                    parameterName,
                                    collectionTypeInfo,
                                    toType,
                                    currentValue,
                                    (collectionTypeInfo.ElementType != null),
                                    out ignored);

                            break;
                        }
                        else
                        {
                            // Check to see if the current value is a collection. If so, fail because
                            // we don't want to attempt to bind a collection to a scalar unless
                            // the parameter type is Object or PSObject or enum.

                            if (GetIList(currentValue) != null &&
                                toType != typeof(object) &&
                                toType != typeof(PSObject) &&
                                toType != typeof(PSListModifier) &&
                                (!toType.IsGenericType || toType.GetGenericTypeDefinition() != typeof(PSListModifier<>)) &&
                                (!toType.IsGenericType || toType.GetGenericTypeDefinition() != typeof(FlagsExpression<>)) &&
                                !toType.IsEnum)
                            {
                                throw new NotSupportedException();
                            }
                        }

                        bindingTracer.WriteLine(
                            "CONVERT arg type to param type using LanguagePrimitives.ConvertTo");

                        // If we are in constrained language mode and the target command is trusted, which is often
                        // the case for C# cmdlets, then we allow type conversion to the target parameter type.
                        //
                        // However, we don't allow Hashtable-to-Object conversion (PSObject and IDictionary) because
                        // those can lead to property setters that probably aren't expected. This is enforced by
                        // setting 'Context.LanguageModeTransitionInParameterBinding' to true before the conversion.
                        bool changeLanguageModeForTrustedCommand =
                            Context.LanguageMode == PSLanguageMode.ConstrainedLanguage &&
                            this.Command.CommandInfo.DefiningLanguageMode == PSLanguageMode.FullLanguage;
                        bool oldLangModeTransitionStatus = Context.LanguageModeTransitionInParameterBinding;

                        try
                        {
                            if (changeLanguageModeForTrustedCommand)
                            {
                                Context.LanguageMode = PSLanguageMode.FullLanguage;
                                Context.LanguageModeTransitionInParameterBinding = true;
                            }

                            result = LanguagePrimitives.ConvertTo(currentValue, toType, CultureInfo.CurrentCulture);
                        }
                        finally
                        {
                            if (changeLanguageModeForTrustedCommand)
                            {
                                Context.LanguageMode = PSLanguageMode.ConstrainedLanguage;
                                Context.LanguageModeTransitionInParameterBinding = oldLangModeTransitionStatus;
                            }
                        }

                        bindingTracer.WriteLine(
                            "CONVERT SUCCESSFUL using LanguagePrimitives.ConvertTo: [{0}]",
                            (result == null) ? "null" : result.ToString());
                    } while (false);
                }
                catch (NotSupportedException notSupported)
                {
                    bindingTracer.TraceError(
                        "ERROR: COERCE FAILED: arg [{0}] could not be converted to the parameter type [{1}]",
                        result ?? "null",
                        toType);

                    ParameterBindingException pbe =
                        new ParameterBindingException(
                            notSupported,
                            ErrorCategory.InvalidArgument,
                            this.InvocationInfo,
                            GetErrorExtent(argument),
                            parameterName,
                            toType,
                            argumentType,
                            ParameterBinderStrings.CannotConvertArgument,
                            "CannotConvertArgument",
                            result ?? "null",
                            notSupported.Message);

                    throw pbe;
                }
                catch (PSInvalidCastException invalidCast)
                {
                    bindingTracer.TraceError(
                      "ERROR: COERCE FAILED: arg [{0}] could not be converted to the parameter type [{1}]",
                      result ?? "null",
                      toType);

                    ParameterBindingException pbe =
                        new ParameterBindingException(
                            invalidCast,
                            ErrorCategory.InvalidArgument,
                            this.InvocationInfo,
                            GetErrorExtent(argument),
                            parameterName,
                            toType,
                            argumentType,
                            ParameterBinderStrings.CannotConvertArgumentNoMessage,
                            "CannotConvertArgumentNoMessage",
                            invalidCast.Message);

                    throw pbe;
                }
            }

            if (result != null)
            {
                // Set the converted result object untrusted if necessary
                ExecutionContext.PropagateInputSource(originalValue, result, Context.LanguageMode);
            }

            return result;
        }

        private static bool IsNullParameterValue(object currentValue)
        {
            bool result = false;

            if (currentValue == null ||
                currentValue == AutomationNull.Value ||
                currentValue == UnboundParameter.Value)
            {
                result = true;
            }

            return result;
        }

        private object HandleNullParameterForSpecialTypes(
            CommandParameterInternal argument,
            string parameterName,
            Type toType,
            object currentValue)
        {
            object result = null;

            // The presence of the name switch for SwitchParameters (and not booleans)
            // makes them true.

            if (toType == typeof(bool))
            {
                bindingTracer.WriteLine(
                        "ERROR: No argument is specified for parameter and parameter type is BOOL");

                ParameterBindingException exception =
                    new ParameterBindingException(
                        ErrorCategory.InvalidArgument,
                        this.InvocationInfo,
                        GetErrorExtent(argument),
                        parameterName,
                        toType,
                        null,
                        ParameterBinderStrings.ParameterArgumentValidationErrorNullNotAllowed,
                        "ParameterArgumentValidationErrorNullNotAllowed",
                        string.Empty);

                throw exception;
            }
            else
                if (toType == typeof(SwitchParameter))
            {
                bindingTracer.WriteLine(
                    "Arg is null or not present, parameter type is SWITCHPARAMTER, value is true.");
                result = SwitchParameter.Present;
            }
            else if (currentValue == UnboundParameter.Value)
            {
                bindingTracer.TraceError(
                    "ERROR: No argument was specified for the parameter and the parameter is not of type bool");

                ParameterBindingException exception =
                    new ParameterBindingException(
                        ErrorCategory.InvalidArgument,
                        this.InvocationInfo,
                        GetParameterErrorExtent(argument),
                        parameterName,
                        toType,
                        null,
                        ParameterBinderStrings.MissingArgument,
                        "MissingArgument");

                throw exception;
            }
            else
            {
                bindingTracer.WriteLine(
                    "Arg is null, parameter type not bool or SwitchParameter, value is null.");
                result = null;
            }

            return result;
        }

        /// <summary>
        /// Takes the current value specified and converts or adds it to
        /// a collection of the appropriate type.
        /// </summary>
        /// <param name="argument">
        /// The argument the current value comes from. Used for error reporting.
        /// </param>
        /// <param name="parameterName">
        /// The name of the parameter.
        /// </param>
        /// <param name="collectionTypeInformation">
        /// The collection type information to which the current value will be
        /// encoded.
        /// </param>
        /// <param name="toType">
        /// The type the current value will be converted to.
        /// </param>
        /// <param name="currentValue">
        /// The value to be encoded.
        /// </param>
        /// <param name="coerceElementTypeIfNeeded">
        /// If true, the element will be coerced into the appropriate type
        /// for the collection. If false, and the element isn't of the appropriate
        /// type then the <paramref name="coercionRequired"/> out parameter will
        /// be true.
        /// </param>
        /// <param name="coercionRequired">
        /// This out parameter will be true if <paramref name="coerceElementTypeIfNeeded"/>
        /// is true and the value could not be encoded into the collection because it
        /// requires coercion to the element type.
        /// </param>
        /// <returns>
        /// A collection of the appropriate type containing the specified value.
        /// </returns>
        /// <exception cref="ParameterBindingException">
        /// If <paramref name="currentValue"/> is a collection and one of its values
        /// cannot be coerced into the appropriate type.
        /// or
        /// A collection of the appropriate <paramref name="collectionTypeInformation"/>
        /// could not be created.
        /// </exception>
        [SuppressMessage("Microsoft.Maintainability", "CA1505:AvoidUnmaintainableCode")]
        [SuppressMessage("Microsoft.Maintainability", "CA1506:AvoidExcessiveClassCoupling", Justification = "Consider Simplyfing it")]
        private object EncodeCollection(
            CommandParameterInternal argument,
            string parameterName,
            ParameterCollectionTypeInformation collectionTypeInformation,
            Type toType,
            object currentValue,
            bool coerceElementTypeIfNeeded,
            out bool coercionRequired)
        {
            object originalValue = currentValue;
            object result = null;
            coercionRequired = false;

            do // false loop
            {
                bindingTracer.WriteLine(
                    "Binding collection parameter {0}: argument type [{1}], parameter type [{2}], collection type {3}, element type [{4}], {5}",
                    parameterName,
                    (currentValue == null) ? "null" : currentValue.GetType().Name,
                    toType,
                    collectionTypeInformation.ParameterCollectionType,
                    collectionTypeInformation.ElementType,
                    coerceElementTypeIfNeeded ? "coerceElementType" : "no coerceElementType");

                if (currentValue == null)
                {
                    break;
                }

                int numberOfElements = 1;
                Type collectionElementType = collectionTypeInformation.ElementType;

                // If the current value is an IList, get the count of the elements
                // Or if it is an PSObject which wraps an IList

                IList currentValueAsIList = GetIList(currentValue);

                if (currentValueAsIList != null)
                {
                    numberOfElements = currentValueAsIList.Count;

                    s_tracer.WriteLine("current value is an IList with {0} elements", numberOfElements);
                    bindingTracer.WriteLine(
                        "Arg is IList with {0} elements",
                        numberOfElements);
                }

                object resultCollection = null;
                IList resultAsIList = null;
                MethodInfo addMethod = null;

                // We must special case System.Array to be like an object array since it is an
                // abstract base class and cannot be created in the IList path below.
                bool isSystemDotArray = (toType == typeof(System.Array));

                if (collectionTypeInformation.ParameterCollectionType == ParameterCollectionType.Array ||
                    isSystemDotArray)
                {
                    if (isSystemDotArray)
                    {
                        // If System.Array is the type we are encoding to, then
                        // the element type should be System.Object.

                        collectionElementType = typeof(object);
                    }

                    bindingTracer.WriteLine(
                        "Creating array with element type [{0}] and {1} elements",
                        collectionElementType,
                        numberOfElements);

                    // Since the destination is an array we will have to create an array
                    // of the element type with the correct length

                    resultCollection = resultAsIList =
                        (IList)Array.CreateInstance(
                            collectionElementType,
                            numberOfElements);
                }
                else if (collectionTypeInformation.ParameterCollectionType == ParameterCollectionType.IList ||
                         collectionTypeInformation.ParameterCollectionType == ParameterCollectionType.ICollectionGeneric)
                {
                    bindingTracer.WriteLine(
                        "Creating collection [{0}]",
                        toType);

                    // Create an instance of the parameter type

                    // NTRAID#Windows Out Of Band Releases-906820-2005/09/01
                    // This code previously used the ctor(int) ctor form.
                    // System.Collections.ObjectModel.Collection<T> does not
                    // support this ctor form.  More generally, there is no
                    // guarantee that the ctor parameter has the semantic
                    // meaning of "likely list size".  Blindly calling the
                    // parameterless ctor is also risky, but seems like a
                    // safer choice.

                    bool errorOccurred = false;
                    Exception error = null;
                    try
                    {
                        resultCollection =
                            Activator.CreateInstance(
                                toType,
                                0,
                                null,
                                Array.Empty<object>(),
                                System.Globalization.CultureInfo.InvariantCulture);
                        if (collectionTypeInformation.ParameterCollectionType == ParameterCollectionType.IList)
                            resultAsIList = (IList)resultCollection;
                        else
                        {
                            Diagnostics.Assert(
                                collectionTypeInformation.ParameterCollectionType == ParameterCollectionType.ICollectionGeneric,
                                "invalid collection type"
                                );
                            // extract the ICollection<T>::Add(T) method
                            const BindingFlags bindingFlags = BindingFlags.Public | BindingFlags.Instance;
                            Type elementType = collectionTypeInformation.ElementType;
                            Diagnostics.Assert(elementType != null, "null ElementType");
                            Exception getMethodError = null;
                            try
                            {
                                addMethod = toType.GetMethod("Add", bindingFlags, null, new Type[1] { elementType }, null);
                            }
                            catch (AmbiguousMatchException e)
                            {
                                bindingTracer.WriteLine("Ambiguous match to Add(T) for type {0}: {1}", toType.FullName, e.Message);
                                getMethodError = e;
                            }
                            catch (ArgumentException e)
                            {
                                bindingTracer.WriteLine(
                                    "ArgumentException matching Add(T) for type {0}: {1}", toType.FullName, e.Message);
                                getMethodError = e;
                            }

                            if (addMethod == null)
                            {
                                ParameterBindingException bindingException =
                                    new ParameterBindingException(
                                        getMethodError,
                                        ErrorCategory.InvalidArgument,
                                        this.InvocationInfo,
                                        GetErrorExtent(argument),
                                        parameterName,
                                        toType,
                                        currentValue.GetType(),
                                        ParameterBinderStrings.CannotExtractAddMethod,
                                        "CannotExtractAddMethod",
                                        (getMethodError == null) ? string.Empty : getMethodError.Message);
                                throw bindingException;
                            }
                        }
                    }
                    catch (ArgumentException argException)
                    {
                        errorOccurred = true;
                        error = argException;
                    }
                    catch (NotSupportedException notSupported)
                    {
                        errorOccurred = true;
                        error = notSupported;
                    }
                    catch (TargetInvocationException targetInvocationException)
                    {
                        errorOccurred = true;
                        error = targetInvocationException;
                    }
                    catch (MethodAccessException methodAccessException)
                    {
                        errorOccurred = true;
                        error = methodAccessException;
                    }
                    catch (MemberAccessException memberAccessException)
                    {
                        errorOccurred = true;
                        error = memberAccessException;
                    }
                    catch (System.Runtime.InteropServices.InvalidComObjectException invalidComObject)
                    {
                        errorOccurred = true;
                        error = invalidComObject;
                    }
                    catch (System.Runtime.InteropServices.COMException comException)
                    {
                        errorOccurred = true;
                        error = comException;
                    }
                    catch (TypeLoadException typeLoadException)
                    {
                        errorOccurred = true;
                        error = typeLoadException;
                    }

                    if (errorOccurred)
                    {
                        // Throw a ParameterBindingException

                        ParameterBindingException bindingException =
                            new ParameterBindingException(
                                error,
                                ErrorCategory.InvalidArgument,
                                this.InvocationInfo,
                                GetErrorExtent(argument),
                                parameterName,
                                toType,
                                currentValue.GetType(),
                                ParameterBinderStrings.CannotConvertArgument,
                                "CannotConvertArgument",
                                "null",
                                error.Message);
                        throw bindingException;
                    }
                }
                else
                {
                    Diagnostics.Assert(
                        false,
                        "This method should not be called for a parameter that is not a collection");
                    break;
                }

                // NTRAID#Windows OS Bugs-966440-2004/05/05-JeffJon
                // This coercion can only go to a collection type.  It cannot take a
                // collection type and coerce it into a scalar type.

                // Now that the new collection instance has been created, coerce each element type
                // of the current value to the element type of the property value and add it

                if (currentValueAsIList != null)
                {
                    // Since arrays don't support the Add method, we must use indexing
                    // to set the value.
                    int arrayIndex = 0;

                    bindingTracer.WriteLine(
                        "Argument type {0} is IList",
                        currentValue.GetType());

                    foreach (object valueElement in currentValueAsIList)
                    {
                        object currentValueElement = PSObject.Base(valueElement);

                        if (coerceElementTypeIfNeeded)
                        {
                            bindingTracer.WriteLine(
                                "COERCE collection element from type {0} to type {1}",
                                (valueElement == null) ? "null" : valueElement.GetType().Name,
                                collectionElementType);

                            // Coerce the element to the appropriate type.
                            // Note, this may be recursive if the element is a
                            // collection itself.

                            currentValueElement =
                                CoerceTypeAsNeeded(
                                        argument,
                                        parameterName,
                                        collectionElementType,
                                        null,
                                        valueElement);
                        }
                        else if (collectionElementType != null && currentValueElement != null)
                        {
                            Type currentValueElementType = currentValueElement.GetType();
                            Type desiredElementType = collectionElementType;

                            if (currentValueElementType != desiredElementType &&
                                !currentValueElementType.IsSubclassOf(desiredElementType))
                            {
                                bindingTracer.WriteLine(
                                    "COERCION REQUIRED: Did not attempt to coerce collection element from type {0} to type {1}",
                                    (valueElement == null) ? "null" : valueElement.GetType().Name,
                                    collectionElementType);

                                coercionRequired = true;
                                break;
                            }
                        }

                        // Add() will fail with ArgumentException
                        // for Collection<T> with the wrong type.
                        try
                        {
                            if (collectionTypeInformation.ParameterCollectionType == ParameterCollectionType.Array ||
                                isSystemDotArray)
                            {
                                bindingTracer.WriteLine(
                                    "Adding element of type {0} to array position {1}",
                                    (currentValueElement == null) ? "null" : currentValueElement.GetType().Name,
                                    arrayIndex);
                                resultAsIList[arrayIndex++] = currentValueElement;
                            }
                            else if (collectionTypeInformation.ParameterCollectionType == ParameterCollectionType.IList)
                            {
                                bindingTracer.WriteLine(
                                    "Adding element of type {0} via IList.Add",
                                    (currentValueElement == null) ? "null" : currentValueElement.GetType().Name);
                                resultAsIList.Add(currentValueElement);
                            }
                            else
                            {
                                bindingTracer.WriteLine(
                                    "Adding element of type {0} via ICollection<T>::Add()",
                                    (currentValueElement == null) ? "null" : currentValueElement.GetType().Name);
                                addMethod.Invoke(resultCollection, new object[1] { currentValueElement });
                            }
                        }
                        catch (Exception error) // OK, we catch all here by design
                        {
                            // The inner exception to TargetInvocationException
                            // (if present) has a better Message
                            if (error is TargetInvocationException &&
                                error.InnerException != null)
                            {
                                error = error.InnerException;
                            }

                            ParameterBindingException bindingException =
                                new ParameterBindingException(
                                    error,
                                    ErrorCategory.InvalidArgument,
                                    this.InvocationInfo,
                                    GetErrorExtent(argument),
                                    parameterName,
                                    toType,
                                    (currentValueElement == null) ? null : currentValueElement.GetType(),
                                    ParameterBinderStrings.CannotConvertArgument,
                                    "CannotConvertArgument",
                                    currentValueElement ?? "null",
                                    error.Message);
                            throw bindingException;
                        }
                    }
                }
                else // (currentValueAsIList == null)
                {
                    bindingTracer.WriteLine(
                        "Argument type {0} is not IList, treating this as scalar",
                        currentValue.GetType().Name);

                    if (collectionElementType != null)
                    {
                        if (coerceElementTypeIfNeeded)
                        {
                            bindingTracer.WriteLine(
                                "Coercing scalar arg value to type {0}",
                                collectionElementType);

                            // Coerce the scalar type into the collection

                            currentValue =
                                CoerceTypeAsNeeded(
                                    argument,
                                    parameterName,
                                    collectionElementType,
                                    null,
                                    currentValue);
                        }
                        else
                        {
                            Type currentValueElementType = currentValue.GetType();
                            Type desiredElementType = collectionElementType;

                            if (currentValueElementType != desiredElementType &&
                                !currentValueElementType.IsSubclassOf(desiredElementType))
                            {
                                bindingTracer.WriteLine(
                                    "COERCION REQUIRED: Did not coerce scalar arg value to type {1}",
                                    collectionElementType);

                                coercionRequired = true;
                                break;
                            }
                        }
                    }

                    // Add() will fail with ArgumentException
                    // for Collection<T> with the wrong type.
                    try
                    {
                        if (collectionTypeInformation.ParameterCollectionType == ParameterCollectionType.Array ||
                            isSystemDotArray)
                        {
                            bindingTracer.WriteLine(
                                "Adding scalar element of type {0} to array position {1}",
                                (currentValue == null) ? "null" : currentValue.GetType().Name,
                                0);
                            resultAsIList[0] = currentValue;
                        }
                        else if (collectionTypeInformation.ParameterCollectionType == ParameterCollectionType.IList)
                        {
                            bindingTracer.WriteLine(
                                "Adding scalar element of type {0} via IList.Add",
                                (currentValue == null) ? "null" : currentValue.GetType().Name);
                            resultAsIList.Add(currentValue);
                        }
                        else
                        {
                            bindingTracer.WriteLine(
                                "Adding scalar element of type {0} via ICollection<T>::Add()",
                                (currentValue == null) ? "null" : currentValue.GetType().Name);
                            addMethod.Invoke(resultCollection, new object[1] { currentValue });
                        }
                    }
                    catch (Exception error) // OK, we catch all here by design
                    {
                        // The inner exception to TargetInvocationException
                        // (if present) has a better Message
                        if (error is TargetInvocationException &&
                            error.InnerException != null)
                        {
                            error = error.InnerException;
                        }

                        ParameterBindingException bindingException =
                            new ParameterBindingException(
                                error,
                                ErrorCategory.InvalidArgument,
                                this.InvocationInfo,
                                GetErrorExtent(argument),
                                parameterName,
                                toType,
                                (currentValue == null) ? null : currentValue.GetType(),
                                ParameterBinderStrings.CannotConvertArgument,
                                "CannotConvertArgument",
                                currentValue ?? "null",
                                error.Message);
                        throw bindingException;
                    }
                }

                if (!coercionRequired)
                {
                    result = resultCollection;

                    // Set the converted result object untrusted if necessary
                    ExecutionContext.PropagateInputSource(originalValue, result, Context.LanguageMode);
                }
            } while (false);

            return result;
        }

        internal static IList GetIList(object value)
        {
            var baseObj = PSObject.Base(value);
            var result = baseObj as IList;
            if (result != null)
            {
                // Reference comparison to determine if 'value' is a PSObject
                s_tracer.WriteLine(baseObj == value
                                     ? "argument is IList"
                                     : "argument is PSObject with BaseObject as IList");
            }

            return result;
        }

        protected IScriptExtent GetErrorExtent(CommandParameterInternal cpi)
        {
            var result = cpi.ErrorExtent;
            if (result == PositionUtilities.EmptyExtent)
                result = InvocationInfo.ScriptPosition;
            // Can't use this assertion - we don't have useful positions when invoked via PowerShell API
            // Diagnostics.Assert(result != PositionUtilities.EmptyExtent, "We are missing a valid position somewhere");
            return result;
        }

        protected IScriptExtent GetParameterErrorExtent(CommandParameterInternal cpi)
        {
            var result = cpi.ParameterExtent;
            if (result == PositionUtilities.EmptyExtent)
                result = InvocationInfo.ScriptPosition;
            // Can't use this assertion - we don't have useful positions when invoked via PowerShell API
            // Diagnostics.Assert(result != PositionUtilities.EmptyExtent, "We are missing a valid position somewhere");
            return result;
        }

        #endregion private helpers
    }

    /// <summary>
    /// Represents an unbound parameter object in the engine. It's similar to
    /// AutomationNull.Value however AutomationNull.Value as a parameter value
    /// is used to say "use the default value for this object" whereas UnboundParameter
    /// says "this parameter is unbound, use the default only if the target type
    /// supports permits this."
    /// </summary>
    /// <remarks>It's a singleton class. Sealed to prevent subclassing</remarks>
    internal sealed class UnboundParameter
    {
        #region ctor

        // Private constructor
        private UnboundParameter() { }

        #endregion ctor

        #region private_members

        // Private member for Value.

        #endregion private_members

        #region public_property

        /// <summary>
        /// Represents an object of the same class (singleton class).
        /// </summary>
        internal static object Value { get; } = new object();

        #endregion public_property
    }

    // This class is a thin wrapper around Dictionary, but adds a member BoundPositionally.
    // $PSBoundParameters used to be a PSObject with an instance member, but that was quite
    // slow for a relatively common case, this class should work identically, except maybe
    // if somebody depends on the typename being the same.
    internal sealed class PSBoundParametersDictionary : Dictionary<string, object>
    {
        internal PSBoundParametersDictionary()
            : base(StringComparer.OrdinalIgnoreCase)
        {
            BoundPositionally = new List<string>();
            ImplicitUsingParameters = s_emptyUsingParameters;
        }

        private static readonly IDictionary s_emptyUsingParameters = new ReadOnlyDictionary<object, object>(new Dictionary<object, object>());

        public List<string> BoundPositionally { get; }

        internal IDictionary ImplicitUsingParameters { get; set; }
    }

    internal sealed class CommandLineParameters
    {
        private readonly PSBoundParametersDictionary _dictionary = new PSBoundParametersDictionary();

        internal bool ContainsKey(string name)
        {
            Dbg.Assert(!string.IsNullOrEmpty(name), "parameter names should not be empty");
            return _dictionary.ContainsKey(name);
        }

        internal void Add(string name, object value)
        {
            Dbg.Assert(!string.IsNullOrEmpty(name), "parameter names should not be empty");
            _dictionary[name] = value;
        }

        internal void MarkAsBoundPositionally(string name)
        {
            Dbg.Assert(!string.IsNullOrEmpty(name), "parameter names should not be empty");
            _dictionary.BoundPositionally.Add(name);
        }

        internal void SetPSBoundParametersVariable(ExecutionContext context)
        {
            Dbg.Assert(context != null, "caller should verify that context != null");

            context.SetVariable(SpecialVariables.PSBoundParametersVarPath, _dictionary);
        }

        internal void SetImplicitUsingParameters(object obj)
        {
            _dictionary.ImplicitUsingParameters = PSObject.Base(obj) as IDictionary;
            if (_dictionary.ImplicitUsingParameters == null)
            {
                // Handle downlevel V4 case where using parameters are passed as an array list.
                IList implicitArrayUsingParameters = PSObject.Base(obj) as IList;
                if ((implicitArrayUsingParameters != null) && (implicitArrayUsingParameters.Count > 0))
                {
                    // Convert array to hash table.
                    _dictionary.ImplicitUsingParameters = new Hashtable();
                    for (int index = 0; index < implicitArrayUsingParameters.Count; index++)
                    {
                        _dictionary.ImplicitUsingParameters.Add(index, implicitArrayUsingParameters[index]);
                    }
                }
            }
        }

        internal IDictionary GetImplicitUsingParameters()
        {
            return _dictionary.ImplicitUsingParameters;
        }

        internal object GetValueToBindToPSBoundParameters()
        {
            return _dictionary;
        }

        internal void UpdateInvocationInfo(InvocationInfo invocationInfo)
        {
            Dbg.Assert(invocationInfo != null, "caller should verify that invocationInfo != null");
            invocationInfo.BoundParameters = _dictionary;
        }

        internal HashSet<string> CopyBoundPositionalParameters()
        {
            HashSet<string> result = new HashSet<string>(StringComparer.CurrentCultureIgnoreCase);
            foreach (string item in _dictionary.BoundPositionally)
            {
                result.Add(item);
            }

            return result;
        }
    }
}
<|MERGE_RESOLUTION|>--- conflicted
+++ resolved
@@ -172,15 +172,10 @@
         /// </summary>
         internal CommandLineParameters CommandLineParameters
         {
-            get { return _commandLineParameters ?? (_commandLineParameters = new CommandLineParameters()); }
+            get { return _commandLineParameters ??= new CommandLineParameters(); }
 
             // Setter is needed to pass into RuntimeParameterBinder instances
             set { _commandLineParameters = value; }
-<<<<<<< HEAD
-
-            get { return _commandLineParameters ??= new CommandLineParameters(); }
-=======
->>>>>>> 03a58c41
         }
 
         private CommandLineParameters _commandLineParameters;
