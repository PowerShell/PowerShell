// Copyright (c) Microsoft Corporation. All rights reserved.
// Licensed under the MIT License.

using System.Collections;
using System.Collections.Generic;
using System.Collections.ObjectModel;
using System.Diagnostics.CodeAnalysis;
using System.Globalization;
using System.Linq;
using System.Management.Automation.Internal;
using System.Text;

namespace System.Management.Automation.Language
{
    /// <summary>
    /// The specific kind of token.
    /// </summary>
    [SuppressMessage("Microsoft.Design", "CA1027:MarkEnumsWithFlags")]
    public enum TokenKind
    {
        // When adding any new tokens, be sure to update the following tables:
        //     * TokenTraits.StaticTokenFlags
        //     * TokenTraits.Text

        #region Unclassified Tokens

        /// <summary>An unknown token, signifies an error condition.</summary>
        Unknown = 0,

        /// <summary>
        /// A variable token, always begins with '$' and followed by the variable name, possibly enclose in curly braces.
        /// Tokens with this kind are always instances of <see cref="System.Management.Automation.Language.VariableToken"/>.
        /// </summary>
        Variable = 1,

        /// <summary>
        /// A splatted variable token, always begins with '@' and followed by the variable name.
        /// Tokens with this kind are always instances of <see cref="System.Management.Automation.Language.VariableToken"/>.
        /// </summary>
        [SuppressMessage("Microsoft.Naming", "CA1704:IdentifiersShouldBeSpelledCorrectly")]
        SplattedVariable = 2,

        /// <summary>
        /// A parameter to a command, always begins with a dash ('-'), followed by the parameter name.
        /// Tokens with this kind are always instances of <see cref="System.Management.Automation.Language.ParameterToken"/>.
        /// </summary>
        Parameter = 3,

        /// <summary>
        /// Any numerical literal token.
        /// Tokens with this kind are always instances of <see cref="System.Management.Automation.Language.NumberToken"/>.
        /// </summary>
        Number = 4,

        /// <summary>
        /// A label token - always begins with ':', followed by the label name.
        /// Tokens with this kind are always instances of <see cref="System.Management.Automation.Language.LabelToken"/>.
        /// </summary>
        Label = 5,

        /// <summary>
        /// A simple identifier, always begins with a letter or '_', and is followed by letters, numbers, or '_'.
        /// </summary>
        Identifier = 6,

        /// <summary>
        /// A token that is only valid as a command name, command argument, function name, or configuration name.  It may contain
        /// characters not allowed in identifiers.
        /// Tokens with this kind are always instances of <see cref="System.Management.Automation.Language.StringLiteralToken"/>
        /// or <see cref="System.Management.Automation.Language.StringExpandableToken"/> if the token contains variable
        /// references or subexpressions.
        /// </summary>
        Generic = 7,

        /// <summary>A newline (one of '\n', '\r', or '\r\n').</summary>
        NewLine = 8,

        /// <summary>A line continuation (backtick followed by newline).</summary>
        LineContinuation = 9,

        /// <summary>A single line comment, or a delimited comment.</summary>
        Comment = 10,

        /// <summary>Marks the end of the input script or file.</summary>
        EndOfInput = 11,

        #endregion Unclassified Tokens

        #region Strings

        /// <summary>
        /// A single quoted string literal.
        /// Tokens with this kind are always instances of <see cref="System.Management.Automation.Language.StringLiteralToken"/>.
        /// </summary>
        StringLiteral = 12,

        /// <summary>
        /// A double quoted string literal.
        /// Tokens with this kind are always instances of <see cref="System.Management.Automation.Language.StringExpandableToken"/>
        /// even if there are no nested tokens to expand.
        /// </summary>
        StringExpandable = 13,

        /// <summary>
        /// A single quoted here string literal.
        /// Tokens with this kind are always instances of <see cref="System.Management.Automation.Language.StringLiteralToken"/>.
        /// </summary>
        HereStringLiteral = 14,

        /// <summary>
        /// A double quoted here string literal.
        /// Tokens with this kind are always instances of <see cref="System.Management.Automation.Language.StringExpandableToken"/>.
        /// even if there are no nested tokens to expand.
        /// </summary>
        HereStringExpandable = 15,

        #endregion Strings

        #region Punctuators

        /// <summary>The opening parenthesis token '('.</summary>
        [SuppressMessage("Microsoft.Naming", "CA1704:IdentifiersShouldBeSpelledCorrectly")]
        LParen = 16,

        /// <summary>The closing parenthesis token ')'.</summary>
        [SuppressMessage("Microsoft.Naming", "CA1704:IdentifiersShouldBeSpelledCorrectly")]
        RParen = 17,

        /// <summary>The opening curly brace token '{'.</summary>
        LCurly = 18,

        /// <summary>The closing curly brace token '}'.</summary>
        RCurly = 19,

        /// <summary>The opening square brace token '['.</summary>
        LBracket = 20,

        /// <summary>The closing square brace token ']'.</summary>
        RBracket = 21,

        /// <summary>The opening token of an array expression '@('.</summary>
        [SuppressMessage("Microsoft.Naming", "CA1704:IdentifiersShouldBeSpelledCorrectly")]
        AtParen = 22,

        /// <summary>The opening token of a hash expression '@{'.</summary>
        AtCurly = 23,

        /// <summary>The opening token of a sub-expression '$('.</summary>
        [SuppressMessage("Microsoft.Naming", "CA1704:IdentifiersShouldBeSpelledCorrectly")]
        DollarParen = 24,

        /// <summary>The statement terminator ';'.</summary>
        Semi = 25,

        #endregion Punctuators

        #region Operators

        /// <summary>The (unimplemented) operator '&amp;&amp;'.</summary>
        AndAnd = 26,

        /// <summary>The (unimplemented) operator '||'.</summary>
        OrOr = 27,

        /// <summary>The invocation operator '&amp;'.</summary>
        Ampersand = 28,

        /// <summary>The pipe operator '|'.</summary>
        Pipe = 29,

        /// <summary>The unary or binary array operator ','.</summary>
        Comma = 30,

        /// <summary>The pre-decrement operator '--'.</summary>
        MinusMinus = 31,

        /// <summary>The pre-increment operator '++'.</summary>
        PlusPlus = 32,

        /// <summary>The range operator '..'.</summary>
        DotDot = 33,

        /// <summary>The static member access operator '::'.</summary>
        ColonColon = 34,

        /// <summary>The instance member access or dot source invocation operator '.'.</summary>
        Dot = 35,

        /// <summary>The logical not operator '!'.</summary>
        Exclaim = 36,

        /// <summary>The multiplication operator '*'.</summary>
        Multiply = 37,

        /// <summary>The division operator '/'.</summary>
        Divide = 38,

        /// <summary>The modulo division (remainder) operator '%'.</summary>
        Rem = 39,

        /// <summary>The addition operator '+'.</summary>
        Plus = 40,

        /// <summary>The substraction operator '-'.</summary>
        Minus = 41,

        /// <summary>The assignment operator '='.</summary>
        Equals = 42,

        /// <summary>The addition assignment operator '+='.</summary>
        PlusEquals = 43,

        /// <summary>The subtraction assignment operator '-='.</summary>
        MinusEquals = 44,

        /// <summary>The multiplication assignment operator '*='.</summary>
        MultiplyEquals = 45,

        /// <summary>The division assignment operator '/='.</summary>
        DivideEquals = 46,

        /// <summary>The modulo division (remainder) assignment operator '%='.</summary>
        RemainderEquals = 47,

        /// <summary>A redirection operator such as '2>&amp;1' or '>>'.</summary>
        Redirection = 48,

        /// <summary>The (unimplemented) stdin redirection operator '&lt;'.</summary>
        RedirectInStd = 49,

        /// <summary>The string format operator '-f'.</summary>
        Format = 50,

        /// <summary>The logical not operator '-not'.</summary>
        Not = 51,

        /// <summary>The bitwise not operator '-bnot'.</summary>
        [SuppressMessage("Microsoft.Naming", "CA1704:IdentifiersShouldBeSpelledCorrectly")]
        Bnot = 52,

        /// <summary>The logical and operator '-and'.</summary>
        And = 53,

        /// <summary>The logical or operator '-or'.</summary>
        Or = 54,

        /// <summary>The logical exclusive or operator '-xor'.</summary>
        Xor = 55,

        /// <summary>The bitwise and operator '-band'.</summary>
        Band = 56,

        /// <summary>The bitwise or operator '-bor'.</summary>
        [SuppressMessage("Microsoft.Naming", "CA1704:IdentifiersShouldBeSpelledCorrectly")]
        Bor = 57,

        /// <summary>The bitwise exclusive or operator '-xor'.</summary>
        [SuppressMessage("Microsoft.Naming", "CA1704:IdentifiersShouldBeSpelledCorrectly")]
        Bxor = 58,

        /// <summary>The join operator '-join'.</summary>
        Join = 59,

        /// <summary>The case insensitive equal operator '-ieq' or '-eq'.</summary>
        [SuppressMessage("Microsoft.Naming", "CA1704:IdentifiersShouldBeSpelledCorrectly")]
        Ieq = 60,

        /// <summary>The case insensitive not equal operator '-ine' or '-ne'.</summary>
        [SuppressMessage("Microsoft.Naming", "CA1704:IdentifiersShouldBeSpelledCorrectly")]
        Ine = 61,

        /// <summary>The case insensitive greater than or equal operator '-ige' or '-ge'.</summary>
        [SuppressMessage("Microsoft.Naming", "CA1704:IdentifiersShouldBeSpelledCorrectly")]
        Ige = 62,

        /// <summary>The case insensitive greater than operator '-igt' or '-gt'.</summary>
        [SuppressMessage("Microsoft.Naming", "CA1704:IdentifiersShouldBeSpelledCorrectly")]
        Igt = 63,

        /// <summary>The case insensitive less than operator '-ilt' or '-lt'.</summary>
        [SuppressMessage("Microsoft.Naming", "CA1704:IdentifiersShouldBeSpelledCorrectly")]
        Ilt = 64,

        /// <summary>The case insensitive less than or equal operator '-ile' or '-le'.</summary>
        [SuppressMessage("Microsoft.Naming", "CA1704:IdentifiersShouldBeSpelledCorrectly")]
        Ile = 65,

        /// <summary>The case insensitive like operator '-ilike' or '-like'.</summary>
        [SuppressMessage("Microsoft.Naming", "CA1704:IdentifiersShouldBeSpelledCorrectly")]
        Ilike = 66,

        /// <summary>The case insensitive not like operator '-inotlike' or '-notlike'.</summary>
        [SuppressMessage("Microsoft.Naming", "CA1704:IdentifiersShouldBeSpelledCorrectly")]
        Inotlike = 67,

        /// <summary>The case insensitive match operator '-imatch' or '-match'.</summary>
        [SuppressMessage("Microsoft.Naming", "CA1704:IdentifiersShouldBeSpelledCorrectly")]
        Imatch = 68,

        /// <summary>The case insensitive not match operator '-inotmatch' or '-notmatch'.</summary>
        [SuppressMessage("Microsoft.Naming", "CA1704:IdentifiersShouldBeSpelledCorrectly")]
        Inotmatch = 69,

        /// <summary>The case insensitive replace operator '-ireplace' or '-replace'.</summary>
        [SuppressMessage("Microsoft.Naming", "CA1704:IdentifiersShouldBeSpelledCorrectly")]
        Ireplace = 70,

        /// <summary>The case insensitive contains operator '-icontains' or '-contains'.</summary>
        [SuppressMessage("Microsoft.Naming", "CA1704:IdentifiersShouldBeSpelledCorrectly")]
        Icontains = 71,

        /// <summary>The case insensitive notcontains operator '-inotcontains' or '-notcontains'.</summary>
        [SuppressMessage("Microsoft.Naming", "CA1704:IdentifiersShouldBeSpelledCorrectly")]
        Inotcontains = 72,

        /// <summary>The case insensitive in operator '-iin' or '-in'.</summary>
        [SuppressMessage("Microsoft.Naming", "CA1704:IdentifiersShouldBeSpelledCorrectly")]
        Iin = 73,

        /// <summary>The case insensitive notin operator '-inotin' or '-notin'</summary>
        [SuppressMessage("Microsoft.Naming", "CA1704:IdentifiersShouldBeSpelledCorrectly")]
        Inotin = 74,

        /// <summary>The case insensitive split operator '-isplit' or '-split'.</summary>
        [SuppressMessage("Microsoft.Naming", "CA1704:IdentifiersShouldBeSpelledCorrectly")]
        Isplit = 75,

        /// <summary>The case sensitive equal operator '-ceq'.</summary>
        [SuppressMessage("Microsoft.Naming", "CA1704:IdentifiersShouldBeSpelledCorrectly")]
        Ceq = 76,

        /// <summary>The case sensitive not equal operator '-cne'.</summary>
        [SuppressMessage("Microsoft.Naming", "CA1704:IdentifiersShouldBeSpelledCorrectly")]
        Cne = 77,

        /// <summary>The case sensitive greater than or equal operator '-cge'.</summary>
        [SuppressMessage("Microsoft.Naming", "CA1704:IdentifiersShouldBeSpelledCorrectly")]
        Cge = 78,

        /// <summary>The case sensitive greater than operator '-cgt'.</summary>
        [SuppressMessage("Microsoft.Naming", "CA1704:IdentifiersShouldBeSpelledCorrectly")]
        Cgt = 79,

        /// <summary>The case sensitive less than operator '-clt'.</summary>
        [SuppressMessage("Microsoft.Naming", "CA1704:IdentifiersShouldBeSpelledCorrectly")]
        Clt = 80,

        /// <summary>The case sensitive less than or equal operator '-cle'.</summary>
        Cle = 81,

        /// <summary>The case sensitive like operator '-clike'.</summary>
        [SuppressMessage("Microsoft.Naming", "CA1704:IdentifiersShouldBeSpelledCorrectly")]
        Clike = 82,

        /// <summary>The case sensitive notlike operator '-cnotlike'.</summary>
        [SuppressMessage("Microsoft.Naming", "CA1704:IdentifiersShouldBeSpelledCorrectly")]
        Cnotlike = 83,

        /// <summary>The case sensitive match operator '-cmatch'.</summary>
        [SuppressMessage("Microsoft.Naming", "CA1704:IdentifiersShouldBeSpelledCorrectly")]
        Cmatch = 84,

        /// <summary>The case sensitive not match operator '-cnotmatch'.</summary>
        [SuppressMessage("Microsoft.Naming", "CA1704:IdentifiersShouldBeSpelledCorrectly")]
        Cnotmatch = 85,

        /// <summary>The case sensitive replace operator '-creplace'.</summary>
        [SuppressMessage("Microsoft.Naming", "CA1704:IdentifiersShouldBeSpelledCorrectly")]
        Creplace = 86,

        /// <summary>The case sensitive contains operator '-ccontains'.</summary>
        [SuppressMessage("Microsoft.Naming", "CA1704:IdentifiersShouldBeSpelledCorrectly")]
        Ccontains = 87,

        /// <summary>The case sensitive not contains operator '-cnotcontains'.</summary>
        [SuppressMessage("Microsoft.Naming", "CA1704:IdentifiersShouldBeSpelledCorrectly")]
        Cnotcontains = 88,

        /// <summary>The case sensitive in operator '-cin'.</summary>
        [SuppressMessage("Microsoft.Naming", "CA1704:IdentifiersShouldBeSpelledCorrectly")]
        Cin = 89,

        /// <summary>The case sensitive not in operator '-notin'.</summary>
        [SuppressMessage("Microsoft.Naming", "CA1704:IdentifiersShouldBeSpelledCorrectly")]
        Cnotin = 90,

        /// <summary>The case sensitive split operator '-csplit'.</summary>
        [SuppressMessage("Microsoft.Naming", "CA1704:IdentifiersShouldBeSpelledCorrectly")]
        Csplit = 91,

        /// <summary>The type test operator '-is'.</summary>
        Is = 92,

        /// <summary>The type test operator '-isnot'.</summary>
        IsNot = 93,

        /// <summary>The type conversion operator '-as'.</summary>
        As = 94,

        /// <summary>The post-increment operator '++'.</summary>
        PostfixPlusPlus = 95,

        /// <summary>The post-decrement operator '--'.</summary>
        PostfixMinusMinus = 96,

        /// <summary>The shift left operator.</summary>
        [SuppressMessage("Microsoft.Naming", "CA1704:IdentifiersShouldBeSpelledCorrectly")]
        Shl = 97,

        /// <summary>The shift right operator.</summary>
        [SuppressMessage("Microsoft.Naming", "CA1704:IdentifiersShouldBeSpelledCorrectly")]
        Shr = 98,

        /// <summary>The PS class base class and implemented interfaces operator ':'. Also used in base class ctor calls.</summary>
        Colon = 99,

        /// <summary>The ternary operator '?'.</summary>
        QuestionMark = 100,

<<<<<<< HEAD
        /// <summary>
        /// The unary operator used for generalized splatting expressions.
        /// This excludes the legacy token <see cref="TokenKind.SplattedVariable"/>.
        /// </summary>
        At = 101,
=======
        /// <summary>The null conditional assignment operator '??='.</summary>
        QuestionQuestionEquals = 101,

        /// <summary>The null coalesce operator '??'.</summary>
        QuestionQuestion = 102,
>>>>>>> 2746cb7b

        #endregion Operators

        #region Keywords

        /// <summary>The 'begin' keyword.</summary>
        Begin = 119,

        /// <summary>The 'break' keyword.</summary>
        Break = 120,

        /// <summary>The 'catch' keyword.</summary>
        Catch = 121,

        /// <summary>The 'class' keyword.</summary>
        Class = 122,

        /// <summary>The 'continue' keyword.</summary>
        Continue = 123,

        /// <summary>The 'data' keyword.</summary>
        Data = 124,

        /// <summary>The (unimplemented) 'define' keyword.</summary>
        Define = 125,

        /// <summary>The 'do' keyword.</summary>
        Do = 126,

        /// <summary>The 'dynamicparam' keyword.</summary>
        [SuppressMessage("Microsoft.Naming", "CA1704:IdentifiersShouldBeSpelledCorrectly")]
        Dynamicparam = 127,

        /// <summary>The 'else' keyword.</summary>
        Else = 128,

        /// <summary>The 'elseif' keyword.</summary>
        ElseIf = 129,

        /// <summary>The 'end' keyword.</summary>
        End = 130,

        /// <summary>The 'exit' keyword.</summary>
        Exit = 131,

        /// <summary>The 'filter' keyword.</summary>
        Filter = 132,

        /// <summary>The 'finally' keyword.</summary>
        Finally = 133,

        /// <summary>The 'for' keyword.</summary>
        For = 134,

        /// <summary>The 'foreach' keyword.</summary>
        [SuppressMessage("Microsoft.Naming", "CA1704:IdentifiersShouldBeSpelledCorrectly")]
        Foreach = 135,

        /// <summary>The (unimplemented) 'from' keyword.</summary>
        From = 136,

        /// <summary>The 'function' keyword.</summary>
        Function = 137,

        /// <summary>The 'if' keyword.</summary>
        If = 138,

        /// <summary>The 'in' keyword.</summary>
        In = 139,

        /// <summary>The 'param' keyword.</summary>
        [SuppressMessage("Microsoft.Naming", "CA1704:IdentifiersShouldBeSpelledCorrectly")]
        Param = 140,

        /// <summary>The 'process' keyword.</summary>
        Process = 141,

        /// <summary>The 'return' keyword.</summary>
        Return = 142,

        /// <summary>The 'switch' keyword.</summary>
        Switch = 143,

        /// <summary>The 'throw' keyword.</summary>
        Throw = 144,

        /// <summary>The 'trap' keyword.</summary>
        Trap = 145,

        /// <summary>The 'try' keyword.</summary>
        Try = 146,

        /// <summary>The 'until' keyword.</summary>
        Until = 147,

        /// <summary>The (unimplemented) 'using' keyword.</summary>
        Using = 148,

        /// <summary>The (unimplemented) 'var' keyword.</summary>
        Var = 149,

        /// <summary>The 'while' keyword.</summary>
        While = 150,

        /// <summary>The 'workflow' keyword.</summary>
        Workflow = 151,

        /// <summary>The 'parallel' keyword.</summary>
        Parallel = 152,

        /// <summary>The 'sequence' keyword.</summary>
        Sequence = 153,

        /// <summary>The 'InlineScript' keyword</summary>
        InlineScript = 154,

        /// <summary>The "configuration" keyword</summary>
        Configuration = 155,

        /// <summary>The token kind for dynamic keywords</summary>
        DynamicKeyword = 156,

        /// <summary>The 'public' keyword</summary>
        Public = 157,

        /// <summary>The 'private' keyword</summary>
        Private = 158,

        /// <summary>The 'static' keyword</summary>
        Static = 159,

        /// <summary>The 'interface' keyword</summary>
        Interface = 160,

        /// <summary>The 'enum' keyword</summary>
        Enum = 161,

        /// <summary>The 'namespace' keyword</summary>
        Namespace = 162,

        /// <summary>The 'module' keyword</summary>
        Module = 163,

        /// <summary>The 'type' keyword</summary>
        Type = 164,

        /// <summary>The 'assembly' keyword</summary>
        Assembly = 165,

        /// <summary>The 'command' keyword</summary>
        Command = 166,

        /// <summary>The 'hidden' keyword</summary>
        Hidden = 167,

        /// <summary>The 'base' keyword</summary>
        Base = 168,

        #endregion Keywords
    }

    /// <summary>
    /// Flags that specify additional information about a given token.
    /// </summary>
    [Flags]
    public enum TokenFlags
    {
        /// <summary>
        /// The token has no flags.
        /// </summary>
        None = 0x00000000,

        #region Precedence Values

        /// <summary>
        /// The precedence of the logical operators '-and', '-or', and '-xor'.
        /// </summary>
        BinaryPrecedenceLogical = 0x1,

        /// <summary>
        /// The precedence of the bitwise operators '-band', '-bor', and '-bxor'
        /// </summary>
        BinaryPrecedenceBitwise = 0x2,

        /// <summary>
        /// The precedence of comparison operators including: '-eq', '-ne', '-ge', '-gt', '-lt', '-le', '-like', '-notlike',
        /// '-match', '-notmatch', '-replace', '-contains', '-notcontains', '-in', '-notin', '-split', '-join', '-is', '-isnot', '-as',
        /// and all of the case sensitive variants of these operators, if they exists.
        /// </summary>
        BinaryPrecedenceComparison = 0x5,

        /// <summary>
        /// The precedence of null coalesce operator '??'.
        /// </summary>
        BinaryPrecedenceCoalesce = 0x7,

        /// <summary>
        /// The precedence of the binary operators '+' and '-'.
        /// </summary>
        BinaryPrecedenceAdd = 0x9,

        /// <summary>
        /// The precedence of the operators '*', '/', and '%'.
        /// </summary>
        BinaryPrecedenceMultiply = 0xa,

        /// <summary>
        /// The precedence of the '-f' operator.
        /// </summary>
        BinaryPrecedenceFormat = 0xc,

        /// <summary>
        /// The precedence of the '..' operator.
        /// </summary>
        BinaryPrecedenceRange = 0xd,

        #endregion Precedence Values

        /// <summary>
        /// A bitmask to get the precedence of binary operators.
        /// </summary>
        BinaryPrecedenceMask = 0x0000000f,

        /// <summary>
        /// The token is a keyword.
        /// </summary>
        Keyword = 0x00000010,

        /// <summary>
        /// The token one of the keywords that is a part of a script block: 'begin', 'process', 'end', or 'dynamicparam'.
        /// </summary>
        ScriptBlockBlockName = 0x00000020,

        /// <summary>
        /// The token is a binary operator.
        /// </summary>
        BinaryOperator = 0x00000100,

        /// <summary>
        /// The token is a unary operator.
        /// </summary>
        UnaryOperator = 0x00000200,

        /// <summary>
        /// The token is a case sensitive operator such as '-ceq' or '-ccontains'.
        /// </summary>
        CaseSensitiveOperator = 0x00000400,

        /// <summary>
        /// The token is a ternary operator '?'.
        /// </summary>
        TernaryOperator = 0x00000800,

        /// <summary>
        /// The operators '&amp;', '|', and the member access operators ':' and '::'.
        /// </summary>
        SpecialOperator = 0x00001000,

        /// <summary>
        /// The token is one of the assignment operators: '=', '+=', '-=', '*=', '/=', '%=' or '??='
        /// </summary>
        AssignmentOperator = 0x00002000,

        /// <summary>
        /// The token is scanned identically in expression mode or command mode.
        /// </summary>
        ParseModeInvariant = 0x00008000,

        /// <summary>
        /// The token has some error associated with it.  For example, it may be a string missing it's terminator.
        /// </summary>
        TokenInError = 0x00010000,

        /// <summary>
        /// The operator is not allowed in restricted language mode or in the data language.
        /// </summary>
        DisallowedInRestrictedMode = 0x00020000,

        /// <summary>
        /// The token is either a prefix or postfix '++' or '--'.
        /// </summary>
        PrefixOrPostfixOperator = 0x00040000,

        /// <summary>
        /// The token names a command in a pipeline.
        /// </summary>
        CommandName = 0x00080000,

        /// <summary>
        /// The token names a member of a class.
        /// </summary>
        MemberName = 0x00100000,

        /// <summary>
        /// The token names a type.
        /// </summary>
        TypeName = 0x00200000,

        /// <summary>
        /// The token names an attribute.
        /// </summary>
        AttributeName = 0x00400000,

        /// <summary>
        /// The token is a valid operator to use when doing constant folding.
        /// </summary>
        // Some operators that could be marked with this flag aren't because the current implementation depends
        // on the execution context (e.g. -split, -join, -like, etc.)
        // If the operator is culture sensitive (e.g. -f), then it shouldn't be marked as suitable for constant
        // folding because evaluation of the operator could differ if the thread's culture changes.
        CanConstantFold = 0x00800000,

        /// <summary>
        /// The token is a statement but does not support attributes.
        /// </summary>
        StatementDoesntSupportAttributes = 0x01000000,
    }

    /// <summary>
    /// A utility class to get statically known traits and invariant traits about PowerShell tokens.
    /// </summary>
    public static class TokenTraits
    {
        private static readonly TokenFlags[] s_staticTokenFlags = new TokenFlags[]
        {
            #region Flags for unclassified tokens

            /*              Unknown */ TokenFlags.None,
            /*             Variable */ TokenFlags.None,
            /*     SplattedVariable */ TokenFlags.None,
            /*            Parameter */ TokenFlags.None,
            /*               Number */ TokenFlags.None,
            /*                Label */ TokenFlags.None,
            /*           Identifier */ TokenFlags.None,

            /*              Generic */ TokenFlags.None,
            /*              Newline */ TokenFlags.ParseModeInvariant,
            /*     LineContinuation */ TokenFlags.ParseModeInvariant,
            /*              Comment */ TokenFlags.ParseModeInvariant,
            /*           EndOfInput */ TokenFlags.ParseModeInvariant,

            #endregion Flags for unclassified tokens

            #region Flags for strings

            /*        StringLiteral */ TokenFlags.ParseModeInvariant,
            /*     StringExpandable */ TokenFlags.ParseModeInvariant,
            /*    HereStringLiteral */ TokenFlags.ParseModeInvariant,
            /* HereStringExpandable */ TokenFlags.ParseModeInvariant,

            #endregion Flags for strings

            #region Flags for punctuators

            /*               LParen */ TokenFlags.ParseModeInvariant,
            /*               RParen */ TokenFlags.ParseModeInvariant,
            /*               LCurly */ TokenFlags.ParseModeInvariant,
            /*               RCurly */ TokenFlags.ParseModeInvariant,
            /*             LBracket */ TokenFlags.None,
            /*             RBracket */ TokenFlags.ParseModeInvariant,
            /*              AtParen */ TokenFlags.ParseModeInvariant,
            /*              AtCurly */ TokenFlags.ParseModeInvariant,
            /*          DollarParen */ TokenFlags.ParseModeInvariant,
            /*                 Semi */ TokenFlags.ParseModeInvariant,

            #endregion Flags for punctuators

            #region Flags for operators

            /*               AndAnd */ TokenFlags.ParseModeInvariant,
            /*                 OrOr */ TokenFlags.ParseModeInvariant,
            /*            Ampersand */ TokenFlags.SpecialOperator | TokenFlags.ParseModeInvariant,
            /*                 Pipe */ TokenFlags.SpecialOperator | TokenFlags.ParseModeInvariant,
            /*                Comma */ TokenFlags.UnaryOperator | TokenFlags.ParseModeInvariant,
            /*           MinusMinus */ TokenFlags.UnaryOperator | TokenFlags.PrefixOrPostfixOperator | TokenFlags.DisallowedInRestrictedMode,
            /*             PlusPlus */ TokenFlags.UnaryOperator | TokenFlags.PrefixOrPostfixOperator | TokenFlags.DisallowedInRestrictedMode,
            /*               DotDot */ TokenFlags.BinaryOperator | TokenFlags.BinaryPrecedenceRange | TokenFlags.DisallowedInRestrictedMode,
            /*           ColonColon */ TokenFlags.SpecialOperator | TokenFlags.DisallowedInRestrictedMode,
            /*                  Dot */ TokenFlags.SpecialOperator | TokenFlags.DisallowedInRestrictedMode,
            /*              Exclaim */ TokenFlags.UnaryOperator | TokenFlags.CanConstantFold,
            /*             Multiply */ TokenFlags.BinaryOperator | TokenFlags.BinaryPrecedenceMultiply | TokenFlags.CanConstantFold,
            /*               Divide */ TokenFlags.BinaryOperator | TokenFlags.BinaryPrecedenceMultiply | TokenFlags.CanConstantFold,
            /*                  Rem */ TokenFlags.BinaryOperator | TokenFlags.BinaryPrecedenceMultiply | TokenFlags.CanConstantFold,
            /*                 Plus */ TokenFlags.BinaryOperator | TokenFlags.BinaryPrecedenceAdd | TokenFlags.UnaryOperator | TokenFlags.CanConstantFold,
            /*                Minus */ TokenFlags.BinaryOperator | TokenFlags.BinaryPrecedenceAdd | TokenFlags.UnaryOperator | TokenFlags.CanConstantFold,
            /*               Equals */ TokenFlags.AssignmentOperator,
            /*           PlusEquals */ TokenFlags.AssignmentOperator,
            /*          MinusEquals */ TokenFlags.AssignmentOperator,
            /*       MultiplyEquals */ TokenFlags.AssignmentOperator,
            /*         DivideEquals */ TokenFlags.AssignmentOperator,
            /*      RemainderEquals */ TokenFlags.AssignmentOperator,
            /*          Redirection */ TokenFlags.DisallowedInRestrictedMode,
            /*        RedirectInStd */ TokenFlags.ParseModeInvariant | TokenFlags.DisallowedInRestrictedMode,
            /*               Format */ TokenFlags.BinaryOperator | TokenFlags.BinaryPrecedenceFormat | TokenFlags.DisallowedInRestrictedMode,
            /*                  Not */ TokenFlags.UnaryOperator | TokenFlags.CanConstantFold,
            /*                 Bnot */ TokenFlags.UnaryOperator | TokenFlags.CanConstantFold,
            /*                  And */ TokenFlags.BinaryOperator | TokenFlags.BinaryPrecedenceLogical | TokenFlags.CanConstantFold,
            /*                   Or */ TokenFlags.BinaryOperator | TokenFlags.BinaryPrecedenceLogical | TokenFlags.CanConstantFold,
            /*                  Xor */ TokenFlags.BinaryOperator | TokenFlags.BinaryPrecedenceLogical | TokenFlags.CanConstantFold,
            /*                 Band */ TokenFlags.BinaryOperator | TokenFlags.BinaryPrecedenceBitwise | TokenFlags.CanConstantFold,
            /*                  Bor */ TokenFlags.BinaryOperator | TokenFlags.BinaryPrecedenceBitwise | TokenFlags.CanConstantFold,
            /*                 Bxor */ TokenFlags.BinaryOperator | TokenFlags.BinaryPrecedenceBitwise | TokenFlags.CanConstantFold,
            /*                 Join */ TokenFlags.BinaryOperator | TokenFlags.UnaryOperator | TokenFlags.BinaryPrecedenceComparison | TokenFlags.DisallowedInRestrictedMode,
            /*                  Ieq */ TokenFlags.BinaryOperator | TokenFlags.BinaryPrecedenceComparison,
            /*                  Ine */ TokenFlags.BinaryOperator | TokenFlags.BinaryPrecedenceComparison,
            /*                  Ige */ TokenFlags.BinaryOperator | TokenFlags.BinaryPrecedenceComparison,
            /*                  Igt */ TokenFlags.BinaryOperator | TokenFlags.BinaryPrecedenceComparison,
            /*                  Ilt */ TokenFlags.BinaryOperator | TokenFlags.BinaryPrecedenceComparison,
            /*                  Ile */ TokenFlags.BinaryOperator | TokenFlags.BinaryPrecedenceComparison,
            /*                Ilike */ TokenFlags.BinaryOperator | TokenFlags.BinaryPrecedenceComparison,
            /*             Inotlike */ TokenFlags.BinaryOperator | TokenFlags.BinaryPrecedenceComparison,
            /*               Imatch */ TokenFlags.BinaryOperator | TokenFlags.BinaryPrecedenceComparison | TokenFlags.DisallowedInRestrictedMode,
            /*            Inotmatch */ TokenFlags.BinaryOperator | TokenFlags.BinaryPrecedenceComparison | TokenFlags.DisallowedInRestrictedMode,
            /*             Ireplace */ TokenFlags.BinaryOperator | TokenFlags.BinaryPrecedenceComparison | TokenFlags.DisallowedInRestrictedMode,
            /*            Icontains */ TokenFlags.BinaryOperator | TokenFlags.BinaryPrecedenceComparison,
            /*         Inotcontains */ TokenFlags.BinaryOperator | TokenFlags.BinaryPrecedenceComparison,
            /*                  Iin */ TokenFlags.BinaryOperator | TokenFlags.BinaryPrecedenceComparison,
            /*               Inotin */ TokenFlags.BinaryOperator | TokenFlags.BinaryPrecedenceComparison,
            /*               Isplit */ TokenFlags.BinaryOperator | TokenFlags.UnaryOperator | TokenFlags.BinaryPrecedenceComparison | TokenFlags.DisallowedInRestrictedMode,
            /*                  Ceq */ TokenFlags.BinaryOperator | TokenFlags.BinaryPrecedenceComparison | TokenFlags.CaseSensitiveOperator,
            /*                  Cne */ TokenFlags.BinaryOperator | TokenFlags.BinaryPrecedenceComparison | TokenFlags.CaseSensitiveOperator,
            /*                  Cge */ TokenFlags.BinaryOperator | TokenFlags.BinaryPrecedenceComparison | TokenFlags.CaseSensitiveOperator,
            /*                  Cgt */ TokenFlags.BinaryOperator | TokenFlags.BinaryPrecedenceComparison | TokenFlags.CaseSensitiveOperator,
            /*                  Clt */ TokenFlags.BinaryOperator | TokenFlags.BinaryPrecedenceComparison | TokenFlags.CaseSensitiveOperator,
            /*                  Cle */ TokenFlags.BinaryOperator | TokenFlags.BinaryPrecedenceComparison | TokenFlags.CaseSensitiveOperator,
            /*                Clike */ TokenFlags.BinaryOperator | TokenFlags.BinaryPrecedenceComparison | TokenFlags.CaseSensitiveOperator,
            /*             Cnotlike */ TokenFlags.BinaryOperator | TokenFlags.BinaryPrecedenceComparison | TokenFlags.CaseSensitiveOperator,
            /*               Cmatch */ TokenFlags.BinaryOperator | TokenFlags.BinaryPrecedenceComparison | TokenFlags.CaseSensitiveOperator | TokenFlags.DisallowedInRestrictedMode,
            /*            Cnotmatch */ TokenFlags.BinaryOperator | TokenFlags.BinaryPrecedenceComparison | TokenFlags.CaseSensitiveOperator | TokenFlags.DisallowedInRestrictedMode,
            /*             Creplace */ TokenFlags.BinaryOperator | TokenFlags.BinaryPrecedenceComparison | TokenFlags.CaseSensitiveOperator | TokenFlags.DisallowedInRestrictedMode,
            /*            Ccontains */ TokenFlags.BinaryOperator | TokenFlags.BinaryPrecedenceComparison | TokenFlags.CaseSensitiveOperator,
            /*         Cnotcontains */ TokenFlags.BinaryOperator | TokenFlags.BinaryPrecedenceComparison | TokenFlags.CaseSensitiveOperator,
            /*                  Cin */ TokenFlags.BinaryOperator | TokenFlags.BinaryPrecedenceComparison | TokenFlags.CaseSensitiveOperator,
            /*               Cnotin */ TokenFlags.BinaryOperator | TokenFlags.BinaryPrecedenceComparison | TokenFlags.CaseSensitiveOperator,
            /*               Csplit */ TokenFlags.BinaryOperator | TokenFlags.UnaryOperator | TokenFlags.BinaryPrecedenceComparison | TokenFlags.CaseSensitiveOperator | TokenFlags.DisallowedInRestrictedMode,
            /*                   Is */ TokenFlags.BinaryOperator | TokenFlags.BinaryPrecedenceComparison,
            /*                IsNot */ TokenFlags.BinaryOperator | TokenFlags.BinaryPrecedenceComparison,
            /*                   As */ TokenFlags.BinaryOperator | TokenFlags.BinaryPrecedenceComparison | TokenFlags.DisallowedInRestrictedMode,
            /*      PostFixPlusPlus */ TokenFlags.UnaryOperator | TokenFlags.PrefixOrPostfixOperator | TokenFlags.DisallowedInRestrictedMode,
            /*    PostFixMinusMinus */ TokenFlags.UnaryOperator | TokenFlags.PrefixOrPostfixOperator | TokenFlags.DisallowedInRestrictedMode,
            /*                  Shl */ TokenFlags.BinaryOperator | TokenFlags.BinaryPrecedenceComparison | TokenFlags.CanConstantFold,
            /*                  Shr */ TokenFlags.BinaryOperator | TokenFlags.BinaryPrecedenceComparison | TokenFlags.CanConstantFold,
            /*                Colon */ TokenFlags.SpecialOperator | TokenFlags.DisallowedInRestrictedMode,
            /*         QuestionMark */ TokenFlags.TernaryOperator | TokenFlags.DisallowedInRestrictedMode,
<<<<<<< HEAD
            /*                   At */ TokenFlags.None,
            /*     Reserved slot 4  */ TokenFlags.None,
=======
          /* QuestionQuestionEquals */ TokenFlags.AssignmentOperator,
            /*     QuestionQuestion */ TokenFlags.BinaryOperator | TokenFlags.BinaryPrecedenceCoalesce,
>>>>>>> 2746cb7b
            /*     Reserved slot 5  */ TokenFlags.None,
            /*     Reserved slot 6  */ TokenFlags.None,
            /*     Reserved slot 7  */ TokenFlags.None,
            /*     Reserved slot 8  */ TokenFlags.None,
            /*     Reserved slot 9  */ TokenFlags.None,
            /*     Reserved slot 10 */ TokenFlags.None,
            /*     Reserved slot 11 */ TokenFlags.None,
            /*     Reserved slot 12 */ TokenFlags.None,
            /*     Reserved slot 13 */ TokenFlags.None,
            /*     Reserved slot 14 */ TokenFlags.None,
            /*     Reserved slot 15 */ TokenFlags.None,
            /*     Reserved slot 16 */ TokenFlags.None,
            /*     Reserved slot 17 */ TokenFlags.None,
            /*     Reserved slot 18 */ TokenFlags.None,
            /*     Reserved slot 19 */ TokenFlags.None,
            /*     Reserved slot 20 */ TokenFlags.None,

            #endregion Flags for operators

            #region Flags for keywords

            /*                Begin */ TokenFlags.Keyword | TokenFlags.ScriptBlockBlockName,
            /*                Break */ TokenFlags.Keyword | TokenFlags.StatementDoesntSupportAttributes,
            /*                Catch */ TokenFlags.Keyword,
            /*                Class */ TokenFlags.Keyword,
            /*             Continue */ TokenFlags.Keyword | TokenFlags.StatementDoesntSupportAttributes,
            /*                 Data */ TokenFlags.Keyword | TokenFlags.StatementDoesntSupportAttributes,
            /*               Define */ TokenFlags.Keyword | TokenFlags.StatementDoesntSupportAttributes,
            /*                   Do */ TokenFlags.Keyword | TokenFlags.StatementDoesntSupportAttributes,
            /*         Dynamicparam */ TokenFlags.Keyword | TokenFlags.ScriptBlockBlockName,
            /*                 Else */ TokenFlags.Keyword,
            /*               ElseIf */ TokenFlags.Keyword,
            /*                  End */ TokenFlags.Keyword | TokenFlags.ScriptBlockBlockName,
            /*                 Exit */ TokenFlags.Keyword | TokenFlags.StatementDoesntSupportAttributes,
            /*               Filter */ TokenFlags.Keyword | TokenFlags.StatementDoesntSupportAttributes,
            /*              Finally */ TokenFlags.Keyword,
            /*                  For */ TokenFlags.Keyword | TokenFlags.StatementDoesntSupportAttributes,
            /*              Foreach */ TokenFlags.Keyword | TokenFlags.StatementDoesntSupportAttributes,
            /*                 From */ TokenFlags.Keyword | TokenFlags.StatementDoesntSupportAttributes,
            /*             Function */ TokenFlags.Keyword | TokenFlags.StatementDoesntSupportAttributes,
            /*                   If */ TokenFlags.Keyword | TokenFlags.StatementDoesntSupportAttributes,
            /*                   In */ TokenFlags.Keyword,
            /*                Param */ TokenFlags.Keyword,
            /*              Process */ TokenFlags.Keyword | TokenFlags.ScriptBlockBlockName,
            /*               Return */ TokenFlags.Keyword | TokenFlags.StatementDoesntSupportAttributes,
            /*               Switch */ TokenFlags.Keyword | TokenFlags.StatementDoesntSupportAttributes,
            /*                Throw */ TokenFlags.Keyword | TokenFlags.StatementDoesntSupportAttributes,
            /*                 Trap */ TokenFlags.Keyword | TokenFlags.StatementDoesntSupportAttributes,
            /*                  Try */ TokenFlags.Keyword | TokenFlags.StatementDoesntSupportAttributes,
            /*                Until */ TokenFlags.Keyword,
            /*                Using */ TokenFlags.Keyword | TokenFlags.StatementDoesntSupportAttributes,
            /*                  Var */ TokenFlags.Keyword | TokenFlags.StatementDoesntSupportAttributes,
            /*                While */ TokenFlags.Keyword | TokenFlags.StatementDoesntSupportAttributes,
            /*             Workflow */ TokenFlags.Keyword | TokenFlags.StatementDoesntSupportAttributes,
            /*             Parallel */ TokenFlags.Keyword | TokenFlags.StatementDoesntSupportAttributes,
            /*             Sequence */ TokenFlags.Keyword | TokenFlags.StatementDoesntSupportAttributes,
            /*         InlineScript */ TokenFlags.Keyword | TokenFlags.StatementDoesntSupportAttributes,
            /*        Configuration */ TokenFlags.Keyword,
            /*    <dynamic keyword> */ TokenFlags.Keyword,
            /*               Public */ TokenFlags.Keyword,
            /*              Private */ TokenFlags.Keyword,
            /*               Static */ TokenFlags.Keyword,
            /*            Interface */ TokenFlags.Keyword,
            /*                 Enum */ TokenFlags.Keyword,
            /*            Namespace */ TokenFlags.Keyword,
            /*               Module */ TokenFlags.Keyword,
            /*                 Type */ TokenFlags.Keyword,
            /*             Assembly */ TokenFlags.Keyword,
            /*              Command */ TokenFlags.Keyword,
            /*               Hidden */ TokenFlags.Keyword,
            /*                 Base */ TokenFlags.Keyword,

            #endregion Flags for keywords
        };

        private static readonly string[] s_tokenText = new string[]
        {
            #region Text for unclassified tokens

            /*              Unknown */ "unknown",
            /*             Variable */ "var",
            /*     SplattedVariable */ "@var",
            /*            Parameter */ "param",
            /*               Number */ "number",
            /*                Label */ "label",
            /*           Identifier */ "ident",

            /*              Generic */ "generic",
            /*              Newline */ "newline",
            /*     LineContinuation */ "line continuation",
            /*              Comment */ "comment",
            /*           EndOfInput */ "eof",

            #endregion Text for unclassified tokens

            #region Text for strings

            /*        StringLiteral */ "sqstr",
            /*     StringExpandable */ "dqstr",
            /*    HereStringLiteral */ "sq here string",
            /* HereStringExpandable */ "dq here string",

            #endregion Text for strings

            #region Text for punctuators

            /*               LParen */ "(",
            /*               RParen */ ")",
            /*               LCurly */ "{",
            /*               RCurly */ "}",
            /*             LBracket */ "[",
            /*             RBracket */ "]",
            /*              AtParen */ "@(",
            /*              AtCurly */ "@{",
            /*          DollarParen */ "$(",
            /*                 Semi */ ";",

            #endregion Text for punctuators

            #region Text for operators

            /*               AndAnd */ "&&",
            /*                 OrOr */ "||",
            /*            Ampersand */ "&",
            /*                 Pipe */ "|",
            /*                Comma */ ",",
            /*           MinusMinus */ "--",
            /*             PlusPlus */ "++",
            /*               DotDot */ "..",
            /*           ColonColon */ "::",
            /*                  Dot */ ".",
            /*              Exclaim */ "!",
            /*             Multiply */ "*",
            /*               Divide */ "/",
            /*                  Rem */ "%",
            /*                 Plus */ "+",
            /*                Minus */ "-",
            /*               Equals */ "=",
            /*           PlusEquals */ "+=",
            /*          MinusEquals */ "-=",
            /*       MultiplyEquals */ "*=",
            /*         DivideEquals */ "/=",
            /*      RemainderEquals */ "%=",
            /*          Redirection */ "redirection",
            /*        RedirectInStd */ "<",
            /*               Format */ "-f",
            /*                  Not */ "-not",
            /*                 Bnot */ "-bnot",
            /*                  And */ "-and",
            /*                   Or */ "-or",
            /*                  Xor */ "-xor",
            /*                 Band */ "-band",
            /*                  Bor */ "-bor",
            /*                 Bxor */ "-bxor",
            /*                 Join */ "-join",
            /*                  Ieq */ "-eq",
            /*                  Ine */ "-ne",
            /*                  Ige */ "-ge",
            /*                  Igt */ "-gt",
            /*                  Ilt */ "-lt",
            /*                  Ile */ "-le",
            /*                Ilike */ "-ilike",
            /*             Inotlike */ "-inotlike",
            /*               Imatch */ "-imatch",
            /*            Inotmatch */ "-inotmatch",
            /*             Ireplace */ "-ireplace",
            /*            Icontains */ "-icontains",
            /*         Inotcontains */ "-inotcontains",
            /*                  Iin */ "-iin",
            /*               Inotin */ "-inotin",
            /*               Isplit */ "-isplit",
            /*                  Ceq */ "-ceq",
            /*                  Cne */ "-cne",
            /*                  Cge */ "-cge",
            /*                  Cgt */ "-cgt",
            /*                  Clt */ "-clt",
            /*                  Cle */ "-cle",
            /*                Clike */ "-clike",
            /*             Cnotlike */ "-cnotlike",
            /*               Cmatch */ "-cmatch",
            /*            Cnotmatch */ "-cnotmatch",
            /*             Creplace */ "-creplace",
            /*            Ccontains */ "-ccontains",
            /*         Cnotcontains */ "-cnotcontains",
            /*                  Cin */ "-cin",
            /*               Cnotin */ "-cnotin",
            /*               Csplit */ "-csplit",
            /*                   Is */ "-is",
            /*                IsNot */ "-isnot",
            /*                   As */ "-as",
            /*      PostFixPlusPlus */ "++",
            /*    PostFixMinusMinus */ "--",
            /*                  Shl */ "-shl",
            /*                  Shr */ "-shr",
            /*                Colon */ ":",
<<<<<<< HEAD
            /*    Reserved slot 2   */ string.Empty,
            /*                   At */ "@",
            /*    Reserved slot 4   */ string.Empty,
=======
            /*         QuestionMark */ "?",
          /* QuestionQuestionEquals */ "??=",
            /*     QuestionQuestion */ "??",
>>>>>>> 2746cb7b
            /*    Reserved slot 5   */ string.Empty,
            /*    Reserved slot 6   */ string.Empty,
            /*    Reserved slot 7   */ string.Empty,
            /*    Reserved slot 8   */ string.Empty,
            /*    Reserved slot 9   */ string.Empty,
            /*    Reserved slot 10  */ string.Empty,
            /*    Reserved slot 11  */ string.Empty,
            /*    Reserved slot 12  */ string.Empty,
            /*    Reserved slot 13  */ string.Empty,
            /*    Reserved slot 14  */ string.Empty,
            /*    Reserved slot 15  */ string.Empty,
            /*    Reserved slot 16  */ string.Empty,
            /*    Reserved slot 17  */ string.Empty,
            /*    Reserved slot 18  */ string.Empty,
            /*    Reserved slot 19  */ string.Empty,
            /*    Reserved slot 20  */ string.Empty,

            #endregion Text for operators

            #region Text for keywords

            /*                Begin */ "begin",
            /*                Break */ "break",
            /*                Catch */ "catch",
            /*                Class */ "class",
            /*             Continue */ "continue",
            /*                 Data */ "data",
            /*               Define */ "define",
            /*                   Do */ "do",
            /*         Dynamicparam */ "dynamicparam",
            /*                 Else */ "else",
            /*               ElseIf */ "elseif",
            /*                  End */ "end",
            /*                 Exit */ "exit",
            /*               Filter */ "filter",
            /*              Finally */ "finally",
            /*                  For */ "for",
            /*              Foreach */ "foreach",
            /*                 From */ "from",
            /*             Function */ "function",
            /*                   If */ "if",
            /*                   In */ "in",
            /*                Param */ "param",
            /*              Process */ "process",
            /*               Return */ "return",
            /*               Switch */ "switch",
            /*                Throw */ "throw",
            /*                 Trap */ "trap",
            /*                  Try */ "try",
            /*                Until */ "until",
            /*                Using */ "using",
            /*                  Var */ "var",
            /*                While */ "while",
            /*             Workflow */ "workflow",
            /*             Parallel */ "parallel",
            /*             Sequence */ "sequence",
            /*         InlineScript */ "inlinescript",
            /*        Configuration */ "configuration",
            /*    <dynamic keyword> */ "<dynamic keyword>",
            /*               Public */ "public",
            /*              Private */ "private",
            /*               Static */ "static",
            /*            Interface */ "interface",
            /*                 Enum */ "enum",
            /*            Namespace */ "namespace",
            /*               Module */ "module",
            /*                 Type */ "type",
            /*             Assembly */ "assembly",
            /*              Command */ "command",
            /*               Hidden */ "hidden",
            /*                 Base */ "base",

            #endregion Text for keywords
        };

#if DEBUG
        static TokenTraits()
        {
            var maximumEnumValueOfTokenKind = Enum.GetValues(typeof(TokenKind)).Cast<int>().Max();
            Diagnostics.Assert(s_staticTokenFlags.Length - 1 == maximumEnumValueOfTokenKind,
                               $"Table size out of sync with enum - {nameof(s_staticTokenFlags)}");
            Diagnostics.Assert(s_tokenText.Length - 1 == maximumEnumValueOfTokenKind,
                               $"Table size out of sync with enum - {nameof(s_tokenText)}");
            // Some random assertions to make sure the enum and the traits are in sync
            Diagnostics.Assert(GetTraits(TokenKind.Begin) == (TokenFlags.Keyword | TokenFlags.ScriptBlockBlockName),
                               "Table out of sync with enum - flags Begin");
            Diagnostics.Assert(GetTraits(TokenKind.Workflow) == (TokenFlags.Keyword | TokenFlags.StatementDoesntSupportAttributes),
                               "Table out of sync with enum - flags Workflow");
            Diagnostics.Assert(GetTraits(TokenKind.Sequence) == (TokenFlags.Keyword | TokenFlags.StatementDoesntSupportAttributes),
                               "Table out of sync with enum - flags Sequence");
            Diagnostics.Assert(GetTraits(TokenKind.Shr) == (TokenFlags.BinaryOperator | TokenFlags.BinaryPrecedenceComparison | TokenFlags.CanConstantFold),
                               "Table out of sync with enum - flags Shr");
            Diagnostics.Assert(s_tokenText[(int)TokenKind.Shr].Equals("-shr", StringComparison.OrdinalIgnoreCase),
                               "Table out of sync with enum - text Shr");
        }
#endif

        /// <summary>
        /// Return all the flags for a given <ref>TokenKind</ref>.
        /// </summary>
        public static TokenFlags GetTraits(this TokenKind kind)
        {
            return s_staticTokenFlags[(int)kind];
        }

        /// <summary>
        /// Return true if the <ref>TokenKind</ref> has the given trait.
        /// </summary>
        public static bool HasTrait(this TokenKind kind, TokenFlags flag)
        {
            return (GetTraits(kind) & flag) != TokenFlags.None;
        }

        internal static int GetBinaryPrecedence(this TokenKind kind)
        {
            Diagnostics.Assert(HasTrait(kind, TokenFlags.BinaryOperator), "Token doesn't have binary precedence.");
            return (int)(s_staticTokenFlags[(int)kind] & TokenFlags.BinaryPrecedenceMask);
        }

        /// <summary>
        /// Return the text for a given <ref>TokenKind</ref>.
        /// </summary>
        public static string Text(this TokenKind kind)
        {
            return s_tokenText[(int)kind];
        }
    }

    /// <summary>
    /// Represents many of the various PowerShell tokens, and is the base class for all PowerShell tokens.
    /// </summary>
    public class Token
    {
        private TokenKind _kind;
        private TokenFlags _tokenFlags;
        private readonly InternalScriptExtent _scriptExtent;

        internal Token(InternalScriptExtent scriptExtent, TokenKind kind, TokenFlags tokenFlags)
        {
            _scriptExtent = scriptExtent;
            _kind = kind;
            _tokenFlags = tokenFlags | kind.GetTraits();
        }

        internal void SetIsCommandArgument()
        {
            // Rather than expose the setter, we have an explicit method to change a token so that it is
            // considered a command argument.  This prevent arbitrary changes to the kind which should be safer.
            if (_kind != TokenKind.Identifier)
            {
                _kind = TokenKind.Generic;
            }
        }

        /// <summary>
        /// Return the text of the token as it appeared in the script.
        /// </summary>
        public string Text { get { return _scriptExtent.Text; } }

        /// <summary>
        /// Return the flags for the token.
        /// </summary>
        public TokenFlags TokenFlags { get { return _tokenFlags; } internal set { _tokenFlags = value; } }

        /// <summary>
        /// Return the kind of token.
        /// </summary>
        public TokenKind Kind { get { return _kind; } }

        /// <summary>
        /// Returns true if the token is in error somehow, such as missing a closing quote.
        /// </summary>
        public bool HasError { get { return (_tokenFlags & TokenFlags.TokenInError) != 0; } }

        /// <summary>
        /// Return the extent in the script of the token.
        /// </summary>
        public IScriptExtent Extent { get { return _scriptExtent; } }

        /// <summary>
        /// Return the text of the token as it appeared in the script.
        /// </summary>
        public override string ToString()
        {
            return (_kind == TokenKind.EndOfInput) ? "<eof>" : Text;
        }

        internal virtual string ToDebugString(int indent)
        {
            return string.Format(CultureInfo.InvariantCulture, "{0}{1}: <{2}>", StringUtil.Padding(indent), _kind, Text);
        }
    }

    /// <summary>
    /// A constant number token.  The value may be any numeric type including int, long, double, or decimal.
    /// </summary>
    public class NumberToken : Token
    {
        private readonly object _value;

        internal NumberToken(InternalScriptExtent scriptExtent, object value, TokenFlags tokenFlags)
            : base(scriptExtent, TokenKind.Number, tokenFlags)
        {
            _value = value;
        }

        internal override string ToDebugString(int indent)
        {
            return string.Format(CultureInfo.InvariantCulture,
                "{0}{1}: <{2}> Value:<{3}> Type:<{4}>", StringUtil.Padding(indent), Kind, Text, _value, _value.GetType().Name);
        }

        /// <summary>
        /// The numeric value of this token.
        /// </summary>
        public object Value { get { return _value; } }
    }

    /// <summary>
    /// A parameter to a cmdlet (always starts with a dash, like -Path).
    /// </summary>
    public class ParameterToken : Token
    {
        private readonly string _parameterName;
        private readonly bool _usedColon;

        internal ParameterToken(InternalScriptExtent scriptExtent, string parameterName, bool usedColon)
            : base(scriptExtent, TokenKind.Parameter, TokenFlags.None)
        {
            Diagnostics.Assert(!string.IsNullOrEmpty(parameterName), "parameterName can't be null or empty");
            _parameterName = parameterName;
            _usedColon = usedColon;
        }

        /// <summary>
        /// The parameter name without the leading dash.  It is never
        /// null or an empty string.
        /// </summary>
        public string ParameterName { get { return _parameterName; } }

        /// <summary>
        /// When passing an parameter with argument in the form:
        ///     dir -Path:*
        /// The colon is part of the ParameterToken.  This property
        /// returns true when this form is used, false otherwise.
        /// </summary>
        public bool UsedColon { get { return _usedColon; } }

        internal override string ToDebugString(int indent)
        {
            return string.Format(CultureInfo.InvariantCulture,
                "{0}{1}: <-{2}{3}>", StringUtil.Padding(indent), Kind, _parameterName, _usedColon ? ":" : string.Empty);
        }
    }

    /// <summary>
    /// A variable token - either a regular variable, such as $_, or a splatted variable like @PSBoundParameters.
    /// </summary>
    public class VariableToken : Token
    {
        internal VariableToken(InternalScriptExtent scriptExtent, VariablePath path, TokenFlags tokenFlags, bool splatted)
            : base(scriptExtent, splatted ? TokenKind.SplattedVariable : TokenKind.Variable, tokenFlags)
        {
            VariablePath = path;
        }

        /// <summary>
        /// The simple name of the variable, without any scope or drive qualification.
        /// </summary>
        public string Name { get { return VariablePath.UnqualifiedPath; } }

        /// <summary>
        /// The full details of the variable path.
        /// </summary>
        public VariablePath VariablePath { get; private set; }

        internal override string ToDebugString(int indent)
        {
            return string.Format(CultureInfo.InvariantCulture,
                "{0}{1}: <{2}> Name:<{3}>", StringUtil.Padding(indent), Kind, Text, Name);
        }
    }

    /// <summary>
    /// The base class for any string token, including single quoted string, double quoted strings, and here strings.
    /// </summary>
    public abstract class StringToken : Token
    {
        internal StringToken(InternalScriptExtent scriptExtent, TokenKind kind, TokenFlags tokenFlags, string value)
            : base(scriptExtent, kind, tokenFlags)
        {
            Value = value;
        }

        /// <summary>
        /// The string value without quotes or leading newlines in the case of a here string.
        /// </summary>
        public string Value { get; }

        internal override string ToDebugString(int indent)
        {
            return string.Format(CultureInfo.InvariantCulture,
                "{0}{1}: <{2}> Value:<{3}>", StringUtil.Padding(indent), Kind, Text, Value);
        }
    }

    /// <summary>
    /// A single quoted string, or a single quoted here string.
    /// </summary>
    public class StringLiteralToken : StringToken
    {
        internal StringLiteralToken(InternalScriptExtent scriptExtent, TokenFlags flags, TokenKind tokenKind, string value)
            : base(scriptExtent, tokenKind, flags, value)
        {
        }
    }

    /// <summary>
    /// A double quoted string, or a double quoted here string.
    /// </summary>
    public class StringExpandableToken : StringToken
    {
        private ReadOnlyCollection<Token> _nestedTokens;

        internal StringExpandableToken(InternalScriptExtent scriptExtent, TokenKind tokenKind, string value, string formatString, List<Token> nestedTokens, TokenFlags flags)
            : base(scriptExtent, tokenKind, flags, value)
        {
            if (nestedTokens != null && nestedTokens.Count > 0)
            {
                _nestedTokens = new ReadOnlyCollection<Token>(nestedTokens.ToArray());
            }

            FormatString = formatString;
        }

        internal static void ToDebugString(ReadOnlyCollection<Token> nestedTokens,
                                           StringBuilder sb, int indent)
        {
            Diagnostics.Assert(nestedTokens != null, "caller to verify");

            foreach (Token token in nestedTokens)
            {
                sb.Append(Environment.NewLine);
                sb.Append(token.ToDebugString(indent + 4));
            }
        }

        /// <summary>
        /// This collection holds any tokens from variable references and sub-expressions within the string.
        /// For example:
        ///     "In $([DateTime]::Now.Year - $age), $name was born"
        /// has a nested expression with a sequence of tokens, plus the variable reference $name.
        /// </summary>
        public ReadOnlyCollection<Token> NestedTokens
        {
            get { return _nestedTokens; }

            internal set { _nestedTokens = value; }
        }

        internal string FormatString { get; }

        internal override string ToDebugString(int indent)
        {
            StringBuilder sb = new StringBuilder();

            sb.Append(base.ToDebugString(indent));
            if (_nestedTokens != null)
            {
                ToDebugString(_nestedTokens, sb, indent);
            }

            return sb.ToString();
        }
    }

    /// <summary>
    /// </summary>
    public class LabelToken : Token
    {
        internal LabelToken(InternalScriptExtent scriptExtent, TokenFlags tokenFlags, string labelText)
            : base(scriptExtent, TokenKind.Label, tokenFlags)
        {
            LabelText = labelText;
        }

        /// <summary>
        /// </summary>
        public string LabelText { get; }
    }

    /// <summary>
    /// An abstract base class for merging and file redirections.
    /// </summary>
    public abstract class RedirectionToken : Token
    {
        internal RedirectionToken(InternalScriptExtent scriptExtent, TokenKind kind)
            : base(scriptExtent, kind, TokenFlags.None)
        {
        }
    }

    /// <summary>
    /// The (currently unimplemented) input redirection.
    /// </summary>
    public class InputRedirectionToken : RedirectionToken
    {
        internal InputRedirectionToken(InternalScriptExtent scriptExtent)
            : base(scriptExtent, TokenKind.RedirectInStd)
        {
        }
    }

    /// <summary>
    /// A merging redirection.
    /// </summary>
    public class MergingRedirectionToken : RedirectionToken
    {
        internal MergingRedirectionToken(InternalScriptExtent scriptExtent, RedirectionStream from, RedirectionStream to)
            : base(scriptExtent, TokenKind.Redirection)
        {
            this.FromStream = from;
            this.ToStream = to;
        }

        /// <summary>
        /// The stream being redirected.
        /// </summary>
        public RedirectionStream FromStream { get; private set; }

        /// <summary>
        /// The stream being written to.
        /// </summary>
        public RedirectionStream ToStream { get; private set; }
    }

    /// <summary>
    /// A file redirection.
    /// </summary>
    public class FileRedirectionToken : RedirectionToken
    {
        internal FileRedirectionToken(InternalScriptExtent scriptExtent, RedirectionStream from, bool append)
            : base(scriptExtent, TokenKind.Redirection)
        {
            this.FromStream = from;
            this.Append = append;
        }

        /// <summary>
        /// The stream being redirected.
        /// </summary>
        public RedirectionStream FromStream { get; private set; }

        /// <summary>
        /// True if the redirection should append the file rather than create a new file.
        /// </summary>
        public bool Append { get; private set; }
    }

    internal class UnscannedSubExprToken : StringLiteralToken
    {
        internal UnscannedSubExprToken(InternalScriptExtent scriptExtent, TokenFlags tokenFlags, string value, BitArray skippedCharOffsets)
            : base(scriptExtent, tokenFlags, TokenKind.StringLiteral, value)
        {
            this.SkippedCharOffsets = skippedCharOffsets;
        }

        internal BitArray SkippedCharOffsets { get; private set; }
    }
}<|MERGE_RESOLUTION|>--- conflicted
+++ resolved
@@ -417,19 +417,17 @@
         /// <summary>The ternary operator '?'.</summary>
         QuestionMark = 100,
 
-<<<<<<< HEAD
+        /// <summary>The null conditional assignment operator '??='.</summary>
+        QuestionQuestionEquals = 101,
+
+        /// <summary>The null coalesce operator '??'.</summary>
+        QuestionQuestion = 102,
+
         /// <summary>
         /// The unary operator used for generalized splatting expressions.
         /// This excludes the legacy token <see cref="TokenKind.SplattedVariable"/>.
         /// </summary>
-        At = 101,
-=======
-        /// <summary>The null conditional assignment operator '??='.</summary>
-        QuestionQuestionEquals = 101,
-
-        /// <summary>The null coalesce operator '??'.</summary>
-        QuestionQuestion = 102,
->>>>>>> 2746cb7b
+        At = 103,
 
         #endregion Operators
 
@@ -874,14 +872,9 @@
             /*                  Shr */ TokenFlags.BinaryOperator | TokenFlags.BinaryPrecedenceComparison | TokenFlags.CanConstantFold,
             /*                Colon */ TokenFlags.SpecialOperator | TokenFlags.DisallowedInRestrictedMode,
             /*         QuestionMark */ TokenFlags.TernaryOperator | TokenFlags.DisallowedInRestrictedMode,
-<<<<<<< HEAD
-            /*                   At */ TokenFlags.None,
-            /*     Reserved slot 4  */ TokenFlags.None,
-=======
           /* QuestionQuestionEquals */ TokenFlags.AssignmentOperator,
             /*     QuestionQuestion */ TokenFlags.BinaryOperator | TokenFlags.BinaryPrecedenceCoalesce,
->>>>>>> 2746cb7b
-            /*     Reserved slot 5  */ TokenFlags.None,
+            /*                  At  */ TokenFlags.None,
             /*     Reserved slot 6  */ TokenFlags.None,
             /*     Reserved slot 7  */ TokenFlags.None,
             /*     Reserved slot 8  */ TokenFlags.None,
@@ -1076,16 +1069,10 @@
             /*                  Shl */ "-shl",
             /*                  Shr */ "-shr",
             /*                Colon */ ":",
-<<<<<<< HEAD
-            /*    Reserved slot 2   */ string.Empty,
-            /*                   At */ "@",
-            /*    Reserved slot 4   */ string.Empty,
-=======
             /*         QuestionMark */ "?",
           /* QuestionQuestionEquals */ "??=",
             /*     QuestionQuestion */ "??",
->>>>>>> 2746cb7b
-            /*    Reserved slot 5   */ string.Empty,
+            /*                 At   */ "@",
             /*    Reserved slot 6   */ string.Empty,
             /*    Reserved slot 7   */ string.Empty,
             /*    Reserved slot 8   */ string.Empty,
