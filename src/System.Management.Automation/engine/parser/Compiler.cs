--- conflicted
+++ resolved
@@ -589,14 +589,11 @@
             typeof(TypeOps).GetMethod(nameof(TypeOps.SetCurrentTypeResolutionState), StaticFlags);
 
         internal static readonly MethodInfo TypeOps_SetAssemblyDefiningPSTypes =
-<<<<<<< HEAD
-            typeof(TypeOps).GetMethod(nameof(TypeOps.SetAssemblyDefiningPSTypes), staticFlags);
+            typeof(TypeOps).GetMethod(nameof(TypeOps.SetAssemblyDefiningPSTypes), StaticFlags);
+
         internal static readonly MethodInfo TypeOps_IsNull =
             typeof(TypeOps).GetMethod(nameof(TypeOps.IsNull), staticFlags);
-=======
-            typeof(TypeOps).GetMethod(nameof(TypeOps.SetAssemblyDefiningPSTypes), StaticFlags);
-
->>>>>>> b67e2e34
+
         internal static readonly MethodInfo TypeOps_IsInstance =
             typeof(TypeOps).GetMethod(nameof(TypeOps.IsInstance), StaticFlags);
 
@@ -4046,20 +4043,12 @@
                         nullLiteral = variableExpression.IsNullLiteral();
                     }
 
-<<<<<<< HEAD
-                    elementExprs[i] =
-                        Expression.Call(CachedReflectionInfo.CommandParameterInternal_CreateArgument,
-                                        Expression.Convert(GetCommandArgumentExpression(element), typeof(object)),
-                                        Expression.Constant(element),
-                                        ExpressionCache.Constant(splatted),
-                                        ExpressionCache.Constant(nullLiteral));
-=======
                     elementExprs[i] = Expression.Call(
                         CachedReflectionInfo.CommandParameterInternal_CreateArgument,
                         Expression.Convert(GetCommandArgumentExpression(element), typeof(object)),
                         Expression.Constant(element),
-                        ExpressionCache.Constant(splatted));
->>>>>>> b67e2e34
+                        ExpressionCache.Constant(splatted),
+                        ExpressionCache.Constant(nullLiteral));
                 }
             }
 
@@ -4134,23 +4123,11 @@
             var errorPos = commandParameterAst.ErrorPosition;
             if (arg != null)
             {
-<<<<<<< HEAD
-                bool spaceAfterParameter = (errorPos.EndLineNumber != arg.Extent.StartLineNumber ||
-                                            errorPos.EndColumnNumber != arg.Extent.StartColumnNumber);
+                bool spaceAfterParameter = errorPos.EndLineNumber != arg.Extent.StartLineNumber ||
+                                           errorPos.EndColumnNumber != arg.Extent.StartColumnNumber;
                 bool nullLiteral = arg is VariableExpressionAst variableExpression &&
                                    variableExpression.IsNullLiteral();
 
-                return Expression.Call(CachedReflectionInfo.CommandParameterInternal_CreateParameterWithArgument,
-                                       Expression.Constant(commandParameterAst),
-                                       Expression.Constant(commandParameterAst.ParameterName),
-                                       Expression.Constant(errorPos.Text),
-                                       Expression.Constant(arg),
-                                       Expression.Convert(GetCommandArgumentExpression(arg), typeof(object)),
-                                       ExpressionCache.Constant(spaceAfterParameter),
-                                       ExpressionCache.Constant(nullLiteral));
-=======
-                bool spaceAfterParameter = errorPos.EndLineNumber != arg.Extent.StartLineNumber ||
-                                           errorPos.EndColumnNumber != arg.Extent.StartColumnNumber;
                 return Expression.Call(
                     CachedReflectionInfo.CommandParameterInternal_CreateParameterWithArgument,
                     Expression.Constant(commandParameterAst),
@@ -4158,8 +4135,8 @@
                     Expression.Constant(errorPos.Text),
                     Expression.Constant(arg),
                     Expression.Convert(GetCommandArgumentExpression(arg), typeof(object)),
-                    ExpressionCache.Constant(spaceAfterParameter));
->>>>>>> b67e2e34
+                    ExpressionCache.Constant(spaceAfterParameter),
+                    ExpressionCache.Constant(nullLiteral));
             }
 
             return Expression.Call(
