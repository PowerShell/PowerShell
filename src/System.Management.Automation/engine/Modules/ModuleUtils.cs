--- conflicted
+++ resolved
@@ -13,13 +13,11 @@
 {
     internal static class ModuleUtils
     {
-<<<<<<< HEAD
         // Cache for modules on the System32 module path, which are assumed to not be deleted or have their editions change.
         // Null entries denote incompatible modules.
         private static readonly ConcurrentDictionary<string, PSModuleInfo> s_incompatibleEditionSystem32Modules =
             new ConcurrentDictionary<string, PSModuleInfo>(StringComparer.OrdinalIgnoreCase);
 
-=======
         // Default option for local file system enumeration:
         //  - Ignore files/directories when access is denied;
         //  - Search top directory only.
@@ -36,7 +34,6 @@
         /// <summary>
         /// Check if a directory could be a module folder.
         /// </summary>
->>>>>>> de41ca51
         internal static bool IsPossibleModuleDirectory(string dir)
         {
             // We shouldn't be searching in hidden directories.
@@ -377,11 +374,8 @@
                     )
                 )
             {
-<<<<<<< HEAD
-                foreach (string modulePath in GetDefaultAvailableModuleFiles(force: true, isForAutoDiscovery: false, context))
-=======
+
                 foreach (string modulePath in GetDefaultAvailableModuleFiles(isForAutoDiscovery: false, context))
->>>>>>> de41ca51
                 {
                     // Skip modules that have already been loaded so that we don't expose private commands.
                     string moduleName = Path.GetFileNameWithoutExtension(modulePath);
