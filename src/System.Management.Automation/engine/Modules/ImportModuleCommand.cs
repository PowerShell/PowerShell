--- conflicted
+++ resolved
@@ -1870,48 +1870,33 @@
             {
                 if (this.UseWindowsPowerShell)
                 {
-<<<<<<< HEAD
+                    ImportModulesUsingWinCompat(this.Name, this.FullyQualifiedName, importModuleOptions);
+                }
+            }
+            else
+            {
+                Dbg.Assert(false, "Unrecognized parameter set");
+            }
+        }
+
+        internal override IList<PSModuleInfo> ImportModulesUsingWinCompat(IEnumerable<string> moduleNames, IEnumerable<ModuleSpecification> moduleFullyQualifiedNames, ImportModuleOptions importModuleOptions)
+        {
+            IList<PSModuleInfo> moduleProxyList = new List<PSModuleInfo>();
 #if !UNIX
-                    var winPSVersionString = Utils.GetWindowsPowerShellVersionFromRegistry();
-                    if (!winPSVersionString.StartsWith("5.1", StringComparison.OrdinalIgnoreCase))
-                    {
-                        string errorMessage = string.Format(CultureInfo.InvariantCulture, Modules.WinCompatRequredVersionError, winPSVersionString);
-                        throw new InvalidOperationException(errorMessage);
-                    }
-
-                    var WindowsPowerShellCompatRemotingSession = CreateWindowsPowerShellCompatResources();
-                    if (WindowsPowerShellCompatRemotingSession != null)
-                    {
-                        foreach(PSModuleInfo moduleProxy in ImportModule_RemotelyViaPsrpSession(importModuleOptions, this.Name, this.FullyQualifiedName, WindowsPowerShellCompatRemotingSession, true))
-                        {
-                            moduleProxy.IsWindowsPowerShellCompatModule = true;
-                            System.Threading.Interlocked.Increment(ref s_WindowsPowerShellCompatUsageCounter);
-
-                            string message = StringUtil.Format(Modules.WinCompatModuleWarning, moduleProxy.Name, WindowsPowerShellCompatRemotingSession.Name);
-                            WriteWarning(message);
-                        }
-                    }
-#endif
-=======
-                    ImportModulesUsingWinCompat(this.Name, this.FullyQualifiedName, importModuleOptions);
->>>>>>> f8a321ae
-                }
-            }
-            else
-            {
-                Dbg.Assert(false, "Unrecognized parameter set");
-            }
-        }
-
-        internal override IList<PSModuleInfo> ImportModulesUsingWinCompat(IEnumerable<string> moduleNames, IEnumerable<ModuleSpecification> moduleFullyQualifiedNames, ImportModuleOptions importModuleOptions)
-        {
+            var winPSVersionString = Utils.GetWindowsPowerShellVersionFromRegistry();
+            if (!winPSVersionString.StartsWith("5.1", StringComparison.OrdinalIgnoreCase))
+            {
+                string errorMessage = string.Format(CultureInfo.InvariantCulture, Modules.WinCompatRequredVersionError, winPSVersionString);
+                throw new InvalidOperationException(errorMessage);
+            }
+
             PSSession WindowsPowerShellCompatRemotingSession = CreateWindowsPowerShellCompatResources();
             if (WindowsPowerShellCompatRemotingSession == null)
             {
                 return new List<PSModuleInfo>();
             }
 
-            var moduleProxyList = ImportModule_RemotelyViaPsrpSession(importModuleOptions, moduleNames, moduleFullyQualifiedNames, WindowsPowerShellCompatRemotingSession, usingWinCompat: true);
+            moduleProxyList = ImportModule_RemotelyViaPsrpSession(importModuleOptions, moduleNames, moduleFullyQualifiedNames, WindowsPowerShellCompatRemotingSession, usingWinCompat: true);
             foreach(PSModuleInfo moduleProxy in moduleProxyList)
             {
                 moduleProxy.IsWindowsPowerShellCompatModule = true;
@@ -1920,7 +1905,7 @@
                 string message = StringUtil.Format(Modules.WinCompatModuleWarning, moduleProxy.Name, WindowsPowerShellCompatRemotingSession.Name);
                 WriteWarning(message);
             }
-
+#endif
             return moduleProxyList;
         }
 
