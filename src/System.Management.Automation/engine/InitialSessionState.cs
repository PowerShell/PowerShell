--- conflicted
+++ resolved
@@ -4965,22 +4965,15 @@
             return attribute != null;
         }
 
-<<<<<<< HEAD
         internal static void AnalyzePSSnapInAssembly(
             Assembly assembly,
             string name,
             PSSnapInInfo psSnapInInfo,
             PSModuleInfo moduleInfo,
-            bool isModuleLoad,
             out Dictionary<string, SessionStateCmdletEntry> cmdlets,
             out Dictionary<string, List<SessionStateAliasEntry>> aliases,
             out Dictionary<string, SessionStateProviderEntry> providers,
             out string helpFile)
-=======
-        internal static void AnalyzePSSnapInAssembly(Assembly assembly, string name, PSSnapInInfo psSnapInInfo, PSModuleInfo moduleInfo,
-                    out Dictionary<string, SessionStateCmdletEntry> cmdlets, out Dictionary<string, List<SessionStateAliasEntry>> aliases,
-                    out Dictionary<string, SessionStateProviderEntry> providers, out string helpFile)
->>>>>>> a3786158
         {
             helpFile = null;
             if (assembly == null)
@@ -5176,29 +5169,15 @@
             }
         }
 
-<<<<<<< HEAD
         private static void AnalyzeModuleAssemblyWithReflection(
             Assembly assembly,
             string name,
             PSSnapInInfo psSnapInInfo,
             PSModuleInfo moduleInfo,
-            bool isModuleLoad,
-            ref Dictionary<string,
-            SessionStateCmdletEntry> cmdlets,
-            ref Dictionary<string,
-            List<SessionStateAliasEntry>> aliases,
-            ref Dictionary<string,
-            SessionStateProviderEntry> providers,
             string helpFile,
-            ref Type randomCmdletToCheckLinkDemand,
-            ref Type randomProviderToCheckLinkDemand)
-=======
-        private static void AnalyzeModuleAssemblyWithReflection(Assembly assembly, string name, PSSnapInInfo psSnapInInfo,
-            PSModuleInfo moduleInfo, string helpFile,
             ref Dictionary<string, SessionStateCmdletEntry> cmdlets,
             ref Dictionary<string, List<SessionStateAliasEntry>> aliases,
             ref Dictionary<string, SessionStateProviderEntry> providers)
->>>>>>> a3786158
         {
             var assemblyTypes = GetAssemblyTypes(assembly, name);
             ExecuteModuleInitializer(assembly, assemblyTypes);
