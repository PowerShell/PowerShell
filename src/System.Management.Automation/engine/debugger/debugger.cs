// Copyright (c) Microsoft Corporation.
// Licensed under the MIT License.

using System.Collections;
using System.Collections.Concurrent;
using System.Collections.Generic;
using System.Collections.ObjectModel;
using System.Diagnostics;
using System.Diagnostics.CodeAnalysis;
using System.Globalization;
using System.IO;
using System.Linq;
using System.Management.Automation.Host;
using System.Management.Automation.Internal;
using System.Management.Automation.Internal.Host;
using System.Management.Automation.Language;
using System.Management.Automation.Runspaces;
using System.Runtime.CompilerServices;
using System.Text.RegularExpressions;
using System.Threading;

using Microsoft.PowerShell.Commands.Internal.Format;

namespace System.Management.Automation
{
    #region Event Args

    /// <summary>
    /// Possible actions for the debugger after hitting a breakpoint/step.
    /// </summary>
    public enum DebuggerResumeAction
    {
        /// <summary>
        /// Continue running until the next breakpoint, or the end of the script.
        /// </summary>
        Continue = 0,
        /// <summary>
        /// Step to next statement, going into functions, scripts, etc.
        /// </summary>
        StepInto = 1,
        /// <summary>
        /// Step to next statement, going over functions, scripts, etc.
        /// </summary>
        StepOut = 2,
        /// <summary>
        /// Step to next statement after the current function, script, etc.
        /// </summary>
        StepOver = 3,
        /// <summary>
        /// Stop executing the script.
        /// </summary>
        Stop = 4,
    }

    /// <summary>
    /// Arguments for the DebuggerStop event.
    /// </summary>
    public class DebuggerStopEventArgs : EventArgs
    {
        /// <summary>
        /// Initializes the DebuggerStopEventArgs.
        /// </summary>
        internal DebuggerStopEventArgs(InvocationInfo invocationInfo, List<Breakpoint> breakpoints)
        {
            this.InvocationInfo = invocationInfo;
            this.Breakpoints = new ReadOnlyCollection<Breakpoint>(breakpoints);
            this.ResumeAction = DebuggerResumeAction.Continue;
        }

        /// <summary>
        /// Constructor.
        /// </summary>
        /// <param name="invocationInfo"></param>
        /// <param name="breakpoints"></param>
        /// <param name="resumeAction"></param>
        public DebuggerStopEventArgs(
            InvocationInfo invocationInfo,
            Collection<Breakpoint> breakpoints,
            DebuggerResumeAction resumeAction)
        {
            this.InvocationInfo = invocationInfo;
            this.Breakpoints = new ReadOnlyCollection<Breakpoint>(breakpoints);
            this.ResumeAction = resumeAction;
        }

        /// <summary>
        /// Invocation info of the code being executed.
        /// </summary>
        public InvocationInfo InvocationInfo { get; internal set; }

        /// <summary>
        /// The breakpoint(s) hit.
        /// </summary>
        /// <remarks>
        /// Note there may be more than one breakpoint on the same object (line, variable, command). A single event is
        /// raised for all these breakpoints.
        /// </remarks>
        public ReadOnlyCollection<Breakpoint> Breakpoints { get; }

        /// <summary>
        /// This property must be set in the event handler to indicate the debugger what it should do next.
        /// </summary>
        /// <remarks>
        /// The default action is DebuggerAction.Continue.
        /// DebuggerAction.StepToLine is only valid when debugging an script.
        /// </remarks>
        public DebuggerResumeAction ResumeAction { get; set; }

        /// <summary>
        /// This property is used internally for remote debug stops only.  It is used to signal the remote debugger proxy
        /// that it should *not* send a resume action to the remote debugger.  This is used by runspace debug processing to
        /// leave pending runspace debug sessions suspended until a debugger is attached.
        /// </summary>
        internal bool SuspendRemote { get; set; }
    }

    /// <summary>
    /// Kinds of breakpoint updates.
    /// </summary>
    public enum BreakpointUpdateType
    {
        /// <summary>
        /// A breakpoint was set.
        /// </summary>
        Set = 0,
        /// <summary>
        /// A breakpoint was removed.
        /// </summary>
        Removed = 1,
        /// <summary>
        /// A breakpoint was enabled.
        /// </summary>
        Enabled = 2,
        /// <summary>
        /// A breakpoint was disabled.
        /// </summary>
        Disabled = 3
    }

    /// <summary>
    /// Arguments for the BreakpointUpdated event.
    /// </summary>
    public class BreakpointUpdatedEventArgs : EventArgs
    {
        /// <summary>
        /// Initializes the BreakpointUpdatedEventArgs.
        /// </summary>
        internal BreakpointUpdatedEventArgs(Breakpoint breakpoint, BreakpointUpdateType updateType, int breakpointCount)
        {
            this.Breakpoint = breakpoint;
            this.UpdateType = updateType;
            this.BreakpointCount = breakpointCount;
        }

        /// <summary>
        /// Gets the breakpoint that was updated.
        /// </summary>
        public Breakpoint Breakpoint { get; }

        /// <summary>
        /// Gets the type of update.
        /// </summary>
        public BreakpointUpdateType UpdateType { get; }

        /// <summary>
        /// Gets the current breakpoint count.
        /// </summary>
        public int BreakpointCount { get; }
    }

    #region PSJobStartEventArgs

    /// <summary>
    /// Arguments for the script job start callback event.
    /// </summary>
    public sealed class PSJobStartEventArgs : EventArgs
    {
        /// <summary>
        /// Job to be started.
        /// </summary>
        public Job Job { get; }

        /// <summary>
        /// Job debugger.
        /// </summary>
        public Debugger Debugger { get; }

        /// <summary>
        /// Job is run asynchronously.
        /// </summary>
        public bool IsAsync { get; }

        /// <summary>
        /// Constructor.
        /// </summary>
        /// <param name="job">Started job.</param>
        /// <param name="debugger">Debugger.</param>
        /// <param name="isAsync">Job started asynchronously.</param>
        public PSJobStartEventArgs(Job job, Debugger debugger, bool isAsync)
        {
            this.Job = job;
            this.Debugger = debugger;
            this.IsAsync = isAsync;
        }
    }

    #endregion

    #region Runspace Debug Processing

    /// <summary>
    /// StartRunspaceDebugProcessing event arguments.
    /// </summary>
    public sealed class StartRunspaceDebugProcessingEventArgs : EventArgs
    {
        /// <summary> The runspace to process </summary>
        public Runspace Runspace { get; }

        /// <summary>
        /// When set to true this will cause PowerShell to process this runspace debug session through its
        /// script debugger.  To use the default processing return from this event call after setting
        /// this property to true.
        /// </summary>
        public bool UseDefaultProcessing
        {
            get;
            set;
        }

        /// <summary>
        /// Constructor.
        /// </summary>
        public StartRunspaceDebugProcessingEventArgs(Runspace runspace)
        {
            if (runspace == null) { throw new PSArgumentNullException(nameof(runspace)); }

            Runspace = runspace;
        }
    }

    /// <summary>
    /// ProcessRunspaceDebugEnd event arguments.
    /// </summary>
    public sealed class ProcessRunspaceDebugEndEventArgs : EventArgs
    {
        /// <summary>
        /// The runspace where internal debug processing has ended.
        /// </summary>
        public Runspace Runspace { get; }

        /// <summary>
        /// Constructor.
        /// </summary>
        /// <param name="runspace"></param>
        public ProcessRunspaceDebugEndEventArgs(Runspace runspace)
        {
            if (runspace == null) { throw new PSArgumentNullException(nameof(runspace)); }

            Runspace = runspace;
        }
    }

    #endregion

    #endregion

    #region Enums

    /// <summary>
    /// Defines debugging mode.
    /// </summary>
    [Flags]
    public enum DebugModes
    {
        /// <summary>
        /// PowerShell script debugging is disabled.
        /// </summary>
        None = 0x0,

        /// <summary>
        /// Default setting for original PowerShell script debugging.
        /// Compatible with PowerShell Versions 2 and 3.
        /// </summary>
        Default = 0x1,

        /// <summary>
        /// PowerShell script debugging.
        /// </summary>
        LocalScript = 0x2,

        /// <summary>
        /// PowerShell remote script debugging.
        /// </summary>
        RemoteScript = 0x4
    }

    /// <summary>
    /// Defines unhandled breakpoint processing behavior.
    /// </summary>
    internal enum UnhandledBreakpointProcessingMode
    {
        /// <summary>
        /// Ignore unhandled breakpoint events.
        /// </summary>
        Ignore = 1,

        /// <summary>
        /// Wait on unhandled breakpoint events until a handler is available.
        /// </summary>
        Wait
    }

    #endregion

    #region Debugger base class

    /// <summary>
    /// Base class for all PowerShell debuggers.
    /// </summary>
    public abstract class Debugger
    {
        #region Events

        /// <summary>
        /// Event raised when the debugger hits a breakpoint or a step.
        /// </summary>
        public event EventHandler<DebuggerStopEventArgs> DebuggerStop;

        /// <summary>
        /// Event raised when a breakpoint is updated.
        /// </summary>
        public event EventHandler<BreakpointUpdatedEventArgs> BreakpointUpdated;

        /// <summary>
        /// Event raised when nested debugging is cancelled.
        /// </summary>
        internal event EventHandler<EventArgs> NestedDebuggingCancelledEvent;

        #region Runspace Debug Processing Events

        /// <summary>
        /// Event raised when a runspace debugger needs breakpoint processing.
        /// </summary>
        public event EventHandler<StartRunspaceDebugProcessingEventArgs> StartRunspaceDebugProcessing;

        /// <summary>
        /// Event raised when a runspace debugger is finished being processed.
        /// </summary>
        public event EventHandler<ProcessRunspaceDebugEndEventArgs> RunspaceDebugProcessingCompleted;

        /// <summary>
        /// Event raised to indicate that the debugging session is over and runspace debuggers queued for
        /// processing should be released.
        /// </summary>
        public event EventHandler<EventArgs> CancelRunspaceDebugProcessing;

        #endregion

        #endregion

        #region Properties

        /// <summary>
        /// True when the debugger is stopped.
        /// </summary>
        protected bool DebuggerStopped
        {
            get;
            private set;
        }

        /// <summary>
        /// IsPushed.
        /// </summary>
        internal virtual bool IsPushed
        {
            get { return false; }
        }

        /// <summary>
        /// IsRemote.
        /// </summary>
        internal virtual bool IsRemote
        {
            get { return false; }
        }

        /// <summary>
        /// Returns true if the debugger is preserving a DebuggerStopEvent
        /// event.  Use ReleaseSavedDebugStop() to allow event to process.
        /// </summary>
        internal virtual bool IsPendingDebugStopEvent
        {
            get { throw new PSNotImplementedException(); }
        }

        /// <summary>
        /// Returns true if debugger has been set to stepInto mode.
        /// </summary>
        internal virtual bool IsDebuggerSteppingEnabled
        {
            get { throw new PSNotImplementedException(); }
        }

        /// <summary>
        /// Returns true if there is a handler for debugger stops.
        /// </summary>
        internal bool IsDebugHandlerSubscribed
        {
            get { return (DebuggerStop != null); }
        }

        /// <summary>
        /// UnhandledBreakpointMode.
        /// </summary>
        internal virtual UnhandledBreakpointProcessingMode UnhandledBreakpointMode
        {
            get { throw new PSNotImplementedException(); }

            set { throw new PSNotImplementedException(); }
        }

        /// <summary>
        /// DebuggerMode.
        /// </summary>
        public DebugModes DebugMode { get; protected set; } = DebugModes.Default;

        /// <summary>
        /// Returns true if debugger has breakpoints set and
        /// is currently active.
        /// </summary>
        public virtual bool IsActive
        {
            get { return false; }
        }

        /// <summary>
        /// InstanceId.
        /// </summary>
        public virtual Guid InstanceId
        {
            get { return s_instanceId; }
        }

        /// <summary>
        /// True when debugger is stopped at a breakpoint.
        /// </summary>
        public virtual bool InBreakpoint
        {
            get { return DebuggerStopped; }
        }

        #endregion

        #region Protected Methods

        /// <summary>
        /// RaiseDebuggerStopEvent.
        /// </summary>
        /// <param name="args">DebuggerStopEventArgs.</param>
        [SuppressMessage("Microsoft.Design", "CA1030:UseEventsWhereAppropriate")]
        protected void RaiseDebuggerStopEvent(DebuggerStopEventArgs args)
        {
            try
            {
                DebuggerStopped = true;
                DebuggerStop.SafeInvoke<DebuggerStopEventArgs>(this, args);
            }
            finally
            {
                DebuggerStopped = false;
            }
        }

        /// <summary>
        /// IsDebuggerStopEventSubscribed.
        /// </summary>
        /// <returns>True if event subscription exists.</returns>
        protected bool IsDebuggerStopEventSubscribed()
        {
            return (DebuggerStop != null);
        }

        /// <summary>
        /// RaiseBreakpointUpdatedEvent.
        /// </summary>
        /// <param name="args">BreakpointUpdatedEventArgs.</param>
        [SuppressMessage("Microsoft.Design", "CA1030:UseEventsWhereAppropriate")]
        protected void RaiseBreakpointUpdatedEvent(BreakpointUpdatedEventArgs args)
        {
            BreakpointUpdated.SafeInvoke<BreakpointUpdatedEventArgs>(this, args);
        }

        /// <summary>
        /// IsDebuggerBreakpointUpdatedEventSubscribed.
        /// </summary>
        /// <returns>True if event subscription exists.</returns>
        protected bool IsDebuggerBreakpointUpdatedEventSubscribed()
        {
            return (BreakpointUpdated != null);
        }

        #region Runspace Debug Processing

        /// <summary/>
        protected void RaiseStartRunspaceDebugProcessingEvent(StartRunspaceDebugProcessingEventArgs args)
        {
            if (args == null) { throw new PSArgumentNullException(nameof(args)); }

            StartRunspaceDebugProcessing.SafeInvoke<StartRunspaceDebugProcessingEventArgs>(this, args);
        }

        /// <summary/>
        protected void RaiseRunspaceProcessingCompletedEvent(ProcessRunspaceDebugEndEventArgs args)
        {
            if (args == null) { throw new PSArgumentNullException(nameof(args)); }

            RunspaceDebugProcessingCompleted.SafeInvoke<ProcessRunspaceDebugEndEventArgs>(this, args);
        }

        /// <summary/>
        protected bool IsStartRunspaceDebugProcessingEventSubscribed()
        {
            return (StartRunspaceDebugProcessing != null);
        }

        /// <summary/>
        protected void RaiseCancelRunspaceDebugProcessingEvent()
        {
            CancelRunspaceDebugProcessing.SafeInvoke<EventArgs>(this, null);
        }

        #endregion

        #endregion

        #region Public Methods

        /// <summary>
        /// Evaluates provided command either as a debugger specific command
        /// or a PowerShell command.
        /// </summary>
        /// <param name="command">PowerShell command.</param>
        /// <param name="output">Output.</param>
        /// <returns>DebuggerCommandResults.</returns>
        public abstract DebuggerCommandResults ProcessCommand(PSCommand command, PSDataCollection<PSObject> output);

        /// <summary>
        /// Sets the debugger resume action.
        /// </summary>
        /// <param name="resumeAction">DebuggerResumeAction.</param>
        public abstract void SetDebuggerAction(DebuggerResumeAction resumeAction);

        /// <summary>
        /// Stops a running command.
        /// </summary>
        public abstract void StopProcessCommand();

        /// <summary>
        /// Returns current debugger stop event arguments if debugger is in
        /// debug stop state.  Otherwise returns null.
        /// </summary>
        /// <returns>DebuggerStopEventArgs.</returns>
        public abstract DebuggerStopEventArgs GetDebuggerStopArgs();

        /// <summary>
        /// Sets the parent debugger, breakpoints and other debugging context information.
        /// </summary>
        /// <param name="parent">Parent debugger.</param>
        /// <param name="breakPoints">List of breakpoints.</param>
        /// <param name="startAction">Debugger mode.</param>
        /// <param name="host">Host.</param>
        /// <param name="path">Current path.</param>
        public virtual void SetParent(
            Debugger parent,
            IEnumerable<Breakpoint> breakPoints,
            DebuggerResumeAction? startAction,
            PSHost host,
            PathInfo path)
        {
            throw new PSNotImplementedException();
        }

        /// <summary>
        /// Sets the debugger mode.
        /// </summary>
        public virtual void SetDebugMode(DebugModes mode)
        {
            this.DebugMode = mode;
        }

        /// <summary>
        /// Returns IEnumerable of CallStackFrame objects.
        /// </summary>
        /// <returns></returns>
        public virtual IEnumerable<CallStackFrame> GetCallStack()
        {
            return new Collection<CallStackFrame>();
        }

        /// <summary>
        /// Get a breakpoint by id in the current runspace, primarily for Enable/Disable/Remove-PSBreakpoint cmdlets.
        /// </summary>
        /// <param name="id">Id of the breakpoint you want.</param>
        public Breakpoint GetBreakpoint(int id) =>
            GetBreakpoint(id, runspaceId: null);

        /// <summary>
        /// Get a breakpoint by id, primarily for Enable/Disable/Remove-PSBreakpoint cmdlets.
        /// </summary>
        /// <param name="id">Id of the breakpoint you want.</param>
        /// <param name="runspaceId">The runspace id of the runspace you want to interact with. A null value will use the current runspace.</param>
        public virtual Breakpoint GetBreakpoint(int id, int? runspaceId) =>
            throw new PSNotImplementedException();

        /// <summary>
        /// Adds the provided set of breakpoints to the debugger, in the current runspace.
        /// </summary>
        /// <param name="breakpoints">Breakpoints.</param>
        public void SetBreakpoints(IEnumerable<Breakpoint> breakpoints) =>
            SetBreakpoints(breakpoints, runspaceId: null);

        /// <summary>
        /// Adds the provided set of breakpoints to the debugger.
        /// </summary>
        /// <param name="breakpoints">Breakpoints.</param>
        /// <param name="runspaceId">The runspace id of the runspace you want to interact with, null being the current runspace.</param>
        public virtual void SetBreakpoints(IEnumerable<Breakpoint> breakpoints, int? runspaceId) =>
            throw new PSNotImplementedException();

        /// <summary>
        /// Returns breakpoints in the current runspace, primarily for the Get-PSBreakpoint cmdlet.
        /// </summary>
        public List<Breakpoint> GetBreakpoints() =>
            GetBreakpoints(runspaceId: null);

        /// <summary>
        /// Returns breakpoints primarily for the Get-PSBreakpoint cmdlet.
        /// </summary>
        /// <param name="runspaceId">The runspace id of the runspace you want to interact with. A null value will use the current runspace.</param>
        public virtual List<Breakpoint> GetBreakpoints(int? runspaceId) =>
            throw new PSNotImplementedException();

        /// <summary>
        /// Sets a command breakpoint in the current runspace in the debugger.
        /// </summary>
        /// <param name="command">The name of the command that will trigger the breakpoint. This value may not be null.</param>
        /// <param name="action">The action to take when the breakpoint is hit. If null, PowerShell will break into the debugger when the breakpoint is hit.</param>
        /// <param name="path">The path to the script file where the breakpoint may be hit. If null, the breakpoint may be hit anywhere the command is invoked.</param>
        /// <returns>The command breakpoint that was set.</returns>
        public CommandBreakpoint SetCommandBreakpoint(string command, ScriptBlock action, string path) =>
            SetCommandBreakpoint(command, action, path, runspaceId: null);

        /// <summary>
        /// Sets a command breakpoint in the debugger.
        /// </summary>
        /// <param name="command">The name of the command that will trigger the breakpoint. This value may not be null.</param>
        /// <param name="action">The action to take when the breakpoint is hit. If null, PowerShell will break into the debugger when the breakpoint is hit.</param>
        /// <param name="path">The path to the script file where the breakpoint may be hit. If null, the breakpoint may be hit anywhere the command is invoked.</param>
        /// <param name="runspaceId">The runspace id of the runspace you want to interact with. A value of null will use the current runspace.</param>
        /// <returns>The command breakpoint that was set.</returns>
        public virtual CommandBreakpoint SetCommandBreakpoint(string command, ScriptBlock action, string path, int? runspaceId) =>
            throw new PSNotImplementedException();

        /// <summary>
        /// Sets a line breakpoint in the current runspace in the debugger.
        /// </summary>
        /// <param name="path">The path to the script file where the breakpoint may be hit. This value may not be null.</param>
        /// <param name="line">The line in the script file where the breakpoint may be hit. This value must be greater than or equal to 1.</param>
        /// <param name="column">The column in the script file where the breakpoint may be hit. If 0, the breakpoint will trigger on any statement on the line.</param>
        /// <param name="action">The action to take when the breakpoint is hit. If null, PowerShell will break into the debugger when the breakpoint is hit.</param>
        /// <returns>The line breakpoint that was set.</returns>
        public LineBreakpoint SetLineBreakpoint(string path, int line, int column, ScriptBlock action) =>
            SetLineBreakpoint(path, line, column, action, runspaceId: null);

        /// <summary>
        /// Sets a line breakpoint in the debugger.
        /// </summary>
        /// <param name="path">The path to the script file where the breakpoint may be hit. This value may not be null.</param>
        /// <param name="line">The line in the script file where the breakpoint may be hit. This value must be greater than or equal to 1.</param>
        /// <param name="column">The column in the script file where the breakpoint may be hit. If 0, the breakpoint will trigger on any statement on the line.</param>
        /// <param name="action">The action to take when the breakpoint is hit. If null, PowerShell will break into the debugger when the breakpoint is hit.</param>
        /// <param name="runspaceId">The runspace id of the runspace you want to interact with. A null value will use the current runspace.</param>
        /// <returns>The line breakpoint that was set.</returns>
        public virtual LineBreakpoint SetLineBreakpoint(string path, int line, int column, ScriptBlock action, int? runspaceId) =>
            throw new PSNotImplementedException();

        /// <summary>
        /// Sets a variable breakpoint in the current runspace in the debugger.
        /// </summary>
        /// <param name="variableName">The name of the variable that will trigger the breakpoint. This value may not be null.</param>
        /// <param name="accessMode">The variable access mode that will trigger the breakpoint.</param>
        /// <param name="action">The action to take when the breakpoint is hit. If null, PowerShell will break into the debugger when the breakpoint is hit.</param>
        /// <param name="path">The path to the script file where the breakpoint may be hit. If null, the breakpoint may be hit anywhere the variable is accessed using the specified access mode.</param>
        /// <returns>The variable breakpoint that was set.</returns>
        public VariableBreakpoint SetVariableBreakpoint(string variableName, VariableAccessMode accessMode, ScriptBlock action, string path) =>
            SetVariableBreakpoint(variableName, accessMode, action, path, runspaceId: null);

        /// <summary>
        /// Sets a variable breakpoint in the debugger.
        /// </summary>
        /// <param name="variableName">The name of the variable that will trigger the breakpoint. This value may not be null.</param>
        /// <param name="accessMode">The variable access mode that will trigger the breakpoint.</param>
        /// <param name="action">The action to take when the breakpoint is hit. If null, PowerShell will break into the debugger when the breakpoint is hit.</param>
        /// <param name="path">The path to the script file where the breakpoint may be hit. If null, the breakpoint may be hit anywhere the variable is accessed using the specified access mode.</param>
        /// <param name="runspaceId">The runspace id of the runspace you want to interact with. A null value will use the current runspace.</param>
        /// <returns>The variable breakpoint that was set.</returns>
        public virtual VariableBreakpoint SetVariableBreakpoint(string variableName, VariableAccessMode accessMode, ScriptBlock action, string path, int? runspaceId) =>
            throw new PSNotImplementedException();

        /// <summary>
        /// Removes a breakpoint from the debugger in the current runspace.
        /// </summary>
        /// <param name="breakpoint">The breakpoint to remove from the debugger. This value may not be null.</param>
        /// <returns>True if the breakpoint was removed from the debugger; false otherwise.</returns>
        public bool RemoveBreakpoint(Breakpoint breakpoint) =>
            RemoveBreakpoint(breakpoint, runspaceId: null);

        /// <summary>
        /// Removes a breakpoint from the debugger.
        /// </summary>
        /// <param name="breakpoint">The breakpoint to remove from the debugger. This value may not be null.</param>
        /// <param name="runspaceId">The runspace id of the runspace you want to interact with. A null value will use the current runspace.</param>
        /// <returns>True if the breakpoint was removed from the debugger; false otherwise.</returns>
        public virtual bool RemoveBreakpoint(Breakpoint breakpoint, int? runspaceId) =>
            throw new PSNotImplementedException();

        /// <summary>
        /// Enables a breakpoint in the debugger in the current runspace.
        /// </summary>
        /// <param name="breakpoint">The breakpoint to enable in the debugger. This value may not be null.</param>
        /// <returns>The updated breakpoint if it was found; null if the breakpoint was not found in the debugger.</returns>
        public Breakpoint EnableBreakpoint(Breakpoint breakpoint) =>
            EnableBreakpoint(breakpoint, runspaceId: null);

        /// <summary>
        /// Enables a breakpoint in the debugger.
        /// </summary>
        /// <param name="breakpoint">The breakpoint to enable in the debugger. This value may not be null.</param>
        /// <param name="runspaceId">The runspace id of the runspace you want to interact with. A null value will use the current runspace.</param>
        /// <returns>The updated breakpoint if it was found; null if the breakpoint was not found in the debugger.</returns>
        public virtual Breakpoint EnableBreakpoint(Breakpoint breakpoint, int? runspaceId) =>
            throw new PSNotImplementedException();

        /// <summary>
        /// Disables a breakpoint in the debugger in the current runspace.
        /// </summary>
        /// <param name="breakpoint">The breakpoint to enable in the debugger. This value may not be null.</param>
        /// <returns>The updated breakpoint if it was found; null if the breakpoint was not found in the debugger.</returns>
        public Breakpoint DisableBreakpoint(Breakpoint breakpoint) =>
            DisableBreakpoint(breakpoint, runspaceId: null);

        /// <summary>
        /// Disables a breakpoint in the debugger.
        /// </summary>
        /// <param name="breakpoint">The breakpoint to enable in the debugger. This value may not be null.</param>
        /// <param name="runspaceId">The runspace id of the runspace you want to interact with. A null value will use the current runspace.</param>
        /// <returns>The updated breakpoint if it was found; null if the breakpoint was not found in the debugger.</returns>
        public virtual Breakpoint DisableBreakpoint(Breakpoint breakpoint, int? runspaceId) =>
            throw new PSNotImplementedException();

        /// <summary>
        /// Resets the command processor source information so that it is
        /// updated with latest information on the next debug stop.
        /// </summary>
        public virtual void ResetCommandProcessorSource()
        {
            throw new PSNotImplementedException();
        }

        /// <summary>
        /// Sets debugger stepping mode.
        /// </summary>
        /// <param name="enabled">True if stepping is to be enabled.</param>
        public virtual void SetDebuggerStepMode(bool enabled)
        {
            throw new PSNotImplementedException();
        }

        #endregion

        #region Internal Methods

        /// <summary>
        /// Breaks into the debugger.
        /// </summary>
        /// <param name="triggerObject">The object that triggered the breakpoint, if there is one.</param>
        internal virtual void Break(object triggerObject = null)
        {
            throw new PSNotImplementedException();
        }

        /// <summary>
        /// Passes the debugger command to the internal script debugger command processor.  This
        /// is used internally to handle debugger commands such as list, help, etc.
        /// </summary>
        /// <param name="command">Command string.</param>
        /// <param name="output">Output collection.</param>
        /// <returns>DebuggerCommand containing information on whether and how the command was processed.</returns>
        internal virtual DebuggerCommand InternalProcessCommand(string command, IList<PSObject> output)
        {
            throw new PSNotImplementedException();
        }

        /// <summary>
        /// Creates a source list based on root script debugger source information if available, with
        /// the current source line highlighted.  This is used internally for nested runspace debugging
        /// where the runspace command is run in context of a parent script.
        /// </summary>
        /// <param name="lineNum">Current source line.</param>
        /// <param name="output">Output collection.</param>
        /// <returns>True if source listed successfully.</returns>
        internal virtual bool InternalProcessListCommand(int lineNum, IList<PSObject> output)
        {
            throw new PSNotImplementedException();
        }

        /// <summary>
        /// Sets up debugger to debug provided job or its child jobs.
        /// </summary>
        /// <param name="job">
        /// Job object that is either a debuggable job or a container of
        /// debuggable child jobs.
        /// </param>
        /// <param name="breakAll">
        /// If true, the debugger automatically invokes a break all when it
        /// attaches to the job.
        /// </param>
        internal virtual void DebugJob(Job job, bool breakAll) =>
            throw new PSNotImplementedException();

        /// <summary>
        /// Removes job from debugger job list and pops the its
        /// debugger from the active debugger stack.
        /// </summary>
        /// <param name="job">Job.</param>
        internal virtual void StopDebugJob(Job job)
        {
            throw new PSNotImplementedException();
        }

        /// <summary>
        /// GetActiveDebuggerCallStack.
        /// </summary>
        /// <returns>Array of stack frame objects of active debugger.</returns>
        internal virtual CallStackFrame[] GetActiveDebuggerCallStack()
        {
            throw new PSNotImplementedException();
        }

        /// <summary>
        /// Method to add the provided runspace information to the debugger
        /// for monitoring of debugger events.  This is used to implement nested
        /// debugging of runspaces.
        /// </summary>
        /// <param name="args">PSEntityCreatedRunspaceEventArgs.</param>
        internal virtual void StartMonitoringRunspace(PSMonitorRunspaceInfo args)
        {
            throw new PSNotImplementedException();
        }

        /// <summary>
        /// Method to end the monitoring of a runspace for debugging events.
        /// </summary>
        /// <param name="args">PSEntityCreatedRunspaceEventArgs.</param>
        internal virtual void EndMonitoringRunspace(PSMonitorRunspaceInfo args)
        {
            throw new PSNotImplementedException();
        }

        /// <summary>
        /// If a debug stop event is currently pending then this method will release
        /// the event to continue processing.
        /// </summary>
        internal virtual void ReleaseSavedDebugStop()
        {
            throw new PSNotImplementedException();
        }

        /// <summary>
        /// Sets up debugger to debug provided Runspace in a nested debug session.
        /// </summary>
        /// <param name="runspace">
        /// The runspace to debug.
        /// </param>
        /// <param name="breakAll">
        /// If true, the debugger automatically invokes a break all when it
        /// attaches to the runspace.
        /// </param>
        internal virtual void DebugRunspace(Runspace runspace, bool breakAll) =>
            throw new PSNotImplementedException();

        /// <summary>
        /// Removes the provided Runspace from the nested "active" debugger state.
        /// </summary>
        /// <param name="runspace">Runspace.</param>
        internal virtual void StopDebugRunspace(Runspace runspace)
        {
            throw new PSNotImplementedException();
        }

        /// <summary>
        /// Raises the NestedDebuggingCancelledEvent event.
        /// </summary>
        internal void RaiseNestedDebuggingCancelEvent()
        {
            // Raise event on worker thread.
            Threading.ThreadPool.QueueUserWorkItem(
                (state) =>
                {
                    try
                    {
                        NestedDebuggingCancelledEvent.SafeInvoke<EventArgs>(this, null);
                    }
                    catch (Exception)
                    {
                    }
                });
        }

        #endregion

        #region Runspace Debug Processing Methods

        /// <summary>
        /// Adds the provided Runspace object to the runspace debugger processing queue.
        /// The queue will then raise the StartRunspaceDebugProcessing events for each runspace to allow
        /// a host script debugger implementation to provide an active debugging session.
        /// </summary>
        /// <param name="runspace">Runspace to debug.</param>
        internal virtual void QueueRunspaceForDebug(Runspace runspace)
        {
            throw new PSNotImplementedException();
        }

        /// <summary>
        /// Causes the CancelRunspaceDebugProcessing event to be raised which notifies subscribers that current debugging
        /// sessions should be cancelled.
        /// </summary>
        public virtual void CancelDebuggerProcessing()
        {
            throw new PSNotImplementedException();
        }

        #endregion

        #region Members

        internal const string CannotProcessCommandNotStopped = "Debugger:CannotProcessCommandNotStopped";

        internal const string CannotEnableDebuggerSteppingInvalidMode = "Debugger:CannotEnableDebuggerSteppingInvalidMode";

        private static readonly Guid s_instanceId = new Guid();

        #endregion
    }

    #endregion

    #region ScriptDebugger class

    /// <summary>
    /// Holds the debugging information for a Monad Shell session.
    /// </summary>
    internal sealed class ScriptDebugger : Debugger, IDisposable
    {
        #region constructors

        internal ScriptDebugger(ExecutionContext context)
        {
            _context = context;
            _inBreakpoint = false;
            _idToBreakpoint = new ConcurrentDictionary<int, Breakpoint>();
            _pendingBreakpoints = new ConcurrentDictionary<int, LineBreakpoint>();
            _boundBreakpoints = new ConcurrentDictionary<string, Tuple<WeakReference, ConcurrentDictionary<int, LineBreakpoint>>>(StringComparer.OrdinalIgnoreCase);
            _commandBreakpoints = new ConcurrentDictionary<int, CommandBreakpoint>();
            _variableBreakpoints = new ConcurrentDictionary<string, ConcurrentDictionary<int, VariableBreakpoint>>(StringComparer.OrdinalIgnoreCase);
            _steppingMode = SteppingMode.None;
            _callStack = new CallStackList { _callStackList = new List<CallStackInfo>() };

            _runningJobs = new Dictionary<Guid, PSJobStartEventArgs>();
            _activeDebuggers = new ConcurrentStack<Debugger>();
            _debuggerStopEventArgs = new ConcurrentStack<DebuggerStopEventArgs>();
            _syncObject = new object();
            _syncActiveDebuggerStopObject = new object();

            _runningRunspaces = new Dictionary<Guid, PSMonitorRunspaceInfo>();
        }

        /// <summary>
        /// Static constructor.
        /// </summary>
        static ScriptDebugger()
        {
            s_processDebugPromptMatch = StringUtil.Format(@"""[{0}:", DebuggerStrings.NestedRunspaceDebuggerPromptProcessName);
        }

        #endregion constructors

        #region properties

        /// <summary>
        /// True when debugger is stopped at a breakpoint.
        /// </summary>
        public override bool InBreakpoint
        {
            get
            {
                if (_inBreakpoint)
                {
                    return _inBreakpoint;
                }

                Debugger activeDebugger;
                if (_activeDebuggers.TryPeek(out activeDebugger))
                {
                    return activeDebugger.InBreakpoint;
                }

                return false;
            }
        }

        internal override bool IsPushed
        {
            get { return (!_activeDebuggers.IsEmpty); }
        }

        /// <summary>
        /// Returns true if the debugger is preserving a DebuggerStopEvent
        /// event.  Use ReleaseSavedDebugStop() to allow event to process.
        /// </summary>
        internal override bool IsPendingDebugStopEvent
        {
            get
            {
                return ((_preserveDebugStopEvent != null) && !_preserveDebugStopEvent.IsSet);
            }
        }

        /// <summary>
        /// Returns true if debugger has been set to stepInto mode.
        /// </summary>
        internal override bool IsDebuggerSteppingEnabled
        {
            get
            {
                return ((_context._debuggingMode == (int)InternalDebugMode.Enabled) &&
                        (_currentDebuggerAction == DebuggerResumeAction.StepInto) &&
                        (_steppingMode != SteppingMode.None));
            }
        }

        private bool? _isLocalSession;

        private bool IsLocalSession
        {
            get
            {
                if (_isLocalSession == null)
                {
                    // Remote debug sessions always have a ServerRemoteHost.  Otherwise it is a local session.
                    _isLocalSession = !(((_context.InternalHost.ExternalHost != null) &&
                                         (_context.InternalHost.ExternalHost is System.Management.Automation.Remoting.ServerRemoteHost)));
                }

                return _isLocalSession.Value;
            }
        }

        /// <summary>
        /// Gets or sets the object that triggered the current breakpoint.
        /// </summary>
        private object TriggerObject { get; set; }

        #endregion properties

        #region internal methods

        #region Reset Debugger

        /// <summary>
        /// Resets debugger to initial state.
        /// </summary>
        internal void ResetDebugger()
        {
            SetDebugMode(DebugModes.None);
            SetInternalDebugMode(InternalDebugMode.Disabled);

            _steppingMode = SteppingMode.None;
            _inBreakpoint = false;
            _idToBreakpoint.Clear();
            _pendingBreakpoints.Clear();
            _boundBreakpoints.Clear();
            _commandBreakpoints.Clear();
            _variableBreakpoints.Clear();
            s_emptyBreakpointList.Clear();
            _callStack.Clear();
            _overOrOutFrame = null;
            _commandProcessor = new DebuggerCommandProcessor();

            _currentInvocationInfo = null;
            _inBreakpoint = false;
            _psDebuggerCommand = null;
            _savedIgnoreScriptDebug = false;
            _isLocalSession = null;

            _nestedDebuggerStop = false;
            _debuggerStopEventArgs.Clear();
            _lastActiveDebuggerAction = DebuggerResumeAction.Continue;
            _currentDebuggerAction = DebuggerResumeAction.Continue;
            _previousDebuggerAction = DebuggerResumeAction.Continue;
            _nestedRunningFrame = null;
            _nestedDebuggerStop = false;
            _processingOutputCount = 0;
            _preserveUnhandledDebugStopEvent = false;

            ClearRunningJobList();
            ClearRunningRunspaceList();
            _activeDebuggers.Clear();

            ReleaseSavedDebugStop();

            SetDebugMode(DebugModes.Default);
        }

        #endregion

        #region Call stack management

        // Called from generated code on entering the script function, called once for each dynamicparam, begin, or end
        // block, and once for each object written to the pipeline.  Also called when entering a trap.
        internal void EnterScriptFunction(FunctionContext functionContext)
        {
            Diagnostics.Assert(functionContext._executionContext == _context, "Wrong debugger is being used.");

            var invocationInfo = (InvocationInfo)functionContext._localsTuple.GetAutomaticVariable(AutomaticVariable.MyInvocation);
            var newCallStackInfo = new CallStackInfo
            {
                InvocationInfo = invocationInfo,
                File = functionContext._file,
                DebuggerStepThrough = functionContext._debuggerStepThrough,
                FunctionContext = functionContext,
                IsFrameHidden = functionContext._debuggerHidden,
            };
            _callStack.Add(newCallStackInfo);

            if (_context._debuggingMode > 0)
            {
                var scriptCommandInfo = invocationInfo.MyCommand as ExternalScriptInfo;
                if (scriptCommandInfo != null)
                {
                    RegisterScriptFile(scriptCommandInfo);
                }

                bool checkLineBp = CheckCommand(invocationInfo);
                SetupBreakpoints(functionContext);

                if (functionContext._debuggerStepThrough && _overOrOutFrame == null && _steppingMode == SteppingMode.StepIn)
                {
                    // Treat like step out, but only if we're not already stepping out
                    ResumeExecution(DebuggerResumeAction.StepOut);
                }

                if (checkLineBp)
                {
                    OnSequencePointHit(functionContext);
                }

                if (_context.PSDebugTraceLevel > 1 && !functionContext._debuggerStepThrough && !functionContext._debuggerHidden)
                {
                    TraceScriptFunctionEntry(functionContext);
                }
            }
        }

        private void SetupBreakpoints(FunctionContext functionContext)
        {
            var scriptDebugData = _mapScriptToBreakpoints.GetValue(functionContext._sequencePoints,
                                                                   _ => Tuple.Create(new List<LineBreakpoint>(),
                                                                                     new BitArray(functionContext._sequencePoints.Length)));
            functionContext._boundBreakpoints = scriptDebugData.Item1;
            functionContext._breakPoints = scriptDebugData.Item2;
            SetPendingBreakpoints(functionContext);
        }

        // Called after exiting the script function, called once for each dynamicparam, begin, or end
        // block, and once for each object written to the pipeline.  Also called when leaving a trap.
        internal void ExitScriptFunction()
        {
            // If it's stepping over to exit the current frame, we need to clear the _overOrOutFrame,
            // so that we will stop at the next statement in the outer frame.
            if (_callStack.Last() == _overOrOutFrame)
            {
                _overOrOutFrame = null;
            }

            _callStack.RemoveAt(_callStack.Count - 1);

            // Don't disable step mode if the user enabled runspace debugging (UnhandledBreakpointMode == Wait)
            if ((_callStack.Count == 0) && (UnhandledBreakpointMode != UnhandledBreakpointProcessingMode.Wait))
            {
                // If we've popped the last entry, don't step into anything else (like prompt, suggestions, etc.)
                _steppingMode = SteppingMode.None;
                _currentDebuggerAction = DebuggerResumeAction.Continue;
                _previousDebuggerAction = DebuggerResumeAction.Continue;
            }
        }

        internal void RegisterScriptFile(ExternalScriptInfo scriptCommandInfo)
        {
            RegisterScriptFile(scriptCommandInfo.Path, scriptCommandInfo.ScriptContents);
        }

        internal void RegisterScriptFile(string path, string scriptContents)
        {
            Tuple<WeakReference, ConcurrentDictionary<int, LineBreakpoint>> boundBreakpoints;
            if (!_boundBreakpoints.TryGetValue(path, out boundBreakpoints))
            {
                _boundBreakpoints[path] = Tuple.Create(new WeakReference(scriptContents), new ConcurrentDictionary<int, LineBreakpoint>());
            }
            else
            {
                // If script contents have changed, or if the file got collected, we must rebind the breakpoints.
                string oldScriptContents;
                boundBreakpoints.Item1.TryGetTarget(out oldScriptContents);
                if (oldScriptContents == null || !oldScriptContents.Equals(scriptContents, StringComparison.Ordinal))
                {
                    UnbindBoundBreakpoints(boundBreakpoints.Item2.Values.ToList());
                    _boundBreakpoints[path] = Tuple.Create(new WeakReference(scriptContents), new ConcurrentDictionary<int, LineBreakpoint>());
                }
            }
        }

        #endregion Call stack management

        #region setting breakpoints

        internal void AddBreakpointCommon(Breakpoint breakpoint)
        {
            if (_context._debuggingMode == 0)
            {
                SetInternalDebugMode(InternalDebugMode.Enabled);
            }

            _idToBreakpoint[breakpoint.Id] = breakpoint;
            OnBreakpointUpdated(new BreakpointUpdatedEventArgs(breakpoint, BreakpointUpdateType.Set, _idToBreakpoint.Count));
        }

        private CommandBreakpoint AddCommandBreakpoint(CommandBreakpoint breakpoint)
        {
            AddBreakpointCommon(breakpoint);
            _commandBreakpoints[breakpoint.Id] = breakpoint;
            return breakpoint;
        }

        private LineBreakpoint AddLineBreakpoint(LineBreakpoint breakpoint)
        {
            AddBreakpointCommon(breakpoint);
            _pendingBreakpoints[breakpoint.Id] = breakpoint;
            return breakpoint;
        }

        private void AddNewBreakpoint(Breakpoint breakpoint)
        {
            LineBreakpoint lineBreakpoint = breakpoint as LineBreakpoint;
            if (lineBreakpoint != null)
            {
                AddLineBreakpoint(lineBreakpoint);
                return;
            }

            CommandBreakpoint cmdBreakpoint = breakpoint as CommandBreakpoint;
            if (cmdBreakpoint != null)
            {
                AddCommandBreakpoint(cmdBreakpoint);
                return;
            }

            VariableBreakpoint varBreakpoint = breakpoint as VariableBreakpoint;
            if (varBreakpoint != null)
            {
                AddVariableBreakpoint(varBreakpoint);
            }
        }

        internal VariableBreakpoint AddVariableBreakpoint(VariableBreakpoint breakpoint)
        {
            AddBreakpointCommon(breakpoint);

            if (!_variableBreakpoints.TryGetValue(breakpoint.Variable, out ConcurrentDictionary<int, VariableBreakpoint> breakpoints))
            {
                breakpoints = new ConcurrentDictionary<int, VariableBreakpoint>();
                _variableBreakpoints[breakpoint.Variable] = breakpoints;
            }

            breakpoints[breakpoint.Id] = breakpoint;
            return breakpoint;
        }

        private void UpdateBreakpoints(FunctionContext functionContext)
        {
            if (functionContext._breakPoints == null)
            {
                // This should be rare - setting a breakpoint inside a script, but debugger hadn't started.
                SetupBreakpoints(functionContext);
            }
            else
            {
                // Check pending breakpoints to see if any apply to this script.
                if (string.IsNullOrEmpty(functionContext._file))
                {
                    return;
                }

                foreach ((int breakpointId, LineBreakpoint item) in _pendingBreakpoints)
                {
                    if (item.IsScriptBreakpoint && item.Script.Equals(functionContext._file, StringComparison.OrdinalIgnoreCase))
                    {
                        SetPendingBreakpoints(functionContext);
                        break;
                    }
                }
            }
        }

        /// <summary>
        /// Raises the BreakpointUpdated event.
        /// </summary>
        /// <param name="e"></param>
        private void OnBreakpointUpdated(BreakpointUpdatedEventArgs e)
        {
            RaiseBreakpointUpdatedEvent(e);
        }

        #endregion setting breakpoints

        #region removing breakpoints

        internal bool RemoveVariableBreakpoint(VariableBreakpoint breakpoint) =>
            _variableBreakpoints[breakpoint.Variable].Remove(breakpoint.Id, out _);

        internal bool RemoveCommandBreakpoint(CommandBreakpoint breakpoint) =>
            _commandBreakpoints.Remove(breakpoint.Id, out _);

        internal bool RemoveLineBreakpoint(LineBreakpoint breakpoint)
        {
            bool removed = _pendingBreakpoints.Remove(breakpoint.Id, out _);

            Tuple<WeakReference, ConcurrentDictionary<int, LineBreakpoint>> value;
            if (_boundBreakpoints.TryGetValue(breakpoint.Script, out value))
            {
                removed = value.Item2.Remove(breakpoint.Id, out _);
            }

            return removed;
        }

        #endregion removing breakpoints

        #region finding breakpoints

        // The bit array is used to detect if a breakpoint is set or not for a given scriptblock.  This bit array
        // is checked when hitting sequence points.  Enabling/disabling a line breakpoint is as simple as flipping
        // the bit.
        private readonly ConditionalWeakTable<IScriptExtent[], Tuple<List<LineBreakpoint>, BitArray>> _mapScriptToBreakpoints =
            new ConditionalWeakTable<IScriptExtent[], Tuple<List<LineBreakpoint>, BitArray>>();

        /// <summary>
        /// Checks for command breakpoints.
        /// </summary>
        internal bool CheckCommand(InvocationInfo invocationInfo)
        {
            var functionContext = _callStack.LastFunctionContext();
            if (functionContext != null && functionContext._debuggerHidden)
            {
                // Never stop in DebuggerHidden scripts, don't even call the actions on breakpoints.
                return false;
            }

            List<Breakpoint> breakpoints =
                _commandBreakpoints.Values.Where(bp => bp.Enabled && bp.Trigger(invocationInfo)).ToList<Breakpoint>();

            bool checkLineBp = true;
            if (breakpoints.Count > 0)
            {
                breakpoints = TriggerBreakpoints(breakpoints);
                if (breakpoints.Count > 0)
                {
                    var breakInvocationInfo =
                        functionContext != null
                            ? new InvocationInfo(invocationInfo.MyCommand, functionContext.CurrentPosition)
                            : null;
                    OnDebuggerStop(breakInvocationInfo, breakpoints);
                    checkLineBp = false;
                }
            }

            return checkLineBp;
        }

        internal void CheckVariableRead(string variableName)
        {
            var breakpointsToTrigger = GetVariableBreakpointsToTrigger(variableName, read: true);
            if (breakpointsToTrigger != null && breakpointsToTrigger.Count > 0)
            {
                TriggerVariableBreakpoints(breakpointsToTrigger);
            }
        }

        internal void CheckVariableWrite(string variableName)
        {
            var breakpointsToTrigger = GetVariableBreakpointsToTrigger(variableName, read: false);
            if (breakpointsToTrigger != null && breakpointsToTrigger.Count > 0)
            {
                TriggerVariableBreakpoints(breakpointsToTrigger);
            }
        }

        private List<VariableBreakpoint> GetVariableBreakpointsToTrigger(string variableName, bool read)
        {
            Diagnostics.Assert(_context._debuggingMode == 1, "breakpoints only hit when debugging mode is 1");

            var functionContext = _callStack.LastFunctionContext();
            if (functionContext != null && functionContext._debuggerHidden)
            {
                // Never stop in DebuggerHidden scripts, don't even call the action on any breakpoint.
                return null;
            }

            try
            {
                SetInternalDebugMode(InternalDebugMode.Disabled);

                ConcurrentDictionary<int, VariableBreakpoint> breakpoints;
                if (!_variableBreakpoints.TryGetValue(variableName, out breakpoints))
                {
                    // $PSItem is an alias for $_.  We don't use PSItem internally, but a user might
                    // have set a bp on $PSItem, so look for that if appropriate.
                    if (SpecialVariables.IsUnderbar(variableName))
                    {
                        _variableBreakpoints.TryGetValue(SpecialVariables.PSItem, out breakpoints);
                    }
                }

                if (breakpoints == null)
                    return null;

                var callStackInfo = _callStack.Last();
                var currentScriptFile = callStackInfo?.File;
                return breakpoints.Values.Where(bp => bp.Trigger(currentScriptFile, read: read)).ToList();
            }
            finally
            {
                SetInternalDebugMode(InternalDebugMode.Enabled);
            }
        }

        internal void TriggerVariableBreakpoints(List<VariableBreakpoint> breakpoints)
        {
            var functionContext = _callStack.LastFunctionContext();
            var invocationInfo = functionContext != null ? new InvocationInfo(null, functionContext.CurrentPosition, _context) : null;
            OnDebuggerStop(invocationInfo, breakpoints.ToList<Breakpoint>());
        }

        // Return the line breakpoints bound in a specific script block (used when a sequence point
        // is hit, to find which breakpoints are set on that sequence point.)
        internal List<LineBreakpoint> GetBoundBreakpoints(IScriptExtent[] sequencePoints)
        {
            Tuple<List<LineBreakpoint>, BitArray> tuple;
            if (_mapScriptToBreakpoints.TryGetValue(sequencePoints, out tuple))
            {
                return tuple.Item1;
            }

            return null;
        }

        #endregion finding breakpoints

        #region triggering breakpoints

        private List<Breakpoint> TriggerBreakpoints(List<Breakpoint> breakpoints)
        {
            Diagnostics.Assert(_context._debuggingMode == 1, "breakpoints only hit when debugging mode == 1");

            List<Breakpoint> breaks = new List<Breakpoint>();
            try
            {
                SetInternalDebugMode(InternalDebugMode.InScriptStop);
                foreach (Breakpoint breakpoint in breakpoints)
                {
                    if (breakpoint.Enabled)
                    {
                        try
                        {
                            // Ensure that code being processed during breakpoint triggers
                            // act like they are broken into the debugger.
                            _inBreakpoint = true;
                            if (breakpoint.Trigger() == Breakpoint.BreakpointAction.Break)
                            {
                                breaks.Add(breakpoint);
                            }
                        }
                        finally
                        {
                            _inBreakpoint = false;
                        }
                    }
                }
            }
            finally
            {
                SetInternalDebugMode(InternalDebugMode.Enabled);
            }

            return breaks;
        }

        internal void OnSequencePointHit(FunctionContext functionContext)
        {
            if (_context.ShouldTraceStatement && !_callStack.Last().IsFrameHidden && !functionContext._debuggerStepThrough)
            {
                TraceLine(functionContext.CurrentPosition);
            }

            // If a nested debugger received a stop debug command then all debugging
            // should stop.
            if (_nestedDebuggerStop)
            {
                _nestedDebuggerStop = false;
                _currentDebuggerAction = DebuggerResumeAction.Continue;
                ResumeExecution(DebuggerResumeAction.Stop);
            }

            UpdateBreakpoints(functionContext);

            if (_steppingMode == SteppingMode.StepIn &&
                (_overOrOutFrame == null || _callStack.Last() == _overOrOutFrame))
            {
                if (!_callStack.Last().IsFrameHidden)
                {
                    _overOrOutFrame = null;
                    StopOnSequencePoint(functionContext, s_emptyBreakpointList);
                }
                else if (_overOrOutFrame == null)
                {
                    // Treat like step out, but only if we're not already stepping out
                    ResumeExecution(DebuggerResumeAction.StepOut);
                }
            }
            else
            {
                if (functionContext._breakPoints[functionContext._currentSequencePointIndex])
                {
                    var breakpoints = (from breakpoint in functionContext._boundBreakpoints
                                       where
                                           breakpoint.SequencePointIndex == functionContext._currentSequencePointIndex &&
                                           breakpoint.Enabled
                                       select breakpoint).ToList<Breakpoint>();

                    breakpoints = TriggerBreakpoints(breakpoints);
                    if (breakpoints.Count > 0)
                    {
                        StopOnSequencePoint(functionContext, breakpoints);
                    }
                }
            }
        }

        #endregion triggering breakpoints

        #endregion internal methods

        #region private members

        [DebuggerDisplay("{FunctionContext.CurrentPosition}")]
        private class CallStackInfo
        {
            internal InvocationInfo InvocationInfo { get; set; }

            internal string File { get; set; }

            internal bool DebuggerStepThrough { get; set; }

            internal FunctionContext FunctionContext { get; set; }

            /// <summary>
            /// The frame is hidden due to the <see cref="DebuggerHiddenAttribute"/> attribute.
            /// No breakpoints will be set and no stepping in/through.
            /// </summary>
            internal bool IsFrameHidden { get; set; }

            internal bool TopFrameAtBreakpoint { get; set; }
        }

        private struct CallStackList
        {
            internal List<CallStackInfo> _callStackList;

            internal void Add(CallStackInfo item)
            {
                lock (_callStackList)
                {
                    _callStackList.Add(item);
                }
            }

            internal void RemoveAt(int index)
            {
                lock (_callStackList)
                {
                    _callStackList.RemoveAt(index);
                }
            }

            internal CallStackInfo this[int index]
            {
                get
                {
                    lock (_callStackList)
                    {
                        return ((index > -1) && (index < _callStackList.Count)) ? _callStackList[index] : null;
                    }
                }
            }

            internal CallStackInfo Last()
            {
                lock (_callStackList)
                {
                    return (_callStackList.Count > 0) ? _callStackList[_callStackList.Count - 1] : null;
                }
            }

            internal FunctionContext LastFunctionContext()
            {
                var last = Last();
                return last?.FunctionContext;
            }

            internal bool Any()
            {
                lock (_callStackList)
                {
                    return _callStackList.Count > 0;
                }
            }

            internal int Count
            {
                get
                {
                    lock (_callStackList)
                    {
                        return _callStackList.Count;
                    }
                }
            }

            internal CallStackInfo[] ToArray()
            {
                lock (_callStackList)
                {
                    return _callStackList.ToArray();
                }
            }

            internal void Clear()
            {
                lock (_callStackList)
                {
                    _callStackList.Clear();
                }
            }
        }

        private readonly ExecutionContext _context;
        private ConcurrentDictionary<int, LineBreakpoint> _pendingBreakpoints;
        private readonly ConcurrentDictionary<string, Tuple<WeakReference, ConcurrentDictionary<int, LineBreakpoint>>> _boundBreakpoints;
        private readonly ConcurrentDictionary<int, CommandBreakpoint> _commandBreakpoints;
        private readonly ConcurrentDictionary<string, ConcurrentDictionary<int, VariableBreakpoint>> _variableBreakpoints;
        private readonly ConcurrentDictionary<int, Breakpoint> _idToBreakpoint;
        private SteppingMode _steppingMode;
        private CallStackInfo _overOrOutFrame;
        private CallStackList _callStack;
        private static readonly List<Breakpoint> s_emptyBreakpointList = new List<Breakpoint>();

        private DebuggerCommandProcessor _commandProcessor = new DebuggerCommandProcessor();
        private InvocationInfo _currentInvocationInfo;
        private bool _inBreakpoint;
        private PowerShell _psDebuggerCommand;

        // Job debugger integration.
        private bool _nestedDebuggerStop;
        private readonly Dictionary<Guid, PSJobStartEventArgs> _runningJobs;
        private readonly ConcurrentStack<Debugger> _activeDebuggers;
        private readonly ConcurrentStack<DebuggerStopEventArgs> _debuggerStopEventArgs;
        private DebuggerResumeAction _lastActiveDebuggerAction;
        private DebuggerResumeAction _currentDebuggerAction;
        private DebuggerResumeAction _previousDebuggerAction;
        private CallStackInfo _nestedRunningFrame;
        private readonly object _syncObject;
        private readonly object _syncActiveDebuggerStopObject;
        private int _processingOutputCount;
        private ManualResetEventSlim _processingOutputCompleteEvent = new ManualResetEventSlim(true);

        // Runspace debugger integration.
        private readonly Dictionary<Guid, PSMonitorRunspaceInfo> _runningRunspaces;

        private const int _jobCallStackOffset = 2;
        private const int _runspaceCallStackOffset = 1;

        private bool _preserveUnhandledDebugStopEvent;
        private ManualResetEventSlim _preserveDebugStopEvent;

        // Process runspace debugger
        private readonly Lazy<ConcurrentQueue<StartRunspaceDebugProcessingEventArgs>> _runspaceDebugQueue = new Lazy<ConcurrentQueue<StartRunspaceDebugProcessingEventArgs>>();
        private volatile int _processingRunspaceDebugQueue;
        private ManualResetEventSlim _runspaceDebugCompleteEvent;

        // System is locked down when true. Used to disable debugger on lock down.
        private bool? _isSystemLockedDown;

        private static readonly string s_processDebugPromptMatch;

        #endregion private members

        #region private methods

        /// <summary>
        /// Raises the DebuggerStop event.
        /// </summary>
        private void OnDebuggerStop(InvocationInfo invocationInfo, List<Breakpoint> breakpoints)
        {
            Diagnostics.Assert(breakpoints != null, "The list of breakpoints should not be null");

            LocalRunspace localRunspace = _context.CurrentRunspace as LocalRunspace;

            Diagnostics.Assert(localRunspace != null, "Debugging is only supported on local runspaces");

            if (localRunspace.PulsePipeline != null && localRunspace.PulsePipeline == localRunspace.GetCurrentlyRunningPipeline())
            {
                _context.EngineHostInterface.UI.WriteWarningLine(
                    breakpoints.Count > 0
                        ? string.Format(CultureInfo.CurrentCulture, DebuggerStrings.WarningBreakpointWillNotBeHit,
                                        breakpoints[0])
                        : new InvalidOperationException().Message);
                return;
            }

            _currentInvocationInfo = invocationInfo;
            _steppingMode = SteppingMode.None;

            // Optionally wait for a debug stop event subscriber if requested.
            _inBreakpoint = true;
            if (!WaitForDebugStopSubscriber())
            {
                // No subscriber.  Ignore this debug stop event.
                _inBreakpoint = false;
                return;
            }

            bool oldQuestionMarkVariableValue = _context.QuestionMarkVariableValue;

            _context.SetVariable(SpecialVariables.PSDebugContextVarPath, new PSDebugContext(invocationInfo, breakpoints, TriggerObject));

            FunctionInfo defaultPromptInfo = null;
            string originalPromptString = null;
            bool hadDefaultPrompt = false;

            try
            {
                Collection<PSObject> items = _context.SessionState.InvokeProvider.Item.Get("function:\\prompt");
                if ((items != null) && (items.Count > 0))
                {
                    defaultPromptInfo = items[0].BaseObject as FunctionInfo;
                    originalPromptString = defaultPromptInfo.Definition as string;

                    if (originalPromptString.Equals(InitialSessionState.DefaultPromptFunctionText, StringComparison.OrdinalIgnoreCase) ||
                        originalPromptString.Trim().StartsWith(s_processDebugPromptMatch, StringComparison.OrdinalIgnoreCase))
                    {
                        hadDefaultPrompt = true;
                    }
                }
            }
            catch (ItemNotFoundException)
            {
                // Ignore, it means they don't have the default prompt
            }

            // Change the context language mode before updating the prompt script.
            // This way the new prompt scriptblock will pick up the current context language mode.
            PSLanguageMode? originalLanguageMode = null;
            if (_context.UseFullLanguageModeInDebugger &&
                (_context.LanguageMode != PSLanguageMode.FullLanguage))
            {
                originalLanguageMode = _context.LanguageMode;
                _context.LanguageMode = PSLanguageMode.FullLanguage;
            }

            // Update the prompt to the debug prompt
            if (hadDefaultPrompt)
            {
                int index = originalPromptString.IndexOf('"', StringComparison.OrdinalIgnoreCase);
                if (index > -1)
                {
                    // Fix up prompt.
                    ++index;
                    string debugPrompt = "\"[DBG]: " + originalPromptString.Substring(index, originalPromptString.Length - index);
                    defaultPromptInfo.Update(
                        ScriptBlock.Create(debugPrompt), true, ScopedItemOptions.Unspecified);
                }
                else
                {
                    hadDefaultPrompt = false;
                }
            }

            RunspaceAvailability previousAvailability = _context.CurrentRunspace.RunspaceAvailability;

            _context.CurrentRunspace.UpdateRunspaceAvailability(
                _context.CurrentRunspace.GetCurrentlyRunningPipeline() != null
                    ? RunspaceAvailability.AvailableForNestedCommand
                    : RunspaceAvailability.Available,
                true);

            Diagnostics.Assert(_context._debuggingMode == 1, "Should only be stopping when debugger is on.");

            try
            {
                SetInternalDebugMode(InternalDebugMode.InScriptStop);
                if (_callStack.Any())
                {
                    // Get-PSCallStack shouldn't report any frames above this frame, so mark it.  One alternative
                    // to marking the frame would be to not push new frames while debugging, but that limits our
                    // ability to give a full callstack if there are errors during eval.
                    _callStack.Last().TopFrameAtBreakpoint = true;
                }

                // Reset list lines.
                _commandProcessor.Reset();

                // Save a copy of the stop arguments.
                DebuggerStopEventArgs copyArgs = new DebuggerStopEventArgs(invocationInfo, breakpoints);
                _debuggerStopEventArgs.Push(copyArgs);

                // Blocking call to raise debugger stop event.
                DebuggerStopEventArgs e = new DebuggerStopEventArgs(invocationInfo, breakpoints);
                RaiseDebuggerStopEvent(e);
                ResumeExecution(e.ResumeAction);
            }
            finally
            {
                SetInternalDebugMode(InternalDebugMode.Enabled);
                if (_callStack.Any())
                {
                    _callStack.Last().TopFrameAtBreakpoint = false;
                }

                _context.CurrentRunspace.UpdateRunspaceAvailability(previousAvailability, true);

                if (originalLanguageMode.HasValue)
                {
                    _context.LanguageMode = originalLanguageMode.Value;
                }

                _context.EngineSessionState.RemoveVariable(SpecialVariables.PSDebugContext);

                if (hadDefaultPrompt)
                {
                    // Restore the prompt if they had our default
                    defaultPromptInfo.Update(
                        ScriptBlock.Create(originalPromptString), true, ScopedItemOptions.Unspecified);
                }

                DebuggerStopEventArgs oldArgs;
                _debuggerStopEventArgs.TryPop(out oldArgs);

                _context.QuestionMarkVariableValue = oldQuestionMarkVariableValue;

                _inBreakpoint = false;
            }
        }

        /// <summary>
        /// Resumes execution after a breakpoint/step event has been handled.
        /// </summary>
        private void ResumeExecution(DebuggerResumeAction action)
        {
            _previousDebuggerAction = _currentDebuggerAction;
            _currentDebuggerAction = action;

            switch (action)
            {
                case DebuggerResumeAction.StepInto:
                    _steppingMode = SteppingMode.StepIn;
                    _overOrOutFrame = null;
                    break;

                case DebuggerResumeAction.StepOut:
                    if (_callStack.Count > 1)
                    {
                        // When we pop to the parent frame, we'll clear _overOrOutFrame (so OnSequencePointHit
                        // will stop) and continue with a step.
                        _steppingMode = SteppingMode.StepIn;
                        _overOrOutFrame = _callStack[_callStack.Count - 2];
                    }
                    else
                    {
                        // Stepping out of the top frame is just like continue (allow hitting
                        // breakpoints in the current frame, but otherwise just go.)
                        goto case DebuggerResumeAction.Continue;
                    }

                    break;

                case DebuggerResumeAction.StepOver:
                    _steppingMode = SteppingMode.StepIn;
                    _overOrOutFrame = _callStack.Last();
                    break;

                case DebuggerResumeAction.Continue:
                    // nothing to do, just continue
                    _steppingMode = SteppingMode.None;
                    _overOrOutFrame = null;
                    break;

                case DebuggerResumeAction.Stop:
                    _steppingMode = SteppingMode.None;
                    _overOrOutFrame = null;
                    throw new TerminateException();

                default:
                    Debug.Fail("Received an unknown action: " + action);
                    break;
            }
        }

        /// <summary>
        /// Blocking call that blocks until a release occurs via ReleaseSavedDebugStop().
        /// </summary>
        /// <returns>True if there is a DebuggerStop event subscriber.</returns>
        private bool WaitForDebugStopSubscriber()
        {
            if (!IsDebuggerStopEventSubscribed())
            {
                if (_preserveUnhandledDebugStopEvent)
                {
                    // Lazily create the event object.
                    if (_preserveDebugStopEvent == null)
                    {
                        _preserveDebugStopEvent = new ManualResetEventSlim(true);
                    }

                    // Set the event handle to non-signaled.
                    if (!_preserveDebugStopEvent.IsSet)
                    {
                        Diagnostics.Assert(false, "The _preserveDebugStop event handle should always be in the signaled state at this point.");
                        return false;
                    }

                    _preserveDebugStopEvent.Reset();

                    // Wait indefinitely for a signal event.
                    _preserveDebugStopEvent.Wait();

                    return IsDebuggerStopEventSubscribed();
                }

                return false;
            }

            return true;
        }

        private enum SteppingMode
        {
            StepIn,
            None
        }

        // When a script file changes, we need to rebind all breakpoints in that script.
        private void UnbindBoundBreakpoints(List<LineBreakpoint> boundBreakpoints)
        {
            foreach (var breakpoint in boundBreakpoints)
            {
                // Also remove unbound breakpoints from the script to breakpoint map.
                Tuple<List<LineBreakpoint>, BitArray> lineBreakTuple;
                if (_mapScriptToBreakpoints.TryGetValue(breakpoint.SequencePoints, out lineBreakTuple))
                {
                    lineBreakTuple.Item1.Remove(breakpoint);
                }

                breakpoint.SequencePoints = null;
                breakpoint.SequencePointIndex = -1;
                breakpoint.BreakpointBitArray = null;
                _pendingBreakpoints[breakpoint.Id] = breakpoint;
            }

            boundBreakpoints.Clear();
        }

        private void SetPendingBreakpoints(FunctionContext functionContext)
        {
            if (_pendingBreakpoints.IsEmpty)
                return;

            var newPendingBreakpoints = new Dictionary<int, LineBreakpoint>();
            var currentScriptFile = functionContext._file;

            // If we're not in a file, we can't have any line breakpoints.
            if (currentScriptFile == null)
                return;

            // Normally we register a script file when the script is run or the module is imported,
            // but if there weren't any breakpoints when the script was run and the script was dotted,
            // we will end up here with pending breakpoints, but we won't have cached the list of
            // breakpoints in the script.
            RegisterScriptFile(currentScriptFile, functionContext.CurrentPosition.StartScriptPosition.GetFullScript());

            Tuple<List<LineBreakpoint>, BitArray> tuple;
            if (!_mapScriptToBreakpoints.TryGetValue(functionContext._sequencePoints, out tuple))
            {
                Diagnostics.Assert(false, "If the script block is still alive, the entry should not be collected.");
            }

            Diagnostics.Assert(tuple.Item1 == functionContext._boundBreakpoints, "What's up?");

            foreach ((int breakpointId, LineBreakpoint breakpoint) in _pendingBreakpoints)
            {
                bool bound = false;
                if (breakpoint.TrySetBreakpoint(currentScriptFile, functionContext))
                {
                    if (_context._debuggingMode == 0)
                    {
                        SetInternalDebugMode(InternalDebugMode.Enabled);
                    }

                    bound = true;
                    tuple.Item1.Add(breakpoint);

                    // We need to keep track of any breakpoints that are bound in each script because they may
                    // need to be rebound if the script changes.
                    var boundBreakpoints = _boundBreakpoints[currentScriptFile].Item2;
                    boundBreakpoints[breakpoint.Id] = breakpoint;
                }

                if (!bound)
                {
                    newPendingBreakpoints.Add(breakpoint.Id, breakpoint);
                }
            }

            _pendingBreakpoints = new ConcurrentDictionary<int, LineBreakpoint>(newPendingBreakpoints);
        }

        private void StopOnSequencePoint(FunctionContext functionContext, List<Breakpoint> breakpoints)
        {
            if (functionContext._debuggerHidden)
            {
                // Never stop in a DebuggerHidden scriptblock.
                return;
            }

            if (functionContext._sequencePoints.Length == 1 &&
                functionContext._scriptBlock != null &&
                object.ReferenceEquals(functionContext._sequencePoints[0], functionContext._scriptBlock.Ast.Extent))
            {
                // If the script is empty or only defines functions, we used the script block extent as a sequence point, but that
                // was only intended for error reporting, it was not meant to be hit as a breakpoint.
                return;
            }

            var invocationInfo = new InvocationInfo(null, functionContext.CurrentPosition, _context);
            OnDebuggerStop(invocationInfo, breakpoints);
        }

        private enum InternalDebugMode
        {
            InPushedStop = -2,
            InScriptStop = -1,
            Disabled = 0,
            Enabled = 1
        }

        /// <summary>
        /// Sets the internal Execution context debug mode given the
        /// current DebugMode setting.
        /// </summary>
        /// <param name="mode">Internal debug mode.</param>
        private void SetInternalDebugMode(InternalDebugMode mode)
        {
            lock (_syncObject)
            {
                // Disable script debugger when in system lock down mode
                if (IsSystemLockedDown)
                {
                    if (_context._debuggingMode != (int)InternalDebugMode.Disabled)
                    {
                        _context._debuggingMode = (int)InternalDebugMode.Disabled;
                    }

                    return;
                }

                switch (mode)
                {
                    case InternalDebugMode.InPushedStop:
                    case InternalDebugMode.InScriptStop:
                    case InternalDebugMode.Disabled:
                        _context._debuggingMode = (int)mode;
                        break;

                    case InternalDebugMode.Enabled:
                        _context._debuggingMode = CanEnableDebugger ?
                            (int)InternalDebugMode.Enabled : (int)InternalDebugMode.Disabled;
                        break;
                }
            }
        }

        private bool CanEnableDebugger
        {
            get
            {
                // The debugger can be enabled if we are not in DebugMode.None and if we are
                // not in a local session set only to RemoteScript.
                return !((DebugMode == DebugModes.RemoteScript) && IsLocalSession) && (DebugMode != DebugModes.None);
            }
        }

        private bool CanDisableDebugger
        {
            get
            {
                // The debugger can be disbled if there are no breakpoints
                // left and if we are not currently stepping in the debugger.
                return _idToBreakpoint.IsEmpty &&
                       _currentDebuggerAction != DebuggerResumeAction.StepInto &&
                       _currentDebuggerAction != DebuggerResumeAction.StepOver &&
                       _currentDebuggerAction != DebuggerResumeAction.StepOut;
            }
        }

        private bool IsSystemLockedDown
        {
            get
            {
                if (_isSystemLockedDown == null)
                {
                    lock (_syncObject)
                    {
                        if (_isSystemLockedDown == null)
                        {
                            _isSystemLockedDown = (System.Management.Automation.Security.SystemPolicy.GetSystemLockdownPolicy() ==
                                System.Management.Automation.Security.SystemEnforcementMode.Enforce);
                        }
                    }
                }

                return _isSystemLockedDown.Value;
            }
        }

        private void CheckForBreakpointSupport()
        {
            if (IsSystemLockedDown)
            {
                // Local script debugging is not supported in locked down mode
                throw new PSNotSupportedException();
            }
        }

        #region Enable debug stepping

        [Flags]
        private enum EnableNestedType
        {
            None = 0x0,
            NestedJob = 0x1,
            NestedRunspace = 0x2
        }

        private void EnableDebuggerStepping(EnableNestedType nestedType)
        {
            if (DebugMode == DebugModes.None)
            {
                throw new PSInvalidOperationException(
                    DebuggerStrings.CannotEnableDebuggerSteppingInvalidMode,
                    null,
                    Debugger.CannotEnableDebuggerSteppingInvalidMode,
                    ErrorCategory.InvalidOperation,
                    null);
            }

            lock (_syncObject)
            {
                if (_context._debuggingMode == 0)
                {
                    SetInternalDebugMode(InternalDebugMode.Enabled);
                }

                Debugger activeDebugger;
                if (_activeDebuggers.TryPeek(out activeDebugger))
                {
                    // Set active debugger to StepInto mode.
                    activeDebugger.SetDebugMode(DebugModes.LocalScript | DebugModes.RemoteScript);
                    activeDebugger.SetDebuggerStepMode(true);
                }
                else
                {
                    // Set script debugger to StepInto mode.
                    ResumeExecution(DebuggerResumeAction.StepInto);
                }
            }

            // Look for any runspaces with debuggers and set to setp mode.
            if ((nestedType & EnableNestedType.NestedRunspace) == EnableNestedType.NestedRunspace)
            {
                SetRunspaceListToStep(true);
            }
        }

        /// <summary>
        /// Restores debugger back to non-step mode.
        /// </summary>
        private void DisableDebuggerStepping()
        {
            if (!IsDebuggerSteppingEnabled) { return; }

            lock (_syncObject)
            {
                ResumeExecution(DebuggerResumeAction.Continue);
                RestoreInternalDebugMode();

                Debugger activeDebugger;
                if (_activeDebuggers.TryPeek(out activeDebugger))
                {
                    activeDebugger.SetDebuggerStepMode(false);
                }
            }

            SetRunningJobListToStep(false);
            SetRunspaceListToStep(false);
        }

        private void RestoreInternalDebugMode()
        {
            InternalDebugMode restoreMode = ((DebugMode != DebugModes.None) && (!_idToBreakpoint.IsEmpty)) ? InternalDebugMode.Enabled : InternalDebugMode.Disabled;
            SetInternalDebugMode(restoreMode);
        }

        #endregion

        #endregion

        #region Debugger Overrides

        /// <summary>
        /// Set ScriptDebugger action.
        /// </summary>
        /// <param name="resumeAction">DebuggerResumeAction.</param>
        public override void SetDebuggerAction(DebuggerResumeAction resumeAction)
        {
            throw new PSNotSupportedException(
                StringUtil.Format(DebuggerStrings.CannotSetDebuggerAction));
        }

        /// <summary>
        /// GetDebuggerStopped.
        /// </summary>
        /// <returns>DebuggerStopEventArgs.</returns>
        public override DebuggerStopEventArgs GetDebuggerStopArgs()
        {
            DebuggerStopEventArgs rtnArgs;
            if (_debuggerStopEventArgs.TryPeek(out rtnArgs))
            {
                return rtnArgs;
            }

            return null;
        }

        /// <summary>
        /// ProcessCommand.
        /// </summary>
        /// <param name="command">PowerShell command.</param>
        /// <param name="output">Output.</param>
        /// <returns>DebuggerCommandResults.</returns>
        public override DebuggerCommandResults ProcessCommand(PSCommand command, PSDataCollection<PSObject> output)
        {
            if (command == null)
            {
                throw new PSArgumentNullException(nameof(command));
            }

            if (output == null)
            {
                throw new PSArgumentNullException(nameof(output));
            }

            if (!DebuggerStopped)
            {
                throw new PSInvalidOperationException(
                    DebuggerStrings.CannotProcessDebuggerCommandNotStopped,
                    null,
                    Debugger.CannotProcessCommandNotStopped,
                    ErrorCategory.InvalidOperation,
                    null);
            }

            //
            // Allow an active pushed debugger to process commands
            //
            DebuggerCommandResults results = ProcessCommandForActiveDebugger(command, output);
            if (results != null)
            {
                return results;
            }

            //
            // Otherwise let root script debugger handle it.
            //
            if (!(_context.CurrentRunspace is LocalRunspace localRunspace))
            {
                throw new PSInvalidOperationException(
                    DebuggerStrings.CannotProcessDebuggerCommandNotStopped,
                    null,
                    Debugger.CannotProcessCommandNotStopped,
                    ErrorCategory.InvalidOperation,
                    null);
            }

            try
            {
                using (_psDebuggerCommand = PowerShell.Create())
                {
                    if (localRunspace.GetCurrentlyRunningPipeline() != null)
                    {
                        _psDebuggerCommand.SetIsNested(true);
                    }

                    _psDebuggerCommand.Runspace = localRunspace;
                    _psDebuggerCommand.Commands = command;
                    foreach (var cmd in _psDebuggerCommand.Commands.Commands)
                    {
                        cmd.MergeMyResults(PipelineResultTypes.All, PipelineResultTypes.Output);
                    }

                    PSDataCollection<PSObject> internalOutput = new PSDataCollection<PSObject>();
                    internalOutput.DataAdded += (sender, args) =>
                        {
                            foreach (var item in internalOutput.ReadAll())
                            {
                                if (item == null) { continue; }

                                DebuggerCommand dbgCmd = item.BaseObject as DebuggerCommand;
                                if (dbgCmd != null)
                                {
                                    bool executedByDebugger = (dbgCmd.ResumeAction != null || dbgCmd.ExecutedByDebugger);
                                    results = new DebuggerCommandResults(dbgCmd.ResumeAction, executedByDebugger);
                                }
                                else
                                {
                                    output.Add(item);
                                }
                            }
                        };

                    // Allow any exceptions to propagate.
                    _psDebuggerCommand.InvokeWithDebugger(null, internalOutput, null, false);
                }
            }
            finally
            {
                _psDebuggerCommand = null;
            }

            return results ?? new DebuggerCommandResults(null, false);
        }

        /// <summary>
        /// StopProcessCommand.
        /// </summary>
        public override void StopProcessCommand()
        {
            //
            // If we have a pushed debugger then stop that command.
            //
            if (StopCommandForActiveDebugger())
            {
                return;
            }

            PowerShell ps = _psDebuggerCommand;
            if (ps != null)
            {
                ps.BeginStop(null, null);
            }
        }

        /// <summary>
        /// Set debug mode.
        /// </summary>
        /// <param name="mode"></param>
        public override void SetDebugMode(DebugModes mode)
        {
            lock (_syncObject)
            {
                // Restrict local script debugger mode when in system lock down.
                // DebugModes enum flags provide a combination of values.  To disable local script debugging
                // we have to disallow 'LocalScript' and 'Default' flags and only allow 'None' or 'RemoteScript'
                // flags exclusively.  This allows only no debugging 'None' or remote debugging 'RemoteScript'.
                if (IsSystemLockedDown && (mode != DebugModes.None) && (mode != DebugModes.RemoteScript))
                {
                    mode = DebugModes.RemoteScript;
                }

                base.SetDebugMode(mode);

                if (!CanEnableDebugger)
                {
                    SetInternalDebugMode(InternalDebugMode.Disabled);
                }
                else if ((!_idToBreakpoint.IsEmpty) && (_context._debuggingMode == 0))
                {
                    // Set internal debugger to active.
                    SetInternalDebugMode(InternalDebugMode.Enabled);
                }
            }
        }

        /// <summary>
        /// Returns current call stack.
        /// </summary>
        /// <returns>IEnumerable of CallStackFrame objects.</returns>
        public override IEnumerable<CallStackFrame> GetCallStack()
        {
            CallStackInfo[] callStack = _callStack.ToArray();

            if (callStack.Length > 0)
            {
                int startingIndex = callStack.Length - 1;
                for (int i = startingIndex; i >= 0; i--)
                {
                    if (callStack[i].TopFrameAtBreakpoint)
                    {
                        startingIndex = i;
                        break;
                    }
                }

                for (int i = startingIndex; i >= 0; i--)
                {
                    var funcContext = callStack[i].FunctionContext;

                    yield return new CallStackFrame(funcContext, callStack[i].InvocationInfo);
                }
            }
        }

        /// <summary>
        /// True when debugger is active with breakpoints.
        /// </summary>
        public override bool IsActive
        {
            get
            {
                int debuggerState = _context._debuggingMode;
                return (debuggerState != 0);
            }
        }

        /// <summary>
        /// Resets the command processor source information so that it is
        /// updated with latest information on the next debug stop.
        /// </summary>
        public override void ResetCommandProcessorSource()
        {
            _commandProcessor.Reset();
        }

        /// <summary>
        /// Sets debugger stepping mode.
        /// </summary>
        /// <param name="enabled">True if stepping is to be enabled.</param>
        public override void SetDebuggerStepMode(bool enabled)
        {
            if (enabled)
            {
                EnableDebuggerStepping(EnableNestedType.NestedJob | EnableNestedType.NestedRunspace);
            }
            else
            {
                DisableDebuggerStepping();
            }
        }

        /// <summary>
        /// Breaks into the debugger.
        /// </summary>
        /// <param name="triggerObject">The object that triggered the breakpoint, if there is one.</param>
        internal override void Break(object triggerObject = null)
        {
            if (!IsDebugHandlerSubscribed &&
                (UnhandledBreakpointMode == UnhandledBreakpointProcessingMode.Ignore))
            {
                // No debugger attached and runspace debugging is not enabled.  Enable runspace debugging here
                // so that this command is effective.
                UnhandledBreakpointMode = UnhandledBreakpointProcessingMode.Wait;
            }

            // Store the triggerObject so that we can add it to PSDebugContext
            TriggerObject = triggerObject;

            // Set debugger to step mode so that a break can occur.
            SetDebuggerStepMode(true);

            // If the debugger is enabled and we are not in a breakpoint, trigger an immediate break in the current location
            if (_context._debuggingMode > 0)
            {
                using (IEnumerator<CallStackFrame> enumerator = GetCallStack().GetEnumerator())
                {
                    if (enumerator.MoveNext())
                    {
                        OnSequencePointHit(enumerator.Current.FunctionContext);
                    }
                }
            }
        }

        /// <summary>
        /// Passes the debugger command to the internal script debugger command processor.  This
        /// is used internally to handle debugger commands such as list, help, etc.
        /// </summary>
        /// <param name="command">Command string.</param>
        /// <param name="output">Output.</param>
        /// <returns>DebuggerCommand containing information on whether and how the command was processed.</returns>
        internal override DebuggerCommand InternalProcessCommand(string command, IList<PSObject> output)
        {
            if (!DebuggerStopped)
            {
                return new DebuggerCommand(command, null, false, false);
            }

            // "Exit" command should always result with "Continue" behavior for legacy compatibility.
            if (command.Equals("exit", StringComparison.OrdinalIgnoreCase))
            {
                return new DebuggerCommand(command, DebuggerResumeAction.Continue, false, true);
            }

            return _commandProcessor.ProcessCommand(null, command, _currentInvocationInfo, output);
        }

        /// <summary>
        /// Creates a source list based on root script debugger source information if available, with
        /// the current source line highlighted.  This is used internally for nested runspace debugging
        /// where the runspace command is run in context of a parent script.
        /// </summary>
        /// <param name="lineNum">Current source line.</param>
        /// <param name="output">Output collection.</param>
        /// <returns>True if source listed successfully.</returns>
        internal override bool InternalProcessListCommand(int lineNum, IList<PSObject> output)
        {
            if (!DebuggerStopped || (_currentInvocationInfo == null)) { return false; }

            // Create an Invocation object that has full source script from script debugger plus
            // line information provided from caller.
            string fullScript = _currentInvocationInfo.GetFullScript();
            ScriptPosition startScriptPosition = new ScriptPosition(
                _currentInvocationInfo.ScriptName,
                lineNum,
                _currentInvocationInfo.ScriptPosition.StartScriptPosition.Offset,
                _currentInvocationInfo.Line,
                fullScript);
            ScriptPosition endScriptPosition = new ScriptPosition(
                _currentInvocationInfo.ScriptName,
                lineNum,
                _currentInvocationInfo.ScriptPosition.StartScriptPosition.Offset,
                _currentInvocationInfo.Line,
                fullScript);
            InvocationInfo tempInvocationInfo = InvocationInfo.Create(
                _currentInvocationInfo.MyCommand,
                new ScriptExtent(
                    startScriptPosition,
                    endScriptPosition)
                );

            _commandProcessor.ProcessListCommand(tempInvocationInfo, output);

            return true;
        }

        /// <summary>
        /// IsRemote.
        /// </summary>
        internal override bool IsRemote
        {
            get
            {
                Debugger activeDebugger;
                if (_activeDebuggers.TryPeek(out activeDebugger))
                {
                    return (activeDebugger is RemotingJobDebugger);
                }

                return false;
            }
        }

        /// <summary>
        /// Array of stack frame objects of active debugger if any,
        /// otherwise null.
        /// </summary>
        /// <returns>CallStackFrame[].</returns>
        internal override CallStackFrame[] GetActiveDebuggerCallStack()
        {
            Debugger activeDebugger;
            if (_activeDebuggers.TryPeek(out activeDebugger))
            {
                return activeDebugger.GetCallStack().ToArray();
            }

            return null;
        }

        /// <summary>
        /// Sets how the debugger deals with breakpoint events that are not handled.
        ///  Ignore - This is the default behavior and ignores any breakpoint event
        ///           if there is no handler.  Releases any preserved event.
        ///  Wait   - This mode preserves a breakpoint event until a handler is
        ///           subscribed.
        /// </summary>
        internal override UnhandledBreakpointProcessingMode UnhandledBreakpointMode
        {
            get
            {
                return (_preserveUnhandledDebugStopEvent) ? UnhandledBreakpointProcessingMode.Wait : UnhandledBreakpointProcessingMode.Ignore;
            }

            set
            {
                switch (value)
                {
                    case UnhandledBreakpointProcessingMode.Wait:
                        _preserveUnhandledDebugStopEvent = true;
                        break;

                    case UnhandledBreakpointProcessingMode.Ignore:
                        _preserveUnhandledDebugStopEvent = false;
                        ReleaseSavedDebugStop();
                        break;
                }
            }
        }

        #region Breakpoints

        /// <summary>
        /// Adds the provided set of breakpoints to the debugger.
        /// </summary>
        /// <param name="breakpoints">The breakpoints to set.</param>
        /// <param name="runspaceId">The runspace id of the runspace you want to interact with. A null value will use the current runspace.</param>
        public override void SetBreakpoints(IEnumerable<Breakpoint> breakpoints, int? runspaceId)
        {
            if (runspaceId.HasValue)
            {
                GetRunspaceDebugger(runspaceId.Value).SetBreakpoints(breakpoints);
                return;
            }

            foreach (Breakpoint bp in breakpoints)
            {
                switch (bp)
                {
                    case CommandBreakpoint commandBreakpoint:
                        AddCommandBreakpoint(commandBreakpoint);
                        continue;

                    case LineBreakpoint lineBreakpoint:
                        AddLineBreakpoint(lineBreakpoint);
                        continue;

                    case VariableBreakpoint variableBreakpoint:
                        AddVariableBreakpoint(variableBreakpoint);
                        continue;
                }
            }
        }

        /// <summary>
        /// Get a breakpoint by id, primarily for Enable/Disable/Remove-PSBreakpoint cmdlets.
        /// </summary>
        /// <param name="id">Id of the breakpoint you want.</param>
        /// <param name="runspaceId">The runspace id of the runspace you want to interact with. A null value will use the current runspace.</param>
        public override Breakpoint GetBreakpoint(int id, int? runspaceId)
        {
            if (runspaceId.HasValue)
            {
                return GetRunspaceDebugger(runspaceId.Value).GetBreakpoint(id);
            }

            _idToBreakpoint.TryGetValue(id, out Breakpoint breakpoint);
            return breakpoint;
        }

        /// <summary>
        /// Returns breakpoints primarily for the Get-PSBreakpoint cmdlet.
        /// </summary>
        /// <param name="runspaceId">The runspace id of the runspace you want to interact with. A null value will use the current runspace.</param>
        public override List<Breakpoint> GetBreakpoints(int? runspaceId)
        {
            if (runspaceId.HasValue)
            {
                return GetRunspaceDebugger(runspaceId.Value).GetBreakpoints();
            }

            return (from bp in _idToBreakpoint.Values orderby bp.Id select bp).ToList();
        }

        /// <summary>
        /// Sets a command breakpoint in the debugger.
        /// </summary>
        /// <param name="command">The name of the command that will trigger the breakpoint. This value may not be null.</param>
        /// <param name="action">The action to take when the breakpoint is hit. If null, PowerShell will break into the debugger when the breakpoint is hit.</param>
        /// <param name="path">The path to the script file where the breakpoint may be hit. If null, the breakpoint may be hit anywhere the command is invoked.</param>
        /// <param name="runspaceId">The runspace id of the runspace you want to interact with. A null value will use the current runspace.</param>
        /// <returns></returns>
        public override CommandBreakpoint SetCommandBreakpoint(string command, ScriptBlock action, string path, int? runspaceId)
        {
            if (runspaceId.HasValue)
            {
                return GetRunspaceDebugger(runspaceId.Value).SetCommandBreakpoint(command, action, path);
            }

            Diagnostics.Assert(!string.IsNullOrEmpty(command), "Caller to verify command is not null or empty.");

            WildcardPattern pattern = WildcardPattern.Get(command, WildcardOptions.Compiled | WildcardOptions.IgnoreCase);

            CheckForBreakpointSupport();
            return AddCommandBreakpoint(new CommandBreakpoint(path, pattern, command, action));
        }

        /// <summary>
        /// Sets a line breakpoint in the debugger.
        /// </summary>
        /// <param name="path">The path to the script file where the breakpoint may be hit. This value may not be null.</param>
        /// <param name="line">The line in the script file where the breakpoint may be hit. This value must be greater than or equal to 1.</param>
        /// <param name="column">The column in the script file where the breakpoint may be hit. If 0, the breakpoint will trigger on any statement on the line.</param>
        /// <param name="action">The action to take when the breakpoint is hit. If null, PowerShell will break into the debugger when the breakpoint is hit.</param>
        /// <param name="runspaceId">The runspace id of the runspace you want to interact with. A null value will use the current runspace.</param>
        /// <returns>A LineBreakpoint</returns>
        public override LineBreakpoint SetLineBreakpoint(string path, int line, int column, ScriptBlock action, int? runspaceId)
        {
            if (runspaceId.HasValue)
            {
                return GetRunspaceDebugger(runspaceId.Value).SetLineBreakpoint(path, line, column, action);
            }

            Diagnostics.Assert(path != null, "Caller to verify path is not null.");
            Diagnostics.Assert(line > 0, "Caller to verify line is greater than 0.");

            CheckForBreakpointSupport();
            return AddLineBreakpoint(new LineBreakpoint(path, line, column, action));
        }

        /// <summary>
        /// Sets a variable breakpoint in the debugger.
        /// </summary>
        /// <param name="variableName">The name of the variable that will trigger the breakpoint. This value may not be null.</param>
        /// <param name="accessMode">The variable access mode that will trigger the breakpoint.</param>
        /// <param name="action">The action to take when the breakpoint is hit. If null, PowerShell will break into the debugger when the breakpoint is hit.</param>
        /// <param name="path">The path to the script file where the breakpoint may be hit. If null, the breakpoint may be hit anywhere the variable is accessed using the specified access mode.</param>
        /// <param name="runspaceId">The runspace id of the runspace you want to interact with. A null value will use the current runspace.</param>
        /// <returns>A VariableBreakpoint that was set.</returns>
        public override VariableBreakpoint SetVariableBreakpoint(string variableName, VariableAccessMode accessMode, ScriptBlock action, string path, int? runspaceId)
        {
            if (runspaceId.HasValue)
            {
                return GetRunspaceDebugger(runspaceId.Value).SetVariableBreakpoint(variableName, accessMode, action, path);
            }

            Diagnostics.Assert(!string.IsNullOrEmpty(variableName), "Caller to verify variableName is not null or empty.");

            CheckForBreakpointSupport();
            return AddVariableBreakpoint(new VariableBreakpoint(path, variableName, accessMode, action));
        }

        /// <summary>
        /// This is the implementation of the Remove-PSBreakpoint cmdlet.
        /// </summary>
        /// <param name="breakpoint">Id of the breakpoint you want.</param>
        /// <param name="runspaceId">The runspace id of the runspace you want to interact with. A null value will use the current runspace.</param>
        public override bool RemoveBreakpoint(Breakpoint breakpoint, int? runspaceId)
        {
            if (runspaceId.HasValue)
            {
                return GetRunspaceDebugger(runspaceId.Value).RemoveBreakpoint(breakpoint);
            }

            Diagnostics.Assert(breakpoint != null, "Caller to verify the breakpoint is not null.");

            if (_idToBreakpoint.Remove(breakpoint.Id, out _))
            {
                breakpoint.RemoveSelf(this);

                if (CanDisableDebugger)
                {
                    SetInternalDebugMode(InternalDebugMode.Disabled);
                }

                OnBreakpointUpdated(new BreakpointUpdatedEventArgs(breakpoint, BreakpointUpdateType.Removed, _idToBreakpoint.Count));

                return true;
            }

            return false;
        }

        /// <summary>
        /// This is the implementation of the Enable-PSBreakpoint cmdlet.
        /// </summary>
        /// <param name="breakpoint">Id of the breakpoint you want.</param>
        /// <param name="runspaceId">The runspace id of the runspace you want to interact with. A null value will use the current runspace.</param>
        public override Breakpoint EnableBreakpoint(Breakpoint breakpoint, int? runspaceId)
        {
            if (runspaceId.HasValue)
            {
                return GetRunspaceDebugger(runspaceId.Value).EnableBreakpoint(breakpoint);
            }

            Diagnostics.Assert(breakpoint != null, "Caller to verify the breakpoint is not null.");

            if (_idToBreakpoint.TryGetValue(breakpoint.Id, out _))
            {
                breakpoint.SetEnabled(true);
                OnBreakpointUpdated(new BreakpointUpdatedEventArgs(breakpoint, BreakpointUpdateType.Enabled, _idToBreakpoint.Count));

                return breakpoint;
            }

            return null;
        }

        /// <summary>
        /// This is the implementation of the Disable-PSBreakpoint cmdlet.
        /// </summary>
        /// <param name="breakpoint">Id of the breakpoint you want.</param>
        /// <param name="runspaceId">The runspace id of the runspace you want to interact with. A null value will use the current runspace.</param>
        public override Breakpoint DisableBreakpoint(Breakpoint breakpoint, int? runspaceId)
        {
            if (runspaceId.HasValue)
            {
                return GetRunspaceDebugger(runspaceId.Value).DisableBreakpoint(breakpoint);
            }

            Diagnostics.Assert(breakpoint != null, "Caller to verify the breakpoint is not null.");

            if (_idToBreakpoint.TryGetValue(breakpoint.Id, out _))
            {
                breakpoint.SetEnabled(false);
                OnBreakpointUpdated(new BreakpointUpdatedEventArgs(breakpoint, BreakpointUpdateType.Disabled, _idToBreakpoint.Count));

                return breakpoint;
            }

            return null;
        }

        private Debugger GetRunspaceDebugger(int runspaceId)
        {
            if (!Runspace.RunspaceDictionary.TryGetValue(runspaceId, out WeakReference<Runspace> wr))
            {
                throw new PSArgumentException(string.Format(DebuggerStrings.InvalidRunspaceId, runspaceId));
            }

            if (!wr.TryGetTarget(out Runspace rs))
            {
                throw new PSArgumentException(DebuggerStrings.UnableToGetRunspace);
            }

            return rs.Debugger;
        }

        #endregion Breakpoints

        #region Job Debugging

        /// <summary>
        /// Sets up debugger to debug provided job or its child jobs.
        /// </summary>
        /// <param name="job">
        /// Job object that is either a debuggable job or a container of
        /// debuggable child jobs.
        /// </param>
        /// <param name="breakAll">
        /// If true, the debugger automatically invokes a break all when it
        /// attaches to the job.
        /// </param>
        internal override void DebugJob(Job job, bool breakAll)
        {
            if (job == null) { throw new PSArgumentNullException(nameof(job)); }

            lock (_syncObject)
            {
                if (_context._debuggingMode < 0)
                {
                    throw new RuntimeException(DebuggerStrings.CannotStartJobDebuggingDebuggerBusy);
                }
            }

            // If a debuggable job was passed in then add it to the
            // job running list.
            bool jobsAdded = TryAddDebugJob(job, breakAll);
            if (!jobsAdded)
            {
                // Otherwise treat as parent Job and iterate over child jobs.
                foreach (Job childJob in job.ChildJobs)
                {
                    if (TryAddDebugJob(childJob, breakAll) && !jobsAdded)
                    {
                        jobsAdded = true;
                    }
                }
            }

            if (!jobsAdded)
            {
                throw new PSInvalidOperationException(DebuggerStrings.NoDebuggableJobsFound);
            }
        }

        private bool TryAddDebugJob(Job job, bool breakAll)
        {
            IJobDebugger debuggableJob = job as IJobDebugger;
            if ((debuggableJob != null) && (debuggableJob.Debugger != null) &&
                ((job.JobStateInfo.State == JobState.Running) || (job.JobStateInfo.State == JobState.AtBreakpoint)))
            {
                // Check to see if job is already stopped in debugger.
                bool jobDebugAlreadyStopped = debuggableJob.Debugger.InBreakpoint;

                // Add to running job list with debugger set to step into.
                SetDebugJobAsync(debuggableJob, false);
                AddToJobRunningList(
                    new PSJobStartEventArgs(job, debuggableJob.Debugger, false),
                    breakAll ? DebuggerResumeAction.StepInto : DebuggerResumeAction.Continue);

                // Raise debug stop event if job is already in stopped state.
                if (jobDebugAlreadyStopped)
                {
                    RemotingJobDebugger remoteJobDebugger = debuggableJob.Debugger as RemotingJobDebugger;
                    if (remoteJobDebugger != null)
                    {
                        remoteJobDebugger.CheckStateAndRaiseStopEvent();
                    }
                    else
                    {
                        Diagnostics.Assert(false, "Should never get debugger stopped job that is not of RemotingJobDebugger type.");
                    }
                }

                return true;
            }

            return false;
        }

        /// <summary>
        /// Removes job from debugger job list and pops its
        /// debugger from the active debugger stack.
        /// </summary>
        /// <param name="job">Job.</param>
        internal override void StopDebugJob(Job job)
        {
            // Parameter validation.
            if (job == null) { throw new PSArgumentNullException(nameof(job)); }

            SetInternalDebugMode(InternalDebugMode.Disabled);

            RemoveFromRunningJobList(job);
            SetDebugJobAsync(job as IJobDebugger, true);

            foreach (var cJob in job.ChildJobs)
            {
                RemoveFromRunningJobList(cJob);
                SetDebugJobAsync(cJob as IJobDebugger, true);
            }

            RestoreInternalDebugMode();
        }

        /// <summary>
        /// Helper method to set a IJobDebugger job CanDebug property.
        /// </summary>
        /// <param name="debuggableJob">IJobDebugger.</param>
        /// <param name="isAsync">Boolean.</param>
        internal static void SetDebugJobAsync(IJobDebugger debuggableJob, bool isAsync)
        {
            if (debuggableJob != null)
            {
                debuggableJob.IsAsync = isAsync;
            }
        }

        #endregion

        #region Runspace Debugging

        /// <summary>
        /// Sets up debugger to debug provided Runspace in a nested debug session.
        /// </summary>
        /// <param name="runspace">
        /// Runspace to debug.
        /// </param>
        /// <param name="breakAll">
        /// When true, this command will invoke a BreakAll when the debugger is
        /// first attached.
        /// </param>
        internal override void DebugRunspace(Runspace runspace, bool breakAll)
        {
            if (runspace == null)
            {
                throw new PSArgumentNullException(nameof(runspace));
            }

            if (runspace.RunspaceStateInfo.State != RunspaceState.Opened)
            {
                throw new PSInvalidOperationException(
                    string.Format(CultureInfo.InvariantCulture, DebuggerStrings.RunspaceDebuggingInvalidRunspaceState, runspace.RunspaceStateInfo.State)
                    );
            }

            lock (_syncObject)
            {
                if (_context._debuggingMode < 0)
                {
                    throw new PSInvalidOperationException(DebuggerStrings.RunspaceDebuggingDebuggerBusy);
                }
            }

            if (runspace.Debugger == null)
            {
                throw new PSInvalidOperationException(
                    string.Format(CultureInfo.InvariantCulture, DebuggerStrings.RunspaceDebuggingNoRunspaceDebugger, runspace.Name));
            }

            if (runspace.Debugger.DebugMode == DebugModes.None)
            {
                throw new PSInvalidOperationException(DebuggerStrings.RunspaceDebuggingDebuggerIsOff);
            }

            AddToRunningRunspaceList(new PSStandaloneMonitorRunspaceInfo(runspace));

            if (!runspace.Debugger.InBreakpoint && breakAll)
            {
                EnableDebuggerStepping(EnableNestedType.NestedRunspace);
            }
        }

        /// <summary>
        /// Removes the provided Runspace from the nested "active" debugger state.
        /// </summary>
        /// <param name="runspace">Runspace.</param>
        internal override void StopDebugRunspace(Runspace runspace)
        {
            if (runspace == null) { throw new PSArgumentNullException(nameof(runspace)); }

            SetInternalDebugMode(InternalDebugMode.Disabled);

            RemoveFromRunningRunspaceList(runspace);

            RestoreInternalDebugMode();
        }

        #endregion

        #region Runspace Debug Processing

        /// <summary>
        /// Adds the provided Runspace object to the runspace debugger processing queue.
        /// The queue will then raise the StartRunspaceDebugProcessing events for each runspace to allow
        /// a host script debugger implementation to provide an active debugging session.
        /// </summary>
        /// <param name="runspace">Runspace to debug.</param>
        internal override void QueueRunspaceForDebug(Runspace runspace)
        {
            runspace.StateChanged += RunspaceStateChangedHandler;
            runspace.AvailabilityChanged += RunspaceAvailabilityChangedHandler;
            _runspaceDebugQueue.Value.Enqueue(new StartRunspaceDebugProcessingEventArgs(runspace));
            StartRunspaceForDebugQueueProcessing();
        }

        /// <summary>
        /// Causes the CancelRunspaceDebugProcessing event to be raised which notifies subscribers that these debugging
        /// sessions should be cancelled.
        /// </summary>
        public override void CancelDebuggerProcessing()
        {
            // Empty runspace debugger processing queue and then notify any subscribers.
            ReleaseInternalRunspaceDebugProcessing(null, true);

            try
            {
                RaiseCancelRunspaceDebugProcessingEvent();
            }
            catch (Exception)
            { }
        }

        private void ReleaseInternalRunspaceDebugProcessing(object sender, bool emptyQueue = false)
        {
            Runspace runspace = sender as Runspace;
            if (runspace != null)
            {
                runspace.StateChanged -= RunspaceStateChangedHandler;
                runspace.AvailabilityChanged -= RunspaceAvailabilityChangedHandler;
            }

            if (emptyQueue && _runspaceDebugQueue.IsValueCreated)
            {
                StartRunspaceDebugProcessingEventArgs args;
                while (_runspaceDebugQueue.Value.TryDequeue(out args))
                {
                    args.Runspace.StateChanged -= RunspaceStateChangedHandler;
                    args.Runspace.AvailabilityChanged -= RunspaceAvailabilityChangedHandler;
                    try
                    {
                        args.Runspace.Debugger.UnhandledBreakpointMode = UnhandledBreakpointProcessingMode.Ignore;
                    }
                    catch (Exception) { }
                }
            }

            if (_runspaceDebugCompleteEvent != null)
            {
                try
                {
                    _runspaceDebugCompleteEvent.Set();
                }
                catch (ObjectDisposedException) { }
            }
        }

        private void RunspaceStateChangedHandler(object sender, RunspaceStateEventArgs args)
        {
            switch (args.RunspaceStateInfo.State)
            {
                case RunspaceState.Closed:
                case RunspaceState.Broken:
                case RunspaceState.Disconnected:
                    ReleaseInternalRunspaceDebugProcessing(sender);
                    break;
            }
        }

        private void RunspaceAvailabilityChangedHandler(object sender, RunspaceAvailabilityEventArgs args)
        {
            if (args.RunspaceAvailability == RunspaceAvailability.Available)
            {
                ReleaseInternalRunspaceDebugProcessing(sender);
            }
        }

        #endregion

        #endregion

        #region Job debugger integration

        private void AddToJobRunningList(PSJobStartEventArgs jobArgs, DebuggerResumeAction startAction)
        {
            bool newJob = false;

            lock (_syncObject)
            {
                jobArgs.Job.StateChanged += HandleJobStateChanged;
                if (jobArgs.Job.IsPersistentState(jobArgs.Job.JobStateInfo.State))
                {
                    jobArgs.Job.StateChanged -= HandleJobStateChanged;
                    return;
                }

                if (!_runningJobs.ContainsKey(jobArgs.Job.InstanceId))
                {
                    // For now ignore WF jobs started asynchronously from script.
                    if (jobArgs.IsAsync) { return; }

                    // Turn on output processing monitoring on workflow job so that
                    // the debug stop events can coordinate with end of output processing.
                    jobArgs.Job.OutputProcessingStateChanged += HandleOutputProcessingStateChanged;
                    jobArgs.Job.MonitorOutputProcessing = true;

                    _runningJobs.Add(jobArgs.Job.InstanceId, jobArgs);
                    jobArgs.Debugger.DebuggerStop += HandleMonitorRunningJobsDebuggerStop;

                    newJob = true;
                }
            }

            if (newJob)
            {
                jobArgs.Debugger.SetParent(
                    this,
                    _idToBreakpoint.Values.ToArray<Breakpoint>(),
                    startAction,
                    _context.EngineHostInterface.ExternalHost,
                    _context.SessionState.Path.CurrentLocation);
            }
            else
            {
                // If job already in collection then make sure start action is set.
                // Note that this covers the case where Debug-Job was performed on
                // an async job, which then becomes sync, the user continues execution
                // and then wants to break (step mode) into the debugger *again*.
                jobArgs.Debugger.SetDebuggerStepMode(true);
            }
        }

        private void SetRunningJobListToStep(bool enableStepping)
        {
            PSJobStartEventArgs[] runningJobs;
            lock (_syncObject)
            {
                runningJobs = _runningJobs.Values.ToArray();
            }

            foreach (var item in runningJobs)
            {
                try
                {
                    item.Debugger.SetDebuggerStepMode(enableStepping);
                }
                catch (PSNotImplementedException) { }
            }
        }

        private void SetRunspaceListToStep(bool enableStepping)
        {
            PSMonitorRunspaceInfo[] runspaceList;
            lock (_syncObject)
            {
                runspaceList = _runningRunspaces.Values.ToArray();
            }

            foreach (var item in runspaceList)
            {
                try
                {
                    Debugger nestedDebugger = item.NestedDebugger;

                    if (nestedDebugger != null)
                    {
                        nestedDebugger.SetDebuggerStepMode(enableStepping);
                    }
                }
                catch (PSNotImplementedException) { }
            }
        }

        private void RemoveFromRunningJobList(Job job)
        {
            job.StateChanged -= HandleJobStateChanged;
            job.OutputProcessingStateChanged -= HandleOutputProcessingStateChanged;

            PSJobStartEventArgs jobArgs = null;
            lock (_syncObject)
            {
                if (_runningJobs.TryGetValue(job.InstanceId, out jobArgs))
                {
                    jobArgs.Debugger.DebuggerStop -= HandleMonitorRunningJobsDebuggerStop;
                    _runningJobs.Remove(job.InstanceId);
                }
            }

            if (jobArgs != null)
            {
                // Pop from active debugger stack.
                lock (_syncActiveDebuggerStopObject)
                {
                    Debugger activeDebugger;
                    if (_activeDebuggers.TryPeek(out activeDebugger))
                    {
                        if (activeDebugger.Equals(jobArgs.Debugger))
                        {
                            PopActiveDebugger();
                        }
                    }
                }
            }
        }

        private void ClearRunningJobList()
        {
            PSJobStartEventArgs[] runningJobs = null;
            lock (_syncObject)
            {
                if (_runningJobs.Count > 0)
                {
                    runningJobs = new PSJobStartEventArgs[_runningJobs.Values.Count];
                    _runningJobs.Values.CopyTo(runningJobs, 0);
                }
            }

            if (runningJobs != null)
            {
                foreach (var item in runningJobs)
                {
                    RemoveFromRunningJobList(item.Job);
                }
            }
        }

        private bool PushActiveDebugger(Debugger debugger, int callstackOffset)
        {
            // Don't push active debugger if script debugger disabled debugging.
            if (_context._debuggingMode == -1) { return false; }

            // Disable script debugging while another debugger is running.
            // -1 - Indicates script debugging is disabled from script debugger.
            // -2 - Indicates script debugging is disabled from pushed active debugger.
            SetInternalDebugMode(InternalDebugMode.InPushedStop);

            // Save running calling frame.
            _nestedRunningFrame = _callStack[_callStack.Count - callstackOffset];

            _commandProcessor.Reset();

            // Make active debugger.
            _activeDebuggers.Push(debugger);

            return true;
        }

        private Debugger PopActiveDebugger()
        {
            Debugger poppedDebugger = null;
            if (_activeDebuggers.TryPop(out poppedDebugger))
            {
                int runningJobCount;
                lock (_syncObject)
                {
                    runningJobCount = _runningJobs.Count;
                }

                if (runningJobCount == 0)
                {
                    // If we are back to the root debugger and are in step mode, ensure
                    // that the root debugger is in step mode to continue stepping.
                    switch (_lastActiveDebuggerAction)
                    {
                        case DebuggerResumeAction.StepInto:
                        case DebuggerResumeAction.StepOver:
                        case DebuggerResumeAction.StepOut:
                            // Set script debugger to step mode after the WF running
                            // script completes.
                            _steppingMode = SteppingMode.StepIn;
                            _overOrOutFrame = _nestedRunningFrame;
                            _nestedRunningFrame = null;
                            break;

                        case DebuggerResumeAction.Stop:
                            _nestedDebuggerStop = true;
                            break;

                        default:
                            ResumeExecution(DebuggerResumeAction.Continue);
                            break;
                    }

                    // Allow script debugger to continue in debugging mode.
                    _processingOutputCount = 0;
                    SetInternalDebugMode(InternalDebugMode.Enabled);
                    _currentDebuggerAction = _lastActiveDebuggerAction;
                    _lastActiveDebuggerAction = DebuggerResumeAction.Continue;
                }
            }

            return poppedDebugger;
        }

        private void HandleActiveJobDebuggerStop(object sender, DebuggerStopEventArgs args)
        {
            // If we are debugging nested runspaces then ignore job debugger stops
            if (_runningRunspaces.Count > 0) { return; }

            // Forward active debugger event.
            if (args != null)
            {
                // Save copy of arguments.
                DebuggerStopEventArgs copyArgs = new DebuggerStopEventArgs(
                    args.InvocationInfo,
                    new Collection<Breakpoint>(args.Breakpoints),
                    args.ResumeAction);
                _debuggerStopEventArgs.Push(copyArgs);

                CallStackInfo savedCallStackItem = null;
                try
                {
                    // Wait for up to 5 seconds for output processing to complete.
                    _processingOutputCompleteEvent.Wait(5000);

                    // Fix up call stack representing this WF call.
                    savedCallStackItem = FixUpCallStack();

                    // Blocking call that raises stop event.
                    RaiseDebuggerStopEvent(args);
                    _lastActiveDebuggerAction = args.ResumeAction;
                }
                finally
                {
                    RestoreCallStack(savedCallStackItem);
                    _debuggerStopEventArgs.TryPop(out copyArgs);
                }
            }
        }

        private CallStackInfo FixUpCallStack()
        {
            // Remove the top level call stack item, which is
            // the PS script that starts the workflow.  The workflow
            // debugger will add its call stack in its GetCallStack()
            // override.
            int count = _callStack.Count;
            CallStackInfo item = null;
            if (count > 1)
            {
                item = _callStack.Last();
                _callStack.RemoveAt(count - 1);
            }

            return item;
        }

        private void RestoreCallStack(CallStackInfo item)
        {
            if (item != null)
            {
                _callStack.Add(item);
            }
        }

        private void HandleMonitorRunningJobsDebuggerStop(object sender, DebuggerStopEventArgs args)
        {
            if (!IsJobDebuggingMode())
            {
                // Ignore job debugger stop.
                args.ResumeAction = DebuggerResumeAction.Continue;
                return;
            }

            Debugger senderDebugger = sender as Debugger;
            bool pushSucceeded = false;
            lock (_syncActiveDebuggerStopObject)
            {
                Debugger activeDebugger = null;
                if (_activeDebuggers.TryPeek(out activeDebugger))
                {
                    if (activeDebugger.Equals(senderDebugger))
                    {
                        HandleActiveJobDebuggerStop(sender, args);
                        return;
                    }

                    if (IsRunningWFJobsDebugger(activeDebugger))
                    {
                        // Replace current job active debugger by first popping.
                        PopActiveDebugger();
                    }
                }

                pushSucceeded = PushActiveDebugger(senderDebugger, _jobCallStackOffset);
            }

            // Handle debugger stop outside lock.
            if (pushSucceeded)
            {
                // Forward the debug stop event.
                HandleActiveJobDebuggerStop(sender, args);
            }
        }

        private bool IsJobDebuggingMode()
        {
            return ((((DebugMode & DebugModes.LocalScript) == DebugModes.LocalScript) && IsLocalSession) ||
                    (((DebugMode & DebugModes.RemoteScript) == DebugModes.RemoteScript) && !IsLocalSession));
        }

        private bool IsRunningWFJobsDebugger(Debugger debugger)
        {
            lock (_syncObject)
            {
                foreach (var item in _runningJobs.Values)
                {
                    if (item.Debugger.Equals(debugger))
                    {
                        return true;
                    }
                }
            }

            return false;
        }

        private void HandleJobStateChanged(object sender, JobStateEventArgs args)
        {
            Job job = sender as Job;

            if (job.IsPersistentState(args.JobStateInfo.State))
            {
                RemoveFromRunningJobList(job);
            }
        }

        private void HandleOutputProcessingStateChanged(object sender, OutputProcessingStateEventArgs e)
        {
            lock (_syncObject)
            {
                if (e.ProcessingOutput)
                {
                    if (++_processingOutputCount == 1)
                    {
                        _processingOutputCompleteEvent.Reset();
                    }
                }
                else if (_processingOutputCount > 0)
                {
                    if (--_processingOutputCount == 0)
                    {
                        _processingOutputCompleteEvent.Set();
                    }
                }
            }
        }

        private DebuggerCommandResults ProcessCommandForActiveDebugger(PSCommand command, PSDataCollection<PSObject> output)
        {
            // Check for debugger "detach" command which is only applicable to nested debugging.
            bool detachCommand = ((command.Commands.Count > 0) &&
                                  ((command.Commands[0].CommandText.Equals("Detach", StringComparison.OrdinalIgnoreCase)) ||
                                   (command.Commands[0].CommandText.Equals("d", StringComparison.OrdinalIgnoreCase))));

            Debugger activeDebugger;
            if (_activeDebuggers.TryPeek(out activeDebugger))
            {
                if (detachCommand)
                {
                    // Exit command means to cancel the nested debugger session.  This needs to be done by the
                    // owner of the session so we raise an event and release the debugger stop.
                    UnhandledBreakpointMode = UnhandledBreakpointProcessingMode.Ignore;
                    RaiseNestedDebuggingCancelEvent();
                    return new DebuggerCommandResults(DebuggerResumeAction.Continue, true);
                }
                else if ((command.Commands.Count > 0) &&
                         (command.Commands[0].CommandText.IndexOf(".EnterNestedPrompt()", StringComparison.OrdinalIgnoreCase) > 0))
                {
                    // Prevent a host EnterNestedPrompt() call from occuring in an active debugger.
                    // Host nested prompt makes no sense in this case and can cause host to stop responding depending on host implementation.
                    throw new PSNotSupportedException();
                }

                // Get current debugger stop breakpoint info.
                DebuggerStopEventArgs stopArgs;
                if (_debuggerStopEventArgs.TryPeek(out stopArgs))
                {
                    string commandText = command.Commands[0].CommandText;

                    // Check to see if this is a resume command that we handle here.
                    DebuggerCommand dbgCommand = _commandProcessor.ProcessBasicCommand(commandText);
                    if (dbgCommand != null &&
                        dbgCommand.ResumeAction != null)
                    {
                        _lastActiveDebuggerAction = dbgCommand.ResumeAction.Value;
                        return new DebuggerCommandResults(dbgCommand.ResumeAction, true);
                    }
                }

                return activeDebugger.ProcessCommand(command, output);
            }

            if (detachCommand)
            {
                // Detach command only applies to nested debugging.  So if there isn't any active debugger then emit error.
                throw new PSInvalidOperationException(DebuggerStrings.InvalidDetachCommand);
            }

            return null;
        }

        private bool StopCommandForActiveDebugger()
        {
            Debugger activeDebugger;
            if (_activeDebuggers.TryPeek(out activeDebugger))
            {
                activeDebugger.StopProcessCommand();
                return true;
            }

            return false;
        }

        #endregion

        #region Runspace debugger integration

        internal override void StartMonitoringRunspace(PSMonitorRunspaceInfo runspaceInfo)
        {
            if (runspaceInfo == null || runspaceInfo.Runspace == null) { return; }

            if ((runspaceInfo.Runspace.Debugger != null) &&
                runspaceInfo.Runspace.Debugger.Equals(this))
            {
                Debug.Fail("Nested debugger cannot be the root debugger.");
                return;
            }

            DebuggerResumeAction startAction = (_currentDebuggerAction == DebuggerResumeAction.StepInto) ?
                DebuggerResumeAction.StepInto : DebuggerResumeAction.Continue;

            AddToRunningRunspaceList(runspaceInfo.Copy());
        }

        internal override void EndMonitoringRunspace(PSMonitorRunspaceInfo runspaceInfo)
        {
            if (runspaceInfo == null || runspaceInfo.Runspace == null) { return; }

            RemoveFromRunningRunspaceList(runspaceInfo.Runspace);
        }

        /// <summary>
        /// If a debug stop event is currently pending then this method will release
        /// the event to continue processing.
        /// </summary>
        internal override void ReleaseSavedDebugStop()
        {
            if (IsPendingDebugStopEvent)
            {
                _preserveDebugStopEvent.Set();
            }
        }

        private void AddToRunningRunspaceList(PSMonitorRunspaceInfo args)
        {
            Runspace runspace = args.Runspace;
            runspace.StateChanged += HandleRunspaceStateChanged;
            RunspaceState rsState = runspace.RunspaceStateInfo.State;
            if (rsState == RunspaceState.Broken ||
                rsState == RunspaceState.Closed ||
                rsState == RunspaceState.Disconnected)
            {
                runspace.StateChanged -= HandleRunspaceStateChanged;
                return;
            }

            lock (_syncObject)
            {
                if (!_runningRunspaces.ContainsKey(runspace.InstanceId))
                {
                    _runningRunspaces.Add(runspace.InstanceId, args);
                }
            }

            // It is possible for the debugger to be non-null at this point if a runspace
            // is being reused.
            SetUpDebuggerOnRunspace(runspace);
        }

        private void RemoveFromRunningRunspaceList(Runspace runspace)
        {
            runspace.StateChanged -= HandleRunspaceStateChanged;

            // Remove from running list.
            PSMonitorRunspaceInfo runspaceInfo = null;
            lock (_syncObject)
            {
                if (_runningRunspaces.TryGetValue(runspace.InstanceId, out runspaceInfo))
                {
                    _runningRunspaces.Remove(runspace.InstanceId);
                }
            }

            // Clean up nested debugger.
            NestedRunspaceDebugger nestedDebugger = runspaceInfo?.NestedDebugger;
            if (nestedDebugger != null)
            {
                nestedDebugger.DebuggerStop -= HandleMonitorRunningRSDebuggerStop;
                nestedDebugger.Dispose();

                // If current active debugger, then pop.
                lock (_syncActiveDebuggerStopObject)
                {
                    Debugger activeDebugger;
                    if (_activeDebuggers.TryPeek(out activeDebugger))
                    {
                        if (activeDebugger.Equals(nestedDebugger))
                        {
                            PopActiveDebugger();
                        }
                    }
                }
            }
        }

        private void ClearRunningRunspaceList()
        {
            PSMonitorRunspaceInfo[] runningRunspaces = null;
            lock (_syncObject)
            {
                if (_runningRunspaces.Count > 0)
                {
                    runningRunspaces = new PSMonitorRunspaceInfo[_runningRunspaces.Count];
                    _runningRunspaces.Values.CopyTo(runningRunspaces, 0);
                }
            }

            if (runningRunspaces != null)
            {
                foreach (var item in runningRunspaces)
                {
                    RemoveFromRunningRunspaceList(item.Runspace);
                }
            }
        }

        private void HandleRunspaceStateChanged(object sender, RunspaceStateEventArgs e)
        {
            Runspace runspace = sender as Runspace;
            bool remove = false;

            switch (e.RunspaceStateInfo.State)
            {
                // Detect transition to Opened state.
                case RunspaceState.Opened:
                    remove = !SetUpDebuggerOnRunspace(runspace);
                    break;

                // Detect any transition to a finished runspace.
                case RunspaceState.Broken:
                case RunspaceState.Closed:
                case RunspaceState.Disconnected:
                    remove = true;
                    break;
            }

            if (remove)
            {
                RemoveFromRunningRunspaceList(runspace);
            }
        }

        private void HandleMonitorRunningRSDebuggerStop(object sender, DebuggerStopEventArgs args)
        {
            if (sender == null || args == null) { return; }

            Debugger senderDebugger = sender as Debugger;
            bool pushSucceeded = false;
            lock (_syncActiveDebuggerStopObject)
            {
                Debugger activeDebugger;
                if (_activeDebuggers.TryPeek(out activeDebugger))
                {
                    // Replace current runspace debugger by first popping the old debugger.
                    if (IsRunningRSDebugger(activeDebugger))
                    {
                        PopActiveDebugger();
                    }
                }

                // Get nested debugger runspace info.
                if (!(senderDebugger is NestedRunspaceDebugger nestedDebugger)) { return; }

                PSMonitorRunspaceType runspaceType = nestedDebugger.RunspaceType;

                // Fix up invocation info script extents for embedded nested debuggers where the script source is
                // from the parent.
                args.InvocationInfo = nestedDebugger.FixupInvocationInfo(args.InvocationInfo);

                // Finally push the runspace debugger.
                pushSucceeded = PushActiveDebugger(senderDebugger, _runspaceCallStackOffset);
            }

            // Handle debugger stop outside lock.
            if (pushSucceeded)
            {
                // Forward the debug stop event.
                // This method will always pop the debugger after debugger stop completes.
                HandleActiveRunspaceDebuggerStop(sender, args);
            }
        }

        private void HandleActiveRunspaceDebuggerStop(object sender, DebuggerStopEventArgs args)
        {
            // Save copy of arguments.
            DebuggerStopEventArgs copyArgs = new DebuggerStopEventArgs(
                args.InvocationInfo,
                new Collection<Breakpoint>(args.Breakpoints),
                args.ResumeAction);
            _debuggerStopEventArgs.Push(copyArgs);

            // Forward active debugger event.
            try
            {
                // Blocking call that raises the stop event.
                RaiseDebuggerStopEvent(args);
                _lastActiveDebuggerAction = args.ResumeAction;
            }
            catch (Exception)
            {
                // Catch all external user generated exceptions thrown on event thread.
            }
            finally
            {
                _debuggerStopEventArgs.TryPop(out copyArgs);
                PopActiveDebugger();
            }
        }

        private bool IsRunningRSDebugger(Debugger debugger)
        {
            lock (_syncObject)
            {
                foreach (var item in _runningRunspaces.Values)
                {
                    if (item.Runspace.Debugger.Equals(debugger))
                    {
                        return true;
                    }
                }
            }

            return false;
        }

        private bool SetUpDebuggerOnRunspace(Runspace runspace)
        {
            PSMonitorRunspaceInfo runspaceInfo = null;
            lock (_syncObject)
            {
                _runningRunspaces.TryGetValue(runspace.InstanceId, out runspaceInfo);
            }

            // Create nested debugger wrapper if it is not already created and if
            // the runspace debugger is available.
            if ((runspace.Debugger != null) &&
                (runspaceInfo != null) &&
                (runspaceInfo.NestedDebugger == null))
            {
                try
                {
                    NestedRunspaceDebugger nestedDebugger = runspaceInfo.CreateDebugger(this);

                    runspaceInfo.NestedDebugger = nestedDebugger;

                    nestedDebugger.DebuggerStop += HandleMonitorRunningRSDebuggerStop;

                    if (((_lastActiveDebuggerAction == DebuggerResumeAction.StepInto) || (_currentDebuggerAction == DebuggerResumeAction.StepInto)) &&
                        !nestedDebugger.IsActive)
                    {
                        nestedDebugger.SetDebuggerStepMode(true);
                    }

                    // If the nested debugger has a pending (saved) debug stop then
                    // release it here now that we have the debug stop handler added.
                    // Note that the DebuggerStop event is raised on the original execution
                    // thread in the debugger (not this thread).
                    nestedDebugger.CheckStateAndRaiseStopEvent();

                    return true;
                }
                catch (InvalidRunspaceStateException) { }
            }

            return false;
        }

        #endregion

        #region Runspace Debug Processing

        private void StartRunspaceForDebugQueueProcessing()
        {
            int startThread = Interlocked.CompareExchange(ref _processingRunspaceDebugQueue, 1, 0);

            if (startThread == 0)
            {
                var thread = new System.Threading.Thread(
                    new ThreadStart(DebuggerQueueThreadProc));
                thread.Start();
            }
        }

        private void DebuggerQueueThreadProc()
        {
            StartRunspaceDebugProcessingEventArgs runspaceDebugProcessArgs;
            while (_runspaceDebugQueue.Value.TryDequeue(out runspaceDebugProcessArgs))
            {
                if (IsStartRunspaceDebugProcessingEventSubscribed())
                {
                    try
                    {
                        RaiseStartRunspaceDebugProcessingEvent(runspaceDebugProcessArgs);
                    }
                    catch (Exception) { }
                }
                else
                {
                    // If there are no ProcessDebugger event subscribers then default to handling internally.
                    runspaceDebugProcessArgs.UseDefaultProcessing = true;
                }

                // Check for internal handling request.
                if (runspaceDebugProcessArgs.UseDefaultProcessing)
                {
                    try
                    {
                        ProcessRunspaceDebugInternally(runspaceDebugProcessArgs.Runspace);
                    }
                    catch (Exception) { }
                }
            }

            Interlocked.CompareExchange(ref _processingRunspaceDebugQueue, 0, 1);

            if (!_runspaceDebugQueue.Value.IsEmpty)
            {
                StartRunspaceForDebugQueueProcessing();
            }
        }

        private void ProcessRunspaceDebugInternally(Runspace runspace)
        {
            WaitForReadyDebug();

            DebugRunspace(runspace, breakAll: true);

            // Block this event thread until debugging has ended.
            WaitForDebugComplete();

            // Ensure runspace debugger is not stopped in break mode.
            if (runspace.Debugger.InBreakpoint)
            {
                try
                {
                    runspace.Debugger.UnhandledBreakpointMode = UnhandledBreakpointProcessingMode.Ignore;
                }
                catch (Exception) { }
            }

            StopDebugRunspace(runspace);

            // If we return to local script execution in step mode then ensure the debugger is enabled.
            _nestedDebuggerStop = false;
            if ((_steppingMode == SteppingMode.StepIn) && (_currentDebuggerAction != DebuggerResumeAction.Stop) && (_context._debuggingMode == 0))
            {
                SetInternalDebugMode(InternalDebugMode.Enabled);
            }

            RaiseRunspaceProcessingCompletedEvent(
                new ProcessRunspaceDebugEndEventArgs(runspace));
        }

        private void WaitForReadyDebug()
        {
            // Wait up to ten seconds
            System.Threading.Thread.Sleep(500);
            int count = 0;
            bool debugReady = false;
            do
            {
                System.Threading.Thread.Sleep(250);
                debugReady = IsDebuggerReady();
            } while (!debugReady && (count++ < 40));

            if (!debugReady) { throw new PSInvalidOperationException(); }
        }

        private bool IsDebuggerReady()
        {
            return (!this.IsPushed && !this.InBreakpoint && (this._context._debuggingMode > -1) && (this._context.InternalHost.NestedPromptCount == 0));
        }

        private void WaitForDebugComplete()
        {
            if (_runspaceDebugCompleteEvent == null)
            {
                _runspaceDebugCompleteEvent = new ManualResetEventSlim(false);
            }
            else
            {
                _runspaceDebugCompleteEvent.Reset();
            }

            _runspaceDebugCompleteEvent.Wait();
        }

        #endregion

        #region IDisposable

        /// <summary>
        /// Dispose.
        /// </summary>
        public void Dispose()
        {
            // Ensure all job event handlers are removed.
            PSJobStartEventArgs[] runningJobs;
            lock (_syncObject)
            {
                runningJobs = _runningJobs.Values.ToArray();
            }

            foreach (var item in runningJobs)
            {
                Job job = item.Job;
                if (job != null)
                {
                    job.StateChanged -= HandleJobStateChanged;
                    job.OutputProcessingStateChanged -= HandleOutputProcessingStateChanged;
                }
            }

            _processingOutputCompleteEvent.Dispose();
            _processingOutputCompleteEvent = null;

            if (_preserveDebugStopEvent != null)
            {
                _preserveDebugStopEvent.Dispose();
                _preserveDebugStopEvent = null;
            }

            if (_runspaceDebugCompleteEvent != null)
            {
                _runspaceDebugCompleteEvent.Dispose();
                _runspaceDebugCompleteEvent = null;
            }
        }

        #endregion

        #region Tracing

        internal void EnableTracing(int traceLevel, bool? step)
        {
            // Enable might actually be disabling depending on the arguments.
            if (traceLevel < 1 && (step == null || !(bool)step))
            {
                DisableTracing();
                return;
            }

            _savedIgnoreScriptDebug = _context.IgnoreScriptDebug;
            _context.IgnoreScriptDebug = false;

            _context.PSDebugTraceLevel = traceLevel;
            if (step != null)
            {
                _context.PSDebugTraceStep = (bool)step;
            }

            SetInternalDebugMode(InternalDebugMode.Enabled);
        }

        internal void DisableTracing()
        {
            _context.IgnoreScriptDebug = _savedIgnoreScriptDebug;
            _context.PSDebugTraceLevel = 0;
            _context.PSDebugTraceStep = false;
            if (CanDisableDebugger)
            {
                SetInternalDebugMode(InternalDebugMode.Disabled);
            }
        }

        private bool _savedIgnoreScriptDebug = false;

        internal void Trace(string messageId, string resourceString, params object[] args)
        {
            ActionPreference pref = ActionPreference.Continue;

            string message;
            if (args == null || args.Length == 0)
            {
                // Don't format in case the string contains literal curly braces
                message = resourceString;
            }
            else
            {
                message = StringUtil.Format(resourceString, args);
            }

            if (string.IsNullOrEmpty(message))
            {
                message = "Could not load text for msh script tracing message id '" + messageId + "'";
                Diagnostics.Assert(false, message);
            }

            ((InternalHostUserInterface)_context.EngineHostInterface.UI).WriteDebugLine(message, ref pref);
        }

        internal void TraceLine(IScriptExtent extent)
        {
            string msg = PositionUtilities.BriefMessage(extent.StartScriptPosition);
            InternalHostUserInterface ui = (InternalHostUserInterface)_context.EngineHostInterface.UI;

            ActionPreference pref = _context.PSDebugTraceStep ?
                ActionPreference.Inquire : ActionPreference.Continue;

            ui.WriteDebugLine(msg, ref pref);

            if (pref == ActionPreference.Continue)
                _context.PSDebugTraceStep = false;
        }

        internal void TraceScriptFunctionEntry(FunctionContext functionContext)
        {
            var methodName = functionContext._functionName;
            if (string.IsNullOrEmpty(functionContext._file))
            {
                Trace("TraceEnteringFunction", ParserStrings.TraceEnteringFunction, methodName);
            }
            else
            {
                Trace("TraceEnteringFunctionDefinedInFile", ParserStrings.TraceEnteringFunctionDefinedInFile, methodName, functionContext._file);
            }
        }

        internal void TraceVariableSet(string varName, object value)
        {
            // Don't trace into debugger hidden or debugger step through unless the trace level > 2.
            if (_callStack.Any() && _context.PSDebugTraceLevel <= 2)
            {
                // Skip trace messages in hidden/step through frames.
                var frame = _callStack.Last();
                if (frame.IsFrameHidden || frame.DebuggerStepThrough)
                {
                    return;
                }
            }

            // If the value is an IEnumerator, we don't attempt to get its string format via 'ToStringParser' method,
            // because 'ToStringParser' would iterate through the enumerator to get the individual elements, which will
            // make irreversible changes to the enumerator.
            bool isValueAnIEnumerator = PSObject.Base(value) is IEnumerator;
            string valAsString = isValueAnIEnumerator ? nameof(IEnumerator) : PSObject.ToStringParser(_context, value);
            int msgLength = 60 - varName.Length;

            if (valAsString.Length > msgLength)
            {
                valAsString = valAsString.Substring(0, msgLength) + PSObjectHelper.Ellipsis;
            }

            Trace("TraceVariableAssignment", ParserStrings.TraceVariableAssignment, varName, valAsString);
        }

        #endregion Tracing
    }

    #endregion

    #region NestedRunspaceDebugger

    /// <summary>
    /// Base class for nested runspace debugger wrapper.
    /// </summary>
    internal abstract class NestedRunspaceDebugger : Debugger, IDisposable
    {
        #region Members

        private bool _isDisposed;
        protected Runspace _runspace;
        protected Debugger _wrappedDebugger;

        #endregion

        #region Properties

        /// <summary>
        /// Type of runspace being monitored for debugging.
        /// </summary>
        public PSMonitorRunspaceType RunspaceType { get; }

        /// <summary>
        /// Unique parent debugger identifier for monitored runspace.
        /// </summary>
        public Guid ParentDebuggerId
        {
            get;
            private set;
        }

        #endregion

        #region Constructors

        /// <summary>
        /// Creates an instance of NestedRunspaceDebugger.
        /// </summary>
        /// <param name="runspace">Runspace.</param>
        /// <param name="runspaceType">Runspace type.</param>
        /// <param name="parentDebuggerId">Debugger Id of parent.</param>
        protected NestedRunspaceDebugger(
            Runspace runspace,
            PSMonitorRunspaceType runspaceType,
            Guid parentDebuggerId)
        {
            if (runspace == null || runspace.Debugger == null)
            {
                throw new PSArgumentNullException(nameof(runspace));
            }

            _runspace = runspace;
            _wrappedDebugger = runspace.Debugger;
            base.SetDebugMode(_wrappedDebugger.DebugMode);
            RunspaceType = runspaceType;
            ParentDebuggerId = parentDebuggerId;

            // Handlers for wrapped debugger events.
            _wrappedDebugger.BreakpointUpdated += HandleBreakpointUpdated;
            _wrappedDebugger.DebuggerStop += HandleDebuggerStop;
        }

        #endregion

        #region Overrides

        /// <summary>
        /// Adds the provided set of breakpoints to the debugger.
        /// </summary>
        /// <param name="breakpoints">Breakpoints.</param>
        /// <param name="runspaceId">The runspace id of the runspace you want to interact with. A null value will use the current runspace.</param>
        public override void SetBreakpoints(IEnumerable<Breakpoint> breakpoints, int? runspaceId) =>
            _wrappedDebugger.SetBreakpoints(breakpoints, runspaceId);

        /// <summary>
        /// Process debugger or PowerShell command/script.
        /// </summary>
        /// <param name="command">PowerShell command.</param>
        /// <param name="output">Output collection.</param>
        /// <returns>DebuggerCommandResults.</returns>
        public override DebuggerCommandResults ProcessCommand(PSCommand command, PSDataCollection<PSObject> output)
        {
            if (_isDisposed) { return new DebuggerCommandResults(null, false); }

            // Preprocess debugger commands.
            string cmd = command.Commands[0].CommandText.Trim();

            if (cmd.Equals("prompt", StringComparison.OrdinalIgnoreCase))
            {
                return HandlePromptCommand(output);
            }

            if (cmd.Equals("k", StringComparison.OrdinalIgnoreCase) ||
                cmd.StartsWith("Get-PSCallStack", StringComparison.OrdinalIgnoreCase))
            {
                return HandleCallStack(output);
            }

            if (cmd.Equals("l", StringComparison.OrdinalIgnoreCase) ||
                cmd.Equals("list", StringComparison.OrdinalIgnoreCase))
            {
                if (HandleListCommand(output))
                {
                    return new DebuggerCommandResults(null, true);
                }
            }

            return _wrappedDebugger.ProcessCommand(command, output);
        }

        /// <summary>
        /// Get a breakpoint by id.
        /// </summary>
        /// <param name="id">Id of the breakpoint you want.</param>
        /// <param name="runspaceId">The runspace id of the runspace you want to interact with. A null value will use the current runspace.</param>
        public override Breakpoint GetBreakpoint(int id, int? runspaceId) =>
            _wrappedDebugger.GetBreakpoint(id, runspaceId);

        /// <summary>
        /// Returns breakpoints on a runspace.
        /// </summary>
        /// <param name="runspaceId">The runspace id of the runspace you want to interact with. A null value will use the current runspace.</param>
        /// <returns>A list of breakpoints in a runspace.</returns>
        public override List<Breakpoint> GetBreakpoints(int? runspaceId) =>
            _wrappedDebugger.GetBreakpoints(runspaceId);

        /// <summary>
        /// Sets a command breakpoint in the debugger.
        /// </summary>
        /// <param name="command">The name of the command that will trigger the breakpoint. This value may not be null.</param>
        /// <param name="action">The action to take when the breakpoint is hit. If null, PowerShell will break into the debugger when the breakpoint is hit.</param>
        /// <param name="path">The path to the script file where the breakpoint may be hit. If null, the breakpoint may be hit anywhere the command is invoked.</param>
        /// <param name="runspaceId">The runspace id of the runspace you want to interact with. A null value will use the current runspace.</param>
        /// <returns>The command breakpoint that was set.</returns>
        public override CommandBreakpoint SetCommandBreakpoint(string command, ScriptBlock action, string path, int? runspaceId) =>
            _wrappedDebugger.SetCommandBreakpoint(command, action, path, runspaceId);

        /// <summary>
        /// Sets a line breakpoint in the debugger.
        /// </summary>
        /// <param name="path">The path to the script file where the breakpoint may be hit. This value may not be null.</param>
        /// <param name="line">The line in the script file where the breakpoint may be hit. This value must be greater than or equal to 1.</param>
        /// <param name="column">The column in the script file where the breakpoint may be hit. If 0, the breakpoint will trigger on any statement on the line.</param>
        /// <param name="action">The action to take when the breakpoint is hit. If null, PowerShell will break into the debugger when the breakpoint is hit.</param>
        /// <param name="runspaceId">The runspace id of the runspace you want to interact with. A null value will use the current runspace.</param>
        /// <returns>The line breakpoint that was set.</returns>
        public override LineBreakpoint SetLineBreakpoint(string path, int line, int column, ScriptBlock action, int? runspaceId) =>
            _wrappedDebugger.SetLineBreakpoint(path, line, column, action, runspaceId);

        /// <summary>
        /// Sets a variable breakpoint in the debugger.
        /// </summary>
        /// <param name="variableName">The name of the variable that will trigger the breakpoint. This value may not be null.</param>
        /// <param name="accessMode">The variable access mode that will trigger the breakpoint.</param>
        /// <param name="action">The action to take when the breakpoint is hit. If null, PowerShell will break into the debugger when the breakpoint is hit.</param>
        /// <param name="path">The path to the script file where the breakpoint may be hit. If null, the breakpoint may be hit anywhere the variable is accessed using the specified access mode.</param>
        /// <param name="runspaceId">The runspace id of the runspace you want to interact with. A null value will use the current runspace.</param>
        /// <returns>The variable breakpoint that was set.</returns>
        public override VariableBreakpoint SetVariableBreakpoint(string variableName, VariableAccessMode accessMode, ScriptBlock action, string path, int? runspaceId) =>
            _wrappedDebugger.SetVariableBreakpoint(variableName, accessMode, action, path, runspaceId);

        /// <summary>
        /// Removes a breakpoint from the debugger.
        /// </summary>
        /// <param name="breakpoint">The breakpoint to remove from the debugger. This value may not be null.</param>
        /// <param name="runspaceId">The runspace id of the runspace you want to interact with. A null value will use the current runspace.</param>
        /// <returns>True if the breakpoint was removed from the debugger; false otherwise.</returns>
        public override bool RemoveBreakpoint(Breakpoint breakpoint, int? runspaceId) =>
            _wrappedDebugger.RemoveBreakpoint(breakpoint, runspaceId);

        /// <summary>
        /// Enables a breakpoint in the debugger.
        /// </summary>
        /// <param name="breakpoint">The breakpoint to enable in the debugger. This value may not be null.</param>
        /// <param name="runspaceId">The runspace id of the runspace you want to interact with. A null value will use the current runspace.</param>
        /// <returns>The updated breakpoint if it was found; null if the breakpoint was not found in the debugger.</returns>
        public override Breakpoint EnableBreakpoint(Breakpoint breakpoint, int? runspaceId) =>
            _wrappedDebugger.EnableBreakpoint(breakpoint, runspaceId);

        /// <summary>
        /// Disables a breakpoint in the debugger.
        /// </summary>
        /// <param name="breakpoint">The breakpoint to enable in the debugger. This value may not be null.</param>
        /// <param name="runspaceId">The runspace id of the runspace you want to interact with. A null value will use the current runspace.</param>
        /// <returns>The updated breakpoint if it was found; null if the breakpoint was not found in the debugger.</returns>
        public override Breakpoint DisableBreakpoint(Breakpoint breakpoint, int? runspaceId) =>
            _wrappedDebugger.DisableBreakpoint(breakpoint, runspaceId);

        /// <summary>
        /// SetDebuggerAction.
        /// </summary>
        /// <param name="resumeAction">Debugger resume action.</param>
        public override void SetDebuggerAction(DebuggerResumeAction resumeAction)
        {
            _wrappedDebugger.SetDebuggerAction(resumeAction);
        }

        /// <summary>
        /// Stops running command.
        /// </summary>
        public override void StopProcessCommand()
        {
            _wrappedDebugger.StopProcessCommand();
        }

        /// <summary>
        /// Returns current debugger stop event arguments if debugger is in
        /// debug stop state.  Otherwise returns null.
        /// </summary>
        /// <returns>DebuggerStopEventArgs.</returns>
        public override DebuggerStopEventArgs GetDebuggerStopArgs()
        {
            return _wrappedDebugger.GetDebuggerStopArgs();
        }

        /// <summary>
        /// Sets the debugger mode.
        /// </summary>
        /// <param name="mode">Debug mode.</param>
        public override void SetDebugMode(DebugModes mode)
        {
            _wrappedDebugger.SetDebugMode(mode);
        }

        /// <summary>
        /// Sets debugger stepping mode.
        /// </summary>
        /// <param name="enabled">True if stepping is to be enabled.</param>
        public override void SetDebuggerStepMode(bool enabled)
        {
            _wrappedDebugger.SetDebuggerStepMode(enabled);
        }

        /// <summary>
        /// Returns true if debugger is active.
        /// </summary>
        public override bool IsActive
        {
            get { return _wrappedDebugger.IsActive; }
        }

        /// <summary>
        /// Breaks into the debugger.
        /// </summary>
        /// <param name="triggerObject">The object that triggered the breakpoint, if there is one.</param>
        internal override void Break(object triggerObject = null)
        {
            _wrappedDebugger.Break(triggerObject);
        }

        #endregion

        #region IDisposable

        /// <summary>
        /// Dispose.
        /// </summary>
        public virtual void Dispose()
        {
            _isDisposed = true;

            if (_wrappedDebugger != null)
            {
                _wrappedDebugger.BreakpointUpdated -= HandleBreakpointUpdated;
                _wrappedDebugger.DebuggerStop -= HandleDebuggerStop;
            }

            _wrappedDebugger = null;
            _runspace = null;

            // Call GC.SuppressFinalize since this is an unsealed type, in case derived types
            // have finalizers.
            GC.SuppressFinalize(this);
        }

        #endregion

        #region Protected Methods

        protected virtual void HandleDebuggerStop(object sender, DebuggerStopEventArgs e)
        {
            this.RaiseDebuggerStopEvent(e);
        }

        protected virtual void HandleBreakpointUpdated(object sender, BreakpointUpdatedEventArgs e)
        {
            this.RaiseBreakpointUpdatedEvent(e);
        }

        protected virtual DebuggerCommandResults HandlePromptCommand(PSDataCollection<PSObject> output)
        {
            // Nested debugged runspace prompt should look like:
            // [ComputerName]: [DBG]: [Process:<id>]: [RunspaceName]: PS C:\>
<<<<<<< HEAD
            string computerName = (_runspace.ConnectionInfo != null) ? _runspace.ConnectionInfo.ComputerName : null;
            const string processPartPattern = "{0}[{1}:{2}]:{3}";
=======
            string computerName = _runspace.ConnectionInfo?.ComputerName;
            string processPartPattern = "{0}[{1}:{2}]:{3}";
>>>>>>> 0e0cd0b6
            string processPart = StringUtil.Format(processPartPattern,
                @"""",
                DebuggerStrings.NestedRunspaceDebuggerPromptProcessName,
                @"$($PID)",
                @"""");
            const string locationPart = @"""PS $($executionContext.SessionState.Path.CurrentLocation)> """;
            string promptScript = "'[DBG]: '" + " + " + processPart + " + " + "' [" + CodeGeneration.EscapeSingleQuotedStringContent(_runspace.Name) + "]: '" + " + " + locationPart;

            // Get the command prompt from the wrapped debugger.
            PSCommand promptCommand = new PSCommand();
            promptCommand.AddScript(promptScript);
            PSDataCollection<PSObject> promptOutput = new PSDataCollection<PSObject>();
            _wrappedDebugger.ProcessCommand(promptCommand, promptOutput);
            string promptString = (promptOutput.Count == 1) ? promptOutput[0].BaseObject as string : string.Empty;
            var nestedPromptString = new System.Text.StringBuilder();

            // For remote runspaces display computer name in prompt.
            if (!string.IsNullOrEmpty(computerName))
            {
                nestedPromptString.Append("[" + computerName + "]:");
            }

            nestedPromptString.Append(promptString);

            // Fix up for non-remote runspaces since the runspace is not in a nested prompt
            // but the root runspace is.
            if (string.IsNullOrEmpty(computerName))
            {
                nestedPromptString.Insert(nestedPromptString.Length - 1, ">");
            }

            output.Add(nestedPromptString.ToString());

            return new DebuggerCommandResults(null, true);
        }

        protected virtual DebuggerCommandResults HandleCallStack(PSDataCollection<PSObject> output)
        {
            throw new PSNotImplementedException();
        }

        protected virtual bool HandleListCommand(PSDataCollection<PSObject> output)
        {
            return false;
        }

        #endregion

        #region Internal Methods

        /// <summary>
        /// Attempts to fix up the debugger stop invocation information so that
        /// the correct stack and source can be displayed in the debugger, for
        /// cases where the debugged runspace is called inside a parent sccript,
        /// such as with script Invoke-Command cases.
        /// </summary>
        /// <param name="debugStopInvocationInfo"></param>
        /// <returns>InvocationInfo.</returns>
        internal virtual InvocationInfo FixupInvocationInfo(InvocationInfo debugStopInvocationInfo)
        {
            // Default is no fix up.
            return debugStopInvocationInfo;
        }

        internal bool IsSameDebugger(Debugger testDebugger)
        {
            return _wrappedDebugger.Equals(testDebugger);
        }

        /// <summary>
        /// Checks to see if the runspace debugger is in a preserved debug
        /// stop state, and if so then allows the debugger stop event to
        /// continue processing and raise the event.
        /// </summary>
        internal void CheckStateAndRaiseStopEvent()
        {
            RemoteDebugger remoteDebugger = _wrappedDebugger as RemoteDebugger;
            if (remoteDebugger != null)
            {
                // Have remote debugger raise existing debugger stop event.
                remoteDebugger.CheckStateAndRaiseStopEvent();
            }
            else if (this._wrappedDebugger.IsPendingDebugStopEvent)
            {
                // Release local debugger preserved debugger stop event.
                this._wrappedDebugger.ReleaseSavedDebugStop();
            }
            else
            {
                // If this is a remote server debugger then we want to convert the pending remote
                // debugger stop to a local debugger stop event for this Debug-Runspace to handle.
                ServerRemoteDebugger serverRemoteDebugger = this._wrappedDebugger as ServerRemoteDebugger;
                if (serverRemoteDebugger != null)
                {
                    serverRemoteDebugger.ReleaseAndRaiseDebugStopLocal();
                }
            }
        }

        /// <summary>
        /// Gets the callstack of the nested runspace.
        /// </summary>
        /// <returns></returns>
        internal PSDataCollection<PSObject> GetRSCallStack()
        {
            // Get call stack from wrapped debugger
            PSCommand cmd = new PSCommand();
            cmd.AddCommand("Get-PSCallStack");
            PSDataCollection<PSObject> callStackOutput = new PSDataCollection<PSObject>();
            _wrappedDebugger.ProcessCommand(cmd, callStackOutput);

            return callStackOutput;
        }

        #endregion
    }

    /// <summary>
    /// Wrapper class for runspace debugger where it is running in no known
    /// embedding scenario and is assumed to be running independently of
    /// any other running script.
    /// </summary>
    internal sealed class StandaloneRunspaceDebugger : NestedRunspaceDebugger
    {
        #region Constructor

        /// <summary>
        /// Constructor.
        /// </summary>
        /// <param name="runspace">Runspace.</param>
        public StandaloneRunspaceDebugger(
            Runspace runspace)
            : base(runspace, PSMonitorRunspaceType.Standalone, Guid.Empty)
        { }

        #endregion

        #region Overrides

        protected override DebuggerCommandResults HandleCallStack(PSDataCollection<PSObject> output)
        {
            PSDataCollection<PSObject> callStackOutput = GetRSCallStack();

            // Display call stack info as formatted.
            using (PowerShell ps = PowerShell.Create())
            {
                ps.AddCommand("Out-String").AddParameter("Stream", true);
                ps.Invoke(callStackOutput, output);
            }

            return new DebuggerCommandResults(null, true);
        }

        protected override void HandleDebuggerStop(object sender, DebuggerStopEventArgs e)
        {
            object runningCmd = null;

            try
            {
                runningCmd = DrainAndBlockRemoteOutput();
                this.RaiseDebuggerStopEvent(e);
            }
            finally
            {
                RestoreRemoteOutput(runningCmd);
            }
        }

        #endregion

        #region Private Methods

        private object DrainAndBlockRemoteOutput()
        {
            // We do this only for remote runspaces.
            if (!(_runspace is RemoteRunspace remoteRunspace)) { return null; }

            var runningPowerShell = remoteRunspace.GetCurrentBasePowerShell();
            if (runningPowerShell != null)
            {
                runningPowerShell.WaitForServicingComplete();
                runningPowerShell.SuspendIncomingData();
                return runningPowerShell;
            }
            else
            {
                var runningPipe = remoteRunspace.GetCurrentlyRunningPipeline();
                if (runningPipe != null)
                {
                    runningPipe.DrainIncomingData();
                    runningPipe.SuspendIncomingData();
                    return runningPipe;
                }
            }

            return null;
        }

        private void RestoreRemoteOutput(object runningCmd)
        {
            if (runningCmd == null) { return; }

            var runningPowerShell = runningCmd as PowerShell;
            if (runningPowerShell != null)
            {
                runningPowerShell.ResumeIncomingData();
            }
            else
            {
                var runningPipe = runningCmd as Pipeline;
                runningPipe?.ResumeIncomingData();
            }
        }

        #endregion
    }

    /// <summary>
    /// Wrapper class for runspace debugger where the runspace is being used in an
    /// embedded scenario such as Invoke-Command command inside script.
    /// </summary>
    internal sealed class EmbeddedRunspaceDebugger : NestedRunspaceDebugger
    {
        #region Members

        private PowerShell _command;
        private Debugger _rootDebugger;
        private ScriptBlockAst _parentScriptBlockAst;
        private DebuggerStopEventArgs _sendDebuggerArgs;

        #endregion

        #region Constructors

        /// <summary>
        /// Constructor for runspaces executing from script.
        /// </summary>
        /// <param name="runspace">Runspace to debug.</param>
        /// <param name="command">PowerShell command.</param>
        /// <param name="rootDebugger">Root debugger.</param>
        /// <param name="runspaceType">Runspace to monitor type.</param>
        /// <param name="parentDebuggerId">Parent debugger Id.</param>
        public EmbeddedRunspaceDebugger(
            Runspace runspace,
            PowerShell command,
            Debugger rootDebugger,
            PSMonitorRunspaceType runspaceType,
            Guid parentDebuggerId)
            : base(runspace, runspaceType, parentDebuggerId)
        {
            if (rootDebugger == null)
            {
                throw new PSArgumentNullException(nameof(rootDebugger));
            }

            _command = command;
            _rootDebugger = rootDebugger;
        }

        #endregion

        #region Overrides

        protected override void HandleDebuggerStop(object sender, DebuggerStopEventArgs e)
        {
            _sendDebuggerArgs = new DebuggerStopEventArgs(
                e.InvocationInfo,
                new Collection<Breakpoint>(e.Breakpoints),
                e.ResumeAction);

            object remoteRunningCmd = null;
            try
            {
                // For remote debugging drain/block output channel.
                remoteRunningCmd = DrainAndBlockRemoteOutput();

                this.RaiseDebuggerStopEvent(_sendDebuggerArgs);
            }
            finally
            {
                RestoreRemoteOutput(remoteRunningCmd);

                // Return user determined resume action.
                e.ResumeAction = _sendDebuggerArgs.ResumeAction;
            }
        }

        protected override DebuggerCommandResults HandleCallStack(PSDataCollection<PSObject> output)
        {
            // First get call stack from wrapped debugger
            PSCommand cmd = new PSCommand();
            cmd.AddCommand("Get-PSCallStack");
            PSDataCollection<PSObject> callStackOutput = new PSDataCollection<PSObject>();
            _wrappedDebugger.ProcessCommand(cmd, callStackOutput);

            // Next get call stack from parent debugger.
            PSDataCollection<CallStackFrame> callStack = _rootDebugger.GetCallStack().ToArray();

            // Combine call stack info.
            foreach (var item in callStack)
            {
                callStackOutput.Add(new PSObject(item));
            }

            // Display call stack info as formatted.
            using (PowerShell ps = PowerShell.Create())
            {
                ps.AddCommand("Out-String").AddParameter("Stream", true);
                ps.Invoke(callStackOutput, output);
            }

            return new DebuggerCommandResults(null, true);
        }

        protected override bool HandleListCommand(PSDataCollection<PSObject> output)
        {
            if ((_sendDebuggerArgs != null) && (_sendDebuggerArgs.InvocationInfo != null))
            {
                return _rootDebugger.InternalProcessListCommand(_sendDebuggerArgs.InvocationInfo.ScriptLineNumber, output);
            }

            return false;
        }

        /// <summary>
        /// Attempts to fix up the debugger stop invocation information so that
        /// the correct stack and source can be displayed in the debugger, for
        /// cases where the debugged runspace is called inside a parent sccript,
        /// such as with script Invoke-Command cases.
        /// </summary>
        /// <param name="debugStopInvocationInfo">Invocation information from debugger stop.</param>
        /// <returns>InvocationInfo.</returns>
        internal override InvocationInfo FixupInvocationInfo(InvocationInfo debugStopInvocationInfo)
        {
            if (debugStopInvocationInfo == null) { return null; }

            // Check to see if this nested debug stop is called from within
            // a known parent source.
            int dbStopLineNumber = debugStopInvocationInfo.ScriptLineNumber;
            CallStackFrame topItem = null;
            var parentActiveStack = _rootDebugger.GetActiveDebuggerCallStack();
            if ((parentActiveStack != null) && (parentActiveStack.Length > 0))
            {
                topItem = parentActiveStack[0];
            }
            else
            {
                var parentStack = _rootDebugger.GetCallStack().ToArray();
                if ((parentStack != null) && (parentStack.Length > 0))
                {
                    topItem = parentStack[0];
                    dbStopLineNumber--;
                }
            }

            InvocationInfo debugInvocationInfo = CreateInvocationInfoFromParent(
                topItem,
                dbStopLineNumber,
                debugStopInvocationInfo.ScriptPosition.StartColumnNumber,
                debugStopInvocationInfo.ScriptPosition.EndColumnNumber);

            return debugInvocationInfo ?? debugStopInvocationInfo;
        }

        #endregion

        #region IDisposable

        /// <summary>
        /// Dispose.
        /// </summary>
        public override void Dispose()
        {
            base.Dispose();

            _rootDebugger = null;
            _parentScriptBlockAst = null;
            _command = null;
            _sendDebuggerArgs = null;
        }

        #endregion

        #region Private Methods

        private InvocationInfo CreateInvocationInfoFromParent(
            CallStackFrame parentStackFrame,
            int debugLineNumber,
            int debugStartColNumber,
            int debugEndColNumber)
        {
            if (parentStackFrame == null) { return null; }

            // Attempt to find parent script file create script block with Ast to
            // find correct line and offset adjustments.
            if ((_parentScriptBlockAst == null) &&
                !string.IsNullOrEmpty(parentStackFrame.ScriptName) &&
                System.IO.File.Exists(parentStackFrame.ScriptName))
            {
                ParseError[] errors;
                Token[] tokens;
                _parentScriptBlockAst = Parser.ParseInput(
                    System.IO.File.ReadAllText(parentStackFrame.ScriptName),
                    out tokens, out errors);
            }

            if (_parentScriptBlockAst != null)
            {
                int callingLineNumber = parentStackFrame.ScriptLineNumber;

                StatementAst debugStatement = null;
                StatementAst callingStatement = _parentScriptBlockAst.Find(
                    ast => ast is StatementAst && (ast.Extent.StartLineNumber == callingLineNumber), true) as StatementAst;

                if (callingStatement != null)
                {
                    // Find first statement in calling statement.
                    StatementAst firstStatement = callingStatement.Find(
                        ast => ast is StatementAst && ast.Extent.StartLineNumber > callingLineNumber, true) as StatementAst;
                    if (firstStatement != null)
                    {
                        int adjustedLineNumber = firstStatement.Extent.StartLineNumber + debugLineNumber - 1;
                        debugStatement = callingStatement.Find(
                            ast => ast is StatementAst && ast.Extent.StartLineNumber == adjustedLineNumber, true) as StatementAst;
                    }
                }

                if (debugStatement != null)
                {
                    int endColNum = debugStartColNumber + (debugEndColNumber - debugStartColNumber) - 2;
                    string statementExtentText = FixUpStatementExtent(debugStatement.Extent.StartColumnNumber - 1, debugStatement.Extent.Text);

                    ScriptPosition scriptStartPosition = new ScriptPosition(
                        parentStackFrame.ScriptName,
                        debugStatement.Extent.StartLineNumber,
                        debugStartColNumber,
                        statementExtentText);

                    ScriptPosition scriptEndPosition = new ScriptPosition(
                        parentStackFrame.ScriptName,
                        debugStatement.Extent.EndLineNumber,
                        endColNum,
                        statementExtentText);

                    return InvocationInfo.Create(
                        parentStackFrame.InvocationInfo.MyCommand,
                        new ScriptExtent(
                            scriptStartPosition,
                            scriptEndPosition)
                        );
                }
            }

            return null;
        }

        private string FixUpStatementExtent(int startColNum, string stateExtentText)
        {
            Text.StringBuilder sb = new Text.StringBuilder();
            sb.Append(' ', startColNum);
            sb.Append(stateExtentText);

            return sb.ToString();
        }

        private object DrainAndBlockRemoteOutput()
        {
            // We only do this for remote runspaces.
            if (_runspace is not RemoteRunspace) { return null; }

            try
            {
                if (_command != null)
                {
                    _command.WaitForServicingComplete();
                    _command.SuspendIncomingData();

                    return _command;
                }

                Pipeline runningCmd = _runspace.GetCurrentlyRunningPipeline();
                if (runningCmd != null)
                {
                    runningCmd.DrainIncomingData();
                    runningCmd.SuspendIncomingData();

                    return runningCmd;
                }
            }
            catch (PSNotSupportedException)
            { }

            return null;
        }

        private void RestoreRemoteOutput(object runningCmd)
        {
            if (runningCmd == null) { return; }

            PowerShell command = runningCmd as PowerShell;
            if (command != null)
            {
                command.ResumeIncomingData();
            }
            else
            {
                Pipeline pipelineCommand = runningCmd as Pipeline;
                if (pipelineCommand != null)
                {
                    pipelineCommand.ResumeIncomingData();
                }
            }
        }

        #endregion
    }

    #endregion

    #region DebuggerCommandResults

    /// <summary>
    /// Command results returned from Debugger.ProcessCommand.
    /// </summary>
    public sealed class DebuggerCommandResults
    {
        #region Properties

        /// <summary>
        /// Resume action.
        /// </summary>
        public DebuggerResumeAction? ResumeAction
        {
            get;
            private set;
        }

        /// <summary>
        /// True if debugger evaluated command.  Otherwise evaluation was
        /// performed by PowerShell.
        /// </summary>
        public bool EvaluatedByDebugger { get; }

        #endregion

        #region Constructors

        private DebuggerCommandResults()
        { }

        /// <summary>
        /// Constructor.
        /// </summary>
        /// <param name="resumeAction">Resume action.</param>
        /// <param name="evaluatedByDebugger">True if evaluated by debugger.</param>
        public DebuggerCommandResults(
            DebuggerResumeAction? resumeAction,
            bool evaluatedByDebugger)
        {
            ResumeAction = resumeAction;
            EvaluatedByDebugger = evaluatedByDebugger;
        }

        #endregion
    }

    #endregion

    #region DebuggerCommandProcessor

    /// <summary>
    /// This class is used to pre-process the command read by the host when it is in debug mode; its
    /// main intention is to implement the debugger commands ("s", "c", "o", etc)
    /// </summary>
    internal class DebuggerCommandProcessor
    {
        // debugger commands
        private const string ContinueCommand = "continue";
        private const string ContinueShortcut = "c";
        private const string GetStackTraceShortcut = "k";
        private const string HelpCommand = "h";
        private const string HelpShortcut = "?";
        private const string ListCommand = "list";
        private const string ListShortcut = "l";
        private const string StepCommand = "stepInto";
        private const string StepShortcut = "s";
        private const string StepOutCommand = "stepOut";
        private const string StepOutShortcut = "o";
        private const string StepOverCommand = "stepOver";
        private const string StepOverShortcut = "v";
        private const string StopCommand = "quit";
        private const string StopShortcut = "q";
        private const string DetachCommand = "detach";
        private const string DetachShortcut = "d";

        // default line count for the list command
        private const int DefaultListLineCount = 16;

        // table of debugger commands
        private readonly Dictionary<string, DebuggerCommand> _commandTable;

        // the Help command
        private readonly DebuggerCommand _helpCommand;

        // the List command
        private readonly DebuggerCommand _listCommand;

        // last command processed
        private DebuggerCommand _lastCommand;

        // the source script split into lines
        private string[] _lines;

        // last line displayed by the list command
        private int _lastLineDisplayed;

        private const string Crlf = "\x000D\x000A";

        /// <summary>
        /// Creates the table of debugger commands.
        /// </summary>
        public DebuggerCommandProcessor()
        {
            _commandTable = new Dictionary<string, DebuggerCommand>(StringComparer.OrdinalIgnoreCase);
            _commandTable[StepCommand] = _commandTable[StepShortcut] = new DebuggerCommand(StepCommand, DebuggerResumeAction.StepInto, repeatOnEnter: true, executedByDebugger: false);
            _commandTable[StepOutCommand] = _commandTable[StepOutShortcut] = new DebuggerCommand(StepOutCommand, DebuggerResumeAction.StepOut, repeatOnEnter: false, executedByDebugger: false);
            _commandTable[StepOverCommand] = _commandTable[StepOverShortcut] = new DebuggerCommand(StepOverCommand, DebuggerResumeAction.StepOver, repeatOnEnter: true, executedByDebugger: false);
            _commandTable[ContinueCommand] = _commandTable[ContinueShortcut] = new DebuggerCommand(ContinueCommand, DebuggerResumeAction.Continue, repeatOnEnter: false, executedByDebugger: false);
            _commandTable[StopCommand] = _commandTable[StopShortcut] = new DebuggerCommand(StopCommand, DebuggerResumeAction.Stop, repeatOnEnter: false, executedByDebugger: false);
            _commandTable[GetStackTraceShortcut] = new DebuggerCommand("get-pscallstack", null, repeatOnEnter: false, executedByDebugger: false);
            _commandTable[HelpCommand] = _commandTable[HelpShortcut] = _helpCommand = new DebuggerCommand(HelpCommand, null, repeatOnEnter: false, executedByDebugger: true);
            _commandTable[ListCommand] = _commandTable[ListShortcut] = _listCommand = new DebuggerCommand(ListCommand, null, repeatOnEnter: true, executedByDebugger: true);
            _commandTable[string.Empty] = new DebuggerCommand(string.Empty, null, repeatOnEnter: false, executedByDebugger: true);
        }

        /// <summary>
        /// Resets any state in the command processor.
        /// </summary>
        public void Reset()
        {
            _lines = null;
        }

        /// <summary>
        /// Process the command read by the host and returns the DebuggerResumeAction or the command
        /// that the host should execute (see comments in the DebuggerCommand class above).
        /// </summary>
        public DebuggerCommand ProcessCommand(PSHost host, string command, InvocationInfo invocationInfo)
        {
            return _lastCommand = DoProcessCommand(host, command, invocationInfo, null);
        }

        /// <summary>
        /// ProcessCommand.
        /// </summary>
        /// <param name="host"></param>
        /// <param name="command"></param>
        /// <param name="invocationInfo"></param>
        /// <param name="output"></param>
        /// <returns></returns>
        public DebuggerCommand ProcessCommand(PSHost host, string command, InvocationInfo invocationInfo, IList<PSObject> output)
        {
            DebuggerCommand dbgCommand = DoProcessCommand(host, command, invocationInfo, output);
            if (dbgCommand.ExecutedByDebugger || (dbgCommand.ResumeAction != null)) { _lastCommand = dbgCommand; }

            return dbgCommand;
        }

        /// <summary>
        /// Process list command with provided line number.
        /// </summary>
        /// <param name="invocationInfo">Current InvocationInfo.</param>
        /// <param name="output">Output.</param>
        public void ProcessListCommand(InvocationInfo invocationInfo, IList<PSObject> output)
        {
            DoProcessCommand(null, "list", invocationInfo, output);
        }

        /// <summary>
        /// Looks up string command and if it is a debugger command returns the
        /// corresponding DebuggerCommand object.
        /// </summary>
        /// <param name="command">String command.</param>
        /// <returns>DebuggerCommand or null.</returns>
        public DebuggerCommand ProcessBasicCommand(string command)
        {
            if (command.Length == 0 && _lastCommand != null && _lastCommand.RepeatOnEnter)
            {
                return _lastCommand;
            }

            DebuggerCommand debuggerCommand;
            if (_commandTable.TryGetValue(command, out debuggerCommand))
            {
                if (debuggerCommand.ExecutedByDebugger || (debuggerCommand.ResumeAction != null)) { _lastCommand = debuggerCommand; }

                return debuggerCommand;
            }

            return null;
        }

        /// <summary>
        /// Helper for ProcessCommand.
        /// </summary>
        private DebuggerCommand DoProcessCommand(PSHost host, string command, InvocationInfo invocationInfo, IList<PSObject> output)
        {
            // check for <enter>
            if (command.Length == 0 && _lastCommand != null && _lastCommand.RepeatOnEnter)
            {
                if (_lastCommand == _listCommand)
                {
                    if (_lines != null && _lastLineDisplayed < _lines.Length)
                    {
                        DisplayScript(host, output, invocationInfo, _lastLineDisplayed + 1, DefaultListLineCount);
                    }

                    return _listCommand;
                }

                command = _lastCommand.Command;
            }

            // Check for the list command using a regular expression
            Regex listCommandRegex = new Regex(@"^l(ist)?(\s+(?<start>\S+))?(\s+(?<count>\S+))?$", RegexOptions.IgnoreCase);

            Match match = listCommandRegex.Match(command);

            if (match.Success)
            {
                DisplayScript(host, output, invocationInfo, match);
                return _listCommand;
            }

            // Check for the rest of the debugger commands
            DebuggerCommand debuggerCommand = null;

            if (_commandTable.TryGetValue(command, out debuggerCommand))
            {
                // Check for the help command
                if (debuggerCommand == _helpCommand)
                {
                    DisplayHelp(host, output);
                }

                return debuggerCommand;
            }

            // Else return the same command
            return new DebuggerCommand(command, null, false, false);
        }

        /// <summary>
        /// Displays the help text for the debugger commands.
        /// </summary>
        private void DisplayHelp(PSHost host, IList<PSObject> output)
        {
            WriteLine(string.Empty, host, output);
            WriteLine(StringUtil.Format(DebuggerStrings.StepHelp, StepShortcut, StepCommand), host, output);
            WriteLine(StringUtil.Format(DebuggerStrings.StepOverHelp, StepOverShortcut, StepOverCommand), host, output);
            WriteLine(StringUtil.Format(DebuggerStrings.StepOutHelp, StepOutShortcut, StepOutCommand), host, output);
            WriteLine(string.Empty, host, output);
            WriteLine(StringUtil.Format(DebuggerStrings.ContinueHelp, ContinueShortcut, ContinueCommand), host, output);
            WriteLine(StringUtil.Format(DebuggerStrings.StopHelp, StopShortcut, StopCommand), host, output);
            WriteLine(StringUtil.Format(DebuggerStrings.DetachHelp, DetachShortcut, DetachCommand), host, output);
            WriteLine(string.Empty, host, output);
            WriteLine(StringUtil.Format(DebuggerStrings.GetStackTraceHelp, GetStackTraceShortcut), host, output);
            WriteLine(string.Empty, host, output);
            WriteLine(StringUtil.Format(DebuggerStrings.ListHelp, ListShortcut, ListCommand), host, output);
            WriteLine(StringUtil.Format(DebuggerStrings.AdditionalListHelp1), host, output);
            WriteLine(StringUtil.Format(DebuggerStrings.AdditionalListHelp2), host, output);
            WriteLine(StringUtil.Format(DebuggerStrings.AdditionalListHelp3), host, output);
            WriteLine(string.Empty, host, output);
            WriteLine(StringUtil.Format(DebuggerStrings.EnterHelp, StepCommand, StepOverCommand, ListCommand), host, output);
            WriteLine(string.Empty, host, output);
            WriteLine(StringUtil.Format(DebuggerStrings.HelpCommandHelp, HelpShortcut, HelpCommand), host, output);
            WriteLine("\n", host, output);
            WriteLine(StringUtil.Format(DebuggerStrings.PromptHelp), host, output);
            WriteLine(string.Empty, host, output);
        }

        /// <summary>
        /// Executes the list command.
        /// </summary>
        private void DisplayScript(PSHost host, IList<PSObject> output, InvocationInfo invocationInfo, Match match)
        {
            if (invocationInfo == null) { return; }

            //
            // Get the source code for the script
            //
            if (_lines == null)
            {
                string scriptText = invocationInfo.GetFullScript();
                if (string.IsNullOrEmpty(scriptText))
                {
                    WriteErrorLine(StringUtil.Format(DebuggerStrings.NoSourceCode), host, output);
                    return;
                }

                _lines = scriptText.Split(new string[] { "\r\n", "\r", "\n" }, StringSplitOptions.None);
            }

            //
            // Get the starting line
            //
            int start = Math.Max(invocationInfo.ScriptLineNumber - 5, 1);

            if (match.Groups["start"].Value.Length > 0)
            {
                try
                {
                    start = int.Parse(match.Groups["start"].Value, CultureInfo.CurrentCulture.NumberFormat);
                }
                catch
                {
                    WriteErrorLine(StringUtil.Format(DebuggerStrings.BadStartFormat, _lines.Length), host, output);
                    return;
                }

                if (start <= 0 || start > _lines.Length)
                {
                    WriteErrorLine(StringUtil.Format(DebuggerStrings.BadStartFormat, _lines.Length), host, output);
                    return;
                }
            }

            //
            // Get the line count
            //
            int count = DefaultListLineCount;

            if (match.Groups["count"].Value.Length > 0)
            {
                try
                {
                    count = int.Parse(match.Groups["count"].Value, CultureInfo.CurrentCulture.NumberFormat);
                }
                catch
                {
                    WriteErrorLine(StringUtil.Format(DebuggerStrings.BadCountFormat, _lines.Length), host, output);
                    return;
                }

                // Limit requested line count to maximum number of existing lines
                count = (count > _lines.Length) ? _lines.Length : count;

                if (count <= 0)
                {
                    WriteErrorLine(DebuggerStrings.BadCountFormat, host, output);
                    return;
                }
            }

            //
            // Execute the command
            //
            DisplayScript(host, output, invocationInfo, start, count);
        }

        /// <summary>
        /// Executes the list command.
        /// </summary>
        private void DisplayScript(PSHost host, IList<PSObject> output, InvocationInfo invocationInfo, int start, int count)
        {
            WriteCR(host, output);

            for (int lineNumber = start; lineNumber <= _lines.Length && lineNumber < start + count; lineNumber++)
            {
                WriteLine(
                    lineNumber == invocationInfo.ScriptLineNumber ?
                    string.Format(CultureInfo.CurrentCulture, "{0,5}:* {1}", lineNumber, _lines[lineNumber - 1])
                    :
                    string.Format(CultureInfo.CurrentCulture, "{0,5}:  {1}", lineNumber, _lines[lineNumber - 1]),
                    host,
                    output);

                _lastLineDisplayed = lineNumber;
            }

            WriteCR(host, output);
        }

        private void WriteLine(string line, PSHost host, IList<PSObject> output)
        {
            if (host != null)
            {
                host.UI.WriteLine(line);
            }

            if (output != null)
            {
                output.Add(new PSObject(line));
            }
        }

        private void WriteCR(PSHost host, IList<PSObject> output)
        {
            if (host != null)
            {
                host.UI.WriteLine();
            }

            if (output != null)
            {
                output.Add(new PSObject(Crlf));
            }
        }

        private void WriteErrorLine(string error, PSHost host, IList<PSObject> output)
        {
            if (host != null)
            {
                host.UI.WriteErrorLine(error);
            }

            if (output != null)
            {
                output.Add(
                    new PSObject(
                        new ErrorRecord(
                            new RuntimeException(error),
                            "DebuggerError",
                            ErrorCategory.InvalidOperation,
                            null)));
            }
        }
    }

    /// <summary>
    /// Class used to hold the output of the DebuggerCommandProcessor.
    /// </summary>
    internal class DebuggerCommand
    {
        public DebuggerCommand(string command, DebuggerResumeAction? action, bool repeatOnEnter, bool executedByDebugger)
        {
            ResumeAction = action;
            Command = command;
            RepeatOnEnter = repeatOnEnter;
            ExecutedByDebugger = executedByDebugger;
        }

        /// <summary>
        /// If ResumeAction is not null it indicates that the host must exit the debugger
        /// and resume execution of the suspended pipeline; the debugger will use the
        /// value of this property to decide how to resume the pipeline (i.e. step into,
        /// step-over, continue, etc)
        /// </summary>
        public DebuggerResumeAction? ResumeAction { get; }

        /// <summary>
        /// When ResumeAction is null, this property indicates the command that the
        /// host should pass to the PowerShell engine.
        /// </summary>
        public string Command { get; }

        /// <summary>
        /// If true, the host should repeat this command if the next command in an empty line (enter)
        /// </summary>
        public bool RepeatOnEnter { get; }

        /// <summary>
        /// If true, the command was executed by the debugger and the host should ignore the command.
        /// </summary>
        public bool ExecutedByDebugger { get; }
    }

    #endregion

    #region PSDebugContext class

    /// <summary>
    /// This class exposes the information about the debugger that is available via $PSDebugContext.
    /// </summary>
    public class PSDebugContext
    {
        /// <summary>
        /// Initializes a new instance of the <see cref="PSDebugContext"/> class.
        /// </summary>
        /// <param name="invocationInfo">The invocation information for the current command.</param>
        /// <param name="breakpoints">The breakpoint(s) that caused the script to break in the debugger.</param>
        public PSDebugContext(InvocationInfo invocationInfo, List<Breakpoint> breakpoints)
            : this(invocationInfo, breakpoints, triggerObject: null)
        {
        }

        /// <summary>
        /// Initializes a new instance of the <see cref="PSDebugContext"/> class.
        /// </summary>
        /// <param name="invocationInfo">The invocation information for the current command.</param>
        /// <param name="breakpoints">The breakpoint(s) that caused the script to break in the debugger.</param>
        /// <param name="triggerObject">The object that caused the script to break in the debugger.</param>
        public PSDebugContext(InvocationInfo invocationInfo, List<Breakpoint> breakpoints, object triggerObject)
        {
            if (breakpoints == null)
            {
                throw new PSArgumentNullException(nameof(breakpoints));
            }

            this.InvocationInfo = invocationInfo;
            this.Breakpoints = breakpoints.ToArray();
            this.Trigger = triggerObject;
        }

        /// <summary>
        /// InvocationInfo of the command currently being executed.
        /// </summary>
        public InvocationInfo InvocationInfo { get; }

        /// <summary>
        /// If not empty, indicates that the execution was suspended because one or more breakpoints
        /// were hit. Otherwise, the execution was suspended as part of a step operation.
        /// </summary>
        public Breakpoint[] Breakpoints { get; }

        /// <summary>
        /// Gets the object that triggered the current dynamic breakpoint.
        /// </summary>
        public object Trigger { get; }
    }

    #endregion

    #region CallStackFrame class

    /// <summary>
    /// A call stack item returned by the Get-PSCallStack cmdlet.
    /// </summary>
    public sealed class CallStackFrame
    {
        /// <summary>
        /// Constructor.
        /// </summary>
        /// <param name="invocationInfo">Invocation Info.</param>
        public CallStackFrame(InvocationInfo invocationInfo)
            : this(null, invocationInfo)
        {
        }

        /// <summary>
        /// Constructor.
        /// </summary>
        /// <param name="functionContext">Function context.</param>
        /// <param name="invocationInfo">Invocation Info.</param>
        internal CallStackFrame(FunctionContext functionContext, InvocationInfo invocationInfo)
        {
            if (invocationInfo == null)
            {
                throw new PSArgumentNullException(nameof(invocationInfo));
            }

            if (functionContext != null)
            {
                this.InvocationInfo = invocationInfo;
                FunctionContext = functionContext;
                this.Position = functionContext.CurrentPosition;
            }
            else
            {
                // WF functions do not have functionContext.  Use InvocationInfo.
                this.InvocationInfo = invocationInfo;
                this.Position = invocationInfo.ScriptPosition;
                FunctionContext = new FunctionContext();
                FunctionContext._functionName = invocationInfo.ScriptName;
            }
        }

        /// <summary>
        /// File name of the current location, or null if the frame is not associated to a script.
        /// </summary>
        public string ScriptName
        {
            get { return Position.File; }
        }

        /// <summary>
        /// Line number of the current location, or 0 if the frame is not associated to a script.
        /// </summary>
        public int ScriptLineNumber
        {
            get { return Position.StartLineNumber; }
        }

        /// <summary>
        /// The InvocationInfo of the command.
        /// </summary>
        public InvocationInfo InvocationInfo { get; }

        /// <summary>
        /// The position information for the current position in the frame.  Null if the frame is not
        /// associated with a script.
        /// </summary>
        public IScriptExtent Position { get; }

        /// <summary>
        /// The name of the function associated with this frame.
        /// </summary>
        public string FunctionName { get { return FunctionContext._functionName; } }

        internal FunctionContext FunctionContext { get; }

        /// <summary>
        /// Returns a formatted string containing the ScriptName and ScriptLineNumber.
        /// </summary>
        public string GetScriptLocation()
        {
            if (string.IsNullOrEmpty(this.ScriptName))
            {
                return DebuggerStrings.NoFile;
            }

            return StringUtil.Format(DebuggerStrings.LocationFormat, Path.GetFileName(this.ScriptName), this.ScriptLineNumber);
        }

        /// <summary>
        /// Return a dictionary with the names and values of variables that are "local"
        /// to the frame.
        /// </summary>
        /// <returns></returns>
        public Dictionary<string, PSVariable> GetFrameVariables()
        {
            var result = new Dictionary<string, PSVariable>(StringComparer.OrdinalIgnoreCase);

            if (FunctionContext._executionContext == null) { return result; }

            var scope = FunctionContext._executionContext.EngineSessionState.CurrentScope;
            while (scope != null)
            {
                if (scope.LocalsTuple == FunctionContext._localsTuple)
                {
                    // We can ignore any dotted scopes.
                    break;
                }

                if (scope.DottedScopes != null && scope.DottedScopes.Any(s => s == FunctionContext._localsTuple))
                {
                    var dottedScopes = scope.DottedScopes.ToArray();

                    int i;
                    // Skip dotted scopes above the current scope
                    for (i = 0; i < dottedScopes.Length; ++i)
                    {
                        if (dottedScopes[i] == FunctionContext._localsTuple)
                            break;
                    }

                    for (; i < dottedScopes.Length; ++i)
                    {
                        dottedScopes[i].GetVariableTable(result, true);
                    }

                    break;
                }

                scope = scope.Parent;
            }

            FunctionContext._localsTuple.GetVariableTable(result, true);

            return result;
        }

        /// <summary>
        /// ToString override.
        /// </summary>
        public override string ToString()
        {
            return StringUtil.Format(DebuggerStrings.StackTraceFormat, FunctionName,
                                     ScriptName ?? DebuggerStrings.NoFile, ScriptLineNumber);
        }
    }

    #endregion
}

namespace System.Management.Automation.Internal
{
    #region DebuggerUtils

    /// <summary>
    /// Debugger Utilities class.
    /// </summary>
    [SuppressMessage("Microsoft.MSInternal", "CA903:InternalNamespaceShouldNotContainPublicTypes", Justification = "Needed Internal use only")]
    public static class DebuggerUtils
    {
        private static readonly SortedSet<string> s_noHistoryCommandNames = new SortedSet<string>(StringComparer.OrdinalIgnoreCase)
        {
            "prompt",
            "Set-PSDebuggerAction",
            "Get-PSDebuggerStopArgs",
            "Set-PSDebugMode",
            "TabExpansion2"
        };

        /// <summary>
        /// Helper method to determine if command should be added to debugger
        /// history.
        /// </summary>
        /// <param name="command">Command string.</param>
        /// <returns>True if command can be added to history.</returns>
        public static bool ShouldAddCommandToHistory(string command)
        {
            if (command == null)
            {
                throw new PSArgumentNullException(nameof(command));
            }

            lock (s_noHistoryCommandNames)
            {
                return !(s_noHistoryCommandNames.Contains(command, StringComparer.OrdinalIgnoreCase));
            }
        }

        /// <summary>
        /// Start monitoring a runspace on the target debugger.
        /// </summary>
        /// <param name="debugger">Target debugger.</param>
        /// <param name="runspaceInfo">PSMonitorRunspaceInfo.</param>
        public static void StartMonitoringRunspace(Debugger debugger, PSMonitorRunspaceInfo runspaceInfo)
        {
            if (debugger == null)
            {
                throw new PSArgumentNullException(nameof(debugger));
            }

            if (runspaceInfo == null)
            {
                throw new PSArgumentNullException(nameof(runspaceInfo));
            }

            debugger.StartMonitoringRunspace(runspaceInfo);
        }

        /// <summary>
        /// End monitoring a runspace on the target degbugger.
        /// </summary>
        /// <param name="debugger">Target debugger.</param>
        /// <param name="runspaceInfo">PSMonitorRunspaceInfo.</param>
        public static void EndMonitoringRunspace(Debugger debugger, PSMonitorRunspaceInfo runspaceInfo)
        {
            if (debugger == null)
            {
                throw new PSArgumentNullException(nameof(debugger));
            }

            if (runspaceInfo == null)
            {
                throw new PSArgumentNullException(nameof(runspaceInfo));
            }

            debugger.EndMonitoringRunspace(runspaceInfo);
        }
    }

    #region PSMonitorRunspaceEvent

    /// <summary>
    /// PSMonitorRunspaceEvent.
    /// </summary>
    [SuppressMessage("Microsoft.MSInternal", "CA903:InternalNamespaceShouldNotContainPublicTypes", Justification = "Needed Internal use only")]
    public enum PSMonitorRunspaceType
    {
        /// <summary>
        /// Standalone runspace.
        /// </summary>
        Standalone = 0,

        /// <summary>
        /// Runspace from remote Invoke-Command script.
        /// </summary>
        InvokeCommand,
    }

    /// <summary>
    /// Runspace information for monitoring runspaces for debugging.
    /// </summary>
    [SuppressMessage("Microsoft.MSInternal", "CA903:InternalNamespaceShouldNotContainPublicTypes", Justification = "Needed Internal use only")]
    public abstract class PSMonitorRunspaceInfo
    {
        #region Properties

        /// <summary>
        /// Created Runspace.
        /// </summary>
        public Runspace Runspace { get; }

        /// <summary>
        /// Type of runspace for monitoring.
        /// </summary>
        public PSMonitorRunspaceType RunspaceType { get; }

        /// <summary>
        /// Nested debugger wrapper for runspace debugger.
        /// </summary>
        internal NestedRunspaceDebugger NestedDebugger { get; set; }

        #endregion

        #region Constructors

        private PSMonitorRunspaceInfo() { }

        /// <summary>
        /// Constructor.
        /// </summary>
        /// <param name="runspace">Runspace.</param>
        /// <param name="runspaceType">Runspace type.</param>
        protected PSMonitorRunspaceInfo(
            Runspace runspace,
            PSMonitorRunspaceType runspaceType)
        {
            if (runspace == null)
            {
                throw new PSArgumentNullException(nameof(runspace));
            }

            Runspace = runspace;
            RunspaceType = runspaceType;
        }

        #endregion

        #region Methods

        /// <summary>
        /// Returns a copy of this object.
        /// </summary>
        /// <returns></returns>
        internal abstract PSMonitorRunspaceInfo Copy();

        /// <summary>
        /// Creates an instance of a NestedRunspaceDebugger.
        /// </summary>
        /// <param name="rootDebugger">Root debugger or null.</param>
        /// <returns>NestedRunspaceDebugger.</returns>
        internal abstract NestedRunspaceDebugger CreateDebugger(Debugger rootDebugger);

        #endregion
    }

    /// <summary>
    /// Standalone runspace information for monitoring runspaces for debugging.
    /// </summary>
    [SuppressMessage("Microsoft.MSInternal", "CA903:InternalNamespaceShouldNotContainPublicTypes", Justification = "Needed Internal use only")]
    public sealed class PSStandaloneMonitorRunspaceInfo : PSMonitorRunspaceInfo
    {
        #region Constructor

        /// <summary>
        /// Creates instance of PSStandaloneMonitorRunspaceInfo.
        /// </summary>
        /// <param name="runspace">Runspace to monitor.</param>
        public PSStandaloneMonitorRunspaceInfo(
            Runspace runspace)
            : base(runspace, PSMonitorRunspaceType.Standalone)
        { }

        #endregion

        #region Overrides

        /// <summary>
        /// Returns a copy of this object.
        /// </summary>
        /// <returns></returns>
        internal override PSMonitorRunspaceInfo Copy()
        {
            return new PSStandaloneMonitorRunspaceInfo(Runspace);
        }

        /// <summary>
        /// Creates an instance of a NestedRunspaceDebugger.
        /// </summary>
        /// <param name="rootDebugger">Root debugger or null.</param>
        /// <returns>NestedRunspaceDebugger wrapper.</returns>
        internal override NestedRunspaceDebugger CreateDebugger(Debugger rootDebugger)
        {
            return new StandaloneRunspaceDebugger(Runspace);
        }

        #endregion
    }

    /// <summary>
    /// Embedded runspaces running in context of a parent script, used for monitoring
    /// runspace debugging.
    /// </summary>
    [SuppressMessage("Microsoft.MSInternal", "CA903:InternalNamespaceShouldNotContainPublicTypes", Justification = "Needed Internal use only")]
    public sealed class PSEmbeddedMonitorRunspaceInfo : PSMonitorRunspaceInfo
    {
        #region Properties

        /// <summary>
        /// PowerShell command to run.  Can be null.
        /// </summary>
        public PowerShell Command { get; }

        /// <summary>
        /// Unique parent debugger identifier.
        /// </summary>
        public Guid ParentDebuggerId { get; private set; }

        #endregion

        #region Constructor

        /// <summary>
        /// Creates instance of PSEmbeddedMonitorRunspaceInfo.
        /// </summary>
        /// <param name="runspace">Runspace to monitor.</param>
        /// <param name="runspaceType">Type of runspace.</param>
        /// <param name="command">Running command.</param>
        /// <param name="parentDebuggerId">Unique parent debugger id or null.</param>
        public PSEmbeddedMonitorRunspaceInfo(
            Runspace runspace,
            PSMonitorRunspaceType runspaceType,
            PowerShell command,
            Guid parentDebuggerId)
            : base(runspace, runspaceType)
        {
            Command = command;
            ParentDebuggerId = parentDebuggerId;
        }

        #endregion

        #region Overrides

        /// <summary>
        /// Returns a copy of this object.
        /// </summary>
        /// <returns></returns>
        internal override PSMonitorRunspaceInfo Copy()
        {
            return new PSEmbeddedMonitorRunspaceInfo(
                Runspace,
                RunspaceType,
                Command,
                ParentDebuggerId);
        }

        /// <summary>
        /// Creates an instance of a NestedRunspaceDebugger.
        /// </summary>
        /// <param name="rootDebugger">Root debugger or null.</param>
        /// <returns>NestedRunspaceDebugger wrapper.</returns>
        internal override NestedRunspaceDebugger CreateDebugger(Debugger rootDebugger)
        {
            return new EmbeddedRunspaceDebugger(
                Runspace,
                Command,
                rootDebugger,
                RunspaceType,
                ParentDebuggerId);
        }

        #endregion
    }

    #endregion

    #endregion
}<|MERGE_RESOLUTION|>--- conflicted
+++ resolved
@@ -4450,13 +4450,8 @@
         {
             // Nested debugged runspace prompt should look like:
             // [ComputerName]: [DBG]: [Process:<id>]: [RunspaceName]: PS C:\>
-<<<<<<< HEAD
-            string computerName = (_runspace.ConnectionInfo != null) ? _runspace.ConnectionInfo.ComputerName : null;
+            string computerName = _runspace.ConnectionInfo?.ComputerName;
             const string processPartPattern = "{0}[{1}:{2}]:{3}";
-=======
-            string computerName = _runspace.ConnectionInfo?.ComputerName;
-            string processPartPattern = "{0}[{1}:{2}]:{3}";
->>>>>>> 0e0cd0b6
             string processPart = StringUtil.Format(processPartPattern,
                 @"""",
                 DebuggerStrings.NestedRunspaceDebuggerPromptProcessName,
