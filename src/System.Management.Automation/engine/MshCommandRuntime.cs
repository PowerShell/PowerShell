--- conflicted
+++ resolved
@@ -3017,14 +3017,9 @@
         // workings of the command and when what information will get output.
         // See "User Feedback Mechanisms - Note.doc" for details.
 
-<<<<<<< HEAD
         private bool _readCommandConfirmPreference = false;
-        private ConfirmImpact _confirmPreference = InitialSessionState.defaultConfirmPreference;
-
-=======
-        private bool _isConfirmPreferenceCached = false;
         private ConfirmImpact _confirmPreference = InitialSessionState.DefaultConfirmPreference;
->>>>>>> ed4cd20d
+
         /// <summary>
         /// Preference setting controlling behavior of ShouldProcess()
         /// </summary>
@@ -3074,14 +3069,8 @@
             }
         }
 
-<<<<<<< HEAD
-        private ActionPreference _debugPreference = InitialSessionState.defaultDebugPreference;
+        private ActionPreference _debugPreference = InitialSessionState.DefaultDebugPreference;
         private bool _readCommandDebugPreference = false;
-=======
-        private bool _isDebugPreferenceSet = false;
-        private ActionPreference _debugPreference = InitialSessionState.DefaultDebugPreference;
-        private bool _isDebugPreferenceCached = false;
->>>>>>> ed4cd20d
         /// <summary>
         /// Preference setting.
         /// </summary>
@@ -3141,16 +3130,11 @@
             }
         }
 
-<<<<<<< HEAD
         internal bool IsDebugActionSet { get; private set; } = false;
 
-        private ActionPreference _verbosePreference = InitialSessionState.defaultVerbosePreference;
+        private ActionPreference _verbosePreference = InitialSessionState.DefaultVerbosePreference;
         private bool _readCommandVerbosePreference = false;
 
-=======
-        private bool _isVerbosePreferenceCached = false;
-        private ActionPreference _verbosePreference = InitialSessionState.DefaultVerbosePreference;
->>>>>>> ed4cd20d
         /// <summary>
         /// Preference setting.
         /// </summary>
@@ -3223,14 +3207,9 @@
 
         internal bool IsVerboseActionSet { get; private set; }
 
-<<<<<<< HEAD
         private bool _readCommandWarningPreference = false;
-        private ActionPreference _warningPreference = InitialSessionState.defaultWarningPreference;
-
-=======
-        private bool _isWarningPreferenceCached = false;
         private ActionPreference _warningPreference = InitialSessionState.DefaultWarningPreference;
->>>>>>> ed4cd20d
+
         /// <summary>
         /// Preference setting.
         /// </summary>
@@ -3394,13 +3373,8 @@
 
         internal bool IsDebugFlagSet { get; private set; } = false;
 
-<<<<<<< HEAD
-        private bool _whatIfFlag = InitialSessionState.defaultWhatIfPreference;
+        private bool _whatIfFlag = InitialSessionState.DefaultWhatIfPreference;
         private bool _readCommandWhatIfPreference /* = false */;
-=======
-        private bool _whatIfFlag = InitialSessionState.DefaultWhatIfPreference;
-        private bool _isWhatIfPreferenceCached /* = false */;
->>>>>>> ed4cd20d
         /// <summary>
         /// WhatIf indicates that the command should not
         /// perform any changes to persistent state outside Monad.
@@ -3439,13 +3413,8 @@
 
         internal bool IsWhatIfFlagSet { get; private set; }
 
-<<<<<<< HEAD
-        private ActionPreference _errorAction = InitialSessionState.defaultErrorActionPreference;
+        private ActionPreference _errorAction = InitialSessionState.DefaultErrorActionPreference;
         private bool _readCommandErrorActionPreference = false;
-=======
-        private ActionPreference _errorAction = InitialSessionState.DefaultErrorActionPreference;
-        private bool _isErrorActionPreferenceCached = false;
->>>>>>> ed4cd20d
         /// <summary>
         /// ErrorAction tells the command what to do when an error occurs.
         /// </summary>
@@ -3531,16 +3500,10 @@
             }
         }
 
-<<<<<<< HEAD
         internal bool IsProgressActionSet { get; private set; }
 
-        private ActionPreference _informationPreference = InitialSessionState.defaultInformationPreference;
+        private ActionPreference _informationPreference = InitialSessionState.DefaultInformationPreference;
         private bool _readCommandInformationPreference;
-=======
-        private ActionPreference _progressPreference = InitialSessionState.DefaultProgressPreference;
-        private bool _isProgressPreferenceSet = false;
-        private bool _isProgressPreferenceCached = false;
->>>>>>> ed4cd20d
 
         /// <summary>
         /// Preference setting for displaying InformationRecords when WriteInformation is called.
@@ -3578,11 +3541,6 @@
             }
         }
 
-<<<<<<< HEAD
-=======
-        private ActionPreference _informationPreference = InitialSessionState.DefaultInformationPreference;
-
->>>>>>> ed4cd20d
         internal bool IsInformationActionSet { get; private set; } = false;
 
         internal PagingParameters PagingParameters { get; set; }
