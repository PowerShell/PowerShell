--- conflicted
+++ resolved
@@ -73,17 +73,11 @@
             s_psVersionTable[PSVersionInfo.WSManStackVersionName] = GetWSManStackVersion();
             s_psVersionTable["Platform"] = Environment.OSVersion.Platform.ToString();
 #if CORECLR
-<<<<<<< HEAD
-            s_psVersionTable[PSCLRVersionName] = null;
+            s_psVersionTable[PSCLRVersionName] = null;
+            s_psVersionTable["OS"] = Runtime.InteropServices.RuntimeInformation.OSDescription.ToString();
 #else
             s_psVersionTable[PSCLRVersionName] = Environment.Version;
-=======
-            s_psVersionTable["OS"] = Runtime.InteropServices.RuntimeInformation.OSDescription.ToString();
-            s_psVersionTable["CLRVersion"] = null;
-#else
-            s_psVersionTable["CLRVersion"] = Environment.Version;
             s_psVersionTable["OS"] = Environment.OSVersion.ToString();
->>>>>>> 563806c1
 #endif
         }
 
