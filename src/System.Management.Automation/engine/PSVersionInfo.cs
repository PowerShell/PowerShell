// Copyright (c) Microsoft Corporation.
// Licensed under the MIT License.

using System.Collections;
using System.Globalization;
using System.Text;
using System.Text.RegularExpressions;

using Microsoft.Win32;

namespace System.Management.Automation
{
    /// <summary>
    /// <para>
    /// Encapsulates $PSVersionTable.
    /// </para>
    /// <para>
    /// Provides a simple interface to retrieve details from the PowerShell version table:
    /// <code>
    ///    PSVersionInfo.PSVersion;
    /// </code>
    /// The above statement retrieves the PowerShell version.
    /// <code>
    ///    PSVersionInfo.PSEdition;
    /// </code>
    /// The above statement retrieves the PowerShell edition.
    /// </para>
    /// </summary>
    public static partial class PSVersionInfo
    {
        internal const string PSVersionTableName = "PSVersionTable";
        internal const string PSRemotingProtocolVersionName = "PSRemotingProtocolVersion";
        internal const string PSVersionName = "PSVersion";
        internal const string PSEditionName = "PSEdition";
        internal const string PSGitCommitIdName = "GitCommitId";
        internal const string PSCompatibleVersionsName = "PSCompatibleVersions";
        internal const string PSPlatformName = "Platform";
        internal const string PSOSName = "OS";
        internal const string SerializationVersionName = "SerializationVersion";
        internal const string WSManStackVersionName = "WSManStackVersion";

        private static readonly PSVersionHashTable s_psVersionTable;

        /*
            The following constants are generated by the source generator 'PSVersionInfoGenerator':

                internal const string ProductVersion;
                internal const string GitCommitId;

                private const int Version_Major
                private const int Version_Minor;
                private const int Version_Patch;
                private const string Version_Label;
        */

        /// <summary>
        /// A constant to track current PowerShell Version.
        /// </summary>
        /// <remarks>
        /// We can't depend on assembly version for PowerShell version.
        ///
        /// This is why we hard code the PowerShell version here.
        ///
        /// For each later release of PowerShell, this constant needs to
        /// be updated to reflect the right version.
        /// </remarks>
        private static readonly Version s_psV1Version = new(1, 0);
        private static readonly Version s_psV2Version = new(2, 0);
        private static readonly Version s_psV3Version = new(3, 0);
        private static readonly Version s_psV4Version = new(4, 0);
        private static readonly Version s_psV5Version = new(5, 0);
        private static readonly Version s_psV51Version = new(5, 1);
        private static readonly Version s_psV6Version = new(6, 0, 0);
        private static readonly Version s_psV61Version = new(6, 1, 0);
        private static readonly Version s_psV62Version = new(6, 2, 0);
        private static readonly Version s_psV7Version = new(7, 0, 0);
        private static readonly Version s_psV71Version = new(7, 1, 0);
        private static readonly Version s_psV72Version = new(7, 2, 0);
        private static readonly Version s_psVersion;
        private static readonly SemanticVersion s_psSemVersion;

        /// <summary>
        /// A constant to track current PowerShell Edition.
        /// </summary>
        internal const string PSEditionValue = "Core";

        // Static Constructor.
        static PSVersionInfo()
        {
            s_psVersionTable = new PSVersionHashTable(StringComparer.OrdinalIgnoreCase);

            s_psSemVersion = Version_Label == string.Empty
                ? new SemanticVersion(Version_Major, Version_Minor, Version_Patch)
                : new SemanticVersion(Version_Major, Version_Minor, Version_Patch, Version_Label, buildLabel: null);
            s_psVersion = (Version)s_psSemVersion;

            s_psVersionTable[PSVersionName] = s_psSemVersion;
            s_psVersionTable[PSEditionName] = PSEditionValue;
            s_psVersionTable[PSGitCommitIdName] = GitCommitId;
            s_psVersionTable[PSCompatibleVersionsName] = new Version[] { s_psV1Version, s_psV2Version, s_psV3Version, s_psV4Version, s_psV5Version, s_psV51Version, s_psV6Version, s_psV61Version, s_psV62Version, s_psV7Version, s_psV71Version, s_psV72Version, s_psVersion };
            s_psVersionTable[SerializationVersionName] = new Version(InternalSerializer.DefaultVersion);
            s_psVersionTable[PSRemotingProtocolVersionName] = RemotingConstants.ProtocolVersion;
            s_psVersionTable[WSManStackVersionName] = GetWSManStackVersion();
            s_psVersionTable[PSPlatformName] = Environment.OSVersion.Platform.ToString();
            s_psVersionTable[PSOSName] = Runtime.InteropServices.RuntimeInformation.OSDescription;
        }

        internal static PSVersionHashTable GetPSVersionTable()
        {
            return s_psVersionTable;
        }

        internal static Hashtable GetPSVersionTableForDownLevel()
        {
            var result = (Hashtable)s_psVersionTable.Clone();
            // Downlevel systems don't support SemanticVersion, but Version is most likely good enough anyway.
            result[PSVersionInfo.PSVersionName] = s_psVersion;
            return result;
        }

        #region Private helper methods

        // Gets the current WSMan stack version from the registry.
        private static Version GetWSManStackVersion()
        {
            Version version = null;

#if !UNIX
            try
            {
                using (RegistryKey wsManStackVersionKey = Registry.LocalMachine.OpenSubKey(@"Software\Microsoft\Windows\CurrentVersion\WSMAN"))
                {
                    if (wsManStackVersionKey != null)
                    {
                        object wsManStackVersionObj = wsManStackVersionKey.GetValue("ServiceStackVersion");
                        string wsManStackVersion = (wsManStackVersionObj != null) ? (string)wsManStackVersionObj : null;
                        if (!string.IsNullOrEmpty(wsManStackVersion))
                        {
                            version = new Version(wsManStackVersion.Trim());
                        }
                    }
                }
            }
            catch (ObjectDisposedException) { }
            catch (System.Security.SecurityException) { }
            catch (ArgumentException) { }
            catch (System.IO.IOException) { }
            catch (UnauthorizedAccessException) { }
            catch (FormatException) { }
            catch (OverflowException) { }
            catch (InvalidCastException) { }
#endif

            return version ?? System.Management.Automation.Remoting.Client.WSManNativeApi.WSMAN_STACK_VERSION;
        }

        #endregion

        #region Programmer APIs

        /// <summary>
        /// Gets the version of PowerShell.
        /// </summary>
        public static Version PSVersion
        {
            get
            {
                return s_psVersion;
            }
        }

<<<<<<< HEAD
        internal static Version[] PSCompatibleVersions
        {
            get
            {
                return (Version[])s_psVersionTable[PSCompatibleVersionsName];
=======
        internal static string ProductVersion { get; }

        internal static string GitCommitId
        {
            get
            {
                return (string)s_psVersionTable[PSGitCommitIdName];
>>>>>>> dd40b59f
            }
        }

        /// <summary>
        /// Gets the edition of PowerShell.
        /// </summary>
        public static string PSEdition
        {
            get
            {
                return PSEditionValue;
            }
        }

        internal static Version SerializationVersion
        {
            get
            {
                return (Version)s_psVersionTable[SerializationVersionName];
            }
        }

        /// <summary>
        /// </summary>
        /// <remarks>
        /// For 3.0 PowerShell, we use "3" as the registry version key only for Engine
        /// related data like ApplicationBase.
        /// For 3.0 PowerShell, we still use "1" as the registry version key for
        /// Snapin and Custom shell lookup/discovery.
        /// </remarks>
        internal static string RegistryVersionKey
        {
            get
            {
                // PowerShell >=4 is compatible with PowerShell 3 and hence reg key is 3.
                return "3";
            }
        }

        internal static string GetRegistryVersionKeyForSnapinDiscovery(string majorVersion)
        {
            int tempMajorVersion = 0;
            LanguagePrimitives.TryConvertTo<int>(majorVersion, out tempMajorVersion);

            if ((tempMajorVersion >= 1) && (tempMajorVersion <= PSVersionInfo.PSVersion.Major))
            {
                // PowerShell version 3 took a dependency on CLR4 and went with:
                // SxS approach in GAC/Registry and in-place upgrade approach for
                // FileSystem.
                // For >=3.0 PowerShell, we still use "1" as the registry version key for
                // Snapin and Custom shell lookup/discovery.
                return "1";
            }

            return null;
        }

        internal static bool IsValidPSVersion(Version version)
        {
            if (version is null)
            {
                return false;
            }

            int minor = version.Minor;
            switch (version.Major)
            {
                case 1:
                case 2:
                case 3:
                case 4:
                    return minor == 0;
                case 5:
                    return minor == 0 || minor == 1;
                case 6:
                    return minor >= 0 && minor <= 2;
                case 7:
                    return minor >= 0 && minor <= s_psVersion.Minor;
            }

            return false;
        }

        internal static SemanticVersion PSCurrentVersion
        {
            get { return s_psSemVersion; }
        }

        #endregion
    }

    /// <summary>
    /// Represents an implementation of '$PSVersionTable' variable.
    /// The implementation contains ordered 'Keys' and 'GetEnumerator' to get user-friendly output.
    /// </summary>
    public sealed class PSVersionHashTable : Hashtable, IEnumerable
    {
        private static readonly PSVersionTableComparer s_keysComparer = new PSVersionTableComparer();

        internal PSVersionHashTable(IEqualityComparer equalityComparer) : base(equalityComparer)
        {
        }

        /// <summary>
        /// Returns ordered collection with Keys of 'PSVersionHashTable'
        /// We want see special order:
        ///     1. PSVersionName
        ///     2. PSEditionName
        ///     3. Remaining properties in alphabetical order.
        /// </summary>
        public override ICollection Keys
        {
            get
            {
                ArrayList keyList = new ArrayList(base.Keys);
                keyList.Sort(s_keysComparer);
                return keyList;
            }
        }

        private sealed class PSVersionTableComparer : IComparer
        {
            public int Compare(object x, object y)
            {
                string xString = (string)LanguagePrimitives.ConvertTo(x, typeof(string), CultureInfo.CurrentCulture);
                string yString = (string)LanguagePrimitives.ConvertTo(y, typeof(string), CultureInfo.CurrentCulture);
                if (PSVersionInfo.PSVersionName.Equals(xString, StringComparison.OrdinalIgnoreCase))
                {
                    return -1;
                }
                else if (PSVersionInfo.PSVersionName.Equals(yString, StringComparison.OrdinalIgnoreCase))
                {
                    return 1;
                }
                else if (PSVersionInfo.PSEditionName.Equals(xString, StringComparison.OrdinalIgnoreCase))
                {
                    return -1;
                }
                else if (PSVersionInfo.PSEditionName.Equals(yString, StringComparison.OrdinalIgnoreCase))
                {
                    return 1;
                }
                else
                {
                    return string.Compare(xString, yString, StringComparison.OrdinalIgnoreCase);
                }
            }
        }

        /// <summary>
        /// Returns an enumerator for 'PSVersionHashTable'.
        /// The enumeration is ordered (based on ordered version of 'Keys').
        /// </summary>
        IEnumerator IEnumerable.GetEnumerator()
        {
            foreach (object key in Keys)
            {
                yield return new DictionaryEntry(key, this[key]);
            }
        }
    }

    /// <summary>
    /// An implementation of semantic versioning (https://semver.org)
    /// that can be converted to/from <see cref="System.Version"/>.
    ///
    /// When converting to <see cref="Version"/>, a PSNoteProperty is
    /// added to the instance to store the semantic version label so
    /// that it can be recovered when creating a new SemanticVersion.
    /// </summary>
    public sealed class SemanticVersion : IComparable, IComparable<SemanticVersion>, IEquatable<SemanticVersion>
    {
        private const string VersionSansRegEx = @"^(?<major>\d+)(\.(?<minor>\d+))?(\.(?<patch>\d+))?$";
        private const string LabelRegEx = @"^((?<preLabel>[0-9A-Za-z][0-9A-Za-z\-\.]*))?(\+(?<buildLabel>[0-9A-Za-z][0-9A-Za-z\-\.]*))?$";
        private const string LabelUnitRegEx = @"^[0-9A-Za-z][0-9A-Za-z\-\.]*$";
        private const string PreLabelPropertyName = "PSSemVerPreReleaseLabel";
        private const string BuildLabelPropertyName = "PSSemVerBuildLabel";
        private const string TypeNameForVersionWithLabel = "System.Version#IncludeLabel";

        private string versionString;

        /// <summary>
        /// Construct a SemanticVersion from a string.
        /// </summary>
        /// <param name="version">The version to parse.</param>
        /// <exception cref="FormatException"></exception>
        /// <exception cref="OverflowException"></exception>
        public SemanticVersion(string version)
        {
            var v = SemanticVersion.Parse(version);

            Major = v.Major;
            Minor = v.Minor;
            Patch = v.Patch < 0 ? 0 : v.Patch;
            PreReleaseLabel = v.PreReleaseLabel;
            BuildLabel = v.BuildLabel;
        }

        /// <summary>
        /// Construct a SemanticVersion.
        /// </summary>
        /// <param name="major">The major version.</param>
        /// <param name="minor">The minor version.</param>
        /// <param name="patch">The patch version.</param>
        /// <param name="preReleaseLabel">The pre-release label for the version.</param>
        /// <param name="buildLabel">The build metadata for the version.</param>
        /// <exception cref="FormatException">
        /// If <paramref name="preReleaseLabel"/> don't match 'LabelUnitRegEx'.
        /// If <paramref name="buildLabel"/> don't match 'LabelUnitRegEx'.
        /// </exception>
        public SemanticVersion(int major, int minor, int patch, string preReleaseLabel, string buildLabel)
            : this(major, minor, patch)
        {
            if (!string.IsNullOrEmpty(preReleaseLabel))
            {
                if (!Regex.IsMatch(preReleaseLabel, LabelUnitRegEx)) throw new FormatException(nameof(preReleaseLabel));

                PreReleaseLabel = preReleaseLabel;
            }

            if (!string.IsNullOrEmpty(buildLabel))
            {
                if (!Regex.IsMatch(buildLabel, LabelUnitRegEx)) throw new FormatException(nameof(buildLabel));

                BuildLabel = buildLabel;
            }
        }

        /// <summary>
        /// Construct a SemanticVersion.
        /// </summary>
        /// <param name="major">The major version.</param>
        /// <param name="minor">The minor version.</param>
        /// <param name="patch">The minor version.</param>
        /// <param name="label">The label for the version.</param>
        /// <exception cref="PSArgumentException">
        /// <exception cref="FormatException">
        /// If <paramref name="label"/> don't match 'LabelRegEx'.
        /// </exception>
        public SemanticVersion(int major, int minor, int patch, string label)
            : this(major, minor, patch)
        {
            // We presume the SymVer :
            // 1) major.minor.patch-label
            // 2) 'label' starts with letter or digit.
            if (!string.IsNullOrEmpty(label))
            {
                var match = Regex.Match(label, LabelRegEx);
                if (!match.Success) throw new FormatException(nameof(label));

                PreReleaseLabel = match.Groups["preLabel"].Value;
                BuildLabel = match.Groups["buildLabel"].Value;
            }
        }

        /// <summary>
        /// Construct a SemanticVersion.
        /// </summary>
        /// <param name="major">The major version.</param>
        /// <param name="minor">The minor version.</param>
        /// <param name="patch">The minor version.</param>
        /// <exception cref="PSArgumentException">
        /// If <paramref name="major"/>, <paramref name="minor"/>, or <paramref name="patch"/> is less than 0.
        /// </exception>
        public SemanticVersion(int major, int minor, int patch)
        {
            if (major < 0) throw PSTraceSource.NewArgumentException(nameof(major));
            if (minor < 0) throw PSTraceSource.NewArgumentException(nameof(minor));
            if (patch < 0) throw PSTraceSource.NewArgumentException(nameof(patch));

            Major = major;
            Minor = minor;
            Patch = patch;
            // We presume:
            // PreReleaseLabel = null;
            // BuildLabel = null;
        }

        /// <summary>
        /// Construct a SemanticVersion.
        /// </summary>
        /// <param name="major">The major version.</param>
        /// <param name="minor">The minor version.</param>
        /// <exception cref="PSArgumentException">
        /// If <paramref name="major"/> or <paramref name="minor"/> is less than 0.
        /// </exception>
        public SemanticVersion(int major, int minor) : this(major, minor, 0) { }

        /// <summary>
        /// Construct a SemanticVersion.
        /// </summary>
        /// <param name="major">The major version.</param>
        /// <exception cref="PSArgumentException">
        /// If <paramref name="major"/> is less than 0.
        /// </exception>
        public SemanticVersion(int major) : this(major, 0, 0) { }

        /// <summary>
        /// Construct a <see cref="SemanticVersion"/> from a <see cref="Version"/>,
        /// copying the NoteProperty storing the label if the expected property exists.
        /// </summary>
        /// <param name="version">The version.</param>
        /// <exception cref="ArgumentNullException">
        /// If <paramref name="version"/> is null.
        /// </exception>
        /// <exception cref="PSArgumentException">
        /// If <paramref name="version.Revision"/> is more than 0.
        /// </exception>
        public SemanticVersion(Version version)
        {
            if (version == null) throw PSTraceSource.NewArgumentNullException(nameof(version));
            if (version.Revision > 0) throw PSTraceSource.NewArgumentException(nameof(version));

            Major = version.Major;
            Minor = version.Minor;
            Patch = version.Build == -1 ? 0 : version.Build;
            var psobj = new PSObject(version);
            var preLabelNote = psobj.Properties[PreLabelPropertyName];
            if (preLabelNote != null)
            {
                PreReleaseLabel = preLabelNote.Value as string;
            }

            var buildLabelNote = psobj.Properties[BuildLabelPropertyName];
            if (buildLabelNote != null)
            {
                BuildLabel = buildLabelNote.Value as string;
            }
        }

        /// <summary>
        /// Convert a <see cref="SemanticVersion"/> to a <see cref="Version"/>.
        /// If there is a <see cref="PreReleaseLabel"/> or/and a <see cref="BuildLabel"/>,
        /// it is added as a NoteProperty to the result so that you can round trip
        /// back to a <see cref="SemanticVersion"/> without losing the label.
        /// </summary>
        /// <param name="semver"></param>
        public static implicit operator Version(SemanticVersion semver)
        {
            PSObject psobj;

            var result = new Version(semver.Major, semver.Minor, semver.Patch);

            if (!string.IsNullOrEmpty(semver.PreReleaseLabel) || !string.IsNullOrEmpty(semver.BuildLabel))
            {
                psobj = new PSObject(result);

                if (!string.IsNullOrEmpty(semver.PreReleaseLabel))
                {
                    psobj.Properties.Add(new PSNoteProperty(PreLabelPropertyName, semver.PreReleaseLabel));
                }

                if (!string.IsNullOrEmpty(semver.BuildLabel))
                {
                    psobj.Properties.Add(new PSNoteProperty(BuildLabelPropertyName, semver.BuildLabel));
                }

                psobj.TypeNames.Insert(0, TypeNameForVersionWithLabel);
            }

            return result;
        }

        /// <summary>
        /// The major version number, never negative.
        /// </summary>
        public int Major { get; }

        /// <summary>
        /// The minor version number, never negative.
        /// </summary>
        public int Minor { get; }

        /// <summary>
        /// The patch version, -1 if not specified.
        /// </summary>
        public int Patch { get; }

        /// <summary>
        /// PreReleaseLabel position in the SymVer string 'major.minor.patch-PreReleaseLabel+BuildLabel'.
        /// </summary>
        public string PreReleaseLabel { get; }

        /// <summary>
        /// BuildLabel position in the SymVer string 'major.minor.patch-PreReleaseLabel+BuildLabel'.
        /// </summary>
        public string BuildLabel { get; }

        /// <summary>
        /// Parse <paramref name="version"/> and return the result if it is a valid <see cref="SemanticVersion"/>, otherwise throws an exception.
        /// </summary>
        /// <param name="version">The string to parse.</param>
        /// <returns></returns>
        /// <exception cref="PSArgumentException"></exception>
        /// <exception cref="FormatException"></exception>
        /// <exception cref="OverflowException"></exception>
        public static SemanticVersion Parse(string version)
        {
            if (version == null) throw PSTraceSource.NewArgumentNullException(nameof(version));
            if (version == string.Empty) throw new FormatException(nameof(version));

            var r = new VersionResult();
            r.Init(true);
            TryParseVersion(version, ref r);

            return r._parsedVersion;
        }

        /// <summary>
        /// Parse <paramref name="version"/> and return true if it is a valid <see cref="SemanticVersion"/>, otherwise return false.
        /// No exceptions are raised.
        /// </summary>
        /// <param name="version">The string to parse.</param>
        /// <param name="result">The return value when the string is a valid <see cref="SemanticVersion"/></param>
        public static bool TryParse(string version, out SemanticVersion result)
        {
            if (version != null)
            {
                var r = new VersionResult();
                r.Init(false);

                if (TryParseVersion(version, ref r))
                {
                    result = r._parsedVersion;
                    return true;
                }
            }

            result = null;
            return false;
        }

        private static bool TryParseVersion(string version, ref VersionResult result)
        {
            if (version.EndsWith('-') || version.EndsWith('+') || version.EndsWith('.'))
            {
                result.SetFailure(ParseFailureKind.FormatException);
                return false;
            }

            string versionSansLabel = null;
            var major = 0;
            var minor = 0;
            var patch = 0;
            string preLabel = null;
            string buildLabel = null;

            // We parse the SymVer 'version' string 'major.minor.patch-PreReleaseLabel+BuildLabel'.
            var dashIndex = version.IndexOf('-');
            var plusIndex = version.IndexOf('+');

            if (dashIndex > plusIndex)
            {
                // 'PreReleaseLabel' can contains dashes.
                if (plusIndex == -1)
                {
                    // No buildLabel: buildLabel == null
                    // Format is 'major.minor.patch-PreReleaseLabel'
                    preLabel = version.Substring(dashIndex + 1);
                    versionSansLabel = version.Substring(0, dashIndex);
                }
                else
                {
                    // No PreReleaseLabel: preLabel == null
                    // Format is 'major.minor.patch+BuildLabel'
                    buildLabel = version.Substring(plusIndex + 1);
                    versionSansLabel = version.Substring(0, plusIndex);
                    dashIndex = -1;
                }
            }
            else
            {
                if (plusIndex == -1)
                {
                    // Here dashIndex == plusIndex == -1
                    // No preLabel - preLabel == null;
                    // No buildLabel - buildLabel == null;
                    // Format is 'major.minor.patch'
                    versionSansLabel = version;
                }
                else if (dashIndex == -1)
                {
                    // No PreReleaseLabel: preLabel == null
                    // Format is 'major.minor.patch+BuildLabel'
                    buildLabel = version.Substring(plusIndex + 1);
                    versionSansLabel = version.Substring(0, plusIndex);
                }
                else
                {
                    // Format is 'major.minor.patch-PreReleaseLabel+BuildLabel'
                    preLabel = version.Substring(dashIndex + 1, plusIndex - dashIndex - 1);
                    buildLabel = version.Substring(plusIndex + 1);
                    versionSansLabel = version.Substring(0, dashIndex);
                }
            }

            if ((dashIndex != -1 && string.IsNullOrEmpty(preLabel)) ||
                (plusIndex != -1 && string.IsNullOrEmpty(buildLabel)) ||
                string.IsNullOrEmpty(versionSansLabel))
            {
                // We have dash and no preReleaseLabel  or
                // we have plus and no buildLabel or
                // we have no main version part (versionSansLabel==null)
                result.SetFailure(ParseFailureKind.FormatException);
                return false;
            }

            var match = Regex.Match(versionSansLabel, VersionSansRegEx);
            if (!match.Success)
            {
                result.SetFailure(ParseFailureKind.FormatException);
                return false;
            }

            if (!int.TryParse(match.Groups["major"].Value, out major))
            {
                result.SetFailure(ParseFailureKind.FormatException);
                return false;
            }

            if (match.Groups["minor"].Success && !int.TryParse(match.Groups["minor"].Value, out minor))
            {
                result.SetFailure(ParseFailureKind.FormatException);
                return false;
            }

            if (match.Groups["patch"].Success && !int.TryParse(match.Groups["patch"].Value, out patch))
            {
                result.SetFailure(ParseFailureKind.FormatException);
                return false;
            }

            if (preLabel != null && !Regex.IsMatch(preLabel, LabelUnitRegEx) ||
               (buildLabel != null && !Regex.IsMatch(buildLabel, LabelUnitRegEx)))
            {
                result.SetFailure(ParseFailureKind.FormatException);
                return false;
            }

            result._parsedVersion = new SemanticVersion(major, minor, patch, preLabel, buildLabel);
            return true;
        }

        /// <summary>
        /// Implement ToString()
        /// </summary>
        public override string ToString()
        {
            if (versionString == null)
            {
                StringBuilder result = new StringBuilder();

                result.Append(Major).Append(Utils.Separators.Dot).Append(Minor).Append(Utils.Separators.Dot).Append(Patch);

                if (!string.IsNullOrEmpty(PreReleaseLabel))
                {
                    result.Append('-').Append(PreReleaseLabel);
                }

                if (!string.IsNullOrEmpty(BuildLabel))
                {
                    result.Append('+').Append(BuildLabel);
                }

                versionString = result.ToString();
            }

            return versionString;
        }

        /// <summary>
        /// Implement Compare.
        /// </summary>
        public static int Compare(SemanticVersion versionA, SemanticVersion versionB)
        {
            if (versionA != null)
            {
                return versionA.CompareTo(versionB);
            }

            if (versionB != null)
            {
                return -1;
            }

            return 0;
        }

        /// <summary>
        /// Implement <see cref="IComparable.CompareTo"/>
        /// </summary>
        public int CompareTo(object version)
        {
            if (version == null)
            {
                return 1;
            }

            if (!(version is SemanticVersion v))
            {
                throw PSTraceSource.NewArgumentException(nameof(version));
            }

            return CompareTo(v);
        }

        /// <summary>
        /// Implement <see cref="IComparable{T}.CompareTo"/>.
        /// Meets SymVer 2.0 p.11 https://semver.org/
        /// </summary>
        public int CompareTo(SemanticVersion value)
        {
            if (value is null)
                return 1;

            if (Major != value.Major)
                return Major > value.Major ? 1 : -1;

            if (Minor != value.Minor)
                return Minor > value.Minor ? 1 : -1;

            if (Patch != value.Patch)
                return Patch > value.Patch ? 1 : -1;

            // SymVer 2.0 standard requires to ignore 'BuildLabel' (Build metadata).
            return ComparePreLabel(this.PreReleaseLabel, value.PreReleaseLabel);
        }

        /// <summary>
        /// Override <see cref="object.Equals(object)"/>
        /// </summary>
        public override bool Equals(object obj)
        {
            return Equals(obj as SemanticVersion);
        }

        /// <summary>
        /// Implement <see cref="IEquatable{T}.Equals(T)"/>
        /// </summary>
        public bool Equals(SemanticVersion other)
        {
            // SymVer 2.0 standard requires to ignore 'BuildLabel' (Build metadata).
            return other != null &&
                   (Major == other.Major) && (Minor == other.Minor) && (Patch == other.Patch) &&
                   string.Equals(PreReleaseLabel, other.PreReleaseLabel, StringComparison.Ordinal);
        }

        /// <summary>
        /// Override <see cref="object.GetHashCode()"/>
        /// </summary>
        public override int GetHashCode()
        {
            return this.ToString().GetHashCode();
        }

        /// <summary>
        /// Overloaded == operator.
        /// </summary>
        public static bool operator ==(SemanticVersion v1, SemanticVersion v2)
        {
            if (v1 is null)
            {
                return v2 is null;
            }

            return v1.Equals(v2);
        }

        /// <summary>
        /// Overloaded != operator.
        /// </summary>
        public static bool operator !=(SemanticVersion v1, SemanticVersion v2)
        {
            return !(v1 == v2);
        }

        /// <summary>
        /// Overloaded &lt; operator.
        /// </summary>
        public static bool operator <(SemanticVersion v1, SemanticVersion v2)
        {
            return (Compare(v1, v2) < 0);
        }

        /// <summary>
        /// Overloaded &lt;= operator.
        /// </summary>
        public static bool operator <=(SemanticVersion v1, SemanticVersion v2)
        {
            return (Compare(v1, v2) <= 0);
        }

        /// <summary>
        /// Overloaded &gt; operator.
        /// </summary>
        public static bool operator >(SemanticVersion v1, SemanticVersion v2)
        {
            return (Compare(v1, v2) > 0);
        }

        /// <summary>
        /// Overloaded &gt;= operator.
        /// </summary>
        public static bool operator >=(SemanticVersion v1, SemanticVersion v2)
        {
            return (Compare(v1, v2) >= 0);
        }

        private static int ComparePreLabel(string preLabel1, string preLabel2)
        {
            // Symver 2.0 standard p.9
            // Pre-release versions have a lower precedence than the associated normal version.
            // Comparing each dot separated identifier from left to right
            // until a difference is found as follows:
            //     identifiers consisting of only digits are compared numerically
            //     and identifiers with letters or hyphens are compared lexically in ASCII sort order.
            // Numeric identifiers always have lower precedence than non-numeric identifiers.
            // A larger set of pre-release fields has a higher precedence than a smaller set,
            // if all of the preceding identifiers are equal.
            if (string.IsNullOrEmpty(preLabel1)) { return string.IsNullOrEmpty(preLabel2) ? 0 : 1; }

            if (string.IsNullOrEmpty(preLabel2)) { return -1; }

            var units1 = preLabel1.Split('.');
            var units2 = preLabel2.Split('.');

            var minLength = units1.Length < units2.Length ? units1.Length : units2.Length;

            for (int i = 0; i < minLength; i++)
            {
                var ac = units1[i];
                var bc = units2[i];
                int number1, number2;
                var isNumber1 = Int32.TryParse(ac, out number1);
                var isNumber2 = Int32.TryParse(bc, out number2);

                if (isNumber1 && isNumber2)
                {
                    if (number1 != number2) { return number1 < number2 ? -1 : 1; }
                }
                else
                {
                    if (isNumber1) { return -1; }

                    if (isNumber2) { return 1; }

                    int result = string.CompareOrdinal(ac, bc);
                    if (result != 0) { return result; }
                }
            }

            return units1.Length.CompareTo(units2.Length);
        }

        internal enum ParseFailureKind
        {
            ArgumentException,
            ArgumentOutOfRangeException,
            FormatException
        }

        internal struct VersionResult
        {
            internal SemanticVersion _parsedVersion;
            internal ParseFailureKind _failure;
            internal string _exceptionArgument;
            internal bool _canThrow;

            internal void Init(bool canThrow)
            {
                _canThrow = canThrow;
            }

            internal void SetFailure(ParseFailureKind failure)
            {
                SetFailure(failure, string.Empty);
            }

            internal void SetFailure(ParseFailureKind failure, string argument)
            {
                _failure = failure;
                _exceptionArgument = argument;
                if (_canThrow)
                {
                    throw GetVersionParseException();
                }
            }

            internal Exception GetVersionParseException()
            {
                switch (_failure)
                {
                    case ParseFailureKind.ArgumentException:
                        return PSTraceSource.NewArgumentException("version");
                    case ParseFailureKind.ArgumentOutOfRangeException:
                        throw new ValidationMetadataException("ValidateRangeTooSmall",
                            null, Metadata.ValidateRangeSmallerThanMinRangeFailure,
                            _exceptionArgument, "0");
                    case ParseFailureKind.FormatException:
                        // Regenerate the FormatException as would be thrown by Int32.Parse()
                        try
                        {
                            Int32.Parse(_exceptionArgument, CultureInfo.InvariantCulture);
                        }
                        catch (FormatException e)
                        {
                            return e;
                        }
                        catch (OverflowException e)
                        {
                            return e;
                        }

                        break;
                }

                return PSTraceSource.NewArgumentException("version");
            }
        }
    }
}<|MERGE_RESOLUTION|>--- conflicted
+++ resolved
@@ -169,24 +169,6 @@
             }
         }
 
-<<<<<<< HEAD
-        internal static Version[] PSCompatibleVersions
-        {
-            get
-            {
-                return (Version[])s_psVersionTable[PSCompatibleVersionsName];
-=======
-        internal static string ProductVersion { get; }
-
-        internal static string GitCommitId
-        {
-            get
-            {
-                return (string)s_psVersionTable[PSGitCommitIdName];
->>>>>>> dd40b59f
-            }
-        }
-
         /// <summary>
         /// Gets the edition of PowerShell.
         /// </summary>
