// Copyright (c) Microsoft Corporation.
// Licensed under the MIT License.

using System.Collections;
using System.Collections.ObjectModel;
using System.IO;
using System.Linq;
using System.Management.Automation.Internal;
using System.Text;

using Microsoft.PowerShell.Commands;

namespace System.Management.Automation
{
    using Language;

    /// <summary>
    /// The parameter binder for native commands.
    /// </summary>
    internal class NativeCommandParameterBinder : ParameterBinderBase
    {
        #region ctor

        /// <summary>
        /// Constructs a NativeCommandParameterBinder.
        /// </summary>
        /// <param name="command">
        /// The NativeCommand to bind to.
        /// </param>
        /// <exception cref="ArgumentNullException">
        /// <paramref name="command"/>.Context is null
        /// </exception>
        internal NativeCommandParameterBinder(
            NativeCommand command) : base(command.MyInvocation, command.Context, command)
        {
            _nativeCommand = command;
        }
        #endregion ctor

        #region internal members

        #region Parameter binding

        /// <summary>
        /// Binds a parameter for a native command (application).
        /// </summary>
        /// <param name="name">
        ///     The name of the parameter to bind the value to. For applications
        ///     this just becomes another parameter...
        /// </param>
        /// <param name="value">
        ///     The value to bind to the parameter. It should be assumed by
        ///     derived classes that the proper type coercion has already taken
        ///     place and that any prerequisite metadata has been satisfied.
        /// </param>
        /// <param name="parameterMetadata"></param>
        internal override void BindParameter(string name, object value, CompiledCommandParameter parameterMetadata)
        {
            Diagnostics.Assert(false, "Unreachable code");

            throw new NotSupportedException();
        }

        internal override object GetDefaultParameterValue(string name)
        {
            return null;
        }

        internal void BindParameters(Collection<CommandParameterInternal> parameters)
        {
            bool sawVerbatimArgumentMarker = false;
            bool first = true;
            foreach (CommandParameterInternal parameter in parameters)
            {
                if (!first)
                {
                    _arguments.Append(' ');
                }

                first = false;

                if (parameter.ParameterNameSpecified)
                {
                    Diagnostics.Assert(!parameter.ParameterText.Contains(' '), "Parameters cannot have whitespace");
                    PossiblyGlobArg(parameter.ParameterText, StringConstantType.BareWord);

                    if (parameter.SpaceAfterParameter)
                    {
                        _arguments.Append(' ');
                    }
                }

                if (parameter.ArgumentSpecified)
                {
                    // If this is the verbatim argument marker, we don't pass it on to the native command.
                    // We do need to remember it though - we'll expand environment variables in subsequent args.
                    object argValue = parameter.ArgumentValue;
                    if (string.Equals("--%", argValue as string, StringComparison.OrdinalIgnoreCase))
                    {
                        sawVerbatimArgumentMarker = true;
                        continue;
                    }

                    if (argValue != AutomationNull.Value && argValue != UnboundParameter.Value)
                    {
                        // ArrayLiteralAst is used to reconstruct the correct argument, e.g.
                        //    windbg  -k com:port=\\devbox\pipe\debug,pipe,resets=0,reconnect
                        // The parser produced an array of strings but marked the parameter so we
                        // can properly reconstruct the correct command line.
                        StringConstantType stringConstantType = StringConstantType.BareWord;
                        ArrayLiteralAst arrayLiteralAst = null;
                        switch (parameter?.ArgumentAst)
                        {
                            case StringConstantExpressionAst sce:
                                stringConstantType = sce.StringConstantType;
                                break;
                            case ExpandableStringExpressionAst ese:
                                stringConstantType = ese.StringConstantType;
                                break;
                            case ArrayLiteralAst ala:
                                arrayLiteralAst = ala;
                                break;
                        }

                        // Prior to PSNativePSPathResolution experimental feature, a single quote worked the same as a double quote
                        // so if the feature is not enabled, we treat any quotes as double quotes.  When this feature is no longer
                        // experimental, this code here needs to be removed.
                        if (!ExperimentalFeature.IsEnabled("PSNativePSPathResolution") && stringConstantType == StringConstantType.SingleQuoted)
                        {
                            stringConstantType = StringConstantType.DoubleQuoted;
                        }

                        AppendOneNativeArgument(Context, argValue, arrayLiteralAst, sawVerbatimArgumentMarker, stringConstantType);
                    }
                }
            }
        }

        #endregion Parameter binding

        /// <summary>
        /// Gets the command arguments in string form.
        /// </summary>
        internal string Arguments
        {
            get
            {
                return _arguments.ToString();
            }
        }

        private readonly StringBuilder _arguments = new StringBuilder();

        #endregion internal members

        #region private members

        /// <summary>
        /// Stringize a non-IEnum argument to a native command, adding quotes
        /// and trailing spaces as appropriate. An array gets added as multiple arguments
        /// each of which will be stringized.
        /// </summary>
        /// <param name="context">Execution context instance.</param>
        /// <param name="obj">The object to append.</param>
        /// <param name="argArrayAst">If the argument was an array literal, the Ast, otherwise null.</param>
        /// <param name="sawVerbatimArgumentMarker">True if the argument occurs after --%.</param>
        /// <param name="stringConstantType">Bare, SingleQuoted, or DoubleQuoted.</param>
        private void AppendOneNativeArgument(ExecutionContext context, object obj, ArrayLiteralAst argArrayAst, bool sawVerbatimArgumentMarker, StringConstantType stringConstantType)
        {
            IEnumerator list = LanguagePrimitives.GetEnumerator(obj);

            Diagnostics.Assert((argArrayAst == null) || obj is object[] && ((object[])obj).Length == argArrayAst.Elements.Count, "array argument and ArrayLiteralAst differ in number of elements");

            int currentElement = -1;
            string separator = string.Empty;
            do
            {
                string arg;
                if (list == null)
                {
                    arg = PSObject.ToStringParser(context, obj);
                }
                else
                {
                    if (!ParserOps.MoveNext(context, null, list))
                    {
                        break;
                    }

                    arg = PSObject.ToStringParser(context, ParserOps.Current(null, list));

                    currentElement += 1;
                    if (currentElement != 0)
                    {
                        separator = GetEnumerableArgSeparator(argArrayAst, currentElement);
                    }
                }

                if (!string.IsNullOrEmpty(arg))
                {
                    _arguments.Append(separator);

                    if (sawVerbatimArgumentMarker)
                    {
                        arg = Environment.ExpandEnvironmentVariables(arg);
                        _arguments.Append(arg);
                    }
                    else
                    {
                        // We need to add quotes if the argument has unquoted spaces.  The
                        // quotes could appear anywhere inside the string, not just at the start,
                        // e.g.
                        //    $a = 'a"b c"d'
                        //    echoargs $a 'a"b c"d' a"b c"d
                        //
                        // The above should see 3 identical arguments in argv (the command line will
                        // actually have quotes in different places, but the Win32 command line=>argv parser
                        // erases those differences.
                        //
                        // We need to check quotes that the win32 argument parser checks which is currently
                        // just the normal double quotes, no other special quotes.  Also note that mismatched
                        // quotes are supported
                        if (NeedQuotes(arg))
                        {
                            _arguments.Append('"');

                            if (stringConstantType == StringConstantType.DoubleQuoted)
                            {
                                _arguments.Append(ResolvePath(arg, Context));
                            }
                            else
                            {
                                _arguments.Append(arg);
                            }

                            // need to escape all trailing backslashes so the native command receives it correctly
                            // according to http://www.daviddeley.com/autohotkey/parameters/parameters.htm#WINCRULESDOC
                            for (int i = arg.Length - 1; i >= 0 && arg[i] == '\\'; i--)
                            {
                                _arguments.Append('\\');
                            }

                            _arguments.Append('"');
                        }
                        else
                        {
                            PossiblyGlobArg(arg, stringConstantType);
                        }
                    }
                }
            }
            while (list != null);
        }

        /// <summary>
        /// On Windows, just append <paramref name="arg"/>.
        /// On Unix, do globbing as appropriate, otherwise just append <paramref name="arg"/>.
        /// </summary>
        /// <param name="arg">The argument that possibly needs expansion.</param>
        /// <param name="stringConstantType">Bare, SingleQuoted, or DoubleQuoted.</param>
        private void PossiblyGlobArg(string arg, StringConstantType stringConstantType)
        {
            var argExpanded = false;

#if UNIX
            // On UNIX systems, we expand arguments containing wildcard expressions against
            // the file system just like bash, etc.

            if (stringConstantType == StringConstantType.BareWord)
            {
                if (WildcardPattern.ContainsWildcardCharacters(arg))
                {
                    // See if the current working directory is a filesystem provider location
                    // We won't do the expansion if it isn't since native commands can only access the file system.
                    var cwdinfo = Context.EngineSessionState.CurrentLocation;

                    // If it's a filesystem location then expand the wildcards
                    if (cwdinfo.Provider.Name.Equals(FileSystemProvider.ProviderName, StringComparison.OrdinalIgnoreCase))
                    {
                        // On UNIX, paths starting with ~ or absolute paths are not normalized
                        bool normalizePath = arg.Length == 0 || !(arg[0] == '~' || arg[0] == '/');

                        // See if there are any matching paths otherwise just add the pattern as the argument
                        Collection<PSObject> paths = null;
                        try
                        {
                            paths = Context.EngineSessionState.InvokeProvider.ChildItem.Get(arg, false);
                        }
                        catch
                        {
                            // Fallthrough will append the pattern unchanged.
                        }

                        // Expand paths, but only from the file system.
                        if (paths?.Count > 0 && paths.All(p => p.BaseObject is FileSystemInfo))
                        {
                            var sep = string.Empty;
                            foreach (var path in paths)
                            {
                                _arguments.Append(sep);
                                sep = " ";
                                var expandedPath = (path.BaseObject as FileSystemInfo).FullName;
                                if (normalizePath)
                                {
                                    expandedPath =
                                        Context.SessionState.Path.NormalizeRelativePath(expandedPath, cwdinfo.ProviderPath);
                                }
                                // If the path contains spaces, then add quotes around it.
                                if (NeedQuotes(expandedPath))
                                {
                                    _arguments.Append("\"");
                                    _arguments.Append(expandedPath);
                                    _arguments.Append("\"");
                                }
                                else
                                {
                                    _arguments.Append(expandedPath);
                                }

                                argExpanded = true;
                            }
                        }
                    }
                }
                else
                {
                    // Even if there are no wildcards, we still need to possibly
                    // expand ~ into the filesystem provider home directory path
                    ProviderInfo fileSystemProvider = Context.EngineSessionState.GetSingleProvider(FileSystemProvider.ProviderName);
                    string home = fileSystemProvider.Home;
                    if (string.Equals(arg, "~"))
                    {
                        _arguments.Append(home);
                        argExpanded = true;
                    }
                    else if (arg.StartsWith("~/", StringComparison.OrdinalIgnoreCase))
                    {
                        var replacementString = home + arg.Substring(1);
                        _arguments.Append(replacementString);
                        argExpanded = true;
                    }
                }
            }
#endif // UNIX

            if (stringConstantType != StringConstantType.SingleQuoted)
            {
                arg = ResolvePath(arg, Context);
            }

            if (!argExpanded)
            {
                _arguments.Append(arg);
            }
        }

        /// <summary>
        /// Check if string is prefixed by psdrive, if so, expand it if filesystem path.
        /// </summary>
        /// <param name="path">The potential PSPath to resolve.</param>
        /// <param name="context">The current ExecutionContext.</param>
        /// <returns>Resolved PSPath if applicable otherwise the original path</returns>
        internal static string ResolvePath(string path, ExecutionContext context)
        {
            if (ExperimentalFeature.IsEnabled("PSNativePSPathResolution"))
            {
#if !UNIX
                // on Windows, we need to expand ~ to point to user's home path
                if (string.Equals(path, "~", StringComparison.Ordinal) || path.StartsWith(TildeDirectorySeparator, StringComparison.Ordinal) || path.StartsWith(TildeAltDirectorySeparator, StringComparison.Ordinal))
                {
                    try
                    {
                        ProviderInfo fileSystemProvider = context.EngineSessionState.GetSingleProvider(FileSystemProvider.ProviderName);
                        return new StringBuilder(fileSystemProvider.Home)
                            .Append(path.Substring(1))
                            .Replace(Path.AltDirectorySeparatorChar, Path.DirectorySeparatorChar)
                            .ToString();
                    }
                    catch
                    {
                        return path;
                    }
                }

                // check if the driveName is an actual disk drive on Windows, if so, no expansion
                if (path.Length >= 2 && path[1] == ':')
                {
                    foreach (var drive in DriveInfo.GetDrives())
                    {
                        if (drive.Name.StartsWith(new string(path[0], 1), StringComparison.OrdinalIgnoreCase))
                        {
                            return path;
                        }
                    }
                }
#endif

                if (path.Contains(':'))
                {
                    LocationGlobber globber = new LocationGlobber(context.SessionState);
                    try
                    {
                        ProviderInfo providerInfo;

                        // replace the argument with resolved path if it's a filesystem path
                        string pspath = globber.GetProviderPath(path, out providerInfo);
                        if (string.Equals(providerInfo.Name, FileSystemProvider.ProviderName, StringComparison.OrdinalIgnoreCase))
                        {
                            path = pspath;
                        }
                    }
                    catch
                    {
                        // if it's not a provider path, do nothing
                    }
                }
            }

            return path;
        }

        /// <summary>
        /// Check to see if the string contains spaces and therefore must be quoted.
        /// </summary>
        /// <param name="stringToCheck">The string to check for spaces.</param>
        internal static bool NeedQuotes(string stringToCheck)
        {
            bool needQuotes = false, followingBackslash = false;
            int quoteCount = 0;
            for (int i = 0; i < stringToCheck.Length; i++)
            {
                if (stringToCheck[i] == '"' && !followingBackslash)
                {
                    quoteCount += 1;
                }
                else if (char.IsWhiteSpace(stringToCheck[i]) && (quoteCount % 2 == 0))
                {
                    needQuotes = true;
                }

                followingBackslash = stringToCheck[i] == '\\';
            }

            return needQuotes;
        }

        private static string GetEnumerableArgSeparator(ArrayLiteralAst arrayLiteralAst, int index)
        {
            if (arrayLiteralAst == null) return " ";

            // index points to the *next* element, so we're looking for space between
            // it and the previous element.

            var next = arrayLiteralAst.Elements[index];
            var prev = arrayLiteralAst.Elements[index - 1];

            var arrayExtent = arrayLiteralAst.Extent;
            var afterPrev = prev.Extent.EndOffset;
            var beforeNext = next.Extent.StartOffset - 1;

            if (afterPrev == beforeNext) return ",";

            var arrayText = arrayExtent.Text;
            afterPrev -= arrayExtent.StartOffset;
            beforeNext -= arrayExtent.StartOffset;

            if (arrayText[afterPrev] == ',') return ", ";
            if (arrayText[beforeNext] == ',') return " ,";
            return " , ";
        }

        /// <summary>
        /// The native command to bind to.
        /// </summary>
<<<<<<< HEAD
        private readonly NativeCommand _nativeCommand;
=======
        private NativeCommand _nativeCommand;
        private static readonly string TildeDirectorySeparator = $"~{Path.DirectorySeparatorChar}";
        private static readonly string TildeAltDirectorySeparator = $"~{Path.AltDirectorySeparatorChar}";

>>>>>>> 7bc2617f
        #endregion private members
    }
}<|MERGE_RESOLUTION|>--- conflicted
+++ resolved
@@ -472,14 +472,10 @@
         /// <summary>
         /// The native command to bind to.
         /// </summary>
-<<<<<<< HEAD
         private readonly NativeCommand _nativeCommand;
-=======
-        private NativeCommand _nativeCommand;
         private static readonly string TildeDirectorySeparator = $"~{Path.DirectorySeparatorChar}";
         private static readonly string TildeAltDirectorySeparator = $"~{Path.AltDirectorySeparatorChar}";
 
->>>>>>> 7bc2617f
         #endregion private members
     }
 }