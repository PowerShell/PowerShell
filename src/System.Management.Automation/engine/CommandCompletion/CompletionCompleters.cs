// Copyright (c) Microsoft Corporation.
// Licensed under the MIT License.

using System.Buffers;
using System.Collections;
using System.Collections.Concurrent;
using System.Collections.Generic;
using System.Collections.ObjectModel;
using System.Data;
using System.Diagnostics.CodeAnalysis;
using System.Globalization;
using System.IO;
using System.Linq;
using System.Management.Automation.Internal;
using System.Management.Automation.Language;
using System.Management.Automation.Provider;
using System.Management.Automation.Runspaces;
using System.Reflection;
using System.Runtime.InteropServices;
using System.Text;
using System.Text.RegularExpressions;
using System.Threading;

using Microsoft.Management.Infrastructure;
using Microsoft.Management.Infrastructure.Options;
using Microsoft.PowerShell;
using Microsoft.PowerShell.Cim;
using Microsoft.PowerShell.Commands;
using Microsoft.PowerShell.Commands.Internal.Format;

namespace System.Management.Automation
{
    /// <summary>
    /// </summary>
    public static class CompletionCompleters
    {
        static CompletionCompleters()
        {
            AppDomain.CurrentDomain.AssemblyLoad += UpdateTypeCacheOnAssemblyLoad;
        }

        private static void UpdateTypeCacheOnAssemblyLoad(object sender, AssemblyLoadEventArgs args)
        {
            // Just null out the cache - we'll rebuild it the next time someone tries to complete a type.
            // We could rebuild it now, but we could be loading multiple assemblies (e.g. dependent assemblies)
            // and there is no sense in rebuilding anything until we're done loading all of the assemblies.
            Interlocked.Exchange(ref s_typeCache, null);
        }

        #region Command Names

        /// <summary>
        /// </summary>
        /// <param name="commandName"></param>
        /// <returns></returns>
        public static IEnumerable<CompletionResult> CompleteCommand(string commandName)
        {
            return CompleteCommand(commandName, null);
        }

        /// <summary>
        /// </summary>
        /// <param name="commandName"></param>
        /// <param name="moduleName"></param>
        /// <param name="commandTypes"></param>
        /// <returns></returns>
        [SuppressMessage("Microsoft.Design", "CA1026:DefaultParametersShouldNotBeUsed")]
        public static IEnumerable<CompletionResult> CompleteCommand(string commandName, string moduleName, CommandTypes commandTypes = CommandTypes.All)
        {
            var runspace = Runspace.DefaultRunspace;
            if (runspace == null)
            {
                // No runspace, just return no results.
                return CommandCompletion.EmptyCompletionResult;
            }

            var helper = new PowerShellExecutionHelper(PowerShell.Create(RunspaceMode.CurrentRunspace));
            var executionContext = helper.CurrentPowerShell.Runspace.ExecutionContext;
            return CompleteCommand(new CompletionContext { WordToComplete = commandName, Helper = helper, ExecutionContext = executionContext }, moduleName, commandTypes);
        }

        internal static List<CompletionResult> CompleteCommand(CompletionContext context)
        {
            return CompleteCommand(context, null);
        }

        private static List<CompletionResult> CompleteCommand(CompletionContext context, string moduleName, CommandTypes types = CommandTypes.All)
        {
            var addAmpersandIfNecessary = IsAmpersandNeeded(context, false);

            string commandName = context.WordToComplete;
            string quote = HandleDoubleAndSingleQuote(ref commandName);

            List<CompletionResult> commandResults = null;

            if (commandName.IndexOfAny(Utils.Separators.DirectoryOrDrive) == -1)
            {
                // The name to complete is neither module qualified nor is it a relative/rooted file path.

                Ast lastAst = null;
                if (context.RelatedAsts != null && context.RelatedAsts.Count > 0)
                {
                    lastAst = context.RelatedAsts.Last();
                }

                commandResults = ExecuteGetCommandCommand(useModulePrefix: false);

                if (lastAst != null)
                {
                    // We need to add the wildcard to the end so the regex is built correctly.
                    commandName += "*";

                    // Search the asts for function definitions that we might be calling
                    var findFunctionsVisitor = new FindFunctionsVisitor();
                    while (lastAst.Parent != null)
                    {
                        lastAst = lastAst.Parent;
                    }

                    lastAst.Visit(findFunctionsVisitor);

                    WildcardPattern commandNamePattern = WildcardPattern.Get(commandName, WildcardOptions.IgnoreCase);
                    foreach (var defn in findFunctionsVisitor.FunctionDefinitions)
                    {
                        if (commandNamePattern.IsMatch(defn.Name)
                            && !commandResults.Any(cr => cr.CompletionText.Equals(defn.Name, StringComparison.OrdinalIgnoreCase)))
                        {
                            // Results found in the current script are prepended to show up at the top of the list.
                            commandResults.Insert(0, GetCommandNameCompletionResult(defn.Name, defn, addAmpersandIfNecessary, quote));
                        }
                    }
                }
            }
            else
            {
                // If there is a single \, we might be looking for a module/snapin qualified command
                var indexOfFirstColon = commandName.IndexOf(':');
                var indexOfFirstBackslash = commandName.IndexOf('\\');
                if (indexOfFirstBackslash > 0 && (indexOfFirstBackslash < indexOfFirstColon || indexOfFirstColon == -1))
                {
                    // First try the name before the backslash as a module name.
                    // Use the exact module name provided by the user
                    moduleName = commandName.Substring(0, indexOfFirstBackslash);
                    commandName = commandName.Substring(indexOfFirstBackslash + 1);

                    commandResults = ExecuteGetCommandCommand(useModulePrefix: true);
                }
            }

            return commandResults;

            List<CompletionResult> ExecuteGetCommandCommand(bool useModulePrefix)
            {
                var powershell = context.Helper
                    .AddCommandWithPreferenceSetting("Get-Command", typeof(GetCommandCommand))
                    .AddParameter("All")
                    .AddParameter("Name", commandName + "*");

                if (moduleName != null)
                {
                    powershell.AddParameter("Module", moduleName);
                }

                if (!types.Equals(CommandTypes.All))
                {
                    powershell.AddParameter("CommandType", types);
                }

                // Exception is ignored, the user simply does not get any completion results if the pipeline fails
                Exception exceptionThrown;
                var commandInfos = context.Helper.ExecuteCurrentPowerShell(out exceptionThrown);

                if (commandInfos == null || commandInfos.Count == 0)
                {
                    powershell.Commands.Clear();
                    powershell
                        .AddCommandWithPreferenceSetting("Get-Command", typeof(GetCommandCommand))
                        .AddParameter("All")
                        .AddParameter("Name", commandName)
                        .AddParameter("UseAbbreviationExpansion");

                    if (moduleName != null)
                    {
                        powershell.AddParameter("Module", moduleName);
                    }

                    if (!types.Equals(CommandTypes.All))
                    {
                        powershell.AddParameter("CommandType", types);
                    }

                    commandInfos = context.Helper.ExecuteCurrentPowerShell(out exceptionThrown);
                }

                List<CompletionResult> completionResults = null;

                if (commandInfos != null && commandInfos.Count > 1)
                {
                    // OrderBy is using stable sorting
                    var sortedCommandInfos = commandInfos.Order(new CommandNameComparer());
                    completionResults = MakeCommandsUnique(sortedCommandInfos, useModulePrefix, addAmpersandIfNecessary, quote);
                }
                else
                {
                    completionResults = MakeCommandsUnique(commandInfos, useModulePrefix, addAmpersandIfNecessary, quote);
                }

                return completionResults;
            }
        }

        private static readonly HashSet<string> s_keywordsToExcludeFromAddingAmpersand
            = new HashSet<string>(StringComparer.OrdinalIgnoreCase) { nameof(TokenKind.InlineScript), nameof(TokenKind.Configuration) };

        internal static CompletionResult GetCommandNameCompletionResult(string name, object command, bool addAmpersandIfNecessary, string quote)
        {
            string syntax = name, listItem = name;

            var commandInfo = command as CommandInfo;
            if (commandInfo != null)
            {
                try
                {
                    listItem = commandInfo.Name;
                    // This may require parsing a script, which could fail in a number of different ways
                    // (syntax errors, security exceptions, etc.)  If so, the name is fine for the tooltip.
                    syntax = commandInfo.Syntax;
                }
                catch (Exception)
                {
                }
            }

            syntax = string.IsNullOrEmpty(syntax) ? name : syntax;
            bool needAmpersand;

            if (CompletionRequiresQuotes(name, false))
            {
                needAmpersand = quote == string.Empty && addAmpersandIfNecessary;
                string quoteInUse = quote == string.Empty ? "'" : quote;
                if (quoteInUse == "'")
                {
                    name = name.Replace("'", "''");
                }
                else
                {
                    name = name.Replace("`", "``");
                    name = name.Replace("$", "`$");
                }

                name = quoteInUse + name + quoteInUse;
            }
            else
            {
                needAmpersand = quote == string.Empty && addAmpersandIfNecessary &&
                                Tokenizer.IsKeyword(name) && !s_keywordsToExcludeFromAddingAmpersand.Contains(name);
                name = quote + name + quote;
            }

            // It's useless to call ForEach-Object (foreach) as the first command of a pipeline. For example:
            //     PS C:\> fore<tab>  --->   PS C:\> foreach   (expected, use as the keyword)
            //     PS C:\> fore<tab>  --->   PS C:\> & foreach (unexpected, ForEach-Object is seldom used as the first command of a pipeline)
            if (needAmpersand && name != SpecialVariables.@foreach)
            {
                name = "& " + name;
            }

            return new CompletionResult(name, listItem, CompletionResultType.Command, syntax);
        }

        internal static List<CompletionResult> MakeCommandsUnique(IEnumerable<PSObject> commandInfoPsObjs, bool includeModulePrefix, bool addAmpersandIfNecessary, string quote)
        {
            List<CompletionResult> results = new List<CompletionResult>();
            if (commandInfoPsObjs == null || !commandInfoPsObjs.Any())
            {
                return results;
            }

            var commandTable = new Dictionary<string, object>(StringComparer.OrdinalIgnoreCase);
            foreach (var psobj in commandInfoPsObjs)
            {
                object baseObj = PSObject.Base(psobj);
                string name = null;

                var commandInfo = baseObj as CommandInfo;
                if (commandInfo != null)
                {
                    // Skip the private commands
                    if (commandInfo.Visibility == SessionStateEntryVisibility.Private) { continue; }

                    name = commandInfo.Name;
                    if (includeModulePrefix && !string.IsNullOrEmpty(commandInfo.ModuleName))
                    {
                        // The command might be a prefixed commandInfo that we get by importing a module with the -Prefix parameter, for example:
                        //    FooModule.psm1: Get-Foo
                        //    import-module FooModule -Prefix PowerShell
                        //    --> command 'Get-PowerShellFoo' in the global session state (prefixed commandInfo)
                        //        command 'Get-Foo' in the module session state (un-prefixed commandInfo)
                        // in that case, we should not add the module name qualification because it doesn't work
                        if (string.IsNullOrEmpty(commandInfo.Prefix) || !ModuleCmdletBase.IsPrefixedCommand(commandInfo))
                        {
                            name = commandInfo.ModuleName + "\\" + commandInfo.Name;
                        }
                    }
                }
                else
                {
                    name = baseObj as string;
                    if (name == null) { continue; }
                }

                object value;
                if (!commandTable.TryGetValue(name, out value))
                {
                    commandTable.Add(name, baseObj);
                }
                else
                {
                    var list = value as List<object>;
                    if (list != null)
                    {
                        list.Add(baseObj);
                    }
                    else
                    {
                        list = new List<object> { value, baseObj };
                        commandTable[name] = list;
                    }
                }
            }

            List<CompletionResult> endResults = null;
            foreach (var keyValuePair in commandTable)
            {
                var commandList = keyValuePair.Value as List<object>;
                if (commandList != null)
                {
                    endResults ??= new List<CompletionResult>();

                    // The first command might be an un-prefixed commandInfo that we get by importing a module with the -Prefix parameter,
                    // in that case, we should add the module name qualification because if the module is not in the module path, calling
                    // 'Get-Foo' directly doesn't work
                    string completionName = keyValuePair.Key;
                    if (!includeModulePrefix)
                    {
                        var commandInfo = commandList[0] as CommandInfo;
                        if (commandInfo != null && !string.IsNullOrEmpty(commandInfo.Prefix))
                        {
                            Diagnostics.Assert(!string.IsNullOrEmpty(commandInfo.ModuleName), "the module name should exist if commandInfo.Prefix is not an empty string");
                            if (!ModuleCmdletBase.IsPrefixedCommand(commandInfo))
                            {
                                completionName = commandInfo.ModuleName + "\\" + completionName;
                            }
                        }
                    }

                    results.Add(GetCommandNameCompletionResult(completionName, commandList[0], addAmpersandIfNecessary, quote));

                    // For the other commands that are hidden, we need to disambiguate,
                    // but put these at the end as it's less likely any of the hidden
                    // commands are desired.  If we can't add anything to disambiguate,
                    // then we'll skip adding a completion result.
                    for (int index = 1; index < commandList.Count; index++)
                    {
                        var commandInfo = commandList[index] as CommandInfo;
                        Diagnostics.Assert(commandInfo != null, "Elements should always be CommandInfo");

                        if (commandInfo.CommandType == CommandTypes.Application)
                        {
                            endResults.Add(GetCommandNameCompletionResult(commandInfo.Definition, commandInfo, addAmpersandIfNecessary, quote));
                        }
                        else if (!string.IsNullOrEmpty(commandInfo.ModuleName))
                        {
                            var name = commandInfo.ModuleName + "\\" + commandInfo.Name;
                            endResults.Add(GetCommandNameCompletionResult(name, commandInfo, addAmpersandIfNecessary, quote));
                        }
                    }
                }
                else
                {
                    // The first command might be an un-prefixed commandInfo that we get by importing a module with the -Prefix parameter,
                    // in that case, we should add the module name qualification because if the module is not in the module path, calling
                    // 'Get-Foo' directly doesn't work
                    string completionName = keyValuePair.Key;
                    if (!includeModulePrefix)
                    {
                        var commandInfo = keyValuePair.Value as CommandInfo;
                        if (commandInfo != null && !string.IsNullOrEmpty(commandInfo.Prefix))
                        {
                            Diagnostics.Assert(!string.IsNullOrEmpty(commandInfo.ModuleName), "the module name should exist if commandInfo.Prefix is not an empty string");
                            if (!ModuleCmdletBase.IsPrefixedCommand(commandInfo))
                            {
                                completionName = commandInfo.ModuleName + "\\" + completionName;
                            }
                        }
                    }

                    results.Add(GetCommandNameCompletionResult(completionName, keyValuePair.Value, addAmpersandIfNecessary, quote));
                }
            }

            if (endResults != null && endResults.Count > 0)
            {
                results.AddRange(endResults);
            }

            return results;
        }

        private sealed class FindFunctionsVisitor : AstVisitor
        {
            internal readonly List<FunctionDefinitionAst> FunctionDefinitions = new List<FunctionDefinitionAst>();

            public override AstVisitAction VisitFunctionDefinition(FunctionDefinitionAst functionDefinitionAst)
            {
                FunctionDefinitions.Add(functionDefinitionAst);
                return AstVisitAction.Continue;
            }
        }

        #endregion Command Names

        #region Module Names

        internal static List<CompletionResult> CompleteModuleName(CompletionContext context, bool loadedModulesOnly, bool skipEditionCheck = false)
        {
            var wordToComplete = context.WordToComplete ?? string.Empty;
            var result = new List<CompletionResult>();
            var quote = HandleDoubleAndSingleQuote(ref wordToComplete);

            // Indicates if we should search for modules where the last part of the name matches the input text
            // eg: Host<Tab> finds Microsoft.PowerShell.Host
            // If the user has entered a manual wildcard, or a module name that contains a "." we assume they only want results that matches the input exactly.
            bool shortNameSearch = wordToComplete.Length > 0 && !WildcardPattern.ContainsWildcardCharacters(wordToComplete) && !wordToComplete.Contains('.');
            
            if (!wordToComplete.EndsWith('*'))
            {
                wordToComplete += "*";
            }
            
            string[] moduleNames;
            WildcardPattern shortNamePattern;
            if (shortNameSearch)
            {
                moduleNames = new string[] { wordToComplete, "*." + wordToComplete };
                shortNamePattern = new WildcardPattern(wordToComplete, WildcardOptions.IgnoreCase);
            }
            else
            {
                moduleNames = new string[] { wordToComplete };
                shortNamePattern = null;
            }

            var powershell = context.Helper.AddCommandWithPreferenceSetting("Get-Module", typeof(GetModuleCommand)).AddParameter("Name", moduleNames);
            if (!loadedModulesOnly)
            {
                powershell.AddParameter("ListAvailable", true);

                // -SkipEditionCheck should only be set or apply to -ListAvailable
                if (skipEditionCheck)
                {
                    powershell.AddParameter("SkipEditionCheck", true);
                }
            }

            Collection<PSObject> psObjects = context.Helper.ExecuteCurrentPowerShell(out _);

            if (psObjects != null)
            {
                // When PowerShell is used interactively, completion is usually triggered by PSReadLine, with PSReadLine's SessionState
                // as the engine session state. In that case, results from the module search may contain a nested module of PSReadLine,
                // which should be filtered out below.
                // When the completion is triggered from global session state, such as when running 'TabExpansion2' from command line,
                // the module associated with engine session state will be null.
                //
                // Note that, it's intentional to not hard code the name 'PSReadLine' in the change, so that in case the tab completion
                // is triggered from within a different module, its nested modules can also be filtered out.
                HashSet<PSModuleInfo> nestedModulesToFilterOut = null;
                PSModuleInfo currentModule = context.ExecutionContext.EngineSessionState.Module;
                if (loadedModulesOnly && currentModule?.NestedModules.Count > 0)
                {
                    nestedModulesToFilterOut = new(currentModule.NestedModules);
                }

                foreach (PSObject item in psObjects)
                {
                    var moduleInfo = (PSModuleInfo)item.BaseObject;
                    var completionText = moduleInfo.Name;
                    var listItemText = completionText;
                    if (shortNameSearch
                        && completionText.Contains('.')
                        && !shortNamePattern.IsMatch(completionText.Substring(completionText.LastIndexOf('.') + 1))
                        && !shortNamePattern.IsMatch(completionText))
                    {
                        // This check is to make sure we don't return a module whose name only matches the user specified word in the middle.
                        // For example, when user completes with 'gmo power', we should not return 'Microsoft.PowerShell.Utility'.
                        continue;
                    }

                    if (nestedModulesToFilterOut is not null
                        && nestedModulesToFilterOut.Contains(moduleInfo))
                    {
                        continue;
                    }

                    var toolTip = "Description: " + moduleInfo.Description + "\r\nModuleType: "
                                  + moduleInfo.ModuleType.ToString() + "\r\nPath: "
                                  + moduleInfo.Path;

                    if (CompletionRequiresQuotes(completionText, false))
                    {
                        var quoteInUse = quote == string.Empty ? "'" : quote;
                        if (quoteInUse == "'")
                            completionText = completionText.Replace("'", "''");
                        completionText = quoteInUse + completionText + quoteInUse;
                    }
                    else
                    {
                        completionText = quote + completionText + quote;
                    }

                    result.Add(new CompletionResult(completionText, listItemText, CompletionResultType.ParameterValue, toolTip));
                }
            }

            return result;
        }

        #endregion Module Names

        #region Command Parameters
        private static readonly string[] s_parameterNamesOfImportDSCResource = { "Name", "ModuleName", "ModuleVersion" };

        internal static List<CompletionResult> CompleteCommandParameter(CompletionContext context)
        {
            string partialName = null;
            bool withColon = false;
            CommandAst commandAst = null;
            List<CompletionResult> result = new List<CompletionResult>();

            // Find the parameter ast, it will be near or at the end
            CommandParameterAst parameterAst = null;
            DynamicKeywordStatementAst keywordAst = null;
            for (int i = context.RelatedAsts.Count - 1; i >= 0; i--)
            {
                keywordAst ??= context.RelatedAsts[i] as DynamicKeywordStatementAst;
                parameterAst = (context.RelatedAsts[i] as CommandParameterAst);
                if (parameterAst != null) break;
            }

            if (parameterAst != null)
            {
                keywordAst = parameterAst.Parent as DynamicKeywordStatementAst;
            }

            // If parent is DynamicKeywordStatementAst - 'Import-DscResource',
            // then customize the auto completion results
            if (keywordAst != null && string.Equals(keywordAst.Keyword.Keyword, "Import-DscResource", StringComparison.OrdinalIgnoreCase)
                && !string.IsNullOrWhiteSpace(context.WordToComplete) && context.WordToComplete.StartsWith('-'))
            {
                var lastAst = context.RelatedAsts.Last();
                var wordToMatch = string.Concat(context.WordToComplete.AsSpan(1), "*");
                var pattern = WildcardPattern.Get(wordToMatch, WildcardOptions.IgnoreCase);
                var parameterNames = keywordAst.CommandElements.Where(static ast => ast is CommandParameterAst).Select(static ast => (ast as CommandParameterAst).ParameterName);
                foreach (var parameterName in s_parameterNamesOfImportDSCResource)
                {
                    if (pattern.IsMatch(parameterName) && !parameterNames.Contains(parameterName, StringComparer.OrdinalIgnoreCase))
                    {
                        string tooltip = "[String] " + parameterName;
                        result.Add(new CompletionResult("-" + parameterName, parameterName, CompletionResultType.ParameterName, tooltip));
                    }
                }

                if (result.Count > 0)
                {
                    context.ReplacementLength = context.WordToComplete.Length;
                    context.ReplacementIndex = lastAst.Extent.StartOffset;
                }

                return result;
            }

            bool bindPositionalParameters = true;
            if (parameterAst != null)
            {
                // Parent must be a command
                commandAst = (CommandAst)parameterAst.Parent;
                partialName = parameterAst.ParameterName;
                withColon = context.WordToComplete.EndsWith(':');
            }
            else
            {
                // No CommandParameterAst is found. It could be a StringConstantExpressionAst "-"
                if (!(context.RelatedAsts[context.RelatedAsts.Count - 1] is StringConstantExpressionAst dashAst))
                    return result;
                if (!dashAst.Value.Trim().Equals("-", StringComparison.OrdinalIgnoreCase))
                    return result;

                // Parent must be a command
                commandAst = (CommandAst)dashAst.Parent;
                partialName = string.Empty;

                // If the user tries to tab complete a new parameter in front of a positional argument like: dir -<Tab> C:\
                // the user may want to add the parameter name so we don't want to bind positional arguments
                if (commandAst is not null)
                {
                    foreach (var element in commandAst.CommandElements)
                    {
                        if (element.Extent.StartOffset > context.TokenAtCursor.Extent.StartOffset)
                        {
                            bindPositionalParameters = element is CommandParameterAst;
                            break;
                        }
                    }
                }
            }

            PseudoBindingInfo pseudoBinding = new PseudoParameterBinder()
                                                .DoPseudoParameterBinding(commandAst, null, parameterAst, PseudoParameterBinder.BindingType.ParameterCompletion, bindPositionalParameters);
            // The command cannot be found or it's not a cmdlet, not a script cmdlet, not a function.
            // Try completing as if it the parameter is a command argument for native command completion.
            if (pseudoBinding == null)
            {
                return CompleteCommandArgument(context);
            }

            switch (pseudoBinding.InfoType)
            {
                case PseudoBindingInfoType.PseudoBindingFail:
                    // The command is a cmdlet or script cmdlet. Binding failed
                    result = GetParameterCompletionResults(partialName, uint.MaxValue, pseudoBinding.UnboundParameters, withColon);
                    break;
                case PseudoBindingInfoType.PseudoBindingSucceed:
                    // The command is a cmdlet or script cmdlet. Binding succeeded.
                    result = GetParameterCompletionResults(partialName, pseudoBinding, parameterAst, withColon);
                    break;
            }

            if (result.Count == 0)
            {
                result = pseudoBinding.CommandName.Equals("Set-Location", StringComparison.OrdinalIgnoreCase)
                             ? new List<CompletionResult>(CompleteFilename(context, containerOnly: true, extension: null))
                             : new List<CompletionResult>(CompleteFilename(context));
            }

            return result;
        }

        /// <summary>
        /// Get the parameter completion results when the pseudo binding was successful.
        /// </summary>
        /// <param name="parameterName"></param>
        /// <param name="bindingInfo"></param>
        /// <param name="parameterAst"></param>
        /// <param name="withColon"></param>
        /// <returns></returns>
        private static List<CompletionResult> GetParameterCompletionResults(string parameterName, PseudoBindingInfo bindingInfo, CommandParameterAst parameterAst, bool withColon)
        {
            Diagnostics.Assert(bindingInfo.InfoType.Equals(PseudoBindingInfoType.PseudoBindingSucceed), "The pseudo binding should succeed");
            List<CompletionResult> result = new List<CompletionResult>();

            if (parameterName == string.Empty)
            {
                result = GetParameterCompletionResults(
                    parameterName,
                    bindingInfo.ValidParameterSetsFlags,
                    bindingInfo.UnboundParameters,
                    withColon);
                return result;
            }

            if (bindingInfo.ParametersNotFound.Count > 0)
            {
                // The parameter name cannot be matched to any parameter
                if (bindingInfo.ParametersNotFound.Any(pAst => parameterAst.GetHashCode() == pAst.GetHashCode()))
                {
                    return result;
                }
            }

            if (bindingInfo.AmbiguousParameters.Count > 0)
            {
                // The parameter name is ambiguous. It's ignored in the pseudo binding, and we should search in the UnboundParameters
                if (bindingInfo.AmbiguousParameters.Any(pAst => parameterAst.GetHashCode() == pAst.GetHashCode()))
                {
                    result = GetParameterCompletionResults(
                        parameterName,
                        bindingInfo.ValidParameterSetsFlags,
                        bindingInfo.UnboundParameters,
                        withColon);
                }

                return result;
            }

            if (bindingInfo.DuplicateParameters.Count > 0)
            {
                // The parameter name is resolved to a parameter that is already bound. We search it in the BoundParameters
                if (bindingInfo.DuplicateParameters.Any(pAst => parameterAst.GetHashCode() == pAst.Parameter.GetHashCode()))
                {
                    result = GetParameterCompletionResults(
                        parameterName,
                        bindingInfo.ValidParameterSetsFlags,
                        bindingInfo.BoundParameters.Values,
                        withColon);
                }

                return result;
            }

            // The parameter should be bound in the pseudo binding during the named binding
            string matchedParameterName = null;
            foreach (KeyValuePair<string, AstParameterArgumentPair> entry in bindingInfo.BoundArguments)
            {
                switch (entry.Value.ParameterArgumentType)
                {
                    case AstParameterArgumentType.AstPair:
                        {
                            AstPair pair = (AstPair)entry.Value;
                            if (pair.ParameterSpecified && pair.Parameter.GetHashCode() == parameterAst.GetHashCode())
                            {
                                matchedParameterName = entry.Key;
                            }
                            else if (pair.ArgumentIsCommandParameterAst && pair.Argument.GetHashCode() == parameterAst.GetHashCode())
                            {
                                // The parameter name cannot be resolved to a parameter
                                return result;
                            }
                        }

                        break;
                    case AstParameterArgumentType.Fake:
                        {
                            FakePair pair = (FakePair)entry.Value;
                            if (pair.ParameterSpecified && pair.Parameter.GetHashCode() == parameterAst.GetHashCode())
                            {
                                matchedParameterName = entry.Key;
                            }
                        }

                        break;
                    case AstParameterArgumentType.Switch:
                        {
                            SwitchPair pair = (SwitchPair)entry.Value;
                            if (pair.ParameterSpecified && pair.Parameter.GetHashCode() == parameterAst.GetHashCode())
                            {
                                matchedParameterName = entry.Key;
                            }
                        }

                        break;
                    case AstParameterArgumentType.AstArray:
                    case AstParameterArgumentType.PipeObject:
                        break;
                }

                if (matchedParameterName != null)
                    break;
            }

            if (matchedParameterName is null)
            {
                // The pseudo binder has skipped a parameter
                // This will happen when completing parameters for commands with dynamic parameters.
                result = GetParameterCompletionResults(
                    parameterName,
                    bindingInfo.ValidParameterSetsFlags,
                    bindingInfo.UnboundParameters,
                    withColon);
                return result;
            }

            MergedCompiledCommandParameter param = bindingInfo.BoundParameters[matchedParameterName];

            WildcardPattern pattern = WildcardPattern.Get(parameterName + "*", WildcardOptions.IgnoreCase);
            string parameterType = "[" + ToStringCodeMethods.Type(param.Parameter.Type, dropNamespaces: true) + "] ";
            string colonSuffix = withColon ? ":" : string.Empty;
            if (pattern.IsMatch(matchedParameterName))
            {
                string completionText = "-" + matchedParameterName + colonSuffix;
                string tooltip = parameterType + matchedParameterName;
                result.Add(new CompletionResult(completionText, matchedParameterName, CompletionResultType.ParameterName, tooltip));
            }
            else
            {
                // Process alias when there is partial input
                foreach (var alias in param.Parameter.Aliases)
                {
                    if (pattern.IsMatch(alias))
                    {
                        result.Add(new CompletionResult(
                            $"-{alias}{colonSuffix}",
                            alias,
                            CompletionResultType.ParameterName,
                            parameterType + alias));
                    }
                }
            }

            return result;
        }

        /// <summary>
        /// Get the parameter completion results by using the given valid parameter sets and available parameters.
        /// </summary>
        /// <param name="parameterName"></param>
        /// <param name="validParameterSetFlags"></param>
        /// <param name="parameters"></param>
        /// <param name="withColon"></param>
        /// <returns></returns>
        private static List<CompletionResult> GetParameterCompletionResults(
            string parameterName,
            uint validParameterSetFlags,
            IEnumerable<MergedCompiledCommandParameter> parameters,
            bool withColon)
        {
            var result = new List<CompletionResult>();
            var commonParamResult = new List<CompletionResult>();
            var pattern = WildcardPattern.Get(parameterName + "*", WildcardOptions.IgnoreCase);
            var colonSuffix = withColon ? ":" : string.Empty;

            bool addCommonParameters = true;
            foreach (MergedCompiledCommandParameter param in parameters)
            {
                bool inParameterSet = (param.Parameter.ParameterSetFlags & validParameterSetFlags) != 0 || param.Parameter.IsInAllSets;
                if (!inParameterSet)
                    continue;

                string name = param.Parameter.Name;
                string type = "[" + ToStringCodeMethods.Type(param.Parameter.Type, dropNamespaces: true) + "] ";
                bool isCommonParameter = Cmdlet.CommonParameters.Contains(name, StringComparer.OrdinalIgnoreCase);
                List<CompletionResult> listInUse = isCommonParameter ? commonParamResult : result;

                if (pattern.IsMatch(name))
                {
                    // Then using functions to back dynamic keywords, we don't necessarily
                    // want all of the parameters to be shown to the user. Those that are marked
                    // DontShow will not be displayed. Also, if any of the parameters have
                    // don't show set, we won't show any of the common parameters either.
                    bool showToUser = true;
                    var compiledAttributes = param.Parameter.CompiledAttributes;
                    if (compiledAttributes != null && compiledAttributes.Count > 0)
                    {
                        foreach (var attr in compiledAttributes)
                        {
                            var pattr = attr as ParameterAttribute;
                            if (pattr != null && pattr.DontShow)
                            {
                                showToUser = false;
                                addCommonParameters = false;
                                break;
                            }
                        }
                    }

                    if (showToUser)
                    {
                        string completionText = "-" + name + colonSuffix;
                        string tooltip = type + name;
                        listInUse.Add(new CompletionResult(completionText, name, CompletionResultType.ParameterName,
                                                           tooltip));
                    }
                }
                else if (parameterName != string.Empty)
                {
                    // Process alias when there is partial input
                    foreach (var alias in param.Parameter.Aliases)
                    {
                        if (pattern.IsMatch(alias))
                        {
                            listInUse.Add(new CompletionResult(
                                $"-{alias}{colonSuffix}",
                                alias,
                                CompletionResultType.ParameterName,
                                type + alias));
                        }
                    }
                }
            }

            // Add the common parameters to the results if expected.
            if (addCommonParameters)
            {
                result.AddRange(commonParamResult);
            }

            return result;
        }

        /// <summary>
        /// Get completion results for operators that start with <paramref name="wordToComplete"/>
        /// </summary>
        /// <param name="wordToComplete">The starting text of the operator to complete.</param>
        /// <returns>A list of completion results.</returns>
        public static List<CompletionResult> CompleteOperator(string wordToComplete)
        {
            if (wordToComplete.StartsWith('-'))
            {
                wordToComplete = wordToComplete.Substring(1);
            }

            return (from op in Tokenizer._operatorText
                    where op.StartsWith(wordToComplete, StringComparison.OrdinalIgnoreCase)
                    orderby op
                    select new CompletionResult("-" + op, op, CompletionResultType.ParameterName, GetOperatorDescription(op))).ToList();
        }

        private static string GetOperatorDescription(string op)
        {
            return ResourceManagerCache.GetResourceString(typeof(CompletionCompleters).Assembly,
                                                          "System.Management.Automation.resources.TabCompletionStrings",
                                                          op + "OperatorDescription");
        }

        #endregion Command Parameters

        #region Command Arguments

        internal static List<CompletionResult> CompleteCommandArgument(CompletionContext context)
        {
            CommandAst commandAst = null;
            List<CompletionResult> result = new List<CompletionResult>();

            // Find the expression ast. It should be at the end if there is one
            ExpressionAst expressionAst = null;
            MemberExpressionAst secondToLastMemberAst = null;
            Ast lastAst = context.RelatedAsts.Last();

            expressionAst = lastAst as ExpressionAst;
            if (expressionAst != null)
            {
                if (expressionAst.Parent is CommandAst)
                {
                    commandAst = (CommandAst)expressionAst.Parent;

                    if (expressionAst is ErrorExpressionAst && expressionAst.Extent.Text.EndsWith(','))
                    {
                        context.WordToComplete = string.Empty;
                        // BUGBUG context.CursorPosition = expressionAst.Extent.StartScriptPosition;
                    }
                    else if (commandAst.CommandElements.Count == 1 || context.WordToComplete == string.Empty)
                    {
                        expressionAst = null;
                    }
                    else if (commandAst.CommandElements.Count > 2)
                    {
                        var length = commandAst.CommandElements.Count;
                        var index = 1;

                        for (; index < length; index++)
                        {
                            if (commandAst.CommandElements[index] == expressionAst)
                                break;
                        }

                        CommandElementAst secondToLastAst = null;
                        if (index > 1)
                        {
                            secondToLastAst = commandAst.CommandElements[index - 1];
                            secondToLastMemberAst = secondToLastAst as MemberExpressionAst;
                        }

                        var partialPathAst = expressionAst as StringConstantExpressionAst;
                        if (partialPathAst != null && secondToLastAst != null &&
                            partialPathAst.StringConstantType == StringConstantType.BareWord &&
                            secondToLastAst.Extent.EndLineNumber == partialPathAst.Extent.StartLineNumber &&
                            secondToLastAst.Extent.EndColumnNumber == partialPathAst.Extent.StartColumnNumber &&
                            partialPathAst.Value.AsSpan().IndexOfAny('\\', '/') == 0)
                        {
                            var secondToLastStringConstantAst = secondToLastAst as StringConstantExpressionAst;
                            var secondToLastExpandableStringAst = secondToLastAst as ExpandableStringExpressionAst;
                            var secondToLastArrayAst = secondToLastAst as ArrayLiteralAst;
                            var secondToLastParamAst = secondToLastAst as CommandParameterAst;

                            if (secondToLastStringConstantAst != null || secondToLastExpandableStringAst != null)
                            {
                                var fullPath = ConcatenateStringPathArguments(secondToLastAst, partialPathAst.Value, context);
                                expressionAst = secondToLastStringConstantAst != null
                                                    ? (ExpressionAst)secondToLastStringConstantAst
                                                    : (ExpressionAst)secondToLastExpandableStringAst;

                                context.ReplacementIndex = ((InternalScriptPosition)secondToLastAst.Extent.StartScriptPosition).Offset;
                                context.ReplacementLength += ((InternalScriptPosition)secondToLastAst.Extent.EndScriptPosition).Offset - context.ReplacementIndex;
                                context.WordToComplete = fullPath;
                                // context.CursorPosition = secondToLastAst.Extent.StartScriptPosition;
                            }
                            else if (secondToLastArrayAst != null)
                            {
                                // Handle cases like: dir -Path .\cd, 'a b'\new<tab>
                                var lastArrayElement = secondToLastArrayAst.Elements.LastOrDefault();
                                var fullPath = ConcatenateStringPathArguments(lastArrayElement, partialPathAst.Value, context);
                                if (fullPath != null)
                                {
                                    expressionAst = secondToLastArrayAst;

                                    context.ReplacementIndex = ((InternalScriptPosition)lastArrayElement.Extent.StartScriptPosition).Offset;
                                    context.ReplacementLength += ((InternalScriptPosition)lastArrayElement.Extent.EndScriptPosition).Offset - context.ReplacementIndex;
                                    context.WordToComplete = fullPath;
                                }
                            }
                            else if (secondToLastParamAst != null)
                            {
                                // Handle cases like: dir -Path: .\cd, 'a b'\new<tab> || dir -Path: 'a b'\new<tab>
                                var fullPath = ConcatenateStringPathArguments(secondToLastParamAst.Argument, partialPathAst.Value, context);
                                if (fullPath != null)
                                {
                                    expressionAst = secondToLastParamAst.Argument;

                                    context.ReplacementIndex = ((InternalScriptPosition)secondToLastParamAst.Argument.Extent.StartScriptPosition).Offset;
                                    context.ReplacementLength += ((InternalScriptPosition)secondToLastParamAst.Argument.Extent.EndScriptPosition).Offset - context.ReplacementIndex;
                                    context.WordToComplete = fullPath;
                                }
                                else
                                {
                                    var arrayArgAst = secondToLastParamAst.Argument as ArrayLiteralAst;
                                    if (arrayArgAst != null)
                                    {
                                        var lastArrayElement = arrayArgAst.Elements.LastOrDefault();
                                        fullPath = ConcatenateStringPathArguments(lastArrayElement, partialPathAst.Value, context);
                                        if (fullPath != null)
                                        {
                                            expressionAst = arrayArgAst;

                                            context.ReplacementIndex = ((InternalScriptPosition)lastArrayElement.Extent.StartScriptPosition).Offset;
                                            context.ReplacementLength += ((InternalScriptPosition)lastArrayElement.Extent.EndScriptPosition).Offset - context.ReplacementIndex;
                                            context.WordToComplete = fullPath;
                                        }
                                    }
                                }
                            }
                        }
                    }
                }
                else if (expressionAst.Parent is ArrayLiteralAst && expressionAst.Parent.Parent is CommandAst)
                {
                    commandAst = (CommandAst)expressionAst.Parent.Parent;

                    if (commandAst.CommandElements.Count == 1 || context.WordToComplete == string.Empty)
                    {
                        // dir -Path a.txt, b.txt <tab>
                        expressionAst = null;
                    }
                    else
                    {
                        // dir -Path a.txt, b.txt c<tab>
                        expressionAst = (ExpressionAst)expressionAst.Parent;
                    }
                }
                else if (expressionAst.Parent is ArrayLiteralAst && expressionAst.Parent.Parent is CommandParameterAst)
                {
                    // Handle scenarios such as
                    //      dir -Path: a.txt, <tab> || dir -Path: a.txt, b.txt <tab>
                    commandAst = (CommandAst)expressionAst.Parent.Parent.Parent;
                    if (context.WordToComplete == string.Empty)
                    {
                        // dir -Path: a.txt, b.txt <tab>
                        expressionAst = null;
                    }
                    else
                    {
                        // dir -Path: a.txt, b<tab>
                        expressionAst = (ExpressionAst)expressionAst.Parent;
                    }
                }
                else if (expressionAst.Parent is CommandParameterAst && expressionAst.Parent.Parent is CommandAst)
                {
                    commandAst = (CommandAst)expressionAst.Parent.Parent;
                    if (expressionAst is ErrorExpressionAst && expressionAst.Extent.Text.EndsWith(','))
                    {
                        // dir -Path: a.txt,<tab>
                        context.WordToComplete = string.Empty;
                        // context.CursorPosition = expressionAst.Extent.StartScriptPosition;
                    }
                    else if (context.WordToComplete == string.Empty)
                    {
                        // Handle scenario like this: Set-ExecutionPolicy -Scope:CurrentUser <tab>
                        expressionAst = null;
                    }
                }
            }
            else
            {
                var paramAst = lastAst as CommandParameterAst;
                if (paramAst != null)
                {
                    commandAst = paramAst.Parent as CommandAst;
                }
                else
                {
                    commandAst = lastAst as CommandAst;
                }
            }

            if (commandAst == null)
            {
                // We don't know if this could be expanded into anything interesting
                return result;
            }

            PseudoBindingInfo pseudoBinding = new PseudoParameterBinder()
                                                .DoPseudoParameterBinding(commandAst, null, null, PseudoParameterBinder.BindingType.ArgumentCompletion);

            do
            {
                // The command cannot be found, or it's NOT a cmdlet, NOT a script cmdlet and NOT a function
                if (pseudoBinding == null)
                    break;

                bool parsedArgumentsProvidesMatch = false;

                if (pseudoBinding.AllParsedArguments != null && pseudoBinding.AllParsedArguments.Count > 0)
                {
                    ArgumentLocation argLocation;
                    bool treatAsExpression = false;

                    if (expressionAst != null)
                    {
                        treatAsExpression = true;
                        var dashExp = expressionAst as StringConstantExpressionAst;
                        if (dashExp != null && dashExp.Value.Trim().Equals("-", StringComparison.OrdinalIgnoreCase))
                        {
                            // "-" is represented as StringConstantExpressionAst. Most likely the user is typing a <tab>
                            // after it, so in the pseudo binder, we ignore it to avoid treating it as an argument.
                            // for example:
                            //      Get-Content -Path "-<tab>  -->  Get-Content -Path ".\-patt.txt"
                            treatAsExpression = false;
                        }
                    }

                    if (treatAsExpression)
                    {
                        argLocation = FindTargetArgumentLocation(
                            pseudoBinding.AllParsedArguments, expressionAst);
                    }
                    else
                    {
                        argLocation = FindTargetArgumentLocation(
                            pseudoBinding.AllParsedArguments, context.TokenAtCursor ?? context.TokenBeforeCursor);
                    }

                    if (argLocation != null)
                    {
                        context.PseudoBindingInfo = pseudoBinding;
                        switch (pseudoBinding.InfoType)
                        {
                            case PseudoBindingInfoType.PseudoBindingSucceed:
                                result = GetArgumentCompletionResultsWithSuccessfulPseudoBinding(context, argLocation, commandAst);
                                break;
                            case PseudoBindingInfoType.PseudoBindingFail:
                                result = GetArgumentCompletionResultsWithFailedPseudoBinding(context, argLocation, commandAst);
                                break;
                        }

                        parsedArgumentsProvidesMatch = true;
                    }
                }

                if (!parsedArgumentsProvidesMatch)
                {
                    int index = 0;
                    CommandElementAst prevElem = null;
                    if (expressionAst != null)
                    {
                        foreach (CommandElementAst eleAst in commandAst.CommandElements)
                        {
                            if (eleAst.GetHashCode() == expressionAst.GetHashCode())
                                break;
                            prevElem = eleAst;
                            index++;
                        }
                    }
                    else
                    {
                        var token = context.TokenAtCursor ?? context.TokenBeforeCursor;
                        foreach (CommandElementAst eleAst in commandAst.CommandElements)
                        {
                            if (eleAst.Extent.StartOffset > token.Extent.EndOffset)
                                break;
                            prevElem = eleAst;
                            index++;
                        }
                    }

                    // positional argument with position 0
                    if (index == 1)
                    {
                        CompletePositionalArgument(
                            pseudoBinding.CommandName,
                            commandAst,
                            context,
                            result,
                            pseudoBinding.UnboundParameters,
                            pseudoBinding.DefaultParameterSetFlag,
                            uint.MaxValue,
                            0);
                    }
                    else
                    {
                        if (prevElem is CommandParameterAst && ((CommandParameterAst)prevElem).Argument == null)
                        {
                            var paramName = ((CommandParameterAst)prevElem).ParameterName;
                            var pattern = WildcardPattern.Get(paramName + "*", WildcardOptions.IgnoreCase);
                            foreach (MergedCompiledCommandParameter param in pseudoBinding.UnboundParameters)
                            {
                                if (pattern.IsMatch(param.Parameter.Name))
                                {
                                    ProcessParameter(pseudoBinding.CommandName, commandAst, context, result, param);
                                    break;
                                }

                                var isAliasMatch = false;
                                foreach (string alias in param.Parameter.Aliases)
                                {
                                    if (pattern.IsMatch(alias))
                                    {
                                        isAliasMatch = true;
                                        ProcessParameter(pseudoBinding.CommandName, commandAst, context, result, param);
                                        break;
                                    }
                                }

                                if (isAliasMatch)
                                    break;
                            }
                        }
                    }
                }
            } while (false);

            // Indicate if the current argument completion falls into those pre-defined cases and
            // has been processed already.
            bool hasBeenProcessed = false;
            if (result.Count > 0 && result[result.Count - 1].Equals(CompletionResult.Null))
            {
                result.RemoveAt(result.Count - 1);
                hasBeenProcessed = true;

                if (result.Count > 0)
                    return result;
            }

            // Handle some special cases such as:
            //    & "get-comm<tab> --> & "Get-Command"
            //    & "sa<tab>       --> & ".\sa[v].txt"
            if (expressionAst == null && !hasBeenProcessed &&
                commandAst.CommandElements.Count == 1 &&
                commandAst.InvocationOperator != TokenKind.Unknown &&
                context.WordToComplete != string.Empty)
            {
                // Use literal path after Ampersand
                var tryCmdletCompletion = false;
                var clearLiteralPathsKey = TurnOnLiteralPathOption(context);

                if (context.WordToComplete.Contains('-'))
                {
                    tryCmdletCompletion = true;
                }

                try
                {
                    var fileCompletionResults = new List<CompletionResult>(CompleteFilename(context));
                    if (tryCmdletCompletion)
                    {
                        // It's actually command name completion, other than argument completion
                        var cmdletCompletionResults = CompleteCommand(context);
                        if (cmdletCompletionResults != null && cmdletCompletionResults.Count > 0)
                        {
                            fileCompletionResults.AddRange(cmdletCompletionResults);
                        }
                    }

                    return fileCompletionResults;
                }
                finally
                {
                    if (clearLiteralPathsKey)
                        context.Options.Remove("LiteralPaths");
                }
            }

            if (expressionAst is StringConstantExpressionAst)
            {
                var pathAst = (StringConstantExpressionAst)expressionAst;
                // Handle static member completion: echo [int]::<tab>
                var shareMatch = Regex.Match(pathAst.Value, @"^(\[[\w\d\.]+\]::[\w\d\*]*)$");
                if (shareMatch.Success)
                {
                    int fakeReplacementIndex, fakeReplacementLength;
                    var input = shareMatch.Groups[1].Value;
                    var completionParameters = CommandCompletion.MapStringInputToParsedInput(input, input.Length);
                    var completionAnalysis = new CompletionAnalysis(completionParameters.Item1, completionParameters.Item2, completionParameters.Item3, context.Options);
                    var ret = completionAnalysis.GetResults(
                        context.Helper.CurrentPowerShell,
                        out fakeReplacementIndex,
                        out fakeReplacementLength);

                    if (ret != null && ret.Count > 0)
                    {
                        string prefix = string.Concat(TokenKind.LParen.Text(), input.AsSpan(0, fakeReplacementIndex));
                        foreach (CompletionResult entry in ret)
                        {
                            string completionText = prefix + entry.CompletionText;
                            if (entry.ResultType.Equals(CompletionResultType.Property))
                                completionText += TokenKind.RParen.Text();
                            result.Add(new CompletionResult(completionText, entry.ListItemText, entry.ResultType,
                                                            entry.ToolTip));
                        }

                        return result;
                    }
                }

                // Handle member completion with wildcard: echo $a.*<tab>
                if (pathAst.Value.Contains('*') && secondToLastMemberAst != null &&
                    secondToLastMemberAst.Extent.EndLineNumber == pathAst.Extent.StartLineNumber &&
                    secondToLastMemberAst.Extent.EndColumnNumber == pathAst.Extent.StartColumnNumber)
                {
                    var memberName = pathAst.Value.EndsWith('*')
                                         ? pathAst.Value
                                         : pathAst.Value + "*";
                    var targetExpr = secondToLastMemberAst.Expression;
                    if (IsSplattedVariable(targetExpr))
                    {
                        // It's splatted variable, and the member completion is not useful
                        return result;
                    }

                    var memberAst = secondToLastMemberAst.Member as StringConstantExpressionAst;
                    if (memberAst != null)
                    {
                        memberName = memberAst.Value + memberName;
                    }

                    CompleteMemberHelper(false, memberName, targetExpr, context, result);
                    if (result.Count > 0)
                    {
                        context.ReplacementIndex =
                            ((InternalScriptPosition)secondToLastMemberAst.Expression.Extent.EndScriptPosition).Offset + 1;
                        if (memberAst != null)
                            context.ReplacementLength += memberAst.Value.Length;
                        return result;
                    }
                }

                // Treat it as the file name completion
                // Handle this scenario: & 'c:\a b'\<tab>
                string fileName = pathAst.Value;
                if (commandAst.InvocationOperator != TokenKind.Unknown && fileName.AsSpan().IndexOfAny('\\', '/') == 0 &&
                    commandAst.CommandElements.Count == 2 && commandAst.CommandElements[0] is StringConstantExpressionAst &&
                    commandAst.CommandElements[0].Extent.EndLineNumber == expressionAst.Extent.StartLineNumber &&
                    commandAst.CommandElements[0].Extent.EndColumnNumber == expressionAst.Extent.StartColumnNumber)
                {
                    if (pseudoBinding != null)
                    {
                        // CommandElements[0] is resolved to a command
                        return result;
                    }
                    else
                    {
                        var constantAst = (StringConstantExpressionAst)commandAst.CommandElements[0];
                        fileName = constantAst.Value + fileName;
                        context.ReplacementIndex = ((InternalScriptPosition)constantAst.Extent.StartScriptPosition).Offset;
                        context.ReplacementLength += ((InternalScriptPosition)constantAst.Extent.EndScriptPosition).Offset - context.ReplacementIndex;
                        context.WordToComplete = fileName;
                        // commandAst.InvocationOperator != TokenKind.Unknown, so we should use literal path
                        var clearLiteralPathKey = TurnOnLiteralPathOption(context);

                        try
                        {
                            return new List<CompletionResult>(CompleteFilename(context));
                        }
                        finally
                        {
                            if (clearLiteralPathKey)
                                context.Options.Remove("LiteralPaths");
                        }
                    }
                }
            }

            // The default argument completion: file path completion, command name completion('WordToComplete' is not empty and contains a dash).
            // If the current argument completion has been process already, we don't go through the default argument completion anymore.
            if (!hasBeenProcessed)
            {
                var commandName = commandAst.GetCommandName();
                var customCompleter = GetCustomArgumentCompleter(
                    "NativeArgumentCompleters",
                    new[] { commandName, Path.GetFileName(commandName), Path.GetFileNameWithoutExtension(commandName) },
                    context);
                if (customCompleter != null)
                {
                    if (InvokeScriptArgumentCompleter(
                        customCompleter,
                        new object[] { context.WordToComplete, commandAst, context.CursorPosition.Offset },
                        result))
                    {
                        return result;
                    }
                }

                var clearLiteralPathKey = false;
                if (pseudoBinding == null)
                {
                    // the command could be a native command such as notepad.exe, we use literal path in this case
                    clearLiteralPathKey = TurnOnLiteralPathOption(context);
                }

                try
                {
                    result = new List<CompletionResult>(CompleteFilename(context));
                }
                finally
                {
                    if (clearLiteralPathKey)
                        context.Options.Remove("LiteralPaths");
                }

                // The word to complete contains a dash and it's not the first character. We try command names in this case.
                if (context.WordToComplete.IndexOf('-') > 0)
                {
                    var commandResults = CompleteCommand(context);
                    if (commandResults != null)
                        result.AddRange(commandResults);
                }
            }

            return result;
        }

        internal static string ConcatenateStringPathArguments(CommandElementAst stringAst, string partialPath, CompletionContext completionContext)
        {
            var constantPathAst = stringAst as StringConstantExpressionAst;
            if (constantPathAst != null)
            {
                string quote = string.Empty;
                switch (constantPathAst.StringConstantType)
                {
                    case StringConstantType.SingleQuoted:
                        quote = "'";
                        break;
                    case StringConstantType.DoubleQuoted:
                        quote = "\"";
                        break;
                    default:
                        break;
                }

                return quote + constantPathAst.Value + partialPath + quote;
            }
            else
            {
                var expandablePathAst = stringAst as ExpandableStringExpressionAst;
                string fullPath = null;
                if (expandablePathAst != null &&
                    IsPathSafelyExpandable(expandableStringAst: expandablePathAst,
                                           extraText: partialPath,
                                           executionContext: completionContext.ExecutionContext,
                                           expandedString: out fullPath))
                {
                    return fullPath;
                }
            }

            return null;
        }

        /// <summary>
        /// Get the argument completion results when the pseudo binding was not successful.
        /// </summary>
        private static List<CompletionResult> GetArgumentCompletionResultsWithFailedPseudoBinding(
            CompletionContext context,
            ArgumentLocation argLocation,
            CommandAst commandAst)
        {
            List<CompletionResult> result = new List<CompletionResult>();

            PseudoBindingInfo bindingInfo = context.PseudoBindingInfo;
            if (argLocation.IsPositional)
            {
                CompletePositionalArgument(
                    bindingInfo.CommandName,
                    commandAst,
                    context,
                    result,
                    bindingInfo.UnboundParameters,
                    bindingInfo.DefaultParameterSetFlag,
                    uint.MaxValue,
                    argLocation.Position);
            }
            else
            {
                string paramName = argLocation.Argument.ParameterName;
                WildcardPattern pattern = WildcardPattern.Get(paramName + "*", WildcardOptions.IgnoreCase);
                foreach (MergedCompiledCommandParameter param in bindingInfo.UnboundParameters)
                {
                    if (pattern.IsMatch(param.Parameter.Name))
                    {
                        ProcessParameter(bindingInfo.CommandName, commandAst, context, result, param);
                        break;
                    }

                    bool isAliasMatch = false;
                    foreach (string alias in param.Parameter.Aliases)
                    {
                        if (pattern.IsMatch(alias))
                        {
                            isAliasMatch = true;
                            ProcessParameter(bindingInfo.CommandName, commandAst, context, result, param);
                            break;
                        }
                    }

                    if (isAliasMatch)
                        break;
                }
            }

            return result;
        }

        /// <summary>
        /// Get the argument completion results when the pseudo binding was successful.
        /// </summary>
        private static List<CompletionResult> GetArgumentCompletionResultsWithSuccessfulPseudoBinding(
            CompletionContext context,
            ArgumentLocation argLocation,
            CommandAst commandAst)
        {
            PseudoBindingInfo bindingInfo = context.PseudoBindingInfo;
            Diagnostics.Assert(bindingInfo.InfoType.Equals(PseudoBindingInfoType.PseudoBindingSucceed), "Caller needs to make sure the pseudo binding was successful");
            List<CompletionResult> result = new List<CompletionResult>();

            if (argLocation.IsPositional && argLocation.Argument == null)
            {
                AstPair lastPositionalArg;
                AstParameterArgumentPair targetPositionalArg =
                    FindTargetPositionalArgument(
                        bindingInfo.AllParsedArguments,
                        argLocation.Position,
                        out lastPositionalArg);

                if (targetPositionalArg != null)
                    argLocation.Argument = targetPositionalArg;
                else
                {
                    if (lastPositionalArg != null)
                    {
                        bool lastPositionalGetBound = false;
                        Collection<string> parameterNames = new Collection<string>();

                        foreach (KeyValuePair<string, AstParameterArgumentPair> entry in bindingInfo.BoundArguments)
                        {
                            // positional argument
                            if (!entry.Value.ParameterSpecified)
                            {
                                var arg = (AstPair)entry.Value;
                                if (arg.Argument.GetHashCode() == lastPositionalArg.Argument.GetHashCode())
                                {
                                    lastPositionalGetBound = true;
                                    break;
                                }
                            }
                            else if (entry.Value.ParameterArgumentType.Equals(AstParameterArgumentType.AstArray))
                            {
                                // check if the positional argument would be bound to a "ValueFromRemainingArgument" parameter
                                var arg = (AstArrayPair)entry.Value;
                                if (arg.Argument.Any(exp => exp.GetHashCode() == lastPositionalArg.Argument.GetHashCode()))
                                {
                                    parameterNames.Add(entry.Key);
                                }
                            }
                        }

                        if (parameterNames.Count > 0)
                        {
                            // parameter should be in BoundParameters
                            foreach (string param in parameterNames)
                            {
                                MergedCompiledCommandParameter parameter = bindingInfo.BoundParameters[param];
                                ProcessParameter(bindingInfo.CommandName, commandAst, context, result, parameter, bindingInfo.BoundArguments);
                            }

                            return result;
                        }
                        else if (!lastPositionalGetBound)
                        {
                            // last positional argument was not bound, then positional argument 'tab' wants to
                            // expand will not get bound either
                            return result;
                        }
                    }

                    CompletePositionalArgument(
                        bindingInfo.CommandName,
                        commandAst,
                        context,
                        result,
                        bindingInfo.UnboundParameters,
                        bindingInfo.DefaultParameterSetFlag,
                        bindingInfo.ValidParameterSetsFlags,
                        argLocation.Position,
                        bindingInfo.BoundArguments);

                    return result;
                }
            }

            if (argLocation.Argument != null)
            {
                Collection<string> parameterNames = new Collection<string>();
                foreach (KeyValuePair<string, AstParameterArgumentPair> entry in bindingInfo.BoundArguments)
                {
                    if (entry.Value.ParameterArgumentType.Equals(AstParameterArgumentType.PipeObject))
                        continue;

                    if (entry.Value.ParameterArgumentType.Equals(AstParameterArgumentType.AstArray) && !argLocation.Argument.ParameterSpecified)
                    {
                        var arrayArg = (AstArrayPair)entry.Value;
                        var target = (AstPair)argLocation.Argument;
                        if (arrayArg.Argument.Any(exp => exp.GetHashCode() == target.Argument.GetHashCode()))
                        {
                            parameterNames.Add(entry.Key);
                        }
                    }
                    else if (entry.Value.GetHashCode() == argLocation.Argument.GetHashCode())
                    {
                        parameterNames.Add(entry.Key);
                    }
                }

                if (parameterNames.Count > 0)
                {
                    // those parameters should be in BoundParameters
                    foreach (string param in parameterNames)
                    {
                        MergedCompiledCommandParameter parameter = bindingInfo.BoundParameters[param];
                        ProcessParameter(bindingInfo.CommandName, commandAst, context, result, parameter, bindingInfo.BoundArguments);
                    }
                }
            }

            return result;
        }

        /// <summary>
        /// Get the positional argument completion results based on the position it's in the command line.
        /// </summary>
        private static void CompletePositionalArgument(
            string commandName,
            CommandAst commandAst,
            CompletionContext context,
            List<CompletionResult> result,
            IEnumerable<MergedCompiledCommandParameter> parameters,
            uint defaultParameterSetFlag,
            uint validParameterSetFlags,
            int position,
            Dictionary<string, AstParameterArgumentPair> boundArguments = null)
        {
            bool isProcessedAsPositional = false;
            bool isDefaultParameterSetValid = defaultParameterSetFlag != 0 &&
                                              (defaultParameterSetFlag & validParameterSetFlags) != 0;
            MergedCompiledCommandParameter positionalParam = null;

            MergedCompiledCommandParameter bestMatchParam = null;
            ParameterSetSpecificMetadata bestMatchSet = null;

            // Finds the parameter with the position closest to the specified position
            foreach (MergedCompiledCommandParameter param in parameters)
            {
                bool isInParameterSet = (param.Parameter.ParameterSetFlags & validParameterSetFlags) != 0 || param.Parameter.IsInAllSets;
                if (!isInParameterSet)
                {
                    continue;
                }

                var parameterSetDataCollection = param.Parameter.GetMatchingParameterSetData(validParameterSetFlags);

                foreach (ParameterSetSpecificMetadata parameterSetData in parameterSetDataCollection)
                {
                    // in the first pass, we skip the remaining argument ones
                    if (parameterSetData.ValueFromRemainingArguments)
                    {
                        continue;
                    }

                    // Check the position
                    int positionInParameterSet = parameterSetData.Position;

                    if (positionInParameterSet < position)
                    {
                        // The parameter is not positional (position == int.MinValue), or its position is lower than what we want.
                        continue;
                    }

                    if (bestMatchSet is null
                        || bestMatchSet.Position > positionInParameterSet
                        || (isDefaultParameterSetValid && positionInParameterSet == bestMatchSet.Position && defaultParameterSetFlag == parameterSetData.ParameterSetFlag))
                    {
                        bestMatchParam = param;
                        bestMatchSet = parameterSetData;
                        if (positionInParameterSet == position)
                        {
                            break;
                        }
                    }
                }
            }

            if (bestMatchParam is not null)
            {
                if (isDefaultParameterSetValid)
                {
                    if (bestMatchSet.ParameterSetFlag == defaultParameterSetFlag)
                    {
                        ProcessParameter(commandName, commandAst, context, result, bestMatchParam, boundArguments);
                        isProcessedAsPositional = result.Count > 0;
                    }
                    else
                    {
                        positionalParam ??= bestMatchParam;
                    }
                }
                else
                {
                    isProcessedAsPositional = true;
                    ProcessParameter(commandName, commandAst, context, result, bestMatchParam, boundArguments);
                }
            }

            if (!isProcessedAsPositional && positionalParam != null)
            {
                isProcessedAsPositional = true;
                ProcessParameter(commandName, commandAst, context, result, positionalParam, boundArguments);
            }

            if (!isProcessedAsPositional)
            {
                foreach (MergedCompiledCommandParameter param in parameters)
                {
                    bool isInParameterSet = (param.Parameter.ParameterSetFlags & validParameterSetFlags) != 0 || param.Parameter.IsInAllSets;
                    if (!isInParameterSet)
                        continue;

                    var parameterSetDataCollection = param.Parameter.GetMatchingParameterSetData(validParameterSetFlags);
                    foreach (ParameterSetSpecificMetadata parameterSetData in parameterSetDataCollection)
                    {
                        // in the second pass, we check the remaining argument ones
                        if (parameterSetData.ValueFromRemainingArguments)
                        {
                            ProcessParameter(commandName, commandAst, context, result, param, boundArguments);
                            break;
                        }
                    }
                }
            }
        }

        /// <summary>
        /// Process a parameter to get the argument completion results.
        /// </summary>
        /// <remarks>
        /// If the argument completion falls into these pre-defined cases:
        ///   1. The matching parameter is declared with ValidateSetAttribute
        ///   2. The matching parameter is of type Enum
        ///   3. The matching parameter is of type SwitchParameter
        ///   4. Falls into the native command argument completion
        /// a null instance of CompletionResult is added to the end of the
        /// "result" list, to indicate that this particular argument completion
        /// has been processed already. If the "result" list is still empty, we
        /// will not go through the default argument completion steps anymore.
        /// </remarks>
        private static void ProcessParameter(
            string commandName,
            CommandAst commandAst,
            CompletionContext context,
            List<CompletionResult> result,
            MergedCompiledCommandParameter parameter,
            Dictionary<string, AstParameterArgumentPair> boundArguments = null)
        {
            CompletionResult fullMatch = null;
            Type parameterType = GetEffectiveParameterType(parameter.Parameter.Type);

            if (parameterType.IsArray)
            {
                parameterType = parameterType.GetElementType();
            }

            foreach (ValidateArgumentsAttribute att in parameter.Parameter.ValidationAttributes)
            {
                if (att is ValidateSetAttribute setAtt)
                {
                    RemoveLastNullCompletionResult(result);

                    string wordToComplete = context.WordToComplete ?? string.Empty;
                    string quote = HandleDoubleAndSingleQuote(ref wordToComplete);

                    var pattern = WildcardPattern.Get(wordToComplete + "*", WildcardOptions.IgnoreCase);
                    var setList = new List<string>();

                    foreach (string value in setAtt.ValidValues)
                    {
                        if (value == string.Empty)
                        {
                            continue;
                        }

                        if (wordToComplete.Equals(value, StringComparison.OrdinalIgnoreCase))
                        {
                            string completionText = quote == string.Empty ? value : quote + value + quote;
                            fullMatch = new CompletionResult(completionText, value, CompletionResultType.ParameterValue, value);
                            continue;
                        }

                        if (pattern.IsMatch(value))
                        {
                            setList.Add(value);
                        }
                    }

                    if (fullMatch != null)
                    {
                        result.Add(fullMatch);
                    }

                    setList.Sort();
                    foreach (string entry in setList)
                    {
                        string realEntry = entry;
                        string completionText = entry;
                        if (quote == string.Empty)
                        {
                            if (CompletionRequiresQuotes(entry, false))
                            {
                                realEntry = CodeGeneration.EscapeSingleQuotedStringContent(entry);
                                completionText = "'" + realEntry + "'";
                            }
                        }
                        else
                        {
                            if (quote.Equals("'", StringComparison.OrdinalIgnoreCase))
                            {
                                realEntry = CodeGeneration.EscapeSingleQuotedStringContent(entry);
                            }

                            completionText = quote + realEntry + quote;
                        }

                        result.Add(new CompletionResult(completionText, entry, CompletionResultType.ParameterValue, entry));
                    }

                    result.Add(CompletionResult.Null);
                    return;
                }
            }

            if (parameterType.IsEnum)
            {
                RemoveLastNullCompletionResult(result);

                IEnumerable enumValues = LanguagePrimitives.EnumSingleTypeConverter.GetEnumValues(parameterType);

                // Exclude values not accepted by ValidateRange-attributes
                foreach (ValidateArgumentsAttribute att in parameter.Parameter.ValidationAttributes)
                {
                    if (att is ValidateRangeAttribute rangeAtt)
                    {
                        enumValues = rangeAtt.GetValidatedElements(enumValues);
                    }
                }

                string wordToComplete = context.WordToComplete ?? string.Empty;
                string quote = HandleDoubleAndSingleQuote(ref wordToComplete);

                var pattern = WildcardPattern.Get(wordToComplete + "*", WildcardOptions.IgnoreCase);
                var enumList = new List<string>();

                foreach (Enum value in enumValues)
                {
                    string name = value.ToString();
                    if (wordToComplete.Equals(name, StringComparison.OrdinalIgnoreCase))
                    {
                        string completionText = quote == string.Empty ? name : quote + name + quote;
                        fullMatch = new CompletionResult(completionText, name, CompletionResultType.ParameterValue, name);
                        continue;
                    }

                    if (pattern.IsMatch(name))
                    {
                        enumList.Add(name);
                    }
                }

                if (fullMatch != null)
                {
                    result.Add(fullMatch);
                }

                enumList.Sort();
                result.AddRange(from entry in enumList
                                let completionText = quote == string.Empty ? entry : quote + entry + quote
                                select new CompletionResult(completionText, entry, CompletionResultType.ParameterValue, entry));

                result.Add(CompletionResult.Null);
                return;
            }

            if (parameterType.Equals(typeof(SwitchParameter)))
            {
                RemoveLastNullCompletionResult(result);

                if (context.WordToComplete == string.Empty || context.WordToComplete.Equals("$", StringComparison.Ordinal))
                {
                    result.Add(new CompletionResult("$true", "$true", CompletionResultType.ParameterValue, "$true"));
                    result.Add(new CompletionResult("$false", "$false", CompletionResultType.ParameterValue, "$false"));
                }

                result.Add(CompletionResult.Null);
                return;
            }

            NativeCommandArgumentCompletion(commandName, parameter.Parameter, result, commandAst, context, boundArguments);
        }

        private static IEnumerable<PSTypeName> NativeCommandArgumentCompletion_InferTypesOfArgument(
            Dictionary<string, AstParameterArgumentPair> boundArguments,
            CommandAst commandAst,
            CompletionContext context,
            string parameterName)
        {
            if (boundArguments == null)
            {
                yield break;
            }

            AstParameterArgumentPair astParameterArgumentPair;
            if (!boundArguments.TryGetValue(parameterName, out astParameterArgumentPair))
            {
                yield break;
            }

            Ast argumentAst = null;
            switch (astParameterArgumentPair.ParameterArgumentType)
            {
                case AstParameterArgumentType.AstPair:
                    {
                        AstPair astPair = (AstPair)astParameterArgumentPair;
                        argumentAst = astPair.Argument;
                    }

                    break;

                case AstParameterArgumentType.PipeObject:
                    {
                        var pipelineAst = commandAst.Parent as PipelineAst;
                        if (pipelineAst != null)
                        {
                            int i;
                            for (i = 0; i < pipelineAst.PipelineElements.Count; i++)
                            {
                                if (pipelineAst.PipelineElements[i] == commandAst)
                                    break;
                            }

                            if (i != 0)
                            {
                                argumentAst = pipelineAst.PipelineElements[i - 1];
                            }
                        }
                    }

                    break;

                default:
                    break;
            }

            if (argumentAst == null)
            {
                yield break;
            }

            ExpressionAst argumentExpressionAst = argumentAst as ExpressionAst;
            if (argumentExpressionAst == null)
            {
                CommandExpressionAst argumentCommandExpressionAst = argumentAst as CommandExpressionAst;
                if (argumentCommandExpressionAst != null)
                {
                    argumentExpressionAst = argumentCommandExpressionAst.Expression;
                }
            }

            object argumentValue;
            if (argumentExpressionAst != null && SafeExprEvaluator.TrySafeEval(argumentExpressionAst, context.ExecutionContext, out argumentValue))
            {
                if (argumentValue != null)
                {
                    IEnumerable enumerable = LanguagePrimitives.GetEnumerable(argumentValue) ??
                                             new object[] { argumentValue };
                    foreach (var element in enumerable)
                    {
                        if (element == null)
                        {
                            continue;
                        }

                        PSObject pso = PSObject.AsPSObject(element);
                        if ((pso.TypeNames.Count > 0) && (!(pso.TypeNames[0].Equals(pso.BaseObject.GetType().FullName, StringComparison.OrdinalIgnoreCase))))
                        {
                            yield return new PSTypeName(pso.TypeNames[0]);
                        }

                        if (pso.BaseObject is not PSCustomObject)
                        {
                            yield return new PSTypeName(pso.BaseObject.GetType());
                        }
                    }

                    yield break;
                }
            }

            foreach (PSTypeName typeName in AstTypeInference.InferTypeOf(argumentAst, context.TypeInferenceContext, TypeInferenceRuntimePermissions.AllowSafeEval))
            {
                yield return typeName;
            }
        }

        internal static IList<string> NativeCommandArgumentCompletion_ExtractSecondaryArgument(
            Dictionary<string, AstParameterArgumentPair> boundArguments,
            string parameterName)
        {
            List<string> result = new List<string>();

            if (boundArguments == null)
            {
                return result;
            }

            AstParameterArgumentPair argumentValue;
            if (!boundArguments.TryGetValue(parameterName, out argumentValue))
            {
                return result;
            }

            switch (argumentValue.ParameterArgumentType)
            {
                case AstParameterArgumentType.AstPair:
                    {
                        var value = (AstPair)argumentValue;
                        if (value.Argument is StringConstantExpressionAst)
                        {
                            var argument = (StringConstantExpressionAst)value.Argument;
                            result.Add(argument.Value);
                        }
                        else if (value.Argument is ArrayLiteralAst)
                        {
                            var argument = (ArrayLiteralAst)value.Argument;
                            foreach (ExpressionAst entry in argument.Elements)
                            {
                                var entryAsString = entry as StringConstantExpressionAst;
                                if (entryAsString != null)
                                {
                                    result.Add(entryAsString.Value);
                                }
                                else
                                {
                                    result.Clear();
                                    break;
                                }
                            }
                        }

                        break;
                    }
                case AstParameterArgumentType.AstArray:
                    {
                        var value = (AstArrayPair)argumentValue;
                        var argument = value.Argument;

                        foreach (ExpressionAst entry in argument)
                        {
                            var entryAsString = entry as StringConstantExpressionAst;
                            if (entryAsString != null)
                            {
                                result.Add(entryAsString.Value);
                            }
                            else
                            {
                                result.Clear();
                                break;
                            }
                        }

                        break;
                    }
                default:
                    break;
            }

            return result;
        }

        private static void NativeCommandArgumentCompletion(
            string commandName,
            CompiledCommandParameter parameter,
            List<CompletionResult> result,
            CommandAst commandAst,
            CompletionContext context,
            Dictionary<string, AstParameterArgumentPair> boundArguments = null)
        {
            string parameterName = parameter.Name;

            // Fall back to the commandAst command name if a command name is not found. This can be caused by a script block or AST with the matching function definition being passed to CompleteInput
            // This allows for editors and other tools using CompleteInput with Script/AST definitions to get values from RegisteredArgumentCompleters to better match the console experience.
            // See issue https://github.com/PowerShell/PowerShell/issues/10567
            string actualCommandName = string.IsNullOrEmpty(commandName)
                        ? commandAst.GetCommandName()
                        : commandName;

            if (string.IsNullOrEmpty(actualCommandName))
            {
                return;
            }

            string parameterFullName = $"{actualCommandName}:{parameterName}";

            ScriptBlock customCompleter = GetCustomArgumentCompleter(
                "CustomArgumentCompleters",
                new[] { parameterFullName, parameterName },
                context);

            if (customCompleter != null)
            {
                if (InvokeScriptArgumentCompleter(
                    customCompleter,
                    commandName, parameterName, context.WordToComplete, commandAst, context,
                    result))
                {
                    return;
                }
            }

            var argumentCompleterAttribute = parameter.CompiledAttributes.OfType<ArgumentCompleterAttribute>().FirstOrDefault();
            if (argumentCompleterAttribute != null)
            {
                try
                {
                    var completer = argumentCompleterAttribute.CreateArgumentCompleter();

                    if (completer != null)
                    {
                        var customResults = completer.CompleteArgument(commandName, parameterName,
                            context.WordToComplete, commandAst, GetBoundArgumentsAsHashtable(context));
                        if (customResults != null)
                        {
                            result.AddRange(customResults);
                            result.Add(CompletionResult.Null);
                            return;
                        }
                    }
                    else
                    {
                        if (InvokeScriptArgumentCompleter(
                            argumentCompleterAttribute.ScriptBlock,
                            commandName, parameterName, context.WordToComplete, commandAst, context,
                            result))
                        {
                            return;
                        }
                    }
                }
                catch (Exception)
                {
                }
            }

            var argumentCompletionsAttribute = parameter.CompiledAttributes.OfType<ArgumentCompletionsAttribute>().FirstOrDefault();
            if (argumentCompletionsAttribute != null)
            {
                var customResults = argumentCompletionsAttribute.CompleteArgument(commandName, parameterName,
                        context.WordToComplete, commandAst, GetBoundArgumentsAsHashtable(context));
                if (customResults != null)
                {
                    result.AddRange(customResults);
                    result.Add(CompletionResult.Null);
                    return;
                }
            }

            switch (commandName)
            {
                case "Get-Command":
                    {
                        if (parameterName.Equals("Module", StringComparison.OrdinalIgnoreCase))
                        {
                            NativeCompletionGetCommand(context, /* moduleName: */ null, parameterName, result);
                            break;
                        }

                        if (parameterName.Equals("ExcludeModule", StringComparison.OrdinalIgnoreCase))
                        {
                            NativeCompletionGetCommand(context, moduleName: null, parameterName, result);
                            break;
                        }

                        if (parameterName.Equals("Name", StringComparison.OrdinalIgnoreCase))
                        {
                            var moduleNames = NativeCommandArgumentCompletion_ExtractSecondaryArgument(boundArguments, "Module");

                            if (moduleNames.Count > 0)
                            {
                                foreach (string module in moduleNames)
                                {
                                    NativeCompletionGetCommand(context, module, parameterName, result);
                                }
                            }
                            else
                            {
                                NativeCompletionGetCommand(context, /* moduleName: */ null, parameterName, result);
                            }

                            break;
                        }

                        if (parameterName.Equals("ParameterType", StringComparison.OrdinalIgnoreCase))
                        {
                            NativeCompletionTypeName(context, result);
                            break;
                        }

                        break;
                    }
                case "Show-Command":
                    {
                        NativeCompletionGetHelpCommand(context, parameterName, /* isHelpRelated: */ false, result);
                        break;
                    }
                case "help":
                case "Get-Help":
                    {
                        NativeCompletionGetHelpCommand(context, parameterName, /* isHelpRelated: */ true, result);
                        break;
                    }
                case "Save-Help":
                    {
                        if (parameterName.Equals("Module", StringComparison.OrdinalIgnoreCase))
                        {
                            CompleteModule(context, result);
                        }
                        break;
                    }
                case "Update-Help":
                    {
                        if (parameterName.Equals("Module", StringComparison.OrdinalIgnoreCase))
                        {
                            CompleteModule(context, result);
                        }
                        break;
                    }
                case "Invoke-Expression":
                    {
                        if (parameterName.Equals("Command", StringComparison.OrdinalIgnoreCase))
                        {
                            var commandResults = CompleteCommand(context);
                            if (commandResults != null)
                                result.AddRange(commandResults);
                        }

                        break;
                    }
                case "Clear-EventLog":
                case "Get-EventLog":
                case "Limit-EventLog":
                case "Remove-EventLog":
                case "Write-EventLog":
                    {
                        NativeCompletionEventLogCommands(context, parameterName, result);
                        break;
                    }
                case "Get-Job":
                case "Receive-Job":
                case "Remove-Job":
                case "Stop-Job":
                case "Wait-Job":
                case "Suspend-Job":
                case "Resume-Job":
                    {
                        NativeCompletionJobCommands(context, parameterName, result);
                        break;
                    }
                case "Disable-ScheduledJob":
                case "Enable-ScheduledJob":
                case "Get-ScheduledJob":
                case "Unregister-ScheduledJob":
                    {
                        NativeCompletionScheduledJobCommands(context, parameterName, result);
                        break;
                    }
                case "Get-Module":
                    {
                        bool loadedModulesOnly = boundArguments == null || !boundArguments.ContainsKey("ListAvailable");
                        bool skipEditionCheck = !loadedModulesOnly && boundArguments.ContainsKey("SkipEditionCheck");
                        NativeCompletionModuleCommands(context, parameterName, result, loadedModulesOnly, skipEditionCheck: skipEditionCheck);
                        break;
                    }
                case "Remove-Module":
                    {
                        NativeCompletionModuleCommands(context, parameterName, result, loadedModulesOnly: true);
                        break;
                    }
                case "Import-Module":
                    {
                        bool skipEditionCheck = boundArguments != null && boundArguments.ContainsKey("SkipEditionCheck");
                        NativeCompletionModuleCommands(context, parameterName, result, isImportModule: true, skipEditionCheck: skipEditionCheck);
                        break;
                    }
                case "Debug-Process":
                case "Get-Process":
                case "Stop-Process":
                case "Wait-Process":
                case "Enter-PSHostProcess":
                    {
                        NativeCompletionProcessCommands(context, parameterName, result);
                        break;
                    }
                case "Get-PSDrive":
                case "Remove-PSDrive":
                    {
                        if (parameterName.Equals("PSProvider", StringComparison.OrdinalIgnoreCase))
                        {
                            NativeCompletionProviderCommands(context, parameterName, result);
                        }
                        else if (parameterName.Equals("Name", StringComparison.OrdinalIgnoreCase))
                        {
                            var psProviders = NativeCommandArgumentCompletion_ExtractSecondaryArgument(boundArguments, "PSProvider");
                            if (psProviders.Count > 0)
                            {
                                foreach (string psProvider in psProviders)
                                {
                                    NativeCompletionDriveCommands(context, psProvider, parameterName, result);
                                }
                            }
                            else
                            {
                                NativeCompletionDriveCommands(context, /* psProvider: */ null, parameterName, result);
                            }
                        }

                        break;
                    }
                case "New-PSDrive":
                    {
                        NativeCompletionProviderCommands(context, parameterName, result);
                        break;
                    }
                case "Get-PSProvider":
                    {
                        NativeCompletionProviderCommands(context, parameterName, result);
                        break;
                    }
                case "Get-Service":
                case "Start-Service":
                case "Restart-Service":
                case "Resume-Service":
                case "Set-Service":
                case "Stop-Service":
                case "Suspend-Service":
                    {
                        NativeCompletionServiceCommands(context, parameterName, result);
                        break;
                    }
                case "Clear-Variable":
                case "Get-Variable":
                case "Remove-Variable":
                case "Set-Variable":
                    {
                        NativeCompletionVariableCommands(context, parameterName, result);
                        break;
                    }
                case "Get-Alias":
                    {
                        NativeCompletionAliasCommands(context, parameterName, result);
                        break;
                    }
                case "Get-TraceSource":
                case "Set-TraceSource":
                case "Trace-Command":
                    {
                        NativeCompletionTraceSourceCommands(context, parameterName, result);
                        break;
                    }
                case "Push-Location":
                case "Set-Location":
                    {
                        NativeCompletionSetLocationCommand(context, parameterName, result);
                        break;
                    }
                case "Move-Item":
                case "Copy-Item":
                    {
                        NativeCompletionCopyMoveItemCommand(context, parameterName, result);
                        break;
                    }
                case "New-Item":
                    {
                        NativeCompletionNewItemCommand(context, parameterName, result);
                        break;
                    }
                case "ForEach-Object":
                    {
                        if (parameterName.Equals("MemberName", StringComparison.OrdinalIgnoreCase))
                        {
                            NativeCompletionMemberName(context, result, commandAst, boundArguments?[parameterName], propertiesOnly: false);
                        }

                        break;
                    }
                case "Group-Object":
                case "Measure-Object":
                case "Sort-Object":
                case "Where-Object":
                    {
                        if (parameterName.Equals("Property", StringComparison.OrdinalIgnoreCase))
                        {
                            NativeCompletionMemberName(context, result, commandAst, boundArguments?[parameterName]);
                        }
                        else if (parameterName.Equals("Value", StringComparison.OrdinalIgnoreCase)
                            && boundArguments?["Property"] is AstPair pair && pair.Argument is StringConstantExpressionAst stringAst)
                        {
                            NativeCompletionMemberValue(context, result, commandAst, stringAst.Value);
                        }

                        break;
                    }
                case "Format-Custom":
                case "Format-List":
                case "Format-Table":
                case "Format-Wide":
                    {
                        if (parameterName.Equals("Property", StringComparison.OrdinalIgnoreCase))
                        {
                            NativeCompletionMemberName(context, result, commandAst, boundArguments?[parameterName]);
                        }
                        else if (parameterName.Equals("View", StringComparison.OrdinalIgnoreCase))
                        {
                            NativeCompletionFormatViewName(context, boundArguments, result, commandAst, commandName);
                        }

                        break;
                    }
                case "Select-Object":
                    {
                        if (parameterName.Equals("Property", StringComparison.OrdinalIgnoreCase)
                         || parameterName.Equals("ExcludeProperty", StringComparison.OrdinalIgnoreCase)
                         || parameterName.Equals("ExpandProperty", StringComparison.OrdinalIgnoreCase))
                        {
                            NativeCompletionMemberName(context, result, commandAst, boundArguments?[parameterName]);
                        }

                        break;
                    }

                case "New-Object":
                    {
                        if (parameterName.Equals("TypeName", StringComparison.OrdinalIgnoreCase))
                        {
                            NativeCompletionTypeName(context, result);
                        }

                        break;
                    }

                case "Get-CimClass":
                case "Get-CimInstance":
                case "Get-CimAssociatedInstance":
                case "Invoke-CimMethod":
                case "New-CimInstance":
                case "Register-CimIndicationEvent":
                case "Set-CimInstance":
                    {
                        // Avoids completion for parameters that expect a hashtable.
                        if (parameterName.Equals("Arguments", StringComparison.OrdinalIgnoreCase)
                            || (parameterName.Equals("Property", StringComparison.OrdinalIgnoreCase) && !commandName.Equals("Get-CimInstance")))
                        {
                            break;
                        }

                        HashSet<string> excludedValues = null;
                        if (parameterName.Equals("Property", StringComparison.OrdinalIgnoreCase) && boundArguments["Property"] is AstPair pair)
                        {
                            excludedValues = GetParameterValues(pair, context.CursorPosition.Offset);
                        }

                        NativeCompletionCimCommands(parameterName, boundArguments, result, commandAst, context, excludedValues, commandName);
                        break;
                    }

                default:
                    {
                        NativeCompletionPathArgument(context, parameterName, result);
                        break;
                    }
            }
        }

        private static Hashtable GetBoundArgumentsAsHashtable(CompletionContext context)
        {
            var result = new Hashtable(StringComparer.OrdinalIgnoreCase);
            if (context.PseudoBindingInfo != null)
            {
                var boundArguments = context.PseudoBindingInfo.BoundArguments;
                if (boundArguments != null)
                {
                    foreach (var boundArgument in boundArguments)
                    {
                        var astPair = boundArgument.Value as AstPair;
                        if (astPair != null)
                        {
                            var parameterAst = astPair.Argument as CommandParameterAst;
                            var exprAst = parameterAst != null
                                              ? parameterAst.Argument
                                              : astPair.Argument as ExpressionAst;
                            object value;
                            if (exprAst != null && SafeExprEvaluator.TrySafeEval(exprAst, context.ExecutionContext, out value))
                            {
                                result[boundArgument.Key] = value;
                            }

                            continue;
                        }

                        var switchPair = boundArgument.Value as SwitchPair;
                        if (switchPair != null)
                        {
                            result[boundArgument.Key] = switchPair.Argument;
                            continue;
                        }
                        // Ignored:
                        //     AstArrayPair - only used for ValueFromRemainingArguments, not that useful for tab completion
                        //     FakePair - missing argument, not that useful
                        //     PipeObjectPair - no actual argument, makes for a poor api
                    }
                }
            }

            return result;
        }

        private static ScriptBlock GetCustomArgumentCompleter(
            string optionKey,
            IEnumerable<string> keys,
            CompletionContext context)
        {
            ScriptBlock scriptBlock;
            var options = context.Options;
            if (options != null)
            {
                var customCompleters = options[optionKey] as Hashtable;
                if (customCompleters != null)
                {
                    foreach (var key in keys)
                    {
                        if (customCompleters.ContainsKey(key))
                        {
                            scriptBlock = customCompleters[key] as ScriptBlock;
                            if (scriptBlock != null)
                                return scriptBlock;
                        }
                    }
                }
            }

            var registeredCompleters = optionKey.Equals("NativeArgumentCompleters", StringComparison.OrdinalIgnoreCase)
                ? context.NativeArgumentCompleters
                : context.CustomArgumentCompleters;

            if (registeredCompleters != null)
            {
                foreach (var key in keys)
                {
                    if (registeredCompleters.TryGetValue(key, out scriptBlock))
                    {
                        return scriptBlock;
                    }
                }
            }

            return null;
        }

        private static bool InvokeScriptArgumentCompleter(
            ScriptBlock scriptBlock,
            string commandName,
            string parameterName,
            string wordToComplete,
            CommandAst commandAst,
            CompletionContext context,
            List<CompletionResult> resultList)
        {
            bool result = InvokeScriptArgumentCompleter(
                scriptBlock,
                new object[] { commandName, parameterName, wordToComplete, commandAst, GetBoundArgumentsAsHashtable(context) },
                resultList);
            if (result)
            {
                resultList.Add(CompletionResult.Null);
            }

            return result;
        }

        private static bool InvokeScriptArgumentCompleter(
            ScriptBlock scriptBlock,
            object[] argumentsToCompleter,
            List<CompletionResult> result)
        {
            Collection<PSObject> customResults = null;
            try
            {
                customResults = scriptBlock.Invoke(argumentsToCompleter);
            }
            catch (Exception)
            {
            }

            if (customResults == null || customResults.Count == 0)
            {
                return false;
            }

            foreach (var customResult in customResults)
            {
                var resultAsCompletion = customResult.BaseObject as CompletionResult;
                if (resultAsCompletion != null)
                {
                    result.Add(resultAsCompletion);
                    continue;
                }

                var resultAsString = customResult.ToString();
                result.Add(new CompletionResult(resultAsString));
            }

            return true;
        }

        // All the methods for native command argument completion will add a null instance of the type CompletionResult to the end of the
        // "result" list, to indicate that this particular argument completion has fallen into one of the native command argument completion methods,
        // and has been processed already. So if the "result" list is still empty afterward, we will not go through the default argument completion anymore.
        #region Native Command Argument Completion

        private static void RemoveLastNullCompletionResult(List<CompletionResult> result)
        {
            if (result.Count > 0 && result[result.Count - 1].Equals(CompletionResult.Null))
            {
                result.RemoveAt(result.Count - 1);
            }
        }

        private static void NativeCompletionCimCommands(
            string parameter,
            Dictionary<string, AstParameterArgumentPair> boundArguments,
            List<CompletionResult> result,
            CommandAst commandAst,
            CompletionContext context,
            HashSet<string> excludedValues,
            string commandName)
        {
            if (boundArguments != null)
            {
                AstParameterArgumentPair astParameterArgumentPair;
                if ((boundArguments.TryGetValue("ComputerName", out astParameterArgumentPair)
                     || boundArguments.TryGetValue("CimSession", out astParameterArgumentPair))
                    && astParameterArgumentPair != null)
                {
                    switch (astParameterArgumentPair.ParameterArgumentType)
                    {
                        case AstParameterArgumentType.PipeObject:
                        case AstParameterArgumentType.Fake:
                            break;

                        default:
                            return; // we won't tab-complete remote class names
                    }
                }
            }

            RemoveLastNullCompletionResult(result);
            if (parameter.Equals("Namespace", StringComparison.OrdinalIgnoreCase))
            {
                NativeCompletionCimNamespace(result, context);
                result.Add(CompletionResult.Null);
                return;
            }

            string pseudoboundCimNamespace = NativeCommandArgumentCompletion_ExtractSecondaryArgument(boundArguments, "Namespace").FirstOrDefault();
            if (parameter.Equals("ClassName", StringComparison.OrdinalIgnoreCase))
            {
                NativeCompletionCimClassName(pseudoboundCimNamespace, result, context);
                result.Add(CompletionResult.Null);
                return;
            }

            bool gotInstance = false;
            IEnumerable<PSTypeName> cimClassTypeNames = null;
            string pseudoboundClassName = NativeCommandArgumentCompletion_ExtractSecondaryArgument(boundArguments, "ClassName").FirstOrDefault();
            if (pseudoboundClassName != null)
            {
                gotInstance = false;
                var tmp = new List<PSTypeName>();
                tmp.Add(new PSTypeName(typeof(CimInstance).FullName + "#" + (pseudoboundCimNamespace ?? "root/cimv2") + "/" + pseudoboundClassName));
                cimClassTypeNames = tmp;
            }
            else if (boundArguments != null && boundArguments.ContainsKey("InputObject"))
            {
                gotInstance = true;
                cimClassTypeNames = NativeCommandArgumentCompletion_InferTypesOfArgument(boundArguments, commandAst, context, "InputObject");
            }

            if (cimClassTypeNames != null)
            {
                foreach (PSTypeName typeName in cimClassTypeNames)
                {
                    if (TypeInferenceContext.ParseCimCommandsTypeName(typeName, out pseudoboundCimNamespace, out pseudoboundClassName))
                    {
                        if (parameter.Equals("ResultClassName", StringComparison.OrdinalIgnoreCase))
                        {
                            NativeCompletionCimAssociationResultClassName(pseudoboundCimNamespace, pseudoboundClassName, result, context);
                        }
                        else if (parameter.Equals("MethodName", StringComparison.OrdinalIgnoreCase))
                        {
                            NativeCompletionCimMethodName(pseudoboundCimNamespace, pseudoboundClassName, !gotInstance, result, context);
                        }
                        else if (parameter.Equals("Arguments", StringComparison.OrdinalIgnoreCase))
                        {
                            string pseudoboundMethodName = NativeCommandArgumentCompletion_ExtractSecondaryArgument(boundArguments, "MethodName").FirstOrDefault();
                            NativeCompletionCimMethodArgumentName(pseudoboundCimNamespace, pseudoboundClassName, pseudoboundMethodName, excludedValues, result, context);
                        }
                        else if (parameter.Equals("Property", StringComparison.OrdinalIgnoreCase))
                        {
                            bool includeReadOnly = !commandName.Equals("Set-CimInstance", StringComparison.OrdinalIgnoreCase);
                            NativeCompletionCimPropertyName(pseudoboundCimNamespace, pseudoboundClassName, includeReadOnly, excludedValues, result, context);
                        }
                    }
                }

                result.Add(CompletionResult.Null);
            }
        }

        private static readonly ConcurrentDictionary<string, IEnumerable<string>> s_cimNamespaceAndClassNameToAssociationResultClassNames =
            new ConcurrentDictionary<string, IEnumerable<string>>(StringComparer.OrdinalIgnoreCase);

        private static IEnumerable<string> NativeCompletionCimAssociationResultClassName_GetResultClassNames(
            string cimNamespaceOfSource,
            string cimClassNameOfSource)
        {
            StringBuilder safeClassName = new StringBuilder();
            foreach (char c in cimClassNameOfSource)
            {
                if (char.IsLetterOrDigit(c) || c == '_')
                {
                    safeClassName.Append(c);
                }
            }

            List<string> resultClassNames = new List<string>();
            using (var cimSession = CimSession.Create(null))
            {
                CimClass cimClass = cimSession.GetClass(cimNamespaceOfSource ?? "root/cimv2", cimClassNameOfSource);
                while (cimClass != null)
                {
                    string query = string.Format(
                        CultureInfo.InvariantCulture,
                        "associators of {{{0}}} WHERE SchemaOnly",
                        cimClass.CimSystemProperties.ClassName);

                    resultClassNames.AddRange(
                        cimSession.QueryInstances(cimNamespaceOfSource ?? "root/cimv2", "WQL", query)
                            .Select(static associationInstance => associationInstance.CimSystemProperties.ClassName));

                    cimClass = cimClass.CimSuperClass;
                }
            }

            resultClassNames.Sort(StringComparer.OrdinalIgnoreCase);

            return resultClassNames.Distinct(StringComparer.OrdinalIgnoreCase).ToList();
        }

        private static void NativeCompletionCimAssociationResultClassName(
            string pseudoboundNamespace,
            string pseudoboundClassName,
            List<CompletionResult> result,
            CompletionContext context)
        {
            if (string.IsNullOrWhiteSpace(pseudoboundClassName))
            {
                return;
            }

            IEnumerable<string> resultClassNames = s_cimNamespaceAndClassNameToAssociationResultClassNames.GetOrAdd(
                (pseudoboundNamespace ?? "root/cimv2") + ":" + pseudoboundClassName,
                _ => NativeCompletionCimAssociationResultClassName_GetResultClassNames(pseudoboundNamespace, pseudoboundClassName));

            WildcardPattern resultClassNamePattern = WildcardPattern.Get(context.WordToComplete + "*", WildcardOptions.IgnoreCase | WildcardOptions.CultureInvariant);
            result.AddRange(resultClassNames
                .Where(resultClassNamePattern.IsMatch)
                .Select(x => new CompletionResult(x, x, CompletionResultType.Type, string.Create(CultureInfo.InvariantCulture, $"{pseudoboundClassName} -> {x}"))));
        }

        private static void NativeCompletionCimMethodName(
            string pseudoboundNamespace,
            string pseudoboundClassName,
            bool staticMethod,
            List<CompletionResult> result,
            CompletionContext context)
        {
            if (string.IsNullOrWhiteSpace(pseudoboundClassName))
            {
                return;
            }

            CimClass cimClass;
            using (var cimSession = CimSession.Create(null))
            {
                cimClass = cimSession.GetClass(pseudoboundNamespace ?? "root/cimv2", pseudoboundClassName);
            }

            WildcardPattern methodNamePattern = WildcardPattern.Get(context.WordToComplete + "*", WildcardOptions.CultureInvariant | WildcardOptions.IgnoreCase);
            List<CompletionResult> localResults = new List<CompletionResult>();
            foreach (CimMethodDeclaration methodDeclaration in cimClass.CimClassMethods)
            {
                string methodName = methodDeclaration.Name;
                if (!methodNamePattern.IsMatch(methodName))
                {
                    continue;
                }

                bool currentMethodIsStatic = methodDeclaration.Qualifiers.Any(static q => q.Name.Equals("Static", StringComparison.OrdinalIgnoreCase));
                if ((currentMethodIsStatic && !staticMethod) || (!currentMethodIsStatic && staticMethod))
                {
                    continue;
                }

                StringBuilder tooltipText = new StringBuilder();
                tooltipText.Append(methodName);
                tooltipText.Append('(');
                bool gotFirstParameter = false;
                foreach (var methodParameter in methodDeclaration.Parameters)
                {
                    bool outParameter = methodParameter.Qualifiers.Any(static q => q.Name.Equals("Out", StringComparison.OrdinalIgnoreCase));

                    if (!gotFirstParameter)
                    {
                        gotFirstParameter = true;
                    }
                    else
                    {
                        tooltipText.Append(", ");
                    }

                    if (outParameter)
                    {
                        tooltipText.Append("[out] ");
                    }

                    tooltipText.Append(CimInstanceAdapter.CimTypeToTypeNameDisplayString(methodParameter.CimType));
                    tooltipText.Append(' ');
                    tooltipText.Append(methodParameter.Name);

                    if (outParameter)
                    {
                        continue;
                    }
                }

                tooltipText.Append(')');

                localResults.Add(new CompletionResult(methodName, methodName, CompletionResultType.Method, tooltipText.ToString()));
            }

            result.AddRange(localResults.OrderBy(static x => x.ListItemText, StringComparer.OrdinalIgnoreCase));
        }

        private static void NativeCompletionCimMethodArgumentName(
            string pseudoboundNamespace,
            string pseudoboundClassName,
            string pseudoboundMethodName,
            HashSet<string> excludedParameters,
            List<CompletionResult> result,
            CompletionContext context)
        {
            if (string.IsNullOrWhiteSpace(pseudoboundClassName) || string.IsNullOrWhiteSpace(pseudoboundMethodName))
            {
                return;
            }

            CimClass cimClass;
            using (var cimSession = CimSession.Create(null))
            {
                using var options = new CimOperationOptions();
                options.Flags |= CimOperationFlags.LocalizedQualifiers;
                cimClass = cimSession.GetClass(pseudoboundNamespace ?? "root/cimv2", pseudoboundClassName, options);
            }

            var methodParameters = cimClass.CimClassMethods[pseudoboundMethodName]?.Parameters;
            if (methodParameters is null)
            {
                return;
            }

            foreach (var parameter in methodParameters)
            {
                if ((string.IsNullOrEmpty(context.WordToComplete) || parameter.Name.StartsWith(context.WordToComplete, StringComparison.OrdinalIgnoreCase))
                        && (excludedParameters is null || !excludedParameters.Contains(parameter.Name))
                        && parameter.Qualifiers["In"]?.Value is true)
                {
                    string parameterDescription = parameter.Qualifiers["Description"]?.Value as string ?? string.Empty;
                    string toolTip = $"[{CimInstanceAdapter.CimTypeToTypeNameDisplayString(parameter.CimType)}] {parameterDescription}";
                    result.Add(new CompletionResult(parameter.Name, parameter.Name, CompletionResultType.Property, toolTip));
                }
            }
        }

        private static void NativeCompletionCimPropertyName(
            string pseudoboundNamespace,
            string pseudoboundClassName,
            bool includeReadOnly,
            HashSet<string> excludedProperties,
            List<CompletionResult> result,
            CompletionContext context)
        {
            if (string.IsNullOrWhiteSpace(pseudoboundClassName))
            {
                return;
            }

            CimClass cimClass;
            using (var cimSession = CimSession.Create(null))
            {
                using var options = new CimOperationOptions();
                options.Flags |= CimOperationFlags.LocalizedQualifiers;
                cimClass = cimSession.GetClass(pseudoboundNamespace ?? "root/cimv2", pseudoboundClassName, options);
            }

            foreach (var property in cimClass.CimClassProperties)
            {
                bool isReadOnly = (property.Flags & CimFlags.ReadOnly) != 0;
                if ((!isReadOnly || (isReadOnly && includeReadOnly))
                    && (string.IsNullOrEmpty(context.WordToComplete) || property.Name.StartsWith(context.WordToComplete, StringComparison.OrdinalIgnoreCase))
                    && (excludedProperties is null || !excludedProperties.Contains(property.Name)))
                {
                    string propertyDescription = property.Qualifiers["Description"]?.Value as string ?? string.Empty;
                    string accessString = isReadOnly ? "{ get; }" : "{ get; set; }";
                    string toolTip = $"[{CimInstanceAdapter.CimTypeToTypeNameDisplayString(property.CimType)}] {accessString} {propertyDescription}";
                    result.Add(new CompletionResult(property.Name, property.Name, CompletionResultType.Property, toolTip));
                }
            }
        }

        private static readonly ConcurrentDictionary<string, IEnumerable<string>> s_cimNamespaceToClassNames =
            new ConcurrentDictionary<string, IEnumerable<string>>(StringComparer.OrdinalIgnoreCase);

        private static IEnumerable<string> NativeCompletionCimClassName_GetClassNames(string targetNamespace)
        {
            List<string> result = new List<string>();
            using (CimSession cimSession = CimSession.Create(null))
            {
                using (var operationOptions = new CimOperationOptions { ClassNamesOnly = true })
                    foreach (CimClass cimClass in cimSession.EnumerateClasses(targetNamespace, null, operationOptions))
                        using (cimClass)
                        {
                            string className = cimClass.CimSystemProperties.ClassName;
                            result.Add(className);
                        }
            }

            return result;
        }

        private static void NativeCompletionCimClassName(
            string pseudoBoundNamespace,
            List<CompletionResult> result,
            CompletionContext context)
        {
            string targetNamespace = pseudoBoundNamespace ?? "root/cimv2";

            List<string> regularClasses = new List<string>();
            List<string> systemClasses = new List<string>();

            IEnumerable<string> allClasses = s_cimNamespaceToClassNames.GetOrAdd(
                targetNamespace,
                NativeCompletionCimClassName_GetClassNames);
            WildcardPattern classNamePattern = WildcardPattern.Get(context.WordToComplete + "*", WildcardOptions.CultureInvariant | WildcardOptions.IgnoreCase);

            foreach (string className in allClasses)
            {
                if (context.Helper.CancelTabCompletion)
                {
                    break;
                }

                if (!classNamePattern.IsMatch(className))
                {
                    continue;
                }

                if (className.Length > 0 && className[0] == '_')
                {
                    systemClasses.Add(className);
                }
                else
                {
                    regularClasses.Add(className);
                }
            }

            regularClasses.Sort(StringComparer.OrdinalIgnoreCase);
            systemClasses.Sort(StringComparer.OrdinalIgnoreCase);
            result.AddRange(
                regularClasses.Concat(systemClasses)
                    .Select(className => new CompletionResult(className, className, CompletionResultType.Type, targetNamespace + ":" + className)));
        }

        private static void NativeCompletionCimNamespace(
            List<CompletionResult> result,
            CompletionContext context)
        {
            string containerNamespace = "root";
            string prefixOfChildNamespace = string.Empty;
            if (!string.IsNullOrEmpty(context.WordToComplete))
            {
                int lastSlashOrBackslash = context.WordToComplete.AsSpan().LastIndexOfAny('\\', '/');
                if (lastSlashOrBackslash != (-1))
                {
                    containerNamespace = context.WordToComplete.Substring(0, lastSlashOrBackslash);
                    prefixOfChildNamespace = context.WordToComplete.Substring(lastSlashOrBackslash + 1);
                }
            }

            List<CompletionResult> namespaceResults = new List<CompletionResult>();
            WildcardPattern childNamespacePattern = WildcardPattern.Get(prefixOfChildNamespace + "*", WildcardOptions.IgnoreCase | WildcardOptions.CultureInvariant);
            using (CimSession cimSession = CimSession.Create(null))
            {
                foreach (CimInstance namespaceInstance in cimSession.EnumerateInstances(containerNamespace, "__Namespace"))
                    using (namespaceInstance)
                    {
                        if (context.Helper.CancelTabCompletion)
                        {
                            break;
                        }

                        CimProperty namespaceNameProperty = namespaceInstance.CimInstanceProperties["Name"];
                        if (namespaceNameProperty == null)
                        {
                            continue;
                        }

                        if (!(namespaceNameProperty.Value is string childNamespace))
                        {
                            continue;
                        }

                        if (!childNamespacePattern.IsMatch(childNamespace))
                        {
                            continue;
                        }

                        namespaceResults.Add(new CompletionResult(
                                                 containerNamespace + "/" + childNamespace,
                                                 childNamespace,
                                                 CompletionResultType.Namespace,
                                                 containerNamespace + "/" + childNamespace));
                    }
            }

            result.AddRange(namespaceResults.OrderBy(static x => x.ListItemText, StringComparer.OrdinalIgnoreCase));
        }

        private static void NativeCompletionGetCommand(CompletionContext context, string moduleName, string paramName, List<CompletionResult> result)
        {
            if (!string.IsNullOrEmpty(paramName) && paramName.Equals("Name", StringComparison.OrdinalIgnoreCase))
            {
                RemoveLastNullCompletionResult(result);

                // Available commands
                var commandResults = CompleteCommand(context, moduleName);
                if (commandResults != null)
                    result.AddRange(commandResults);

                // Consider files only if the -Module parameter is not present
                if (moduleName == null)
                {
                    // ps1 files and directories. We only complete the files with .ps1 extension for Get-Command, because the -Syntax
                    // may only works on files with .ps1 extension
                    var ps1Extension = new HashSet<string>(StringComparer.OrdinalIgnoreCase) { StringLiterals.PowerShellScriptFileExtension };
                    var moduleFilesResults = new List<CompletionResult>(CompleteFilename(context, /* containerOnly: */ false, ps1Extension));
                    if (moduleFilesResults.Count > 0)
                        result.AddRange(moduleFilesResults);
                }

                result.Add(CompletionResult.Null);
            }
            else if (!string.IsNullOrEmpty(paramName)
                && (paramName.Equals("Module", StringComparison.OrdinalIgnoreCase)
                || paramName.Equals("ExcludeModule", StringComparison.OrdinalIgnoreCase)))
            {
                CompleteModule(context, result);
            }
        }

        private static void CompleteModule(CompletionContext context, List<CompletionResult> result)
        {
            RemoveLastNullCompletionResult(result);

            var modules = new HashSet<string>(StringComparer.OrdinalIgnoreCase);
            var moduleResults = CompleteModuleName(context, loadedModulesOnly: true);
            if (moduleResults != null)
            {
                foreach (CompletionResult moduleResult in moduleResults)
                {
                    if (!modules.Contains(moduleResult.ToolTip))
                    {
                        modules.Add(moduleResult.ToolTip);
                        result.Add(moduleResult);
                    }
                }
            }

            moduleResults = CompleteModuleName(context, loadedModulesOnly: false);
            if (moduleResults != null)
            {
                foreach (CompletionResult moduleResult in moduleResults)
                {
                    if (!modules.Contains(moduleResult.ToolTip))
                    {
                        modules.Add(moduleResult.ToolTip);
                        result.Add(moduleResult);
                    }
                }
            }

            result.Add(CompletionResult.Null);
        }

        private static void NativeCompletionGetHelpCommand(CompletionContext context, string paramName, bool isHelpRelated, List<CompletionResult> result)
        {
            if (!string.IsNullOrEmpty(paramName) && paramName.Equals("Name", StringComparison.OrdinalIgnoreCase))
            {
                RemoveLastNullCompletionResult(result);

                // Available commands
                const CommandTypes commandTypes = CommandTypes.Cmdlet | CommandTypes.Function | CommandTypes.Alias | CommandTypes.ExternalScript | CommandTypes.Configuration;
                var commandResults = CompleteCommand(context, /* moduleName: */ null, commandTypes);
                if (commandResults != null)
                    result.AddRange(commandResults);

                // ps1 files and directories
                var ps1Extension = new HashSet<string>(StringComparer.OrdinalIgnoreCase) { StringLiterals.PowerShellScriptFileExtension };
                var fileResults = new List<CompletionResult>(CompleteFilename(context, /* containerOnly: */ false, ps1Extension));
                if (fileResults.Count > 0)
                    result.AddRange(fileResults);

                if (isHelpRelated)
                {
                    // Available topics
                    var helpTopicResults = CompleteHelpTopics(context);
                    if (helpTopicResults != null)
                        result.AddRange(helpTopicResults);
                }

                result.Add(CompletionResult.Null);
            }
        }

        private static void NativeCompletionEventLogCommands(CompletionContext context, string paramName, List<CompletionResult> result)
        {
            if (!string.IsNullOrEmpty(paramName) && paramName.Equals("LogName", StringComparison.OrdinalIgnoreCase))
            {
                RemoveLastNullCompletionResult(result);

                var logName = context.WordToComplete ?? string.Empty;
                var quote = HandleDoubleAndSingleQuote(ref logName);

                if (!logName.EndsWith('*'))
                {
                    logName += "*";
                }

                var pattern = WildcardPattern.Get(logName, WildcardOptions.IgnoreCase);

                var powerShellExecutionHelper = context.Helper;
                var powershell = powerShellExecutionHelper.AddCommandWithPreferenceSetting("Microsoft.PowerShell.Management\\Get-EventLog").AddParameter("LogName", "*");

                Exception exceptionThrown;
                var psObjects = powerShellExecutionHelper.ExecuteCurrentPowerShell(out exceptionThrown);

                if (psObjects != null)
                {
                    foreach (dynamic eventLog in psObjects)
                    {
                        var completionText = eventLog.Log.ToString();
                        var listItemText = completionText;

                        if (CompletionRequiresQuotes(completionText, false))
                        {
                            var quoteInUse = quote == string.Empty ? "'" : quote;
                            if (quoteInUse == "'")
                                completionText = completionText.Replace("'", "''");
                            completionText = quoteInUse + completionText + quoteInUse;
                        }
                        else
                        {
                            completionText = quote + completionText + quote;
                        }

                        if (pattern.IsMatch(listItemText))
                        {
                            result.Add(new CompletionResult(completionText, listItemText, CompletionResultType.ParameterValue, listItemText));
                        }
                    }
                }

                result.Add(CompletionResult.Null);
            }
        }

        private static void NativeCompletionJobCommands(CompletionContext context, string paramName, List<CompletionResult> result)
        {
            if (string.IsNullOrEmpty(paramName))
                return;

            var wordToComplete = context.WordToComplete ?? string.Empty;
            var quote = HandleDoubleAndSingleQuote(ref wordToComplete);

            if (!wordToComplete.EndsWith('*'))
            {
                wordToComplete += "*";
            }

            var pattern = WildcardPattern.Get(wordToComplete, WildcardOptions.IgnoreCase);

            var paramIsName = paramName.Equals("Name", StringComparison.OrdinalIgnoreCase);
            var (parameterName, value) = paramIsName ? ("Name", wordToComplete) : ("IncludeChildJob", (object)true);
            var powerShellExecutionHelper = context.Helper;
            powerShellExecutionHelper.AddCommandWithPreferenceSetting("Get-Job", typeof(GetJobCommand)).AddParameter(parameterName, value);

            Exception exceptionThrown;
            var psObjects = powerShellExecutionHelper.ExecuteCurrentPowerShell(out exceptionThrown);
            if (psObjects == null)
                return;

            if (paramName.Equals("Id", StringComparison.OrdinalIgnoreCase))
            {
                RemoveLastNullCompletionResult(result);

                foreach (dynamic psJob in psObjects)
                {
                    var completionText = psJob.Id.ToString();
                    if (pattern.IsMatch(completionText))
                    {
                        var listItemText = completionText;
                        completionText = quote + completionText + quote;
                        result.Add(new CompletionResult(completionText, listItemText, CompletionResultType.ParameterValue, listItemText));
                    }
                }

                result.Add(CompletionResult.Null);
            }
            else if (paramName.Equals("InstanceId", StringComparison.OrdinalIgnoreCase))
            {
                RemoveLastNullCompletionResult(result);

                foreach (dynamic psJob in psObjects)
                {
                    var completionText = psJob.InstanceId.ToString();
                    if (pattern.IsMatch(completionText))
                    {
                        var listItemText = completionText;
                        completionText = quote + completionText + quote;
                        result.Add(new CompletionResult(completionText, listItemText, CompletionResultType.ParameterValue, listItemText));
                    }
                }

                result.Add(CompletionResult.Null);
            }
            else if (paramIsName)
            {
                RemoveLastNullCompletionResult(result);

                foreach (dynamic psJob in psObjects)
                {
                    var completionText = psJob.Name;
                    var listItemText = completionText;

                    if (CompletionRequiresQuotes(completionText, false))
                    {
                        var quoteInUse = quote == string.Empty ? "'" : quote;
                        if (quoteInUse == "'")
                            completionText = completionText.Replace("'", "''");
                        completionText = quoteInUse + completionText + quoteInUse;
                    }
                    else
                    {
                        completionText = quote + completionText + quote;
                    }

                    result.Add(new CompletionResult(completionText, listItemText, CompletionResultType.ParameterValue, listItemText));
                }

                result.Add(CompletionResult.Null);
            }
        }

        private static void NativeCompletionScheduledJobCommands(CompletionContext context, string paramName, List<CompletionResult> result)
        {
            if (string.IsNullOrEmpty(paramName))
                return;

            var wordToComplete = context.WordToComplete ?? string.Empty;
            var quote = HandleDoubleAndSingleQuote(ref wordToComplete);

            if (!wordToComplete.EndsWith('*'))
            {
                wordToComplete += "*";
            }

            var pattern = WildcardPattern.Get(wordToComplete, WildcardOptions.IgnoreCase);

            var powerShellExecutionHelper = context.Helper;
            if (paramName.Equals("Name", StringComparison.OrdinalIgnoreCase))
            {
                powerShellExecutionHelper.AddCommandWithPreferenceSetting("PSScheduledJob\\Get-ScheduledJob").AddParameter("Name", wordToComplete);
            }
            else
            {
                powerShellExecutionHelper.AddCommandWithPreferenceSetting("PSScheduledJob\\Get-ScheduledJob");
            }

            Exception exceptionThrown;
            var psObjects = powerShellExecutionHelper.ExecuteCurrentPowerShell(out exceptionThrown);
            if (psObjects == null)
                return;

            if (paramName.Equals("Id", StringComparison.OrdinalIgnoreCase))
            {
                RemoveLastNullCompletionResult(result);

                foreach (dynamic psJob in psObjects)
                {
                    var completionText = psJob.Id.ToString();
                    if (pattern.IsMatch(completionText))
                    {
                        var listItemText = completionText;
                        completionText = quote + completionText + quote;
                        result.Add(new CompletionResult(completionText, listItemText, CompletionResultType.ParameterValue, listItemText));
                    }
                }

                result.Add(CompletionResult.Null);
            }
            else if (paramName.Equals("Name", StringComparison.OrdinalIgnoreCase))
            {
                RemoveLastNullCompletionResult(result);

                foreach (dynamic psJob in psObjects)
                {
                    var completionText = psJob.Name;
                    var listItemText = completionText;

                    if (CompletionRequiresQuotes(completionText, false))
                    {
                        var quoteInUse = quote == string.Empty ? "'" : quote;
                        if (quoteInUse == "'")
                            completionText = completionText.Replace("'", "''");
                        completionText = quoteInUse + completionText + quoteInUse;
                    }
                    else
                    {
                        completionText = quote + completionText + quote;
                    }

                    result.Add(new CompletionResult(completionText, listItemText, CompletionResultType.ParameterValue, listItemText));
                }

                result.Add(CompletionResult.Null);
            }
        }

        private static void NativeCompletionModuleCommands(
            CompletionContext context,
            string paramName,
            List<CompletionResult> result,
            bool loadedModulesOnly = false,
            bool isImportModule = false,
            bool skipEditionCheck = false)
        {
            if (string.IsNullOrEmpty(paramName))
            {
                return;
            }

            if (paramName.Equals("Name", StringComparison.OrdinalIgnoreCase))
            {
                RemoveLastNullCompletionResult(result);

                if (isImportModule)
                {
                    var moduleExtensions = new HashSet<string>(StringComparer.OrdinalIgnoreCase)
                            {   StringLiterals.PowerShellScriptFileExtension,
                                StringLiterals.PowerShellModuleFileExtension,
                                StringLiterals.PowerShellDataFileExtension,
                                StringLiterals.PowerShellNgenAssemblyExtension,
                                StringLiterals.PowerShellILAssemblyExtension,
                                StringLiterals.PowerShellILExecutableExtension,
                                StringLiterals.PowerShellCmdletizationFileExtension
                            };
                    var moduleFilesResults = new List<CompletionResult>(CompleteFilename(context, containerOnly: false, moduleExtensions));
                    if (moduleFilesResults.Count > 0)
                        result.AddRange(moduleFilesResults);

                    var assemblyOrModuleName = context.WordToComplete;
                    if (assemblyOrModuleName.IndexOfAny(Utils.Separators.DirectoryOrDrive) != -1)
                    {
                        // The partial input is a path, then we don't iterate modules under $ENV:PSModulePath
                        return;
                    }
                }

                var moduleResults = CompleteModuleName(context, loadedModulesOnly, skipEditionCheck);
                if (moduleResults != null && moduleResults.Count > 0)
                    result.AddRange(moduleResults);

                result.Add(CompletionResult.Null);
            }
            else if (paramName.Equals("Assembly", StringComparison.OrdinalIgnoreCase))
            {
                RemoveLastNullCompletionResult(result);

                var moduleExtensions = new HashSet<string>(StringComparer.OrdinalIgnoreCase) { ".dll" };
                var moduleFilesResults = new List<CompletionResult>(CompleteFilename(context, /* containerOnly: */ false, moduleExtensions));
                if (moduleFilesResults.Count > 0)
                    result.AddRange(moduleFilesResults);

                result.Add(CompletionResult.Null);
            }
        }

        private static void NativeCompletionProcessCommands(CompletionContext context, string paramName, List<CompletionResult> result)
        {
            if (string.IsNullOrEmpty(paramName))
                return;

            var wordToComplete = context.WordToComplete ?? string.Empty;
            var quote = HandleDoubleAndSingleQuote(ref wordToComplete);

            if (!wordToComplete.EndsWith('*'))
            {
                wordToComplete += "*";
            }

            var powerShellExecutionHelper = context.Helper;
            if (paramName.Equals("Id", StringComparison.OrdinalIgnoreCase))
            {
                powerShellExecutionHelper.AddCommandWithPreferenceSetting("Microsoft.PowerShell.Management\\Get-Process");
            }
            else
            {
                powerShellExecutionHelper.AddCommandWithPreferenceSetting("Microsoft.PowerShell.Management\\Get-Process").AddParameter("Name", wordToComplete);
            }

            Exception exceptionThrown;
            var psObjects = powerShellExecutionHelper.ExecuteCurrentPowerShell(out exceptionThrown);
            if (psObjects == null)
                return;

            if (paramName.Equals("Id", StringComparison.OrdinalIgnoreCase))
            {
                RemoveLastNullCompletionResult(result);

                var pattern = WildcardPattern.Get(wordToComplete, WildcardOptions.IgnoreCase);
                foreach (dynamic process in psObjects)
                {
                    var processId = process.Id.ToString();
                    if (pattern.IsMatch(processId))
                    {
                        var processName = process.Name;

                        var idAndName = $"{processId} - {processName}";
                        processId = quote + processId + quote;
                        result.Add(new CompletionResult(processId, idAndName, CompletionResultType.ParameterValue, idAndName));
                    }
                }

                result.Add(CompletionResult.Null);
            }
            else if (paramName.Equals("Name", StringComparison.OrdinalIgnoreCase))
            {
                RemoveLastNullCompletionResult(result);

                var uniqueSet = new HashSet<string>(StringComparer.OrdinalIgnoreCase);
                foreach (dynamic process in psObjects)
                {
                    var completionText = process.Name;
                    var listItemText = completionText;

                    if (uniqueSet.Contains(completionText))
                        continue;

                    uniqueSet.Add(completionText);
                    if (CompletionRequiresQuotes(completionText, false))
                    {
                        var quoteInUse = quote == string.Empty ? "'" : quote;
                        if (quoteInUse == "'")
                            completionText = completionText.Replace("'", "''");
                        completionText = quoteInUse + completionText + quoteInUse;
                    }
                    else
                    {
                        completionText = quote + completionText + quote;
                    }

                    // on macOS, system processes names will be empty if PowerShell isn't run as `sudo`
                    if (string.IsNullOrEmpty(listItemText))
                    {
                        continue;
                    }

                    result.Add(new CompletionResult(completionText, listItemText, CompletionResultType.ParameterValue, listItemText));
                }

                result.Add(CompletionResult.Null);
            }
        }

        private static void NativeCompletionProviderCommands(CompletionContext context, string paramName, List<CompletionResult> result)
        {
            if (string.IsNullOrEmpty(paramName) || !paramName.Equals("PSProvider", StringComparison.OrdinalIgnoreCase))
            {
                return;
            }

            RemoveLastNullCompletionResult(result);

            var providerName = context.WordToComplete ?? string.Empty;
            var quote = HandleDoubleAndSingleQuote(ref providerName);

            if (!providerName.EndsWith('*'))
            {
                providerName += "*";
            }

            var powerShellExecutionHelper = context.Helper;
            powerShellExecutionHelper.AddCommandWithPreferenceSetting("Microsoft.PowerShell.Management\\Get-PSProvider").AddParameter("PSProvider", providerName);
            var psObjects = powerShellExecutionHelper.ExecuteCurrentPowerShell(out _);
            if (psObjects == null)
                return;

            foreach (dynamic providerInfo in psObjects)
            {
                var completionText = providerInfo.Name;
                var listItemText = completionText;

                if (CompletionRequiresQuotes(completionText, false))
                {
                    var quoteInUse = quote == string.Empty ? "'" : quote;
                    if (quoteInUse == "'")
                        completionText = completionText.Replace("'", "''");
                    completionText = quoteInUse + completionText + quoteInUse;
                }
                else
                {
                    completionText = quote + completionText + quote;
                }

                result.Add(new CompletionResult(completionText, listItemText, CompletionResultType.ParameterValue, listItemText));
            }

            result.Add(CompletionResult.Null);
        }

        private static void NativeCompletionDriveCommands(CompletionContext context, string psProvider, string paramName, List<CompletionResult> result)
        {
            if (string.IsNullOrEmpty(paramName) || !paramName.Equals("Name", StringComparison.OrdinalIgnoreCase))
                return;

            RemoveLastNullCompletionResult(result);

            var wordToComplete = context.WordToComplete ?? string.Empty;
            var quote = HandleDoubleAndSingleQuote(ref wordToComplete);

            if (!wordToComplete.EndsWith('*'))
            {
                wordToComplete += "*";
            }

            var powerShellExecutionHelper = context.Helper;
            var powershell = powerShellExecutionHelper
                .AddCommandWithPreferenceSetting("Microsoft.PowerShell.Management\\Get-PSDrive")
                .AddParameter("Name", wordToComplete);
            if (psProvider != null)
                powershell.AddParameter("PSProvider", psProvider);

            var psObjects = powerShellExecutionHelper.ExecuteCurrentPowerShell(out _);
            if (psObjects != null)
            {
                foreach (dynamic driveInfo in psObjects)
                {
                    var completionText = driveInfo.Name;
                    var listItemText = completionText;

                    if (CompletionRequiresQuotes(completionText, false))
                    {
                        var quoteInUse = quote == string.Empty ? "'" : quote;
                        if (quoteInUse == "'")
                            completionText = completionText.Replace("'", "''");
                        completionText = quoteInUse + completionText + quoteInUse;
                    }
                    else
                    {
                        completionText = quote + completionText + quote;
                    }

                    result.Add(new CompletionResult(completionText, listItemText, CompletionResultType.ParameterValue, listItemText));
                }
            }

            result.Add(CompletionResult.Null);
        }

        private static void NativeCompletionServiceCommands(CompletionContext context, string paramName, List<CompletionResult> result)
        {
            if (string.IsNullOrEmpty(paramName))
                return;

            var wordToComplete = context.WordToComplete ?? string.Empty;
            var quote = HandleDoubleAndSingleQuote(ref wordToComplete);

            if (!wordToComplete.EndsWith('*'))
            {
                wordToComplete += "*";
            }

            Exception exceptionThrown;
            var powerShellExecutionHelper = context.Helper;
            if (paramName.Equals("DisplayName", StringComparison.OrdinalIgnoreCase))
            {
                RemoveLastNullCompletionResult(result);

                powerShellExecutionHelper
                    .AddCommandWithPreferenceSetting("Microsoft.PowerShell.Management\\Get-Service")
                    .AddParameter("DisplayName", wordToComplete)
                    .AddCommandWithPreferenceSetting("Microsoft.PowerShell.Utility\\Sort-Object")
                    .AddParameter("Property", "DisplayName");
                var psObjects = powerShellExecutionHelper.ExecuteCurrentPowerShell(out exceptionThrown);
                if (psObjects != null)
                {
                    foreach (dynamic serviceInfo in psObjects)
                    {
                        var completionText = serviceInfo.DisplayName;
                        var listItemText = completionText;

                        if (CompletionRequiresQuotes(completionText, false))
                        {
                            var quoteInUse = quote == string.Empty ? "'" : quote;
                            if (quoteInUse == "'")
                                completionText = completionText.Replace("'", "''");
                            completionText = quoteInUse + completionText + quoteInUse;
                        }
                        else
                        {
                            completionText = quote + completionText + quote;
                        }

                        result.Add(new CompletionResult(completionText, listItemText, CompletionResultType.ParameterValue, listItemText));
                    }
                }

                result.Add(CompletionResult.Null);
            }
            else if (paramName.Equals("Name", StringComparison.OrdinalIgnoreCase))
            {
                RemoveLastNullCompletionResult(result);

                powerShellExecutionHelper.AddCommandWithPreferenceSetting("Microsoft.PowerShell.Management\\Get-Service").AddParameter("Name", wordToComplete);
                var psObjects = powerShellExecutionHelper.ExecuteCurrentPowerShell(out exceptionThrown);
                if (psObjects != null)
                {
                    foreach (dynamic serviceInfo in psObjects)
                    {
                        var completionText = serviceInfo.Name;
                        var listItemText = completionText;

                        if (CompletionRequiresQuotes(completionText, false))
                        {
                            var quoteInUse = quote == string.Empty ? "'" : quote;
                            if (quoteInUse == "'")
                                completionText = completionText.Replace("'", "''");
                            completionText = quoteInUse + completionText + quoteInUse;
                        }
                        else
                        {
                            completionText = quote + completionText + quote;
                        }

                        result.Add(new CompletionResult(completionText, listItemText, CompletionResultType.ParameterValue, listItemText));
                    }
                }

                result.Add(CompletionResult.Null);
            }
        }

        private static void NativeCompletionVariableCommands(CompletionContext context, string paramName, List<CompletionResult> result)
        {
            if (string.IsNullOrEmpty(paramName) || !paramName.Equals("Name", StringComparison.OrdinalIgnoreCase))
            {
                return;
            }

            RemoveLastNullCompletionResult(result);

            var variableName = context.WordToComplete ?? string.Empty;
            var quote = HandleDoubleAndSingleQuote(ref variableName);
            if (!variableName.EndsWith('*'))
            {
                variableName += "*";
            }

            var powerShellExecutionHelper = context.Helper;
            var powershell = powerShellExecutionHelper.AddCommandWithPreferenceSetting("Microsoft.PowerShell.Utility\\Get-Variable").AddParameter("Name", variableName);
            var psObjects = powerShellExecutionHelper.ExecuteCurrentPowerShell(out _);
            if (psObjects == null)
                return;

            foreach (dynamic variable in psObjects)
            {
                var effectiveQuote = quote;
                var completionText = variable.Name;
                var listItemText = completionText;

                // Handle special characters ? and * in variable names
                if (completionText.IndexOfAny(Utils.Separators.StarOrQuestion) != -1)
                {
                    effectiveQuote = "'";
                    completionText = completionText.Replace("?", "`?");
                    completionText = completionText.Replace("*", "`*");
                }

                if (!completionText.Equals("$", StringComparison.Ordinal) && CompletionRequiresQuotes(completionText, false))
                {
                    var quoteInUse = effectiveQuote == string.Empty ? "'" : effectiveQuote;
                    if (quoteInUse == "'")
                        completionText = completionText.Replace("'", "''");
                    completionText = quoteInUse + completionText + quoteInUse;
                }
                else
                {
                    completionText = effectiveQuote + completionText + effectiveQuote;
                }

                result.Add(new CompletionResult(completionText, listItemText, CompletionResultType.ParameterValue, listItemText));
            }

            result.Add(CompletionResult.Null);
        }

        private static void NativeCompletionAliasCommands(CompletionContext context, string paramName, List<CompletionResult> result)
        {
            if (string.IsNullOrEmpty(paramName) ||
                (!paramName.Equals("Definition", StringComparison.OrdinalIgnoreCase) &&
                 !paramName.Equals("Name", StringComparison.OrdinalIgnoreCase)))
            {
                return;
            }

            RemoveLastNullCompletionResult(result);

            var powerShellExecutionHelper = context.Helper;
            if (paramName.Equals("Name", StringComparison.OrdinalIgnoreCase))
            {
                var commandName = context.WordToComplete ?? string.Empty;
                var quote = HandleDoubleAndSingleQuote(ref commandName);

                if (!commandName.EndsWith('*'))
                {
                    commandName += "*";
                }

                Exception exceptionThrown;
                var powershell = powerShellExecutionHelper.AddCommandWithPreferenceSetting("Microsoft.PowerShell.Utility\\Get-Alias").AddParameter("Name", commandName);
                var psObjects = powerShellExecutionHelper.ExecuteCurrentPowerShell(out exceptionThrown);
                if (psObjects != null)
                {
                    foreach (dynamic aliasInfo in psObjects)
                    {
                        var completionText = aliasInfo.Name;
                        var listItemText = completionText;

                        if (CompletionRequiresQuotes(completionText, false))
                        {
                            var quoteInUse = quote == string.Empty ? "'" : quote;
                            if (quoteInUse == "'")
                                completionText = completionText.Replace("'", "''");
                            completionText = quoteInUse + completionText + quoteInUse;
                        }
                        else
                        {
                            completionText = quote + completionText + quote;
                        }

                        result.Add(new CompletionResult(completionText, listItemText, CompletionResultType.ParameterValue, listItemText));
                    }
                }
            }
            else
            {
                // Complete for the parameter Definition
                // Available commands
                const CommandTypes commandTypes = CommandTypes.Cmdlet | CommandTypes.Function | CommandTypes.ExternalScript | CommandTypes.Configuration;
                var commandResults = CompleteCommand(context, /* moduleName: */ null, commandTypes);
                if (commandResults != null && commandResults.Count > 0)
                    result.AddRange(commandResults);

                // The parameter Definition takes a file
                var fileResults = new List<CompletionResult>(CompleteFilename(context));
                if (fileResults.Count > 0)
                    result.AddRange(fileResults);
            }

            result.Add(CompletionResult.Null);
        }

        private static void NativeCompletionTraceSourceCommands(CompletionContext context, string paramName, List<CompletionResult> result)
        {
            if (string.IsNullOrEmpty(paramName) || !paramName.Equals("Name", StringComparison.OrdinalIgnoreCase))
            {
                return;
            }

            RemoveLastNullCompletionResult(result);

            var traceSourceName = context.WordToComplete ?? string.Empty;
            var quote = HandleDoubleAndSingleQuote(ref traceSourceName);

            if (!traceSourceName.EndsWith('*'))
            {
                traceSourceName += "*";
            }

            var powerShellExecutionHelper = context.Helper;
            var powershell = powerShellExecutionHelper.AddCommandWithPreferenceSetting("Microsoft.PowerShell.Utility\\Get-TraceSource").AddParameter("Name", traceSourceName);
            Exception exceptionThrown;
            var psObjects = powerShellExecutionHelper.ExecuteCurrentPowerShell(out exceptionThrown);
            if (psObjects == null)
                return;

            foreach (dynamic trace in psObjects)
            {
                var completionText = trace.Name;
                var listItemText = completionText;

                if (CompletionRequiresQuotes(completionText, false))
                {
                    var quoteInUse = quote == string.Empty ? "'" : quote;
                    if (quoteInUse == "'")
                        completionText = completionText.Replace("'", "''");
                    completionText = quoteInUse + completionText + quoteInUse;
                }
                else
                {
                    completionText = quote + completionText + quote;
                }

                result.Add(new CompletionResult(completionText, listItemText, CompletionResultType.ParameterValue, listItemText));
            }

            result.Add(CompletionResult.Null);
        }

        private static void NativeCompletionSetLocationCommand(CompletionContext context, string paramName, List<CompletionResult> result)
        {
            if (string.IsNullOrEmpty(paramName) ||
                (!paramName.Equals("Path", StringComparison.OrdinalIgnoreCase) &&
                 !paramName.Equals("LiteralPath", StringComparison.OrdinalIgnoreCase)))
            {
                return;
            }

            RemoveLastNullCompletionResult(result);

            context.WordToComplete ??= string.Empty;
            var clearLiteralPath = false;
            if (paramName.Equals("LiteralPath", StringComparison.OrdinalIgnoreCase))
            {
                clearLiteralPath = TurnOnLiteralPathOption(context);
            }

            try
            {
                var fileNameResults = CompleteFilename(context, containerOnly: true, extension: null);
                if (fileNameResults != null)
                    result.AddRange(fileNameResults);
            }
            finally
            {
                if (clearLiteralPath)
                    context.Options.Remove("LiteralPaths");
            }

            result.Add(CompletionResult.Null);
        }

        /// <summary>
        /// Provides completion results for NewItemCommand.
        /// </summary>
        /// <param name="context">Completion context.</param>
        /// <param name="paramName">Name of the parameter whose value needs completion.</param>
        /// <param name="result">List of completion suggestions.</param>
        private static void NativeCompletionNewItemCommand(CompletionContext context, string paramName, List<CompletionResult> result)
        {
            if (string.IsNullOrEmpty(paramName))
            {
                return;
            }

            var executionContext = context.ExecutionContext;

            var boundArgs = GetBoundArgumentsAsHashtable(context);
            var providedPath = boundArgs["Path"] as string ?? executionContext.SessionState.Path.CurrentLocation.Path;

            ProviderInfo provider;
            executionContext.LocationGlobber.GetProviderPath(providedPath, out provider);

            var isFileSystem = provider != null &&
                               provider.Name.Equals(FileSystemProvider.ProviderName, StringComparison.OrdinalIgnoreCase);

            // AutoComplete only if filesystem provider.
            if (isFileSystem)
            {
                if (paramName.Equals("ItemType", StringComparison.OrdinalIgnoreCase))
                {
                    if (!string.IsNullOrEmpty(context.WordToComplete))
                    {
                        WildcardPattern patternEvaluator = WildcardPattern.Get(context.WordToComplete + "*", WildcardOptions.IgnoreCase);

                        if (patternEvaluator.IsMatch("file"))
                        {
                            result.Add(new CompletionResult("File"));
                        }
                        else if (patternEvaluator.IsMatch("directory"))
                        {
                            result.Add(new CompletionResult("Directory"));
                        }
                        else if (patternEvaluator.IsMatch("symboliclink"))
                        {
                            result.Add(new CompletionResult("SymbolicLink"));
                        }
                        else if (patternEvaluator.IsMatch("junction"))
                        {
                            result.Add(new CompletionResult("Junction"));
                        }
                        else if (patternEvaluator.IsMatch("hardlink"))
                        {
                            result.Add(new CompletionResult("HardLink"));
                        }
                    }
                    else
                    {
                        result.Add(new CompletionResult("File"));
                        result.Add(new CompletionResult("Directory"));
                        result.Add(new CompletionResult("SymbolicLink"));
                        result.Add(new CompletionResult("Junction"));
                        result.Add(new CompletionResult("HardLink"));
                    }

                    result.Add(CompletionResult.Null);
                }
            }
        }

        private static void NativeCompletionCopyMoveItemCommand(CompletionContext context, string paramName, List<CompletionResult> result)
        {
            if (string.IsNullOrEmpty(paramName))
            {
                return;
            }

            if (paramName.Equals("LiteralPath", StringComparison.OrdinalIgnoreCase) || paramName.Equals("Path", StringComparison.OrdinalIgnoreCase))
            {
                NativeCompletionPathArgument(context, paramName, result);
            }
            else if (paramName.Equals("Destination", StringComparison.OrdinalIgnoreCase))
            {
                // The parameter Destination for Move-Item and Copy-Item takes literal path
                RemoveLastNullCompletionResult(result);

                context.WordToComplete ??= string.Empty;
                var clearLiteralPath = TurnOnLiteralPathOption(context);

                try
                {
                    var fileNameResults = CompleteFilename(context);
                    if (fileNameResults != null)
                        result.AddRange(fileNameResults);
                }
                finally
                {
                    if (clearLiteralPath)
                        context.Options.Remove("LiteralPaths");
                }

                result.Add(CompletionResult.Null);
            }
        }

        private static void NativeCompletionPathArgument(CompletionContext context, string paramName, List<CompletionResult> result)
        {
            if (string.IsNullOrEmpty(paramName) ||
                (!paramName.Equals("LiteralPath", StringComparison.OrdinalIgnoreCase) &&
                (!paramName.Equals("Path", StringComparison.OrdinalIgnoreCase)) &&
                (!paramName.Equals("FilePath", StringComparison.OrdinalIgnoreCase))))
            {
                return;
            }

            RemoveLastNullCompletionResult(result);

            context.WordToComplete ??= string.Empty;
            var clearLiteralPath = false;
            if (paramName.Equals("LiteralPath", StringComparison.OrdinalIgnoreCase))
            {
                clearLiteralPath = TurnOnLiteralPathOption(context);
            }

            try
            {
                var fileNameResults = CompleteFilename(context);
                if (fileNameResults != null)
                    result.AddRange(fileNameResults);
            }
            finally
            {
                if (clearLiteralPath)
                    context.Options.Remove("LiteralPaths");
            }

            result.Add(CompletionResult.Null);
        }

        private static IEnumerable<PSTypeName> GetInferenceTypes(CompletionContext context, CommandAst commandAst)
        {
            // Command is something like where-object/foreach-object/format-list/etc. where there is a parameter that is a property name
            // and we want member names based on the input object, which is either the parameter InputObject, or comes from the pipeline.
            if (commandAst.Parent is not PipelineAst pipelineAst)
            {
                return null;
            }

            int i;
            for (i = 0; i < pipelineAst.PipelineElements.Count; i++)
            {
                if (pipelineAst.PipelineElements[i] == commandAst)
                {
                    break;
                }
            }

            IEnumerable<PSTypeName> prevType = null;
            if (i == 0)
            {
                // based on a type of the argument which is binded to 'InputObject' parameter.
                AstParameterArgumentPair pair;
                if (!context.PseudoBindingInfo.BoundArguments.TryGetValue("InputObject", out pair)
                    || !pair.ArgumentSpecified)
                {
                    return null;
                }

                var astPair = pair as AstPair;
                if (astPair == null || astPair.Argument == null)
                {
                    return null;
                }

                prevType = AstTypeInference.InferTypeOf(astPair.Argument, context.TypeInferenceContext, TypeInferenceRuntimePermissions.AllowSafeEval);
            }
            else
            {
                // based on OutputTypeAttribute() of the first cmdlet in pipeline.
                prevType = AstTypeInference.InferTypeOf(pipelineAst.PipelineElements[i - 1], context.TypeInferenceContext, TypeInferenceRuntimePermissions.AllowSafeEval);
            }

            return prevType;
        }

        private static void NativeCompletionMemberName(CompletionContext context, List<CompletionResult> result, CommandAst commandAst, AstParameterArgumentPair parameterInfo, bool propertiesOnly = true)
        {
            IEnumerable<PSTypeName> prevType = TypeInferenceVisitor.GetInferredEnumeratedTypes(GetInferenceTypes(context, commandAst));
            if (prevType is not null)
            {
                HashSet<string> excludedMembers = null;
                if (parameterInfo is AstPair pair)
                {
                    excludedMembers = GetParameterValues(pair, context.CursorPosition.Offset);
                }

                Func<object, bool> filter = propertiesOnly ? IsPropertyMember : null;
                CompleteMemberByInferredType(context.TypeInferenceContext, prevType, result, context.WordToComplete + "*", filter, isStatic: false, excludedMembers, addMethodParenthesis: false);
            }

            result.Add(CompletionResult.Null);
        }

        private static void NativeCompletionMemberValue(CompletionContext context, List<CompletionResult> result, CommandAst commandAst, string propertyName)
        {
            string wordToComplete = context.WordToComplete.Trim('"', '\'');
            IEnumerable<PSTypeName> prevTypes = GetInferenceTypes(context, commandAst);
            if (prevTypes is not null)
            {
                foreach (var type in prevTypes)
                {
                    if (type.Type is null)
                    {
                        continue;
                    }

                    PropertyInfo property = type.Type.GetProperty(propertyName, BindingFlags.IgnoreCase | BindingFlags.Public | BindingFlags.Instance);
                    if (property is not null && property.PropertyType.IsEnum)
                    {
                        foreach (var value in property.PropertyType.GetEnumNames())
                        {
                            if (value.StartsWith(wordToComplete, StringComparison.OrdinalIgnoreCase))
                            {
                                result.Add(new CompletionResult(value, value, CompletionResultType.ParameterValue, value));
                            }
                        }

                        break;
                    }
                }
            }

            result.Add(CompletionResult.Null);
        }

        /// <summary>
        /// Returns all string values bound to a parameter except the one the cursor is currently at.
        /// </summary>
        private static HashSet<string>GetParameterValues(AstPair parameter, int cursorOffset)
        {
            var result = new HashSet<string>(StringComparer.OrdinalIgnoreCase);
            var parameterValues = parameter.Argument.FindAll(ast => !(cursorOffset >= ast.Extent.StartOffset && cursorOffset <= ast.Extent.EndOffset) && ast is StringConstantExpressionAst, searchNestedScriptBlocks: false);
            foreach (Ast ast in parameterValues)
            {
                result.Add(ast.Extent.Text);
            }

            return result;
        }

        private static void NativeCompletionFormatViewName(
            CompletionContext context,
            Dictionary<string, AstParameterArgumentPair> boundArguments,
            List<CompletionResult> result,
            CommandAst commandAst,
            string commandName)
        {
            IEnumerable<PSTypeName> prevType = NativeCommandArgumentCompletion_InferTypesOfArgument(boundArguments, commandAst, context, "InputObject");

            if (prevType is not null)
            {
                string[] inferTypeNames = prevType.Select(t => t.Name).ToArray();
                CompleteFormatViewByInferredType(context, inferTypeNames, result, commandName);
            }

            result.Add(CompletionResult.Null);
        }

        private static void NativeCompletionTypeName(CompletionContext context, List<CompletionResult> result)
        {
            var wordToComplete = context.WordToComplete;
            var isQuoted = wordToComplete.Length > 0 && (wordToComplete[0].IsSingleQuote() || wordToComplete[0].IsDoubleQuote());
            string prefix = string.Empty;
            string suffix = string.Empty;
            if (isQuoted)
            {
                prefix = suffix = wordToComplete.Substring(0, 1);

                var endQuoted = (wordToComplete.Length > 1) && wordToComplete[wordToComplete.Length - 1] == wordToComplete[0];
                wordToComplete = wordToComplete.Substring(1, wordToComplete.Length - (endQuoted ? 2 : 1));
            }

            if (wordToComplete.Contains('['))
            {
                var cursor = (InternalScriptPosition)context.CursorPosition;
                cursor = cursor.CloneWithNewOffset(cursor.Offset - context.TokenAtCursor.Extent.StartOffset - (isQuoted ? 1 : 0));
                var fullTypeName = Parser.ScanType(wordToComplete, ignoreErrors: true);
                var typeNameToComplete = CompletionAnalysis.FindTypeNameToComplete(fullTypeName, cursor);
                if (typeNameToComplete == null)
                    return;

                var openBrackets = 0;
                var closeBrackets = 0;
                foreach (char c in wordToComplete)
                {
                    if (c == '[') openBrackets += 1;
                    else if (c == ']') closeBrackets += 1;
                }

                wordToComplete = typeNameToComplete.FullName;
                var typeNameText = fullTypeName.Extent.Text;
                if (!isQuoted)
                {
                    // We need to add quotes - the square bracket messes up parsing the argument
                    prefix = suffix = "'";
                }

                if (closeBrackets < openBrackets)
                {
                    suffix = suffix.Insert(0, new string(']', (openBrackets - closeBrackets)));
                }

                if (isQuoted && closeBrackets == openBrackets)
                {
                    // Already quoted, and has matching [].  We can give a better Intellisense experience
                    // if we only replace the minimum.
                    context.ReplacementIndex = typeNameToComplete.Extent.StartOffset + context.TokenAtCursor.Extent.StartOffset + 1;
                    context.ReplacementLength = wordToComplete.Length;
                    prefix = suffix = string.Empty;
                }
                else
                {
                    prefix += typeNameText.Substring(0, typeNameToComplete.Extent.StartOffset);
                    suffix = suffix.Insert(0, typeNameText.Substring(typeNameToComplete.Extent.EndOffset));
                }
            }

            context.WordToComplete = wordToComplete;

            var typeResults = CompleteType(context, prefix, suffix);
            if (typeResults != null)
            {
                result.AddRange(typeResults);
            }

            result.Add(CompletionResult.Null);
        }

        #endregion Native Command Argument Completion

        /// <summary>
        /// Find the positional argument at the specific position from the parsed argument list.
        /// </summary>
        /// <param name="parsedArguments"></param>
        /// <param name="position"></param>
        /// <param name="lastPositionalArgument"></param>
        /// <returns>
        /// If the command line after the [tab] will not be truncated, the return value could be non-null: Get-Cmdlet [tab] abc
        /// If the command line after the [tab] is truncated, the return value will always be null
        /// </returns>
        private static AstPair FindTargetPositionalArgument(Collection<AstParameterArgumentPair> parsedArguments, int position, out AstPair lastPositionalArgument)
        {
            int index = 0;
            lastPositionalArgument = null;
            foreach (AstParameterArgumentPair pair in parsedArguments)
            {
                if (!pair.ParameterSpecified && index == position)
                    return (AstPair)pair;
                else if (!pair.ParameterSpecified)
                {
                    index++;
                    lastPositionalArgument = (AstPair)pair;
                }
            }

            // Cannot find an existing positional argument at 'position'
            return null;
        }

        /// <summary>
        /// Find the location where 'tab' is typed based on the line and column.
        /// </summary>
        private static ArgumentLocation FindTargetArgumentLocation(Collection<AstParameterArgumentPair> parsedArguments, Token token)
        {
            int position = 0;
            AstParameterArgumentPair prevArg = null;
            foreach (AstParameterArgumentPair pair in parsedArguments)
            {
                switch (pair.ParameterArgumentType)
                {
                    case AstParameterArgumentType.AstPair:
                        {
                            var arg = (AstPair)pair;
                            if (arg.ParameterSpecified)
                            {
                                // Named argument
                                if (arg.Parameter.Extent.StartOffset > token.Extent.StartOffset)
                                {
                                    // case: Get-Cmdlet <tab> -Param abc
                                    return GenerateArgumentLocation(prevArg, position);
                                }

                                if ((token.Kind == TokenKind.Parameter && token.Extent.StartOffset == arg.Parameter.Extent.StartOffset)
                                    || (token.Extent.StartOffset > arg.Argument.Extent.StartOffset && token.Extent.EndOffset < arg.Argument.Extent.EndOffset))
                                {
                                    // case 1: Get-Cmdlet -Param <tab> abc
                                    // case 2: dir -Path .\abc.txt, <tab> -File
                                    return new ArgumentLocation() { Argument = arg, IsPositional = false, Position = -1 };
                                }
                            }
                            else
                            {
                                // Positional argument
                                if (arg.Argument.Extent.StartOffset > token.Extent.StartOffset)
                                {
                                    // case: Get-Cmdlet <tab> abc
                                    return GenerateArgumentLocation(prevArg, position);
                                }

                                position++;
                            }

                            prevArg = arg;
                        }

                        break;
                    case AstParameterArgumentType.Fake:
                    case AstParameterArgumentType.Switch:
                        {
                            if (pair.Parameter.Extent.StartOffset > token.Extent.StartOffset)
                            {
                                return GenerateArgumentLocation(prevArg, position);
                            }

                            prevArg = pair;
                        }

                        break;
                    case AstParameterArgumentType.AstArray:
                    case AstParameterArgumentType.PipeObject:
                        Diagnostics.Assert(false, "parsed arguments should not contain AstArray and PipeObject");
                        break;
                }
            }

            // The 'tab' should be typed after the last argument
            return GenerateArgumentLocation(prevArg, position);
        }

        /// <summary>
        /// </summary>
        /// <param name="prev">The argument that is right before the 'tab' location.</param>
        /// <param name="position">The number of positional arguments before the 'tab' location.</param>
        /// <returns></returns>
        private static ArgumentLocation GenerateArgumentLocation(AstParameterArgumentPair prev, int position)
        {
            // Tab is typed before the first argument
            if (prev == null)
            {
                return new ArgumentLocation() { Argument = null, IsPositional = true, Position = 0 };
            }

            switch (prev.ParameterArgumentType)
            {
                case AstParameterArgumentType.AstPair:
                case AstParameterArgumentType.Switch:
                    if (!prev.ParameterSpecified)
                        return new ArgumentLocation() { Argument = null, IsPositional = true, Position = position };

                    return prev.Parameter.Extent.Text.EndsWith(':')
                        ? new ArgumentLocation() { Argument = prev, IsPositional = false, Position = -1 }

                        : new ArgumentLocation() { Argument = null, IsPositional = true, Position = position };
                case AstParameterArgumentType.Fake:
                    return new ArgumentLocation() { Argument = prev, IsPositional = false, Position = -1 };
                default:
                    Diagnostics.Assert(false, "parsed arguments should not contain AstArray and PipeObject");
                    return null;
            }
        }

        /// <summary>
        /// Find the location where 'tab' is typed based on the expressionAst.
        /// </summary>
        /// <param name="parsedArguments"></param>
        /// <param name="expAst"></param>
        /// <returns></returns>
        private static ArgumentLocation FindTargetArgumentLocation(Collection<AstParameterArgumentPair> parsedArguments, ExpressionAst expAst)
        {
            Diagnostics.Assert(expAst != null, "Caller needs to make sure expAst is not null");
            int position = 0;
            foreach (AstParameterArgumentPair pair in parsedArguments)
            {
                switch (pair.ParameterArgumentType)
                {
                    case AstParameterArgumentType.AstPair:
                        {
                            AstPair arg = (AstPair)pair;
                            if (arg.ArgumentIsCommandParameterAst)
                                continue;

                            if (arg.ParameterContainsArgument && arg.Argument == expAst)
                            {
                                return new ArgumentLocation() { IsPositional = false, Position = -1, Argument = arg };
                            }

                            if (arg.Argument.GetHashCode() == expAst.GetHashCode())
                            {
                                return arg.ParameterSpecified ?
                                    new ArgumentLocation() { IsPositional = false, Position = -1, Argument = arg } :
                                    new ArgumentLocation() { IsPositional = true, Position = position, Argument = arg };
                            }

                            if (!arg.ParameterSpecified)
                                position++;
                        }

                        break;
                    case AstParameterArgumentType.Fake:
                    case AstParameterArgumentType.Switch:
                        // FakePair and SwitchPair contains no ExpressionAst
                        break;
                    case AstParameterArgumentType.AstArray:
                    case AstParameterArgumentType.PipeObject:
                        Diagnostics.Assert(false, "parsed arguments should not contain AstArray and PipeObject arguments");
                        break;
                }
            }

            // We should be able to find the ExpAst from the parsed argument list, if all parameters was specified correctly.
            // We may try to complete something incorrect
            // ls -Recurse -QQQ qwe<+tab>
            return null;
        }

        private sealed class ArgumentLocation
        {
            internal bool IsPositional { get; set; }

            internal int Position { get; set; }

            internal AstParameterArgumentPair Argument { get; set; }
        }

        #endregion Command Arguments

        #region Filenames

        /// <summary>
        /// </summary>
        /// <param name="fileName"></param>
        /// <returns></returns>
        [SuppressMessage("Microsoft.Naming", "CA1702:CompoundWordsShouldBeCasedCorrectly")]
        public static IEnumerable<CompletionResult> CompleteFilename(string fileName)
        {
            var runspace = Runspace.DefaultRunspace;
            if (runspace == null)
            {
                // No runspace, just return no results.
                return CommandCompletion.EmptyCompletionResult;
            }

            var helper = new PowerShellExecutionHelper(PowerShell.Create(RunspaceMode.CurrentRunspace));
            var executionContext = helper.CurrentPowerShell.Runspace.ExecutionContext;
            return CompleteFilename(new CompletionContext { WordToComplete = fileName, Helper = helper, ExecutionContext = executionContext });
        }

        internal static IEnumerable<CompletionResult> CompleteFilename(CompletionContext context)
        {
            return CompleteFilename(context, containerOnly: false, extension: null);
        }

        [SuppressMessage("Microsoft.Naming", "CA1702:CompoundWordsShouldBeCasedCorrectly")]
        internal static IEnumerable<CompletionResult> CompleteFilename(CompletionContext context, bool containerOnly, HashSet<string> extension)
        {
            var wordToComplete = context.WordToComplete;
            var quote = HandleDoubleAndSingleQuote(ref wordToComplete);

            // Matches file shares with and without the provider name and with either slash direction.
            // Avoids matching Windows device paths like \\.\CDROM0 and \\?\Volume{b8f3fc1c-5cd6-4553-91e2-d6814c4cd375}\
            var shareMatch = s_shareMatch.Match(wordToComplete);
            if (shareMatch.Success)
            {
                // Only match share names, no filenames.
                var provider = shareMatch.Groups[1].Value;
                var server = shareMatch.Groups[2].Value;
                var sharePattern = WildcardPattern.Get(shareMatch.Groups[3].Value + "*", WildcardOptions.IgnoreCase);
                var ignoreHidden = context.GetOption("IgnoreHiddenShares", @default: false);
                var shares = GetFileShares(server, ignoreHidden);
                if (shares.Count == 0)
                {
                    return CommandCompletion.EmptyCompletionResult;
                }

                var shareResults = new List<CompletionResult>(shares.Count);
                foreach (var share in shares)
                {
                    if (sharePattern.IsMatch(share))
                    {
                        string sharePath = $"\\\\{server}\\{share}";
                        string completionText;
                        if (quote == string.Empty)
                        {
                            completionText = share.Contains(' ')
                                ? $"'{provider}{sharePath}'"
                                : $"{provider}{sharePath}";
                        }
                        else
                        {
                            completionText = $"{quote}{provider}{sharePath}{quote}";
                        }

                        shareResults.Add(new CompletionResult(completionText, share, CompletionResultType.ProviderContainer, sharePath));
                    }
                }

                return shareResults;
            }

            string filter;
            string basePath;
            int providerSeparatorIndex = -1;
            bool defaultRelativePath = false;
            bool inputUsedHomeChar = false;

            if (string.IsNullOrEmpty(wordToComplete))
            {
                filter = "*";
                basePath = ".";
                defaultRelativePath = true;
            }
            else
            {
                providerSeparatorIndex = wordToComplete.IndexOf("::", StringComparison.Ordinal);
                int pathStartOffset = providerSeparatorIndex == -1 ? 0 : providerSeparatorIndex + 2;
                inputUsedHomeChar = pathStartOffset + 2 <= wordToComplete.Length
                    && wordToComplete[pathStartOffset] is '~'
                    && wordToComplete[pathStartOffset + 1] is '/' or '\\';

                // This simple analysis is quick but doesn't handle scenarios where a separator character is not actually a separator
                // For example "\" or ":" in *nix filenames. This is only a problem if it appears to be the last separator though.
                int lastSeparatorIndex = wordToComplete.LastIndexOfAny(Utils.Separators.DirectoryOrDrive);
                if (lastSeparatorIndex == -1)
                {
                    // Input is a simple word with no path separators like: "Program Files"
                    filter = $"{wordToComplete}*";
                    basePath = ".";
                    defaultRelativePath = true;
                }
                else
                {
                    if (lastSeparatorIndex + 1 == wordToComplete.Length)
                    {
                        // Input ends with a separator like: "./", "filesystem::" or "C:"
                        filter = "*";
                        basePath = wordToComplete;
                    }
                    else
                    {
                        // Input contains a separator, but doesn't end with one like: "C:\Program Fil" or "Registry::HKEY_LOC"
                        filter = $"{wordToComplete.Substring(lastSeparatorIndex + 1)}*";
                        basePath = wordToComplete.Substring(0, lastSeparatorIndex + 1);
                    }

                    if (!inputUsedHomeChar && basePath[0] is not '/' and not '\\')
                    {
                        defaultRelativePath = !context.ExecutionContext.LocationGlobber.IsAbsolutePath(wordToComplete, out _);
                    }
                }
            }

            StringConstantType stringType;
            switch (quote)
            {
                case "":
                    stringType = StringConstantType.BareWord;
                    break;

                case "\"":
                    stringType = StringConstantType.DoubleQuoted;
                    break;

                default:
                    stringType = StringConstantType.SingleQuoted;
                    break;
            }

            var useLiteralPath = context.GetOption("LiteralPaths", @default: false);
            if (useLiteralPath)
            {
                basePath = EscapePath(basePath, stringType, useLiteralPath, out _);
            }

            _ = context.Helper
                .AddCommandWithPreferenceSetting("Microsoft.PowerShell.Management\\Resolve-Path")
                .AddParameter("Path", basePath);

            var resolvedPaths = context.Helper.ExecuteCurrentPowerShell(out _);
            if (resolvedPaths is null || resolvedPaths.Count == 0)
            {
                return CommandCompletion.EmptyCompletionResult;
            }

            var useRelativePath = context.GetOption("RelativePaths", @default: defaultRelativePath);
            if (useRelativePath && providerSeparatorIndex != -1)
            {
                // User must have requested relative paths but that's not valid with provider paths.
                return CommandCompletion.EmptyCompletionResult;
            }

            var resolvedProvider = ((PathInfo)resolvedPaths[0].BaseObject).Provider;
            string providerPrefix;
            if (providerSeparatorIndex == -1)
            {
                providerPrefix = string.Empty;
            }
            else if (providerSeparatorIndex == resolvedProvider.Name.Length)
            {
                providerPrefix = $"{resolvedProvider.Name}::";
            }
            else
            {
                providerPrefix = $"{resolvedProvider.ModuleName}\\{resolvedProvider.Name}::";
            }

            List<CompletionResult> results;
            switch (resolvedProvider.Name)
            {
                case FileSystemProvider.ProviderName:
                    results = GetFileSystemProviderResults(
                        context,
                        resolvedProvider,
                        resolvedPaths,
                        filter,
                        extension,
                        containerOnly,
                        useRelativePath,
                        useLiteralPath,
                        inputUsedHomeChar,
                        providerPrefix,
                        stringType);
                    break;

                default:
                    results = GetDefaultProviderResults(
                        context,
                        resolvedProvider,
                        resolvedPaths,
                        filter,
                        containerOnly,
                        useRelativePath,
                        useLiteralPath,
                        inputUsedHomeChar,
                        providerPrefix,
                        stringType);
                    break;
            }

            return results.OrderBy(x => x.ToolTip);
        }

        /// <summary>
        /// Helper method for generating path completion results for the file system provider.
        /// </summary>
        /// <param name="context"></param>
        /// <param name="provider"></param>
        /// <param name="resolvedPaths"></param>
        /// <param name="filterText"></param>
        /// <param name="includedExtensions"></param>
        /// <param name="containersOnly"></param>
        /// <param name="relativePaths"></param>
        /// <param name="literalPaths"></param>
        /// <param name="inputUsedHome"></param>
        /// <param name="providerPrefix"></param>
        /// <param name="stringType"></param>
        /// <returns></returns>
        private static List<CompletionResult> GetFileSystemProviderResults(
            CompletionContext context,
            ProviderInfo provider,
            Collection<PSObject> resolvedPaths,
            string filterText,
            HashSet<string> includedExtensions,
            bool containersOnly,
            bool relativePaths,
            bool literalPaths,
            bool inputUsedHome,
            string providerPrefix,
            StringConstantType stringType)
        {
#if DEBUG
            Diagnostics.Assert(provider.Name.Equals(FileSystemProvider.ProviderName), "Provider should be filesystem provider.");
#endif
            var enumerationOptions = _enumerationOptions;
            var results = new List<CompletionResult>();
            string homePath = inputUsedHome && !string.IsNullOrEmpty(provider.Home) ? provider.Home : null;

            WildcardPattern wildcardFilter;
            if (WildcardPattern.ContainsRangeWildcard(filterText))
            {
                wildcardFilter = WildcardPattern.Get(filterText, WildcardOptions.IgnoreCase);
                filterText = "*";
            }
            else
            {
                wildcardFilter = null;
            }

            foreach (var item in resolvedPaths)
            {
                var pathInfo = (PathInfo)item.BaseObject;
                var dirInfo = new DirectoryInfo(pathInfo.ProviderPath);

                bool baseQuotesNeeded = false;
                string basePath;
                if (!relativePaths)
                {
                    if (pathInfo.Drive is null)
                    {
                        basePath = dirInfo.FullName;
                    }
                    else
                    {
                        int stringStartIndex = pathInfo.Drive.Root.EndsWith(provider.ItemSeparator) && pathInfo.Drive.Root.Length > 1
                            ? pathInfo.Drive.Root.Length - 1
                            : pathInfo.Drive.Root.Length;

                        basePath = pathInfo.Drive.VolumeSeparatedByColon
                            ? string.Concat(pathInfo.Drive.Name, ":", dirInfo.FullName.AsSpan(stringStartIndex))
                            : string.Concat(pathInfo.Drive.Name, dirInfo.FullName.AsSpan(stringStartIndex));
                    }

                    basePath = basePath.EndsWith(provider.ItemSeparator)
                        ? providerPrefix + basePath
                        : providerPrefix + basePath + provider.ItemSeparator;
                    basePath = RebuildPathWithVars(basePath, homePath, stringType, literalPaths, out baseQuotesNeeded);
                }
                else
                {
                    basePath = null;
                }
                IEnumerable <FileSystemInfo> fileSystemObjects = containersOnly
                    ? dirInfo.EnumerateDirectories(filterText, enumerationOptions)
                    : dirInfo.EnumerateFileSystemInfos(filterText, enumerationOptions);

                foreach (var entry in fileSystemObjects)
                {
                    bool isContainer = entry.Attributes.HasFlag(FileAttributes.Directory);
                    if (!isContainer && includedExtensions is not null && !includedExtensions.Contains(entry.Extension))
                    {
                        continue;
                    }

                    var entryName = entry.Name;
                    if (wildcardFilter is not null && !wildcardFilter.IsMatch(entryName))
                    {
                        continue;
                    }

                    if (basePath is null)
                    {
                        basePath = context.ExecutionContext.EngineSessionState.NormalizeRelativePath(
                            entry.FullName,
                            context.ExecutionContext.SessionState.Internal.CurrentLocation.ProviderPath);
                        if (!basePath.StartsWith($"..{provider.ItemSeparator}", StringComparison.Ordinal))
                        {
                            basePath = $".{provider.ItemSeparator}{basePath}";
                        }

                        basePath = basePath.Remove(basePath.Length - entry.Name.Length);
                        basePath = RebuildPathWithVars(basePath, homePath, stringType, literalPaths, out baseQuotesNeeded);
                    }

                    var resultType = isContainer
                        ? CompletionResultType.ProviderContainer
                        : CompletionResultType.ProviderItem;
                    
                    bool leafQuotesNeeded;
                    var completionText = NewPathCompletionText(
                        basePath,
                        EscapePath(entryName, stringType, literalPaths, out leafQuotesNeeded),
                        stringType,
                        containsNestedExpressions: false,
                        forceQuotes: baseQuotesNeeded || leafQuotesNeeded,
                        addAmpersand: false);
                    results.Add(new CompletionResult(completionText, entryName, resultType, entry.FullName));
                }
            }

            return results;
        }

        /// <summary>
        /// Helper method for generating path completion results standard providers that don't need any special treatment.
        /// </summary>
        /// <param name="context"></param>
        /// <param name="provider"></param>
        /// <param name="resolvedPaths"></param>
        /// <param name="filterText"></param>
        /// <param name="containersOnly"></param>
        /// <param name="relativePaths"></param>
        /// <param name="literalPaths"></param>
        /// <param name="inputUsedHome"></param>
        /// <param name="providerPrefix"></param>
        /// <param name="stringType"></param>
        /// <returns></returns>
        private static List<CompletionResult> GetDefaultProviderResults(
            CompletionContext context,
            ProviderInfo provider,
            Collection<PSObject> resolvedPaths,
            string filterText,
            bool containersOnly,
            bool relativePaths,
            bool literalPaths,
            bool inputUsedHome,
            string providerPrefix,
            StringConstantType stringType)
        {
            string homePath = inputUsedHome && !string.IsNullOrEmpty(provider.Home)
                ? provider.Home
                : null;

            var pattern = WildcardPattern.Get(filterText, WildcardOptions.IgnoreCase);
            var results = new List<CompletionResult>();

            foreach (var item in resolvedPaths)
            {
                var pathInfo = (PathInfo)item.BaseObject;
                string baseTooltip = pathInfo.ProviderPath.Equals(string.Empty, StringComparison.Ordinal)
                    ? pathInfo.Path
                    : pathInfo.ProviderPath;
                if (baseTooltip[^1] is not '\\' and not '/' and not ':')
                {
                    baseTooltip += provider.ItemSeparator;
                }

                _ = context.Helper.CurrentPowerShell
                    .AddCommandWithPreferenceSetting("Microsoft.PowerShell.Management\\Get-ChildItem")
                    .AddParameter("LiteralPath", pathInfo.Path);

                bool hadErrors;
                var childItemOutput = context.Helper.ExecuteCurrentPowerShell(out _, out hadErrors);

                if (childItemOutput.Count == 1 &&
                    (pathInfo.Provider.FullName + "::" + pathInfo.ProviderPath).EqualsOrdinalIgnoreCase(childItemOutput[0].Properties["PSPath"].Value as string))
                {
                    // Get-ChildItem returned the item itself instead of the children so there must be no child items to complete.
                    continue;
                }

                var childrenInfoTable = new Dictionary<string, bool>(childItemOutput.Count);
                var childNameList = new List<string>(childItemOutput.Count);

                if (hadErrors)
                {
                    // Get-ChildItem failed to get some items (Access denied or something)
                    // Save relevant info and try again to get just the names.
                    foreach (dynamic child in childItemOutput)
                    {
                        childrenInfoTable.Add(GetChildNameFromPsObject(child, provider.ItemSeparator), child.PSIsContainer);
                    }

                    _ = context.Helper.CurrentPowerShell
                        .AddCommandWithPreferenceSetting("Microsoft.PowerShell.Management\\Get-ChildItem")
                        .AddParameter("LiteralPath", pathInfo.Path)
                        .AddParameter("Name");
                    childItemOutput = context.Helper.ExecuteCurrentPowerShell(out _);
                    foreach (var child in childItemOutput)
                    {
                        var childName = (string)child.BaseObject;
                        childNameList.Add(childName);
                    }
                }
                else
                {
                    foreach (dynamic child in childItemOutput)
                    {
                        var childName = GetChildNameFromPsObject(child, provider.ItemSeparator);
                        childrenInfoTable.Add(childName, child.PSIsContainer);
                        childNameList.Add(childName);
                    }
                }

                if (childNameList.Count == 0)
                {
                    continue;
                }

                string basePath = providerPrefix.Length > 0
                    ? string.Concat(providerPrefix, pathInfo.Path.AsSpan(providerPrefix.Length))
                    : pathInfo.Path;
                if (basePath[^1] is not '\\' and not '/' and not ':')
                {
                    basePath += provider.ItemSeparator;
                }

                if (relativePaths)
                {
                    basePath = context.ExecutionContext.EngineSessionState.NormalizeRelativePath(
                        basePath + childNameList[0], context.ExecutionContext.SessionState.Internal.CurrentLocation.ProviderPath);
                    if (!basePath.StartsWith($"..{provider.ItemSeparator}", StringComparison.Ordinal))
                    {
                        basePath = $".{provider.ItemSeparator}{basePath}";
                    }

                    basePath = basePath.Remove(basePath.Length - childNameList[0].Length);
                }

                bool baseQuotesNeeded;
                basePath = RebuildPathWithVars(basePath, homePath, stringType, literalPaths, out baseQuotesNeeded);

                foreach (var childName in childNameList)
                {
                    if (!pattern.IsMatch(childName))
                    {
                        continue;
                    }

                    CompletionResultType resultType;
                    if (childrenInfoTable.TryGetValue(childName, out bool isContainer))
                    {
                        if (containersOnly && !isContainer)
                        {
                            continue;
                        }

                        resultType = isContainer
                            ? CompletionResultType.ProviderContainer
                            : CompletionResultType.ProviderItem;
                    }
                    else
                    {
                        resultType = CompletionResultType.Text;
                    }

                    bool leafQuotesNeeded;
                    var completionText = NewPathCompletionText(
                        basePath,
                        EscapePath(childName, stringType, literalPaths, out leafQuotesNeeded),
                        stringType,
                        containsNestedExpressions: false,
                        forceQuotes: baseQuotesNeeded || leafQuotesNeeded,
                        addAmpersand: false);
                    results.Add(new CompletionResult(completionText, childName, resultType, baseTooltip + childName));
                }
            }

            return results;
        }

        private static string GetChildNameFromPsObject(dynamic psObject, char separator)
        {
            if (((PSObject)psObject).BaseObject is string result)
            {
                // The "Get-ChildItem" call for this provider returned a string that we assume is the child name.
                // This is what the SCCM provider returns.
                return result;
            }

            string childName = psObject.PSChildName;
            if (childName is not null)
            {
                return childName;
            }

            // Some providers (Like the variable provider) don't include a PSChildName property
            // so we get the child name from the path instead.
            childName = psObject.PSPath ?? string.Empty;
            int ProviderSeparatorIndex = childName.IndexOf("::", StringComparison.Ordinal);
            childName = childName.Substring(ProviderSeparatorIndex + 2);
            int indexOfName = childName.LastIndexOf(separator);
            if (indexOfName == -1 || indexOfName + 1 == childName.Length)
            {
                return childName;
            }

            return childName.Substring(indexOfName + 1);
        }

        /// <summary>
        /// Takes a path and rebuilds it with the specified variable replacements.
        /// Also escapes special characters as needed.
        /// </summary>
        private static string RebuildPathWithVars(
            string path,
            string homePath,
            StringConstantType stringType,
            bool literalPath,
            out bool quotesAreNeeded)
        {
            var sb = new StringBuilder(path.Length);
            int homeIndex = string.IsNullOrEmpty(homePath)
                ? -1
                : path.IndexOf(homePath, StringComparison.OrdinalIgnoreCase);
            quotesAreNeeded = false;
            bool useSingleQuoteEscapeRules = stringType is StringConstantType.SingleQuoted or StringConstantType.BareWord;

            for (int i = 0; i < path.Length; i++)
            {
                // on Windows, we need to preserve the expanded home path as native commands don't understand it
#if UNIX                
                if (i == homeIndex)
                {
                    _ = sb.Append('~');
                    i += homePath.Length - 1;
                    continue;
                }
#endif

                EscapeCharIfNeeded(sb, path, i, stringType, literalPath, useSingleQuoteEscapeRules, ref quotesAreNeeded);
                _ = sb.Append(path[i]);
            }

            return sb.ToString();
        }

        private static string EscapePath(string path, StringConstantType stringType, bool literalPath, out bool quotesAreNeeded)
        {
            var sb = new StringBuilder(path.Length);
            bool useSingleQuoteEscapeRules = stringType is StringConstantType.SingleQuoted or StringConstantType.BareWord;
            quotesAreNeeded = false;

            for (int i = 0; i < path.Length; i++)
            {
                EscapeCharIfNeeded(sb, path, i, stringType, literalPath, useSingleQuoteEscapeRules, ref quotesAreNeeded);
                _ = sb.Append(path[i]);
            }

            return sb.ToString();
        }

        private static void EscapeCharIfNeeded(
            StringBuilder sb,
            string path,
            int index,
            StringConstantType stringType,
            bool literalPath,
            bool useSingleQuoteEscapeRules,
            ref bool quotesAreNeeded)
        {
            switch (path[index])
            {
                case '#':
                case '-':
                case '@':
                    if (index == 0 && stringType == StringConstantType.BareWord)
                    {
                        // Chars that would start a new token when used as the first char in a bareword argument.
                        quotesAreNeeded = true;
                    }
                    break;

                case ' ':
                case ',':
                case ';':
                case '(':
                case ')':
                case '{':
                case '}':
                case '|':
                case '&':
                    if (stringType == StringConstantType.BareWord)
                    {
                        // Chars that would start a new token when used anywhere in a bareword argument.
                        quotesAreNeeded = true;
                    }
                    break;

                case '[':
                case ']':
                    if (!literalPath)
                    {
                        // Wildcard characters that need to be escaped.
                        int backtickCount;
                        if (useSingleQuoteEscapeRules)
                        {
                            backtickCount = 1;
                        }
                        else
                        {
                            backtickCount = sb[^1] == '`' ? 4 : 2;
                        }

                        _ = sb.Append('`', backtickCount);
                        quotesAreNeeded = true;
                    }
                    break;

                case '`':
                    // Literal backtick needs to be escaped to not be treated as an escape character
                    if (useSingleQuoteEscapeRules)
                    {
                        if (!literalPath)
                        {
                            _ = sb.Append('`');
                        }
                    }
                    else
                    {
                        int backtickCount = !literalPath && sb[^1] == '`' ? 3 : 1;
                        _ = sb.Append('`', backtickCount);
                    }

                    if (stringType is StringConstantType.BareWord or StringConstantType.DoubleQuoted)
                    {
                        quotesAreNeeded = true;
                    }
                    break;

                case '$':
                    // $ needs to be escaped so following chars are not parsed as a variable/subexpression
                    if (!useSingleQuoteEscapeRules)
                    {
                        _ = sb.Append('`');
                    }

                    if (stringType is StringConstantType.BareWord or StringConstantType.DoubleQuoted)
                    {
                        quotesAreNeeded = true;
                    }
                    break;

                default:
                    // Handle all the different quote types
                    if (useSingleQuoteEscapeRules && path[index].IsSingleQuote())
                    {
                        _ = sb.Append('\'');
                        quotesAreNeeded = true;
                    }
                    else if (!useSingleQuoteEscapeRules && path[index].IsDoubleQuote())
                    {
                        _ = sb.Append('`');
                        quotesAreNeeded = true;
                    }
                    break;
            }
        }

        private static string NewPathCompletionText(string parent, string leaf, StringConstantType stringType, bool containsNestedExpressions, bool forceQuotes, bool addAmpersand)
        {
            string result;
            if (stringType == StringConstantType.SingleQuoted)
            {
                result = addAmpersand ? $"& '{parent}{leaf}'" : $"'{parent}{leaf}'";
            }
            else if (stringType == StringConstantType.DoubleQuoted)
            {
                result = addAmpersand ? $"& \"{parent}{leaf}\"" : $"\"{parent}{leaf}\"";
            }
            else
            {
                if (forceQuotes)
                {
                    if (containsNestedExpressions)
                    {
                        result = addAmpersand ? $"& \"{parent}{leaf}\"" : $"\"{parent}{leaf}\"";
                    }
                    else
                    {
                        result = addAmpersand ? $"& '{parent}{leaf}'" : $"'{parent}{leaf}'";
                    }
                }
                else
                {
                    result = string.Concat(parent, leaf);
                }
            }

            return result;
        }

        private static readonly Regex s_shareMatch = new(
            @"(^Microsoft\.PowerShell\.Core\\FileSystem::|^FileSystem::|^)(?:\\\\|//)(?![.|?])([^\\/]+)(?:\\|/)([^\\/]*)$",
            RegexOptions.IgnoreCase | RegexOptions.Compiled);

        [StructLayout(LayoutKind.Sequential, CharSet = CharSet.Unicode)]
        private struct SHARE_INFO_1
        {
            public string netname;
            public int type;
            public string remark;
        }

        private static readonly System.IO.EnumerationOptions _enumerationOptions = new System.IO.EnumerationOptions
        {
            MatchCasing = MatchCasing.CaseInsensitive,
            AttributesToSkip = 0 // Default is to skip Hidden and System files, so we clear this to retain existing behavior
        };

        internal static List<string> GetFileShares(string machine, bool ignoreHidden)
        {
#if UNIX
            return new List<string>();
#else
            nint shBuf = nint.Zero;
            uint numEntries = 0;
            uint totalEntries;
            uint resumeHandle = 0;
            int result = Interop.Windows.NetShareEnum(
                machine,
                level: 1,
                out shBuf,
                Interop.Windows.MAX_PREFERRED_LENGTH,
                out numEntries,
                out totalEntries,
                ref resumeHandle);

            var shares = new List<string>();
            if (result == Interop.Windows.ERROR_SUCCESS || result == Interop.Windows.ERROR_MORE_DATA)
            {
                for (int i = 0; i < numEntries; ++i)
                {
                    nint curInfoPtr = shBuf + (Marshal.SizeOf<SHARE_INFO_1>() * i);
                    SHARE_INFO_1 shareInfo = Marshal.PtrToStructure<SHARE_INFO_1>(curInfoPtr);

                    if ((shareInfo.type & Interop.Windows.STYPE_MASK) != Interop.Windows.STYPE_DISKTREE)
                    {
                        continue;
                    }

                    if (ignoreHidden && shareInfo.netname.EndsWith('$'))
                    {
                        continue;
                    }

                    shares.Add(shareInfo.netname);
                }
            }

            return shares;
#endif
        }

        private static bool CheckFileExtension(string path, HashSet<string> extension)
        {
            if (extension == null || extension.Count == 0)
                return true;

            var ext = System.IO.Path.GetExtension(path);
            return ext == null || extension.Contains(ext);
        }

        #endregion Filenames

        #region Variable

        /// <summary>
        /// </summary>
        /// <param name="variableName"></param>
        /// <returns></returns>
        public static IEnumerable<CompletionResult> CompleteVariable(string variableName)
        {
            var runspace = Runspace.DefaultRunspace;
            if (runspace == null)
            {
                // No runspace, just return no results.
                return CommandCompletion.EmptyCompletionResult;
            }

            var helper = new PowerShellExecutionHelper(PowerShell.Create(RunspaceMode.CurrentRunspace));
            var executionContext = helper.CurrentPowerShell.Runspace.ExecutionContext;
            return CompleteVariable(new CompletionContext { WordToComplete = variableName, Helper = helper, ExecutionContext = executionContext });
        }

        private static readonly string[] s_variableScopes = new string[] { "Global:", "Local:", "Script:", "Private:", "Using:" };

        private static readonly SearchValues<char> s_charactersRequiringQuotes = SearchValues.Create("-`&@'\"#{}()$,;|<> .\\/ \t^");

        private static bool ContainsCharactersRequiringQuotes(ReadOnlySpan<char> text)
            => text.ContainsAny(s_charactersRequiringQuotes);

        internal static List<CompletionResult> CompleteVariable(CompletionContext context)
        {
            HashSet<string> hashedResults = new(StringComparer.OrdinalIgnoreCase);
            List<CompletionResult> results = new();
            List<CompletionResult> tempResults = new();

            var wordToComplete = context.WordToComplete;
            string scopePrefix = string.Empty;
            var colon = wordToComplete.IndexOf(':');
            if (colon >= 0)
            {
                scopePrefix = wordToComplete.Remove(colon + 1);
                wordToComplete = wordToComplete.Substring(colon + 1);
            }

            var lastAst = context.RelatedAsts?[^1];
            var variableAst = lastAst as VariableExpressionAst;
            if (lastAst is PropertyMemberAst ||
                (lastAst is not null && lastAst.Parent is ParameterAst parameter && parameter.DefaultValue != lastAst))
            {
                // User is adding a new parameter or a class member, variable tab completion is not useful.
                return results;
            }
            var prefix = variableAst != null && variableAst.Splatted ? "@" : "$";
            bool tokenAtCursorUsedBraces = context.TokenAtCursor is not null && context.TokenAtCursor.Text.StartsWith("${");

            // Look for variables in the input (e.g. parameters, etc.) before checking session state - these
            // variables might not exist in session state yet.
            var wildcardPattern = WildcardPattern.Get(wordToComplete + "*", WildcardOptions.IgnoreCase);
            if (lastAst is not null)
            {
                Ast parent = lastAst.Parent;
                var findVariablesVisitor = new FindVariablesVisitor
                {
                    CompletionVariableAst = lastAst,
                    StopSearchOffset = lastAst.Extent.StartOffset,
                    Context = context.TypeInferenceContext
                };
                while (parent != null)
                {
                    if (parent is IParameterMetadataProvider)
                    {
                        findVariablesVisitor.Top = parent;
                        parent.Visit(findVariablesVisitor);
                    }

                    parent = parent.Parent;
                }

                foreach (string varName in findVariablesVisitor.FoundVariables)
                {
                    if (!wildcardPattern.IsMatch(varName))
                    {
                        continue;
                    }

                    VariableInfo varInfo = findVariablesVisitor.VariableInfoTable[varName];
                    PSTypeName varType = varInfo.LastDeclaredConstraint ?? varInfo.LastAssignedType;
                    string toolTip;
                    if (varType is null)
                    {
                        toolTip = varName;
                    }
                    else
                    {
                        toolTip = varType.Type is not null
                            ? StringUtil.Format("[{0}]${1}", ToStringCodeMethods.Type(varType.Type, dropNamespaces: true), varName)
                            : varType.Name;
                    }

                    var completionText = !tokenAtCursorUsedBraces && !ContainsCharactersRequiringQuotes(varName)
                        ? prefix + scopePrefix + varName
                        : prefix + "{" + scopePrefix + varName + "}";
                    AddUniqueVariable(hashedResults, results, completionText, varName, toolTip);
                }
            }

            if (colon == -1)
            {
                var allVariables = context.ExecutionContext.SessionState.Internal.GetVariableTable();
                foreach (var key in allVariables.Keys)
                {
                    if (wildcardPattern.IsMatch(key))
                    {
                        var variable = allVariables[key];
                        var name = variable.Name;
                        var value = variable.Value;
                        var toolTip = value is null
                            ? key
                            : StringUtil.Format("[{0}]${1}", ToStringCodeMethods.Type(value.GetType(), dropNamespaces: true), key);
                        var completionText = !tokenAtCursorUsedBraces && !ContainsCharactersRequiringQuotes(name)
                            ? prefix + name
                            : prefix + "{" + name + "}";
                        AddUniqueVariable(hashedResults, tempResults, completionText, key, key);
                    }
                }

                if (tempResults.Count > 0)
                {
                    results.AddRange(tempResults.OrderBy(item => item.ListItemText, StringComparer.OrdinalIgnoreCase));
                    tempResults.Clear();
                }
            }
            else
            {
                string pattern;
                if (s_variableScopes.Contains(scopePrefix, StringComparer.OrdinalIgnoreCase))
                {
                    pattern = string.Concat("variable:", wordToComplete, "*");
                }
                else
                {
                    pattern = scopePrefix + wordToComplete + "*";
                }

                var powerShellExecutionHelper = context.Helper;
                powerShellExecutionHelper
                    .AddCommandWithPreferenceSetting("Microsoft.PowerShell.Management\\Get-Item").AddParameter("Path", pattern)
                    .AddCommandWithPreferenceSetting("Microsoft.PowerShell.Utility\\Sort-Object").AddParameter("Property", "Name");

                var psobjs = powerShellExecutionHelper.ExecuteCurrentPowerShell(out _);

                if (psobjs is not null)
                {
                    foreach (dynamic psobj in psobjs)
                    {
                        var name = psobj.Name as string;
                        if (!string.IsNullOrEmpty(name))
                        {
                            var tooltip = name;
                            var variable = PSObject.Base(psobj) as PSVariable;
                            if (variable != null)
                            {
                                var value = variable.Value;
                                if (value != null)
                                {
                                    tooltip = StringUtil.Format("[{0}]${1}",
                                                                ToStringCodeMethods.Type(value.GetType(),
                                                                                         dropNamespaces: true), name);
                                }
                            }

                            var completedName = !tokenAtCursorUsedBraces && !ContainsCharactersRequiringQuotes(name)
                                                    ? prefix + scopePrefix + name
                                                    : prefix + "{" + scopePrefix + name + "}";
                            AddUniqueVariable(hashedResults, results, completedName, name, tooltip);
                        }
                    }
                }
            }

            if (colon == -1 && "env".StartsWith(wordToComplete, StringComparison.OrdinalIgnoreCase))
            {
                var envVars = Environment.GetEnvironmentVariables();
                foreach (var key in envVars.Keys)
                {
                    var name = "env:" + key;
                    var completedName = !tokenAtCursorUsedBraces && !ContainsCharactersRequiringQuotes(name)
                        ? prefix + name
                        : prefix + "{" + name + "}";
                    AddUniqueVariable(hashedResults, tempResults, completedName, name, "[string]" + name);
                }

                results.AddRange(tempResults.OrderBy(item => item.ListItemText, StringComparer.OrdinalIgnoreCase));
                tempResults.Clear();
            }

            if (colon == -1)
            {
                // Return variables already in session state first, because we can sometimes give better information,
                // like the variables type.
                foreach (var specialVariable in s_specialVariablesCache.Value)
                {
                    if (wildcardPattern.IsMatch(specialVariable))
                    {
                        var completedName = !tokenAtCursorUsedBraces && !ContainsCharactersRequiringQuotes(specialVariable)
                                                ? prefix + specialVariable
                                                : prefix + "{" + specialVariable + "}";

                        AddUniqueVariable(hashedResults, results, completedName, specialVariable, specialVariable);
                    }
                }

                var allDrives = context.ExecutionContext.SessionState.Drive.GetAll();
                foreach (var drive in allDrives)
                {
                    if (drive.Name.Length < 2
                        || !wildcardPattern.IsMatch(drive.Name)
                        || !drive.Provider.ImplementingType.IsAssignableTo(typeof(IContentCmdletProvider)))
                    {
                        continue;
                    }

                    var completedName = !tokenAtCursorUsedBraces && !ContainsCharactersRequiringQuotes(drive.Name)
                        ? prefix + drive.Name + ":"
                        : prefix + "{" + drive.Name + ":}";
                    var tooltip = string.IsNullOrEmpty(drive.Description)
                        ? drive.Name
                        : drive.Description;
                    AddUniqueVariable(hashedResults, tempResults, completedName, drive.Name, tooltip);
                }

                if (tempResults.Count > 0)
                {
                    results.AddRange(tempResults.OrderBy(item => item.ListItemText, StringComparer.OrdinalIgnoreCase));
                }

                foreach (var scope in s_variableScopes)
                {
                    if (wildcardPattern.IsMatch(scope))
                    {
                        var completedName = !tokenAtCursorUsedBraces && !ContainsCharactersRequiringQuotes(scope)
                            ? prefix + scope
                            : prefix + "{" + scope + "}";
                        AddUniqueVariable(hashedResults, results, completedName, scope, scope);
                    }
                }
            }

            return results;
        }

        private static void AddUniqueVariable(HashSet<string> hashedResults, List<CompletionResult> results, string completionText, string listItemText, string tooltip)
        {
            if (hashedResults.Add(completionText))
            {
                results.Add(new CompletionResult(completionText, listItemText, CompletionResultType.Variable, tooltip));
            }
        }

        private static readonly HashSet<string> s_varModificationCommands = new(StringComparer.OrdinalIgnoreCase)
        {
            "New-Variable",
            "nv",
            "Set-Variable",
            "set",
            "sv"
        };

        private static readonly string[] s_varModificationParameters = new string[]
        {
            "Name",
            "Value"
        };

        private static readonly string[] s_outVarParameters = new string[]
        {
            "ErrorVariable",
            "ev",
            "WarningVariable",
            "wv",
            "InformationVariable",
            "iv",
            "OutVariable",
            "ov",

        };

        private static readonly string[] s_pipelineVariableParameters = new string[]
        {
            "PipelineVariable",
            "pv"
        };

        private static readonly HashSet<string> s_localScopeCommandNames = new(StringComparer.OrdinalIgnoreCase)
        {
            "Microsoft.PowerShell.Core\\ForEach-Object",
            "ForEach-Object",
            "foreach",
            "%",
            "Microsoft.PowerShell.Core\\Where-Object",
            "Where-Object",
            "where",
            "?",
            "BeforeAll",
            "BeforeEach"
        };

        private sealed class VariableInfo
        {
            internal PSTypeName LastDeclaredConstraint;
            internal PSTypeName LastAssignedType;
        }

        private sealed class FindVariablesVisitor : AstVisitor2
        {
            internal Ast Top;
            internal Ast CompletionVariableAst;
            internal readonly List<string> FoundVariables = new();
            internal readonly Dictionary<string, VariableInfo> VariableInfoTable = new(StringComparer.OrdinalIgnoreCase);
            internal int StopSearchOffset;
            internal TypeInferenceContext Context;

            private static PSTypeName GetInferredVarTypeFromAst(Ast ast)
            {
                PSTypeName type;
                switch (ast)
                {
                    case ConstantExpressionAst constant:
                        type = new PSTypeName(constant.StaticType);
                        break;

                    case ExpandableStringExpressionAst:
                        type = new PSTypeName(typeof(string));
                        break;

                    case ConvertExpressionAst convertExpression:
                        type = new PSTypeName(convertExpression.Type.TypeName);
                        break;

                    case HashtableAst:
                        type = new PSTypeName(typeof(Hashtable));
                        break;

                    case ArrayExpressionAst:
                    case ArrayLiteralAst:
                        type = new PSTypeName(typeof(object[]));
                        break;

                    case ScriptBlockExpressionAst:
                        type = new PSTypeName(typeof(ScriptBlock));
                        break;

                    default:
                        type = null;
                        break;
                }

                return type;
            }

            private void SaveVariableInfo(string variableName, PSTypeName variableType, bool isConstraint)
            {
                if (VariableInfoTable.TryGetValue(variableName, out VariableInfo varInfo))
                {
                    if (isConstraint)
                    {
                        varInfo.LastDeclaredConstraint = variableType;
                    }
                    else
                    {
                        varInfo.LastAssignedType = variableType;
                    }
                }
                else
                {
                    varInfo = isConstraint
                        ? new VariableInfo() { LastDeclaredConstraint = variableType }
                        : new VariableInfo() { LastAssignedType = variableType };
                    VariableInfoTable.Add(variableName, varInfo);
                    FoundVariables.Add(variableName);
                }
            }

            public override AstVisitAction DefaultVisit(Ast ast)
            {
                if (ast.Extent.StartOffset > StopSearchOffset)
                {
                    // When visiting do while/until statements, the condition will be visited before the statement block.
                    // The condition itself may not be interesting if it's after the cursor, but the statement block could be.
                    return ast is PipelineBaseAst && ast.Parent is DoUntilStatementAst or DoWhileStatementAst
                        ? AstVisitAction.SkipChildren
                        : AstVisitAction.StopVisit;
                }

                return AstVisitAction.Continue;
            }

            public override AstVisitAction VisitAssignmentStatement(AssignmentStatementAst assignmentStatementAst)
            {
                if (assignmentStatementAst.Extent.StartOffset > StopSearchOffset)
                {
                    return assignmentStatementAst.Parent is DoUntilStatementAst or DoWhileStatementAst ?
                        AstVisitAction.SkipChildren
                        : AstVisitAction.StopVisit;
                }

                if (assignmentStatementAst.Left is AttributedExpressionAst attributedExpression)
                {
                    var firstConvertExpression = attributedExpression as ConvertExpressionAst;
                    ExpressionAst child = attributedExpression.Child;
                    while (child is AttributedExpressionAst attributeChild)
                    {
                        if (firstConvertExpression is null && attributeChild is ConvertExpressionAst convertExpression)
                        {
                            // Multiple type constraint can be set on a variable like this: [int] [string] $Var1 = 1
                            // But it's the left most type constraint that determines the final type.
                            firstConvertExpression = convertExpression;
                        }

                        child = attributeChild.Child;
                    }

                    if (child is VariableExpressionAst variableExpression)
                    {
                        if (variableExpression == CompletionVariableAst || s_specialVariablesCache.Value.Contains(variableExpression.VariablePath.UserPath))
                        {
                            return AstVisitAction.Continue;
                        }

<<<<<<< HEAD
                        SaveVariableInfo(variableExpression.VariablePath.UserPath, new PSTypeName(convertExpression.Type.TypeName), isConstraint: true);
=======
                        if (firstConvertExpression is not null)
                        {
                            SaveVariableInfo(variableExpression.VariablePath.UnqualifiedPath, firstConvertExpression.StaticType, isConstraint: true);
                        }
                        else
                        {
                            Type lastAssignedType = assignmentStatementAst.Right is CommandExpressionAst commandExpression
                                ? GetInferredVarTypeFromAst(commandExpression.Expression)
                                : null;
                            SaveVariableInfo(variableExpression.VariablePath.UnqualifiedPath, lastAssignedType, isConstraint: false);
                        }
>>>>>>> c64a636d
                    }
                }
                else if (assignmentStatementAst.Left is VariableExpressionAst variableExpression)
                {
                    if (variableExpression == CompletionVariableAst || s_specialVariablesCache.Value.Contains(variableExpression.VariablePath.UserPath))
                    {
                        return AstVisitAction.Continue;
                    }

                    PSTypeName lastAssignedType;
                    if (assignmentStatementAst.Right is CommandExpressionAst commandExpression)
                    {
                        lastAssignedType = GetInferredVarTypeFromAst(commandExpression.Expression);
                    }
                    else
                    {
                        lastAssignedType = null;
                    }

                    SaveVariableInfo(variableExpression.VariablePath.UnqualifiedPath, lastAssignedType, isConstraint: false);
                }

                return AstVisitAction.Continue;
            }

            public override AstVisitAction VisitCommand(CommandAst commandAst)
            {
                if (commandAst.Extent.StartOffset > StopSearchOffset)
                {
                    return AstVisitAction.StopVisit;
                }

                var commandName = commandAst.GetCommandName();
                if (commandName is not null && s_varModificationCommands.Contains(commandName))
                {
                    StaticBindingResult bindingResult = StaticParameterBinder.BindCommand(commandAst, resolve: false, s_varModificationParameters);
                    if (bindingResult is not null
                        && bindingResult.BoundParameters.TryGetValue("Name", out ParameterBindingResult variableName))
                    {
                        var nameValue = variableName.ConstantValue as string;
                        if (nameValue is not null)
                        {
                            PSTypeName variableType;
                            if (bindingResult.BoundParameters.TryGetValue("Value", out ParameterBindingResult variableValue))
                            {
                                variableType = GetInferredVarTypeFromAst(variableValue.Value);
                            }
                            else
                            {
                                variableType = null;
                            }

                            SaveVariableInfo(nameValue, variableType, isConstraint: false);
                        }
                    }
                }

                var bindResult = StaticParameterBinder.BindCommand(commandAst, resolve: false);
                if (bindResult is not null)
                {
                    foreach (var parameterName in s_outVarParameters)
                    {
                        if (bindResult.BoundParameters.TryGetValue(parameterName, out ParameterBindingResult outVarBind))
                        {
                            var varName = outVarBind.ConstantValue as string;
                            if (varName is not null)
                            {
                                SaveVariableInfo(varName, new PSTypeName(typeof(ArrayList)), isConstraint: false);
                            }
                        }
                    }

                    if (commandAst.Parent is PipelineAst pipeline && pipeline.Extent.EndOffset > CompletionVariableAst.Extent.StartOffset)
                    {
                        foreach (var parameterName in s_pipelineVariableParameters)
                        {
                            if (bindResult.BoundParameters.TryGetValue(parameterName, out ParameterBindingResult pipeVarBind))
                            {
                                var varName = pipeVarBind.ConstantValue as string;
                                if (varName is not null)
                                {
                                    var inferredTypes = AstTypeInference.InferTypeOf(commandAst, Context, TypeInferenceRuntimePermissions.AllowSafeEval);
                                    PSTypeName varType = inferredTypes.Count == 0
                                        ? null
                                        : inferredTypes[0];
                                    SaveVariableInfo(varName, varType, isConstraint: false);
                                }
                            }
                        }
                    }
                }

                return AstVisitAction.Continue;
            }

            public override AstVisitAction VisitParameter(ParameterAst parameterAst)
            {
                if (parameterAst.Extent.StartOffset > StopSearchOffset)
                {
                    return AstVisitAction.StopVisit;
                }

                VariableExpressionAst variableExpression = parameterAst.Name;
                if (variableExpression == CompletionVariableAst)
                {
                    return AstVisitAction.Continue;
                }

<<<<<<< HEAD
                SaveVariableInfo(variableExpression.VariablePath.UserPath, new PSTypeName(parameterAst.StaticType), isConstraint: true);
=======
                SaveVariableInfo(variableExpression.VariablePath.UnqualifiedPath, parameterAst.StaticType, isConstraint: true);
>>>>>>> c64a636d

                return AstVisitAction.Continue;
            }

            public override AstVisitAction VisitForEachStatement(ForEachStatementAst forEachStatementAst)
            {
                if (forEachStatementAst.Extent.StartOffset > StopSearchOffset || forEachStatementAst.Variable == CompletionVariableAst)
                {
                    return AstVisitAction.StopVisit;
                }

                SaveVariableInfo(forEachStatementAst.Variable.VariablePath.UnqualifiedPath, variableType: null, isConstraint: false);
                return AstVisitAction.Continue;
            }

            public override AstVisitAction VisitAttribute(AttributeAst attributeAst)
            {
                // Attributes can't assign values to variables so they aren't interesting.
                return AstVisitAction.SkipChildren;
            }

            public override AstVisitAction VisitFunctionDefinition(FunctionDefinitionAst functionDefinitionAst)
            {
                return functionDefinitionAst != Top ? AstVisitAction.SkipChildren : AstVisitAction.Continue;
            }

            public override AstVisitAction VisitScriptBlockExpression(ScriptBlockExpressionAst scriptBlockExpressionAst)
            {
                if (scriptBlockExpressionAst == Top)
                {
                    return AstVisitAction.Continue;
                }

                Ast parent = scriptBlockExpressionAst.Parent;
                // This loop checks if the scriptblock is used as a command, or an argument for a command, eg: ForEach-Object -Process {$Var1 = "Hello"}, {Var2 = $true}
                while (true)
                {
                    if (parent is CommandAst cmdAst)
                    {
                        string cmdName = cmdAst.GetCommandName();
                        return s_localScopeCommandNames.Contains(cmdName)
                            || (cmdAst.CommandElements[0] is ScriptBlockExpressionAst && cmdAst.InvocationOperator == TokenKind.Dot)
                            ? AstVisitAction.Continue
                            : AstVisitAction.SkipChildren;
                    }

                    if (parent is not CommandExpressionAst and not PipelineAst and not StatementBlockAst and not ArrayExpressionAst and not ArrayLiteralAst)
                    {
                        return AstVisitAction.SkipChildren;
                    }

                    parent = parent.Parent;
                }
            }

            public override AstVisitAction VisitDataStatement(DataStatementAst dataStatementAst)
            {
                if (dataStatementAst.Extent.StartOffset >= StopSearchOffset)
                {
                    return AstVisitAction.StopVisit;
                }

                if (dataStatementAst.Variable is not null)
                {
                    SaveVariableInfo(dataStatementAst.Variable, variableType: null, isConstraint: false);
                }

                return AstVisitAction.SkipChildren;
            }
        }

        private static readonly Lazy<SortedSet<string>> s_specialVariablesCache = new(BuildSpecialVariablesCache);

        private static SortedSet<string> BuildSpecialVariablesCache()
        {
            var result = new SortedSet<string>(StringComparer.OrdinalIgnoreCase);
            foreach (var member in typeof(SpecialVariables).GetFields(BindingFlags.NonPublic | BindingFlags.Static))
            {
                if (member.FieldType.Equals(typeof(string)))
                {
                    result.Add((string)member.GetValue(null));
                }
            }

            return result;
        }

        internal static PSTypeName GetLastDeclaredTypeConstraint(VariableExpressionAst variableAst, TypeInferenceContext typeInferenceContext)
        {
            Ast parent = variableAst.Parent;
            var findVariablesVisitor = new FindVariablesVisitor()
            {
                CompletionVariableAst = variableAst,
                StopSearchOffset = variableAst.Extent.StartOffset,
                Context = typeInferenceContext
            };
            while (parent != null)
            {
                if (parent is IParameterMetadataProvider)
                {
                    findVariablesVisitor.Top = parent;
                    parent.Visit(findVariablesVisitor);
                }

                if (findVariablesVisitor.VariableInfoTable.TryGetValue(variableAst.VariablePath.UserPath, out VariableInfo varInfo)
                    && varInfo.LastDeclaredConstraint is not null)
                {
                    return varInfo.LastDeclaredConstraint;
                }

                parent = parent.Parent;
            }

            return null;
        }

        #endregion Variables

        #region Comments

        internal static List<CompletionResult> CompleteComment(CompletionContext context, ref int replacementIndex, ref int replacementLength)
        {
            if (context.WordToComplete.StartsWith("<#", StringComparison.Ordinal))
            {
                return CompleteCommentHelp(context, ref replacementIndex, ref replacementLength);
            }

            // Complete #requires statements
            if (context.WordToComplete.StartsWith("#requires ", StringComparison.OrdinalIgnoreCase))
            {
                return CompleteRequires(context, ref replacementIndex, ref replacementLength);
            }

            var results = new List<CompletionResult>();

            // Complete the history entries
            Match matchResult = Regex.Match(context.WordToComplete, @"^#([\w\-]*)$");
            if (!matchResult.Success)
            {
                return results;
            }

            string wordToComplete = matchResult.Groups[1].Value;
            Collection<PSObject> psobjs;

            int entryId;
            if (Regex.IsMatch(wordToComplete, @"^[0-9]+$") && LanguagePrimitives.TryConvertTo(wordToComplete, out entryId))
            {
                context.Helper.AddCommandWithPreferenceSetting("Get-History", typeof(GetHistoryCommand)).AddParameter("Id", entryId);
                psobjs = context.Helper.ExecuteCurrentPowerShell(out _);

                if (psobjs != null && psobjs.Count == 1)
                {
                    var historyInfo = PSObject.Base(psobjs[0]) as HistoryInfo;
                    if (historyInfo != null)
                    {
                        var commandLine = historyInfo.CommandLine;
                        if (!string.IsNullOrEmpty(commandLine))
                        {
                            // var tooltip = "Id: " + historyInfo.Id + "\n" +
                            //               "ExecutionStatus: " + historyInfo.ExecutionStatus + "\n" +
                            //               "StartExecutionTime: " + historyInfo.StartExecutionTime + "\n" +
                            //               "EndExecutionTime: " + historyInfo.EndExecutionTime + "\n";
                            // Use the commandLine as the Tooltip in case the commandLine is multiple lines of scripts
                            results.Add(new CompletionResult(commandLine, commandLine, CompletionResultType.History, commandLine));
                        }
                    }
                }

                return results;
            }

            wordToComplete = "*" + wordToComplete + "*";
            context.Helper.AddCommandWithPreferenceSetting("Get-History", typeof(GetHistoryCommand));

            psobjs = context.Helper.ExecuteCurrentPowerShell(out _);
            var pattern = WildcardPattern.Get(wordToComplete, WildcardOptions.IgnoreCase);

            if (psobjs != null)
            {
                for (int index = psobjs.Count - 1; index >= 0; index--)
                {
                    var psobj = psobjs[index];
                    if (!(PSObject.Base(psobj) is HistoryInfo historyInfo)) continue;

                    var commandLine = historyInfo.CommandLine;
                    if (!string.IsNullOrEmpty(commandLine) && pattern.IsMatch(commandLine))
                    {
                        // var tooltip = "Id: " + historyInfo.Id + "\n" +
                        //               "ExecutionStatus: " + historyInfo.ExecutionStatus + "\n" +
                        //               "StartExecutionTime: " + historyInfo.StartExecutionTime + "\n" +
                        //               "EndExecutionTime: " + historyInfo.EndExecutionTime + "\n";
                        // Use the commandLine as the Tooltip in case the commandLine is multiple lines of scripts
                        results.Add(new CompletionResult(commandLine, commandLine, CompletionResultType.History, commandLine));
                    }
                }
            }

            return results;
        }

        private static List<CompletionResult> CompleteRequires(CompletionContext context, ref int replacementIndex, ref int replacementLength)
        {
            var results = new List<CompletionResult>();

            int cursorIndex = context.CursorPosition.ColumnNumber - 1;
            string lineToCursor = context.CursorPosition.Line.Substring(0, cursorIndex);

            // RunAsAdministrator must be the last parameter in a Requires statement so no completion if the cursor is after the parameter.
            if (lineToCursor.Contains(" -RunAsAdministrator", StringComparison.OrdinalIgnoreCase))
            {
                return results;
            }

            // Regex to find parameter like " -Parameter1" or " -"
            MatchCollection hashtableKeyMatches = Regex.Matches(lineToCursor, @"\s+-([A-Za-z]+|$)");
            if (hashtableKeyMatches.Count == 0)
            {
                return results;
            }

            Group currentParameterMatch = hashtableKeyMatches[^1].Groups[1];

            // Complete the parameter if the cursor is at a parameter
            if (currentParameterMatch.Index + currentParameterMatch.Length == cursorIndex)
            {
                string currentParameterPrefix = currentParameterMatch.Value;

                replacementIndex = context.CursorPosition.Offset - currentParameterPrefix.Length;
                replacementLength = currentParameterPrefix.Length;

                // Produce completions for all parameters that begin with the prefix we've found,
                // but which haven't already been specified in the line we need to complete
                foreach (KeyValuePair<string, string> parameter in s_requiresParameters)
                {
                    if (parameter.Key.StartsWith(currentParameterPrefix, StringComparison.OrdinalIgnoreCase)
                        && !context.CursorPosition.Line.Contains($" -{parameter.Key}", StringComparison.OrdinalIgnoreCase))
                    {
                        results.Add(new CompletionResult(parameter.Key, parameter.Key, CompletionResultType.ParameterName, parameter.Value));
                    }
                }

                return results;
            }

            // Regex to find parameter values (any text that appears after various delimiters)
            hashtableKeyMatches = Regex.Matches(lineToCursor, @"(\s+|,|;|{|\""|'|=)(\w+|$)");
            string currentValue;
            if (hashtableKeyMatches.Count == 0)
            {
                currentValue = string.Empty;
            }
            else
            {
                currentValue = hashtableKeyMatches[^1].Groups[2].Value;
            }

            replacementIndex = context.CursorPosition.Offset - currentValue.Length;
            replacementLength = currentValue.Length;

            // Complete PSEdition parameter values
            if (currentParameterMatch.Value.Equals("PSEdition", StringComparison.OrdinalIgnoreCase))
            {
                foreach (KeyValuePair<string, string> psEditionEntry in s_requiresPSEditions)
                {
                    if (psEditionEntry.Key.StartsWith(currentValue, StringComparison.OrdinalIgnoreCase))
                    {
                        results.Add(new CompletionResult(psEditionEntry.Key, psEditionEntry.Key, CompletionResultType.ParameterValue, psEditionEntry.Value));
                    }
                }

                return results;
            }

            // Complete Modules module specification values
            if (currentParameterMatch.Value.Equals("Modules", StringComparison.OrdinalIgnoreCase))
            {
                int hashtableStart = lineToCursor.LastIndexOf("@{");
                int hashtableEnd = lineToCursor.LastIndexOf('}');

                bool insideHashtable = hashtableStart != -1 && (hashtableEnd == -1 || hashtableEnd < hashtableStart);

                // If not inside a hashtable, try to complete a module simple name
                if (!insideHashtable)
                {
                    context.WordToComplete = currentValue;
                    return CompleteModuleName(context, true);
                }

                string hashtableString = lineToCursor.Substring(hashtableStart);

                // Regex to find hashtable keys with or without quotes
                hashtableKeyMatches = Regex.Matches(hashtableString, @"(@{|;)\s*(?:'|\""|\w*)\w*");

                // Build the list of keys we might want to complete, based on what's already been provided
                var moduleSpecKeysToComplete = new HashSet<string>(s_requiresModuleSpecKeys.Keys);
                bool sawModuleNameLast = false;
                foreach (Match existingHashtableKeyMatch in hashtableKeyMatches)
                {
                    string existingHashtableKey = existingHashtableKeyMatch.Value.TrimStart(s_hashtableKeyPrefixes);

                    if (string.IsNullOrEmpty(existingHashtableKey))
                    {
                        continue;
                    }

                    // Remove the existing key we just saw
                    moduleSpecKeysToComplete.Remove(existingHashtableKey);

                    // We need to remember later if we saw "ModuleName" as the last hashtable key, for completions
                    if (sawModuleNameLast = existingHashtableKey.Equals("ModuleName", StringComparison.OrdinalIgnoreCase))
                    {
                        continue;
                    }

                    // "RequiredVersion" is mutually exclusive with "ModuleVersion" and "MaximumVersion"
                    if (existingHashtableKey.Equals("ModuleVersion", StringComparison.OrdinalIgnoreCase)
                        || existingHashtableKey.Equals("MaximumVersion", StringComparison.OrdinalIgnoreCase))
                    {
                        moduleSpecKeysToComplete.Remove("RequiredVersion");
                        continue;
                    }

                    if (existingHashtableKey.Equals("RequiredVersion", StringComparison.OrdinalIgnoreCase))
                    {
                        moduleSpecKeysToComplete.Remove("ModuleVersion");
                        moduleSpecKeysToComplete.Remove("MaximumVersion");
                        continue;
                    }
                }

                Group lastHashtableKeyPrefixGroup = hashtableKeyMatches[^1].Groups[0];

                // If we're not completing a key for the hashtable, try to complete module names, but nothing else
                bool completingHashtableKey = lastHashtableKeyPrefixGroup.Index + lastHashtableKeyPrefixGroup.Length == hashtableString.Length;
                if (!completingHashtableKey)
                {
                    if (sawModuleNameLast)
                    {
                        context.WordToComplete = currentValue;
                        return CompleteModuleName(context, true);
                    }

                    return results;
                }

                // Now try to complete hashtable keys
                foreach (string moduleSpecKey in moduleSpecKeysToComplete)
                {
                    if (moduleSpecKey.StartsWith(currentValue, StringComparison.OrdinalIgnoreCase))
                    {
                        results.Add(new CompletionResult(moduleSpecKey, moduleSpecKey, CompletionResultType.ParameterValue, s_requiresModuleSpecKeys[moduleSpecKey]));
                    }
                }
            }

            return results;
        }

        private static readonly IReadOnlyDictionary<string, string> s_requiresParameters = new SortedList<string, string>(StringComparer.OrdinalIgnoreCase)
        {
            { "Modules", "Specifies PowerShell modules that the script requires." },
            { "PSEdition", "Specifies a PowerShell edition that the script requires." },
            { "RunAsAdministrator", "Specifies that PowerShell must be running as administrator on Windows." },
            { "Version", "Specifies the minimum version of PowerShell that the script requires." },
        };

        private static readonly IReadOnlyDictionary<string, string> s_requiresPSEditions = new SortedList<string, string>(StringComparer.OrdinalIgnoreCase)
        {
            { "Core", "Specifies that the script requires PowerShell Core to run." },
            { "Desktop", "Specifies that the script requires Windows PowerShell to run." },
        };

        private static readonly IReadOnlyDictionary<string, string> s_requiresModuleSpecKeys = new SortedList<string, string>(StringComparer.OrdinalIgnoreCase)
        {
            { "ModuleName", "Required. Specifies the module name." },
            { "GUID", "Optional. Specifies the GUID of the module." },
            { "ModuleVersion", "Specifies a minimum acceptable version of the module." },
            { "RequiredVersion", "Specifies an exact, required version of the module." },
            { "MaximumVersion", "Specifies the maximum acceptable version of the module." },
        };

        private static readonly char[] s_hashtableKeyPrefixes = new[]
        {
            '@',
            '{',
            ';',
            '"',
            '\'',
            ' ',
        };

        private static List<CompletionResult> CompleteCommentHelp(CompletionContext context, ref int replacementIndex, ref int replacementLength)
        {
            // Finds comment keywords like ".DESCRIPTION"
            MatchCollection usedKeywords = Regex.Matches(context.TokenAtCursor.Text, @"(?<=^\s*\.)\w*", RegexOptions.Multiline);
            if (usedKeywords.Count == 0)
            {
                return null;
            }

            // Last keyword at or before the cursor
            Match lineKeyword = null;
            for (int i = usedKeywords.Count - 1; i >= 0; i--)
            {
                Match keyword = usedKeywords[i];
                if (context.CursorPosition.Offset >= keyword.Index + context.TokenAtCursor.Extent.StartOffset)
                {
                    lineKeyword = keyword;
                    break;
                }
            }

            if (lineKeyword is null)
            {
                return null;
            }

            // Cursor is within or at the start/end of the keyword
            if (context.CursorPosition.Offset <= lineKeyword.Index + lineKeyword.Length + context.TokenAtCursor.Extent.StartOffset)
            {
                replacementIndex = context.TokenAtCursor.Extent.StartOffset + lineKeyword.Index;
                replacementLength = lineKeyword.Value.Length;

                var validKeywords = new HashSet<String>(s_commentHelpKeywords.Keys, StringComparer.OrdinalIgnoreCase);
                foreach (Match keyword in usedKeywords)
                {
                    if (keyword == lineKeyword || s_commentHelpAllowedDuplicateKeywords.Contains(keyword.Value))
                    {
                        continue;
                    }

                    validKeywords.Remove(keyword.Value);
                }

                var result = new List<CompletionResult>();
                foreach (string keyword in validKeywords)
                {
                    if (keyword.StartsWith(lineKeyword.Value, StringComparison.OrdinalIgnoreCase))
                    {
                        result.Add(new CompletionResult(keyword, keyword, CompletionResultType.Keyword, s_commentHelpKeywords[keyword]));
                    }
                }

                return result.Count > 0 ? result : null;
            }

            // Finds the argument for the keyword (any characters following the keyword, ignoring leading/trailing whitespace). For example "C:\New folder"
            Match keywordArgument = Regex.Match(context.CursorPosition.Line, @"(?<=^\s*\.\w+\s+)\S.*(?<=\S)");
            int lineStartIndex = lineKeyword.Index - context.CursorPosition.Line.IndexOf(lineKeyword.Value) + context.TokenAtCursor.Extent.StartOffset;
            int argumentIndex = keywordArgument.Success ? keywordArgument.Index : context.CursorPosition.ColumnNumber - 1;

            replacementIndex = lineStartIndex + argumentIndex;
            replacementLength = keywordArgument.Value.Length;

            if (lineKeyword.Value.Equals("PARAMETER", StringComparison.OrdinalIgnoreCase))
            {
                return CompleteCommentParameterValue(context, keywordArgument.Value);
            }

            if (lineKeyword.Value.Equals("FORWARDHELPTARGETNAME", StringComparison.OrdinalIgnoreCase))
            {
                var result = new List<CompletionResult>(CompleteCommand(keywordArgument.Value, "*", CommandTypes.All));
                return result.Count > 0 ? result : null;
            }

            if (lineKeyword.Value.Equals("FORWARDHELPCATEGORY", StringComparison.OrdinalIgnoreCase))
            {
                var result = new List<CompletionResult>();
                foreach (string category in s_commentHelpForwardCategories)
                {
                    if (category.StartsWith(keywordArgument.Value, StringComparison.OrdinalIgnoreCase))
                    {
                        result.Add(new CompletionResult(category));
                    }
                }
                return result.Count > 0 ? result : null;
            }

            if (lineKeyword.Value.Equals("REMOTEHELPRUNSPACE", StringComparison.OrdinalIgnoreCase))
            {
                var result = new List<CompletionResult>();
                foreach (CompletionResult variable in CompleteVariable(keywordArgument.Value))
                {
                    // ListItemText is used because it excludes the "$" as expected by REMOTEHELPRUNSPACE.
                    result.Add(new CompletionResult(variable.ListItemText, variable.ListItemText, variable.ResultType, variable.ToolTip));
                }
                return result.Count > 0 ? result : null;
            }

            if (lineKeyword.Value.Equals("EXTERNALHELP", StringComparison.OrdinalIgnoreCase))
            {
                context.WordToComplete = keywordArgument.Value;
                var result = new List<CompletionResult>(CompleteFilename(context, containerOnly: false, (new HashSet<string>() { ".xml" })));
                return result.Count > 0 ? result : null;
            }

            return null;
        }

        private static readonly IReadOnlyDictionary<string, string> s_commentHelpKeywords = new SortedList<string, string>(StringComparer.OrdinalIgnoreCase)
        {
            { "SYNOPSIS", "A brief description of the function or script. This keyword can be used only once in each topic." },
            { "DESCRIPTION", "A detailed description of the function or script. This keyword can be used only once in each topic." },
            { "PARAMETER", ".PARAMETER  <Parameter-Name>\nThe description of a parameter. Add a .PARAMETER keyword for each parameter in the function or script syntax." },
            { "EXAMPLE", "A sample command that uses the function or script, optionally followed by sample output and a description. Repeat this keyword for each example." },
            { "INPUTS", "The .NET types of objects that can be piped to the function or script. You can also include a description of the input objects." },
            { "OUTPUTS", "The .NET type of the objects that the cmdlet returns. You can also include a description of the returned objects." },
            { "NOTES", "Additional information about the function or script." },
            { "LINK", "The name of a related topic. Repeat the .LINK keyword for each related topic. The .Link keyword content can also include a URI to an online version of the same help topic." },
            { "COMPONENT", "The name of the technology or feature that the function or script uses, or to which it is related." },
            { "ROLE", "The name of the user role for the help topic." },
            { "FUNCTIONALITY", "The keywords that describe the intended use of the function." },
            { "FORWARDHELPTARGETNAME", ".FORWARDHELPTARGETNAME <Command-Name>\nRedirects to the help topic for the specified command." },
            { "FORWARDHELPCATEGORY", ".FORWARDHELPCATEGORY <Category>\nSpecifies the help category of the item in .ForwardHelpTargetName" },
            { "REMOTEHELPRUNSPACE", ".REMOTEHELPRUNSPACE <PSSession-variable>\nSpecifies a session that contains the help topic. Enter a variable that contains a PSSession object." },
            { "EXTERNALHELP", ".EXTERNALHELP <XML Help File>\nThe .ExternalHelp keyword is required when a function or script is documented in XML files." }
        };

        private static readonly HashSet<string> s_commentHelpAllowedDuplicateKeywords = new(StringComparer.OrdinalIgnoreCase)
        {
            "PARAMETER",
            "EXAMPLE",
            "LINK"
        };

        private static readonly string[] s_commentHelpForwardCategories = new string[]
        {
            "Alias",
            "Cmdlet",
            "HelpFile",
            "Function",
            "Provider",
            "General",
            "FAQ",
            "Glossary",
            "ScriptCommand",
            "ExternalScript",
            "Filter",
            "All"
        };

        private static FunctionDefinitionAst GetCommentHelpFunctionTarget(CompletionContext context)
        {
            if (context.TokenAtCursor.Kind != TokenKind.Comment)
            {
                return null;
            }

            Ast lastAst = context.RelatedAsts[^1];
            Ast firstAstAfterComment = lastAst.Find(ast => ast.Extent.StartOffset >= context.TokenAtCursor.Extent.EndOffset && ast is not NamedBlockAst, searchNestedScriptBlocks: false);

            // Comment-based help can apply to a following function definition if it starts within 2 lines
            int commentEndLine = context.TokenAtCursor.Extent.EndLineNumber + 2;

            if (lastAst is NamedBlockAst)
            {
                // Helpblock before function inside advanced function
                if (firstAstAfterComment is not null
                    && firstAstAfterComment.Extent.StartLineNumber <= commentEndLine
                    && firstAstAfterComment is FunctionDefinitionAst outerHelpFunctionDefAst)
                {
                    return outerHelpFunctionDefAst;
                }

                // Helpblock inside function
                if (lastAst.Parent.Parent is FunctionDefinitionAst innerHelpFunctionDefAst)
                {
                    return innerHelpFunctionDefAst;
                }
            }

            if (lastAst is ScriptBlockAst)
            {
                // Helpblock before function
                if (firstAstAfterComment is not null
                    && firstAstAfterComment.Extent.StartLineNumber <= commentEndLine
                    && firstAstAfterComment is FunctionDefinitionAst statement)
                {
                    return statement;
                }

                // Advanced function with help inside
                if (lastAst.Parent is FunctionDefinitionAst advFuncDefAst)
                {
                    return advFuncDefAst;
                }
            }

            return null;
        }

        private static List<CompletionResult> CompleteCommentParameterValue(CompletionContext context, string wordToComplete)
        {
            FunctionDefinitionAst foundFunction = GetCommentHelpFunctionTarget(context);

            ReadOnlyCollection<ParameterAst> foundParameters = null;
            if (foundFunction is not null)
            {
                foundParameters = foundFunction.Parameters ?? foundFunction.Body.ParamBlock?.Parameters;
            }
            else if (context.RelatedAsts[^1] is ScriptBlockAst scriptAst)
            {
                // The helpblock is for a script file
                foundParameters = scriptAst.ParamBlock?.Parameters;
            }

            if (foundParameters is null || foundParameters.Count == 0)
            {
                return null;
            }

            var parametersToShow = new HashSet<string>(StringComparer.OrdinalIgnoreCase);
            foreach (ParameterAst parameter in foundParameters)
            {
                if (parameter.Name.VariablePath.UserPath.StartsWith(wordToComplete, StringComparison.OrdinalIgnoreCase))
                {
                    parametersToShow.Add(parameter.Name.VariablePath.UserPath);
                }
            }

            MatchCollection usedParameters = Regex.Matches(context.TokenAtCursor.Text, @"(?<=^\s*\.parameter\s+)\w.*(?<=\S)", RegexOptions.Multiline | RegexOptions.IgnoreCase);
            foreach (Match parameter in usedParameters)
            {
                if (wordToComplete.Equals(parameter.Value, StringComparison.OrdinalIgnoreCase))
                {
                    continue;
                }
                parametersToShow.Remove(parameter.Value);
            }

            var result = new List<CompletionResult>();
            foreach (string parameter in parametersToShow)
            {
                result.Add(new CompletionResult(parameter));
            }

            return result.Count > 0 ? result : null;
        }

        #endregion Comments

        #region Members

        // List of extension methods <MethodName, Signature>
        private static readonly List<Tuple<string, string>> s_extensionMethods =
            new List<Tuple<string, string>>
                {
                    new Tuple<string, string>("Where", "Where({ expression } [, mode [, numberToReturn]])"),
                    new Tuple<string, string>("ForEach", "ForEach(expression [, arguments...])")
                };

        // List of DSC collection-value variables
        private static readonly HashSet<string> s_dscCollectionVariables =
            new HashSet<string>(StringComparer.OrdinalIgnoreCase) { "SelectedNodes", "AllNodes" };

        internal static List<CompletionResult> CompleteMember(CompletionContext context, bool @static, ref int replacementLength)
        {
            // If we get here, we know that either:
            //   * the cursor appeared after a member access token ('.' or '::').
            //   * the parent of the ast on the cursor was a member expression.
            //
            // In the first case, we have 2 possibilities:
            //   * the last ast is an error ast because no member name was entered and we were in expression context
            //   * the last ast is a string constant, with something like:   echo $foo.

            var results = new List<CompletionResult>();
            var lastAst = context.RelatedAsts.Last();
            var memberName = "*";
            Ast memberNameCandidateAst = null;
            ExpressionAst targetExpr = null;

            if (lastAst is MemberExpressionAst LastAstAsMemberExpression)
            {
                // If the cursor is not inside the member name in the member expression, assume
                // that the user had incomplete input, but the parser got lucky and succeeded parsing anyway.
                if (context.TokenAtCursor is not null && context.TokenAtCursor.Extent.StartOffset >= LastAstAsMemberExpression.Member.Extent.StartOffset)
                {
                    memberNameCandidateAst = LastAstAsMemberExpression.Member;
                }

                targetExpr = LastAstAsMemberExpression.Expression;
                // Handles scenario where the cursor is after the member access token but before the text
                // like: "".<Tab>Le
                // which completes the member using the partial text after the cursor.
                if (LastAstAsMemberExpression.Member is StringConstantExpressionAst stringExpression && stringExpression.Extent.StartOffset <= context.CursorPosition.Offset)
                {
                    memberName = $"{stringExpression.Value}*";
                }
            }
            else
            {
                memberNameCandidateAst = lastAst;
            }

            if (memberNameCandidateAst is StringConstantExpressionAst memberNameAst)
            {
                // Make sure to correctly handle: echo $foo.
                if (!memberNameAst.Value.Equals(".", StringComparison.OrdinalIgnoreCase) && !memberNameAst.Value.Equals("::", StringComparison.OrdinalIgnoreCase))
                {
                    memberName = memberNameAst.Value + "*";
                }
            }
            else if (lastAst is not ErrorExpressionAst && targetExpr == null)
            {
                // I don't think we can complete anything interesting
                return results;
            }

            if (lastAst.Parent is CommandAst commandAst)
            {
                int i;
                for (i = commandAst.CommandElements.Count - 1; i >= 0; --i)
                {
                    if (commandAst.CommandElements[i] == lastAst)
                    {
                        break;
                    }
                }

                var nextToLastAst = commandAst.CommandElements[i - 1];
                var nextToLastExtent = nextToLastAst.Extent;
                var lastExtent = lastAst.Extent;
                if (nextToLastExtent.EndLineNumber == lastExtent.StartLineNumber &&
                    nextToLastExtent.EndColumnNumber == lastExtent.StartColumnNumber)
                {
                    targetExpr = nextToLastAst as ExpressionAst;
                }
            }
            else if (lastAst.Parent is MemberExpressionAst parentAsMemberExpression)
            {
                if (lastAst is ErrorExpressionAst)
                {
                    // Handles scenarios like $PSVersionTable.PSVersi<tab>.Major.
                    // where the cursor is moved back to a previous member expression while
                    // there's an incomplete member expression at the end
                    targetExpr = parentAsMemberExpression;
                    do
                    {
                        if (targetExpr is MemberExpressionAst memberExpression)
                        {
                            targetExpr = memberExpression.Expression;
                        }
                        else
                        {
                            break;
                        }
                    } while (targetExpr.Extent.EndOffset >= context.CursorPosition.Offset);

                    if (targetExpr.Parent != parentAsMemberExpression
                        && targetExpr.Parent is MemberExpressionAst memberAst
                        && memberAst.Member is StringConstantExpressionAst stringExpression
                        && stringExpression.Extent.StartOffset <= context.CursorPosition.Offset)
                    {
                        memberName = $"{stringExpression.Value}*";
                    }
                }
                // If 'targetExpr' has already been set, we should skip this step. This is for some member completion
                // cases in VSCode, where we may add a new statement in the middle of existing statements as follows:
                //     $xml = New-Object Xml
                //     $xml.
                //     $xml.Save("C:\data.xml")
                // In this example, we add $xml. between two existing statements, and the 'lastAst' in this case is
                // a MemberExpressionAst '$xml.$xml', whose parent is still a MemberExpressionAst '$xml.$xml.Save'.
                // But here we DO NOT want to re-assign 'targetExpr' to be '$xml.$xml'. 'targetExpr' in this case
                // should be '$xml'.
                else
                {
                    targetExpr ??= parentAsMemberExpression.Expression;
                }
            }
            else if (lastAst.Parent is BinaryExpressionAst binaryExpression && context.TokenAtCursor.Kind.Equals(TokenKind.Multiply))
            {
                if (binaryExpression.Left is MemberExpressionAst memberExpression)
                {
                    targetExpr = memberExpression.Expression;
                    if (memberExpression.Member is StringConstantExpressionAst stringExpression)
                    {
                        memberName = $"{stringExpression.Value}*";
                    }
                }
            }
            else if (lastAst.Parent is ErrorStatementAst errorStatement)
            {
                // Handles switches like:
                // switch ($x)
                // {
                //     'RandomString'.<tab>
                //     { }
                // }
                Ast astBeforeMemberAccessToken = null;
                for (int i = errorStatement.Bodies.Count - 1; i >= 0; i--)
                {
                    astBeforeMemberAccessToken = errorStatement.Bodies[i];
                    if (astBeforeMemberAccessToken.Extent.EndOffset < lastAst.Extent.EndOffset)
                    {
                        break;
                    }
                }

                if (astBeforeMemberAccessToken is ExpressionAst expression)
                {
                    targetExpr = expression;
                }
            }

            if (targetExpr == null)
            {
                // Not sure what we have, but we're not looking for members.
                return results;
            }

            if (IsSplattedVariable(targetExpr))
            {
                // It's splatted variable, member expansion is not useful
                return results;
            }

            CompleteMemberHelper(@static, memberName, targetExpr, context, results);

            if (results.Count == 0)
            {
                PSTypeName[] inferredTypes = null;

                if (@static)
                {
                    var typeExpr = targetExpr as TypeExpressionAst;
                    if (typeExpr != null)
                    {
                        inferredTypes = new[] { new PSTypeName(typeExpr.TypeName) };
                    }
                }
                else
                {
                    inferredTypes = AstTypeInference.InferTypeOf(targetExpr, context.TypeInferenceContext, TypeInferenceRuntimePermissions.AllowSafeEval).ToArray();
                }

                if (!@static && inferredTypes.Length == 1 && inferredTypes[0].Name.Equals("System.Void", StringComparison.OrdinalIgnoreCase))
                {
                    return results;
                }

                if (inferredTypes != null && inferredTypes.Length > 0)
                {
                    // Use inferred types if we have any
                    CompleteMemberByInferredType(context.TypeInferenceContext, inferredTypes, results, memberName, filter: null, isStatic: @static);
                }
                else
                {
                    // Handle special DSC collection variables to complete the extension methods 'Where' and 'ForEach'
                    // e.g. Configuration foo { node $AllNodes.<tab> --> $AllNodes.Where(
                    var variableAst = targetExpr as VariableExpressionAst;
                    var memberExprAst = targetExpr as MemberExpressionAst;
                    bool shouldAddExtensionMethods = false;

                    // We complete against extension methods 'Where' and 'ForEach' for the following DSC variables
                    // $SelectedNodes, $AllNodes, $ConfigurationData.AllNodes
                    if (variableAst != null)
                    {
                        // Handle $SelectedNodes and $AllNodes
                        var variablePath = variableAst.VariablePath;
                        if (variablePath.IsVariable && s_dscCollectionVariables.Contains(variablePath.UserPath) && IsInDscContext(variableAst))
                        {
                            shouldAddExtensionMethods = true;
                        }
                    }
                    else if (memberExprAst != null)
                    {
                        // Handle $ConfigurationData.AllNodes
                        var member = memberExprAst.Member as StringConstantExpressionAst;
                        if (IsConfigurationDataVariable(memberExprAst.Expression) && member != null &&
                            string.Equals("AllNodes", member.Value, StringComparison.OrdinalIgnoreCase) &&
                            IsInDscContext(memberExprAst))
                        {
                            shouldAddExtensionMethods = true;
                        }
                    }

                    if (shouldAddExtensionMethods)
                    {
                        CompleteExtensionMethods(memberName, results);
                    }
                }

                if (results.Count == 0)
                {
                    // Handle '$ConfigurationData' specially to complete 'AllNodes' for it
                    if (IsConfigurationDataVariable(targetExpr) && IsInDscContext(targetExpr))
                    {
                        var pattern = WildcardPattern.Get(memberName, WildcardOptions.IgnoreCase);
                        if (pattern.IsMatch("AllNodes"))
                        {
                            results.Add(new CompletionResult("AllNodes", "AllNodes", CompletionResultType.Property, "AllNodes"));
                        }
                    }
                }
            }

            if (memberName != "*" && results.Count > 0)
            {
                // -1 because membername always has a trailing wildcard *
                replacementLength = memberName.Length - 1;
            }

            return results;
        }

        internal static List<CompletionResult> CompleteComparisonOperatorValues(CompletionContext context, ExpressionAst operatorLeftValue)
        {
            var result = new List<CompletionResult>();
            var resolvedTypes = new List<Type>();

            if (SafeExprEvaluator.TrySafeEval(operatorLeftValue, context.ExecutionContext, out object value) && value is not null)
            {
                resolvedTypes.Add(value.GetType());
            }
            else
            {
                var inferredTypes = AstTypeInference.InferTypeOf(operatorLeftValue, context.TypeInferenceContext, TypeInferenceRuntimePermissions.AllowSafeEval);
                foreach (var type in inferredTypes)
                {
                    if (type.Type is not null)
                    {
                        resolvedTypes.Add(type.Type);
                    }
                }
            }

            foreach (var type in resolvedTypes)
            {
                if (type.IsEnum)
                {
                    foreach (var name in type.GetEnumNames())
                    {
                        if (name.StartsWith(context.WordToComplete, StringComparison.OrdinalIgnoreCase))
                        {
                            result.Add(new CompletionResult($"'{name}'", name, CompletionResultType.ParameterValue, name));
                        }
                    }

                    break;
                }
            }

            return result;
        }

        /// <summary>
        /// Complete members against extension methods 'Where' and 'ForEach'
        /// </summary>
        private static void CompleteExtensionMethods(string memberName, List<CompletionResult> results, bool addMethodParenthesis = true)
        {
            var pattern = WildcardPattern.Get(memberName, WildcardOptions.IgnoreCase);
            CompleteExtensionMethods(pattern, results, addMethodParenthesis);
        }

        /// <summary>
        /// Complete members against extension methods 'Where' and 'ForEach' based on the given pattern.
        /// </summary>
        private static void CompleteExtensionMethods(WildcardPattern pattern, List<CompletionResult> results, bool addMethodParenthesis)
        {
            foreach (var member in s_extensionMethods)
            {
                if (pattern.IsMatch(member.Item1))
                {
                    string completionText = addMethodParenthesis ? $"{member.Item1}(" : member.Item1;
                    results.Add(new CompletionResult(completionText, member.Item1, CompletionResultType.Method, member.Item2));
                }
            }
        }

        /// <summary>
        /// Verify if an expression Ast is representing the $ConfigurationData variable.
        /// </summary>
        private static bool IsConfigurationDataVariable(ExpressionAst targetExpr)
        {
            var variableExpr = targetExpr as VariableExpressionAst;
            if (variableExpr != null)
            {
                var varPath = variableExpr.VariablePath;
                if (varPath.IsVariable &&
                    varPath.UserPath.Equals("ConfigurationData", StringComparison.OrdinalIgnoreCase))
                {
                    return true;
                }
            }

            return false;
        }

        /// <summary>
        /// Verify if an expression Ast is within a configuration definition.
        /// </summary>
        private static bool IsInDscContext(ExpressionAst expression)
        {
            return Ast.GetAncestorAst<ConfigurationDefinitionAst>(expression) != null;
        }

        internal static List<CompletionResult> CompleteIndexExpression(CompletionContext context, ExpressionAst indexTarget)
        {
            var result = new List<CompletionResult>();
            object value;
            if (SafeExprEvaluator.TrySafeEval(indexTarget, context.ExecutionContext, out value)
                && value is not null
                && PSObject.Base(value) is IDictionary dictionary)
            {
                foreach (var key in dictionary.Keys)
                {
                    if (key is string keyAsString && keyAsString.StartsWith(context.WordToComplete, StringComparison.OrdinalIgnoreCase))
                    {
                        result.Add(new CompletionResult($"'{keyAsString}'", keyAsString, CompletionResultType.Property, keyAsString));
                    }
                }
            }
            else
            {
                var inferredTypes = AstTypeInference.InferTypeOf(indexTarget, context.TypeInferenceContext, TypeInferenceRuntimePermissions.AllowSafeEval);
                foreach (var type in inferredTypes)
                {
                    if (type is PSSyntheticTypeName synthetic)
                    {
                        foreach (var member in synthetic.Members)
                        {
                            if (member.Name.StartsWith(context.WordToComplete, StringComparison.OrdinalIgnoreCase))
                            {
                                result.Add(new CompletionResult($"'{member.Name}'", member.Name, CompletionResultType.Property, member.Name));
                            }
                        }
                    }
                }
            }
            return result;
        }

        private static void CompleteFormatViewByInferredType(CompletionContext context, string[] inferredTypeNames, List<CompletionResult> results, string commandName)
        {
            var typeInfoDB = context.TypeInferenceContext.ExecutionContext.FormatDBManager.GetTypeInfoDataBase();

            if (typeInfoDB is null)
            {
                return;
            }

            Type controlBodyType = commandName switch
            {
                "Format-Table" => typeof(TableControlBody),
                "Format-List" => typeof(ListControlBody),
                "Format-Wide" => typeof(WideControlBody),
                "Format-Custom" => typeof(ComplexControlBody),
                _ => null
            };

            Diagnostics.Assert(controlBodyType is not null, "This should never happen unless a new Format-* cmdlet is added");

            var wordToComplete = context.WordToComplete;
            var quote = HandleDoubleAndSingleQuote(ref wordToComplete);
            WildcardPattern viewPattern = WildcardPattern.Get(wordToComplete + "*", WildcardOptions.IgnoreCase);

            var uniqueNames = new HashSet<string>();
            foreach (ViewDefinition viewDefinition in typeInfoDB.viewDefinitionsSection.viewDefinitionList)
            {
                if (viewDefinition?.appliesTo is not null && controlBodyType == viewDefinition.mainControl.GetType())
                {
                    foreach (TypeOrGroupReference applyTo in viewDefinition.appliesTo.referenceList)
                    {
                        foreach (string inferredTypeName in inferredTypeNames)
                        {
                            // We use 'StartsWith()' because 'applyTo.Name' can look like "System.Diagnostics.Process#IncludeUserName".
                            if (applyTo.name.StartsWith(inferredTypeName, StringComparison.OrdinalIgnoreCase)
                                && uniqueNames.Add(viewDefinition.name)
                                && viewPattern.IsMatch(viewDefinition.name))
                            {
                                string completionText = viewDefinition.name;
                                // If the string is quoted or if it contains characters that need quoting, quote it in single quotes
                                if (quote != string.Empty || ContainsCharactersRequiringQuotes(viewDefinition.name))
                                {
                                    completionText = "'" + completionText.Replace("'", "''") + "'";
                                }

                                results.Add(new CompletionResult(completionText, viewDefinition.name, CompletionResultType.Text, viewDefinition.name));
                            }
                        }
                    }
                }
            }
        }

        internal static void CompleteMemberByInferredType(
            TypeInferenceContext context,
            IEnumerable<PSTypeName> inferredTypes,
            List<CompletionResult> results,
            string memberName,
            Func<object, bool> filter,
            bool isStatic,
            HashSet<string> excludedMembers = null,
            bool addMethodParenthesis = true,
            bool ignoreTypesWithoutDefaultConstructor = false)
        {
            bool extensionMethodsAdded = false;
            HashSet<string> typeNameUsed = new HashSet<string>(StringComparer.OrdinalIgnoreCase);
            WildcardPattern memberNamePattern = WildcardPattern.Get(memberName, WildcardOptions.IgnoreCase);
            foreach (var psTypeName in inferredTypes)
            {
                if (!typeNameUsed.Add(psTypeName.Name)
                    || (ignoreTypesWithoutDefaultConstructor && psTypeName.Type is not null && psTypeName.Type.GetConstructor(Type.EmptyTypes) is null && !psTypeName.Type.IsInterface))
                {
                    continue;
                }

                if (ignoreTypesWithoutDefaultConstructor && psTypeName.TypeDefinitionAst is not null)
                {
                    bool foundConstructor = false;
                    bool foundDefaultConstructor = false;
                    foreach (var member in psTypeName.TypeDefinitionAst.Members)
                    {
                        if (member is FunctionMemberAst methodDefinition && methodDefinition.IsConstructor)
                        {
                            foundConstructor = true;
                            if (methodDefinition.Parameters.Count == 0)
                            {
                                foundDefaultConstructor = true;
                                break;
                            }
                        }
                    }
                    if (foundConstructor && !foundDefaultConstructor)
                    {
                        continue;
                    }
                }

                var members = context.GetMembersByInferredType(psTypeName, isStatic, filter);
                foreach (var member in members)
                {
                    AddInferredMember(member, memberNamePattern, results, excludedMembers, addMethodParenthesis);
                }

                // Check if we need to complete against the extension methods 'Where' and 'ForEach'
                if (!extensionMethodsAdded && psTypeName.Type != null && IsStaticTypeEnumerable(psTypeName.Type))
                {
                    // Complete extension methods 'Where' and 'ForEach' for Enumerable types
                    extensionMethodsAdded = true;
                    CompleteExtensionMethods(memberNamePattern, results, addMethodParenthesis);
                }
            }

            if (results.Count > 0)
            {
                // Sort the results
                var powerShellExecutionHelper = context.Helper;
                powerShellExecutionHelper
                    .AddCommandWithPreferenceSetting("Microsoft.PowerShell.Utility\\Sort-Object")
                    .AddParameter("Property", new[] { "ResultType", "ListItemText" })
                    .AddParameter("Unique");
                var sortedResults = powerShellExecutionHelper.ExecuteCurrentPowerShell(out _, results);
                results.Clear();
                results.AddRange(sortedResults.Select(static psobj => PSObject.Base(psobj) as CompletionResult));
            }
        }

        private static void AddInferredMember(object member, WildcardPattern memberNamePattern, List<CompletionResult> results, HashSet<string> excludedMembers, bool addMethodParenthesis)
        {
            string memberName = null;
            bool isMethod = false;
            Func<string> getToolTip = null;
            var propertyInfo = member as PropertyInfo;
            if (propertyInfo != null)
            {
                memberName = propertyInfo.Name;
                getToolTip = () => ToStringCodeMethods.Type(propertyInfo.PropertyType) + " " + memberName
                    + " { " + (propertyInfo.GetGetMethod() != null ? "get; " : string.Empty)
                    + (propertyInfo.GetSetMethod() != null ? "set; " : string.Empty) + "}";
            }

            var fieldInfo = member as FieldInfo;
            if (fieldInfo != null)
            {
                memberName = fieldInfo.Name;
                getToolTip = () => ToStringCodeMethods.Type(fieldInfo.FieldType) + " " + memberName;
            }

            var methodCacheEntry = member as DotNetAdapter.MethodCacheEntry;
            if (methodCacheEntry != null)
            {
                memberName = methodCacheEntry[0].method.Name;
                isMethod = true;
                getToolTip = () => string.Join('\n', methodCacheEntry.methodInformationStructures.Select(static m => m.methodDefinition));
            }

            var psMemberInfo = member as PSMemberInfo;
            if (psMemberInfo != null)
            {
                memberName = psMemberInfo.Name;
                isMethod = member is PSMethodInfo;
                getToolTip = psMemberInfo.ToString;
            }

            var cimProperty = member as CimPropertyDeclaration;
            if (cimProperty != null)
            {
                memberName = cimProperty.Name;
                isMethod = false;
                getToolTip = () => GetCimPropertyToString(cimProperty);
            }

            if (member is MemberAst memberAst)
            {
                if (memberAst is CompilerGeneratedMemberFunctionAst)
                {
                    memberName = "new";
                    isMethod = true;
                }
                else if (memberAst is FunctionMemberAst functionMember)
                {
                    memberName = functionMember.IsConstructor ? "new" : functionMember.Name;
                    isMethod = true;
                }
                else
                {
                    memberName = memberAst.Name;
                    isMethod = false;
                }
                getToolTip = memberAst.GetTooltip;
            }

            if (memberName == null || !memberNamePattern.IsMatch(memberName) || (excludedMembers is not null && excludedMembers.Contains(memberName)))
            {
                return;
            }

            var completionResultType = isMethod ? CompletionResultType.Method : CompletionResultType.Property;
            string completionText;
            if (isMethod && addMethodParenthesis)
            {
                completionText = $"{memberName}(";
            }
            else if (ContainsCharactersRequiringQuotes(memberName))
            {
                completionText = $"'{memberName}'";
            }
            else
            {
                completionText = memberName;
            }

            results.Add(new CompletionResult(completionText, memberName, completionResultType, getToolTip()));
        }

        private static string GetCimPropertyToString(CimPropertyDeclaration cimProperty)
        {
            string type;
            switch (cimProperty.CimType)
            {
                case Microsoft.Management.Infrastructure.CimType.DateTime:
                case Microsoft.Management.Infrastructure.CimType.Instance:
                case Microsoft.Management.Infrastructure.CimType.Reference:
                case Microsoft.Management.Infrastructure.CimType.DateTimeArray:
                case Microsoft.Management.Infrastructure.CimType.InstanceArray:
                case Microsoft.Management.Infrastructure.CimType.ReferenceArray:
                    type = "CimInstance#" + cimProperty.CimType.ToString();
                    break;

                default:
                    type = ToStringCodeMethods.Type(CimConverter.GetDotNetType(cimProperty.CimType));
                    break;
            }

            bool isReadOnly = ((cimProperty.Flags & CimFlags.ReadOnly) == CimFlags.ReadOnly);
            return type + " " + cimProperty.Name + " { get; " + (isReadOnly ? "}" : "set; }");
        }

        private static bool IsWriteablePropertyMember(object member)
        {
            var propertyInfo = member as PropertyInfo;
            if (propertyInfo != null)
            {
                return propertyInfo.CanWrite;
            }

            var psPropertyInfo = member as PSPropertyInfo;
            if (psPropertyInfo != null)
            {
                return psPropertyInfo.IsSettable;
            }

            if (member is PropertyMemberAst)
            {
                // Properties in PowerShell classes are always writeable
                return true;
            }

            return false;
        }

        internal static bool IsPropertyMember(object member)
        {
            return member is PropertyInfo
                   || member is FieldInfo
                   || member is PSPropertyInfo
                   || member is CimPropertyDeclaration
                   || member is PropertyMemberAst;
        }

        private static bool IsMemberHidden(object member)
        {
            var psMemberInfo = member as PSMemberInfo;
            if (psMemberInfo != null)
                return psMemberInfo.IsHidden;

            var memberInfo = member as MemberInfo;
            if (memberInfo != null)
                return memberInfo.GetCustomAttributes(typeof(HiddenAttribute), false).Length > 0;

            var propertyMemberAst = member as PropertyMemberAst;
            if (propertyMemberAst != null)
                return propertyMemberAst.IsHidden;

            var functionMemberAst = member as FunctionMemberAst;
            if (functionMemberAst != null)
                return functionMemberAst.IsHidden;

            return false;
        }

        private static bool IsConstructor(object member)
        {
            var psMethod = member as PSMethod;
            if (psMethod != null)
            {
                var methodCacheEntry = psMethod.adapterData as DotNetAdapter.MethodCacheEntry;
                if (methodCacheEntry != null)
                {
                    return methodCacheEntry.methodInformationStructures[0].method.IsConstructor;
                }
            }

            return false;
        }

        #endregion Members

        #region Types

        private abstract class TypeCompletionBase
        {
            internal abstract CompletionResult GetCompletionResult(string keyMatched, string prefix, string suffix);

            internal abstract CompletionResult GetCompletionResult(string keyMatched, string prefix, string suffix, string namespaceToRemove);

            internal static string RemoveBackTick(string typeName)
            {
                var backtick = typeName.LastIndexOf('`');
                return backtick == -1 ? typeName : typeName.Substring(0, backtick);
            }
        }

        /// <summary>
        /// In OneCore PS, there is no way to retrieve all loaded assemblies. But we have the type catalog dictionary
        /// which contains the full type names of all available CoreCLR .NET types. We can extract the necessary info
        /// from the full type names to make type name auto-completion work.
        /// This type represents a non-generic type for type name completion. It only contains information that can be
        /// inferred from the full type name.
        /// </summary>
        private class TypeCompletionInStringFormat : TypeCompletionBase
        {
            /// <summary>
            /// Get the full type name of the type represented by this instance.
            /// </summary>
            internal string FullTypeName;

            /// <summary>
            /// Get the short type name of the type represented by this instance.
            /// </summary>
            internal string ShortTypeName
            {
                get
                {
                    if (_shortTypeName == null)
                    {
                        int lastDotIndex = FullTypeName.LastIndexOf('.');
                        int lastPlusIndex = FullTypeName.LastIndexOf('+');
                        _shortTypeName = lastPlusIndex != -1
                                           ? FullTypeName.Substring(lastPlusIndex + 1)
                                           : FullTypeName.Substring(lastDotIndex + 1);
                    }

                    return _shortTypeName;
                }
            }

            private string _shortTypeName;

            /// <summary>
            /// Get the namespace of the type represented by this instance.
            /// </summary>
            internal string Namespace
            {
                get
                {
                    if (_namespace == null)
                    {
                        int lastDotIndex = FullTypeName.LastIndexOf('.');
                        _namespace = FullTypeName.Substring(0, lastDotIndex);
                    }

                    return _namespace;
                }
            }

            private string _namespace;

            /// <summary>
            /// Construct the CompletionResult based on the information of this instance.
            /// </summary>
            internal override CompletionResult GetCompletionResult(string keyMatched, string prefix, string suffix)
            {
                return GetCompletionResult(keyMatched, prefix, suffix, null);
            }

            /// <summary>
            /// Construct the CompletionResult based on the information of this instance.
            /// </summary>
            internal override CompletionResult GetCompletionResult(string keyMatched, string prefix, string suffix, string namespaceToRemove)
            {
                string completion = string.IsNullOrEmpty(namespaceToRemove)
                                        ? FullTypeName
                                        : FullTypeName.Substring(namespaceToRemove.Length + 1);

                string listItem = ShortTypeName;
                string tooltip = FullTypeName;

                return new CompletionResult(prefix + completion + suffix, listItem, CompletionResultType.Type, tooltip);
            }
        }

        /// <summary>
        /// In OneCore PS, there is no way to retrieve all loaded assemblies. But we have the type catalog dictionary
        /// which contains the full type names of all available CoreCLR .NET types. We can extract the necessary info
        /// from the full type names to make type name auto-completion work.
        /// This type represents a generic type for type name completion. It only contains information that can be
        /// inferred from the full type name.
        /// </summary>
        private sealed class GenericTypeCompletionInStringFormat : TypeCompletionInStringFormat
        {
            /// <summary>
            /// Get the number of generic type arguments required by the type represented by this instance.
            /// </summary>
            private int GenericArgumentCount
            {
                get
                {
                    if (_genericArgumentCount == 0)
                    {
                        var backtick = FullTypeName.LastIndexOf('`');
                        var argCount = FullTypeName.Substring(backtick + 1);
                        _genericArgumentCount = LanguagePrimitives.ConvertTo<int>(argCount);
                    }

                    return _genericArgumentCount;
                }
            }

            private int _genericArgumentCount = 0;

            /// <summary>
            /// Construct the CompletionResult based on the information of this instance.
            /// </summary>
            internal override CompletionResult GetCompletionResult(string keyMatched, string prefix, string suffix)
            {
                return GetCompletionResult(keyMatched, prefix, suffix, null);
            }

            /// <summary>
            /// Construct the CompletionResult based on the information of this instance.
            /// </summary>
            internal override CompletionResult GetCompletionResult(string keyMatched, string prefix, string suffix, string namespaceToRemove)
            {
                string fullNameWithoutBacktip = RemoveBackTick(FullTypeName);
                string completion = string.IsNullOrEmpty(namespaceToRemove)
                                        ? fullNameWithoutBacktip
                                        : fullNameWithoutBacktip.Substring(namespaceToRemove.Length + 1);

                string typeName = RemoveBackTick(ShortTypeName);
                var listItem = typeName + "<>";

                var tooltip = new StringBuilder();
                tooltip.Append(fullNameWithoutBacktip);
                tooltip.Append('[');

                for (int i = 0; i < GenericArgumentCount; i++)
                {
                    if (i != 0) tooltip.Append(", ");
                    tooltip.Append(GenericArgumentCount == 1
                                       ? "T"
                                       : string.Create(CultureInfo.InvariantCulture, $"T{i + 1}"));
                }

                tooltip.Append(']');

                return new CompletionResult(prefix + completion + suffix, listItem, CompletionResultType.Type, tooltip.ToString());
            }
        }

        /// <summary>
        /// This type represents a non-generic type for type name completion. It contains the actual type instance.
        /// </summary>
        private class TypeCompletion : TypeCompletionBase
        {
            internal Type Type;

            protected string GetTooltipPrefix()
            {
                if (typeof(Delegate).IsAssignableFrom(Type))
                    return "Delegate ";
                if (Type.IsInterface)
                    return "Interface ";
                if (Type.IsClass)
                    return "Class ";
                if (Type.IsEnum)
                    return "Enum ";
                if (typeof(ValueType).IsAssignableFrom(Type))
                    return "Struct ";

                return string.Empty; // what other interesting types are there?
            }

            internal override CompletionResult GetCompletionResult(string keyMatched, string prefix, string suffix)
            {
                return GetCompletionResult(keyMatched, prefix, suffix, null);
            }

            internal override CompletionResult GetCompletionResult(string keyMatched, string prefix, string suffix, string namespaceToRemove)
            {
                string completion = ToStringCodeMethods.Type(Type, false, keyMatched);

                // If the completion included a namespace and ToStringCodeMethods.Type found
                // an accelerator, then just use the type's FullName instead because the user
                // probably didn't want the accelerator.
                if (keyMatched.Contains('.') && !completion.Contains('.'))
                {
                    completion = Type.FullName;
                }

                if (!string.IsNullOrEmpty(namespaceToRemove) && completion.Equals(Type.FullName, StringComparison.OrdinalIgnoreCase))
                {
                    // Remove the namespace only if the completion text contains namespace
                    completion = completion.Substring(namespaceToRemove.Length + 1);
                }

                string listItem = Type.Name;
                string tooltip = GetTooltipPrefix() + Type.FullName;

                return new CompletionResult(prefix + completion + suffix, listItem, CompletionResultType.Type, tooltip);
            }
        }

        /// <summary>
        /// This type represents a generic type for type name completion. It contains the actual type instance.
        /// </summary>
        private sealed class GenericTypeCompletion : TypeCompletion
        {
            internal override CompletionResult GetCompletionResult(string keyMatched, string prefix, string suffix)
            {
                return GetCompletionResult(keyMatched, prefix, suffix, null);
            }

            internal override CompletionResult GetCompletionResult(string keyMatched, string prefix, string suffix, string namespaceToRemove)
            {
                string fullNameWithoutBacktip = RemoveBackTick(Type.FullName);
                string completion = string.IsNullOrEmpty(namespaceToRemove)
                                        ? fullNameWithoutBacktip
                                        : fullNameWithoutBacktip.Substring(namespaceToRemove.Length + 1);

                string typeName = RemoveBackTick(Type.Name);
                var listItem = typeName + "<>";

                var tooltip = new StringBuilder();
                tooltip.Append(GetTooltipPrefix());
                tooltip.Append(fullNameWithoutBacktip);
                tooltip.Append('[');
                var genericParameters = Type.GetGenericArguments();
                for (int i = 0; i < genericParameters.Length; i++)
                {
                    if (i != 0) tooltip.Append(", ");
                    tooltip.Append(genericParameters[i].Name);
                }

                tooltip.Append(']');

                return new CompletionResult(prefix + completion + suffix, listItem, CompletionResultType.Type, tooltip.ToString());
            }
        }

        /// <summary>
        /// This type represents a namespace for namespace completion.
        /// </summary>
        private sealed class NamespaceCompletion : TypeCompletionBase
        {
            internal string Namespace;

            internal override CompletionResult GetCompletionResult(string keyMatched, string prefix, string suffix)
            {
                var listItemText = Namespace;
                var dotIndex = listItemText.LastIndexOf('.');
                if (dotIndex != -1)
                {
                    listItemText = listItemText.Substring(dotIndex + 1);
                }

                return new CompletionResult(prefix + Namespace + suffix, listItemText, CompletionResultType.Namespace, "Namespace " + Namespace);
            }

            internal override CompletionResult GetCompletionResult(string keyMatched, string prefix, string suffix, string namespaceToRemove)
            {
                return GetCompletionResult(keyMatched, prefix, suffix);
            }
        }

        private sealed class TypeCompletionMapping
        {
            // The Key is the string we'll be searching on.  It could complete to various things.
            internal string Key;
            internal List<TypeCompletionBase> Completions = new List<TypeCompletionBase>();
        }

        private static TypeCompletionMapping[][] s_typeCache;

        private static TypeCompletionMapping[][] InitializeTypeCache()
        {
            #region Process_TypeAccelerators

            var entries = new Dictionary<string, TypeCompletionMapping>(StringComparer.OrdinalIgnoreCase);
            foreach (var type in TypeAccelerators.Get)
            {
                TypeCompletionMapping entry;
                var typeCompletionInstance = new TypeCompletion { Type = type.Value };

                if (entries.TryGetValue(type.Key, out entry))
                {
                    // Check if this accelerator type is already included in the mapping entry referenced by the same key.
                    Type acceleratorType = type.Value;
                    bool typeAlreadyIncluded = entry.Completions.Any(
                        item =>
                            {
                                var typeCompletion = item as TypeCompletion;
                                return typeCompletion != null && typeCompletion.Type == acceleratorType;
                            });

                    // If it's already included, skip it.
                    // This may happen when an accelerator name is the same as the short name of the type it represents,
                    // and aslo that type has more than one accelerator names. For example:
                    //    "float"  -> System.Single
                    //    "single" -> System.Single
                    if (typeAlreadyIncluded) { continue; }

                    // If this accelerator type is not included in the mapping entry, add it in.
                    // This may happen when an accelerator name happens to be the short name of a different type (rare case).
                    entry.Completions.Add(typeCompletionInstance);
                }
                else
                {
                    entries.Add(type.Key, new TypeCompletionMapping { Key = type.Key, Completions = { typeCompletionInstance } });
                }

                // If the full type name has already been included, then we know for sure that the short type name has also been included.
                string fullTypeName = type.Value.FullName;
                if (entries.ContainsKey(fullTypeName)) { continue; }

                // Otherwise, add the mapping from full type name to the type
                entries.Add(fullTypeName, new TypeCompletionMapping { Key = fullTypeName, Completions = { typeCompletionInstance } });

                // If the short type name is the same as the accelerator name, then skip it to avoid duplication.
                string shortTypeName = type.Value.Name;
                if (type.Key.Equals(shortTypeName, StringComparison.OrdinalIgnoreCase)) { continue; }

                // Otherwise, add a new mapping entry, or put the TypeCompletion instance in the existing mapping entry.
                // For example, this may happen if both System.TimeoutException and System.ServiceProcess.TimeoutException
                // are in the TypeAccelerator cache.
                if (!entries.TryGetValue(shortTypeName, out entry))
                {
                    entry = new TypeCompletionMapping { Key = shortTypeName };
                    entries.Add(shortTypeName, entry);
                }

                entry.Completions.Add(typeCompletionInstance);
            }

            #endregion Process_TypeAccelerators

            #region Process_CoreCLR_TypeCatalog

            // In CoreCLR, we have namespace-qualified type names of all available .NET Core types stored in TypeCatalog.
            // Populate the type completion cache using the namespace-qualified type names.
            foreach (string fullTypeName in ClrFacade.AvailableDotNetTypeNames)
            {
                var typeCompInString = new TypeCompletionInStringFormat { FullTypeName = fullTypeName };
                HandleNamespace(entries, typeCompInString.Namespace);
                HandleType(entries, fullTypeName, typeCompInString.ShortTypeName, null);
            }

            #endregion Process_CoreCLR_TypeCatalog

            #region Process_LoadedAssemblies

            foreach (Assembly assembly in ClrFacade.GetAssemblies())
            {
                // Ignore the assemblies that are already covered by the type catalog
                if (ClrFacade.AvailableDotNetAssemblyNames.Contains(assembly.FullName)) { continue; }

                try
                {
                    foreach (Type type in assembly.GetTypes())
                    {
                        // Ignore non-public types
                        if (!TypeResolver.IsPublic(type)) { continue; }

                        HandleNamespace(entries, type.Namespace);
                        HandleType(entries, type.FullName, type.Name, type);
                    }
                }
                catch (ReflectionTypeLoadException)
                {
                }
            }

            #endregion Process_LoadedAssemblies

            var grouping = entries.Values.GroupBy(static t => t.Key.Count(c => c == '.')).OrderBy(static g => g.Key).ToArray();
            var localTypeCache = new TypeCompletionMapping[grouping.Last().Key + 1][];
            foreach (var group in grouping)
            {
                localTypeCache[group.Key] = group.ToArray();
            }

            Interlocked.Exchange(ref s_typeCache, localTypeCache);
            return localTypeCache;
        }

        /// <summary>
        /// Handle namespace when initializing the type cache.
        /// </summary>
        /// <param name="entryCache">The TypeCompletionMapping dictionary.</param>
        /// <param name="namespace">The namespace.</param>
        private static void HandleNamespace(Dictionary<string, TypeCompletionMapping> entryCache, string @namespace)
        {
            if (string.IsNullOrEmpty(@namespace))
            {
                return;
            }

            int dotIndex = 0;
            while (dotIndex != -1)
            {
                dotIndex = @namespace.IndexOf('.', dotIndex + 1);
                string subNamespace = dotIndex != -1
                                        ? @namespace.Substring(0, dotIndex)
                                        : @namespace;

                TypeCompletionMapping entry;
                if (!entryCache.TryGetValue(subNamespace, out entry))
                {
                    entry = new TypeCompletionMapping
                    {
                        Key = subNamespace,
                        Completions = { new NamespaceCompletion { Namespace = subNamespace } }
                    };
                    entryCache.Add(subNamespace, entry);
                }
                else if (!entry.Completions.OfType<NamespaceCompletion>().Any())
                {
                    entry.Completions.Add(new NamespaceCompletion { Namespace = subNamespace });
                }
            }
        }

        /// <summary>
        /// Handle a type when initializing the type cache.
        /// </summary>
        /// <param name="entryCache">The TypeCompletionMapping dictionary.</param>
        /// <param name="fullTypeName">The full type name.</param>
        /// <param name="shortTypeName">The short type name.</param>
        /// <param name="actualType">The actual type object. It may be null if we are handling type information from the CoreCLR TypeCatalog.</param>
        private static void HandleType(Dictionary<string, TypeCompletionMapping> entryCache, string fullTypeName, string shortTypeName, Type actualType)
        {
            if (string.IsNullOrEmpty(fullTypeName)) { return; }

            TypeCompletionBase typeCompletionBase = null;
            var backtick = fullTypeName.LastIndexOf('`');
            var plusChar = fullTypeName.LastIndexOf('+');

            bool isGenericTypeDefinition = backtick != -1;
            bool isNested = plusChar != -1;

            if (isGenericTypeDefinition)
            {
                // Nested generic types aren't useful for completion.
                if (isNested) { return; }

                typeCompletionBase = actualType != null
                                         ? (TypeCompletionBase)new GenericTypeCompletion { Type = actualType }

                                         : new GenericTypeCompletionInStringFormat { FullTypeName = fullTypeName };

                // Remove the backtick, we only want 1 generic in our results for types like Func or Action.
                fullTypeName = fullTypeName.Substring(0, backtick);
                shortTypeName = shortTypeName.Substring(0, shortTypeName.LastIndexOf('`'));
            }
            else
            {
                typeCompletionBase = actualType != null
                                         ? (TypeCompletionBase)new TypeCompletion { Type = actualType }

                                         : new TypeCompletionInStringFormat { FullTypeName = fullTypeName };
            }

            // If the full type name has already been included, then we know for sure that the short type
            // name and the accelerator type names (if there are any) have also been included.
            TypeCompletionMapping entry;
            if (!entryCache.TryGetValue(fullTypeName, out entry))
            {
                entry = new TypeCompletionMapping
                {
                    Key = fullTypeName,
                    Completions = { typeCompletionBase }
                };
                entryCache.Add(fullTypeName, entry);

                // Add a new mapping entry, or put the TypeCompletion instance in the existing mapping entry of the shortTypeName.
                // For example, this may happen to System.ServiceProcess.TimeoutException when System.TimeoutException is already in the cache.
                if (!entryCache.TryGetValue(shortTypeName, out entry))
                {
                    entry = new TypeCompletionMapping { Key = shortTypeName };
                    entryCache.Add(shortTypeName, entry);
                }

                entry.Completions.Add(typeCompletionBase);
            }
        }

        internal static List<CompletionResult> CompleteNamespace(CompletionContext context, string prefix = "", string suffix = "")
        {
            var localTypeCache = s_typeCache ?? InitializeTypeCache();
            var results = new List<CompletionResult>();
            var wordToComplete = context.WordToComplete;
            var dots = wordToComplete.Count(static c => c == '.');
            if (dots >= localTypeCache.Length || localTypeCache[dots] == null)
            {
                return results;
            }

            var pattern = WildcardPattern.Get(wordToComplete + "*", WildcardOptions.IgnoreCase);

            foreach (var entry in localTypeCache[dots].Where(e => e.Completions.OfType<NamespaceCompletion>().Any() && pattern.IsMatch(e.Key)))
            {
                foreach (var completion in entry.Completions)
                {
                    results.Add(completion.GetCompletionResult(entry.Key, prefix, suffix));
                }
            }

            results.Sort(static (c1, c2) => string.Compare(c1.ListItemText, c2.ListItemText, StringComparison.OrdinalIgnoreCase));
            return results;
        }

        /// <summary>
        /// Complete a typename.
        /// </summary>
        /// <param name="typeName"></param>
        /// <returns></returns>
        public static IEnumerable<CompletionResult> CompleteType(string typeName)
        {
            // When completing types, we don't care about the runspace, types are visible across the appdomain
            var powershell = (Runspace.DefaultRunspace == null)
                                 ? PowerShell.Create()
                                 : PowerShell.Create(RunspaceMode.CurrentRunspace);

            var helper = new PowerShellExecutionHelper(powershell);
            var executionContext = helper.CurrentPowerShell.Runspace.ExecutionContext;
            return CompleteType(new CompletionContext { WordToComplete = typeName, Helper = helper, ExecutionContext = executionContext });
        }

        internal static List<CompletionResult> CompleteType(CompletionContext context, string prefix = "", string suffix = "")
        {
            var localTypeCache = s_typeCache ?? InitializeTypeCache();

            var results = new List<CompletionResult>();
            var completionTextSet = new HashSet<string>(StringComparer.OrdinalIgnoreCase);
            var wordToComplete = context.WordToComplete;
            var dots = wordToComplete.Count(static c => c == '.');
            if (dots >= localTypeCache.Length || localTypeCache[dots] == null)
            {
                return results;
            }

            var pattern = WildcardPattern.Get(wordToComplete + "*", WildcardOptions.IgnoreCase);

            foreach (var entry in localTypeCache[dots].Where(e => pattern.IsMatch(e.Key)))
            {
                foreach (var completion in entry.Completions)
                {
                    string namespaceToRemove = GetNamespaceToRemove(context, completion);
                    var completionResult = completion.GetCompletionResult(entry.Key, prefix, suffix, namespaceToRemove);

                    // We might get the same completion result twice. For example, the type cache has:
                    //    DscResource->System.Management.Automation.DscResourceAttribute (from accelerator)
                    //    DscResourceAttribute->System.Management.Automation.DscResourceAttribute (from short type name)
                    // input '[DSCRes' can match both of them, but they actually resolves to the same completion text 'DscResource'.
                    if (!completionTextSet.Contains(completionResult.CompletionText))
                    {
                        results.Add(completionResult);
                        completionTextSet.Add(completionResult.CompletionText);
                    }
                }
            }

            // this is a temporary fix. Only the type defined in the same script get complete. Need to use using Module when that is available.
            if (context.RelatedAsts != null && context.RelatedAsts.Count > 0)
            {
                var scriptBlockAst = (ScriptBlockAst)context.RelatedAsts[0];
                var typeAsts = scriptBlockAst.FindAll(static ast => ast is TypeDefinitionAst, false).Cast<TypeDefinitionAst>();
                foreach (var typeAst in typeAsts.Where(ast => pattern.IsMatch(ast.Name)))
                {
                    string toolTipPrefix = string.Empty;
                    if (typeAst.IsInterface)
                        toolTipPrefix = "Interface ";
                    else if (typeAst.IsClass)
                        toolTipPrefix = "Class ";
                    else if (typeAst.IsEnum)
                        toolTipPrefix = "Enum ";

                    results.Add(new CompletionResult(prefix + typeAst.Name + suffix, typeAst.Name, CompletionResultType.Type, toolTipPrefix + typeAst.Name));
                }
            }

            results.Sort(static (c1, c2) => string.Compare(c1.ListItemText, c2.ListItemText, StringComparison.OrdinalIgnoreCase));
            return results;
        }

        private static string GetNamespaceToRemove(CompletionContext context, TypeCompletionBase completion)
        {
            if (completion is NamespaceCompletion || context.RelatedAsts == null || context.RelatedAsts.Count == 0)
            {
                return null;
            }

            var typeCompletion = completion as TypeCompletion;
            string typeNameSpace = typeCompletion != null
                                       ? typeCompletion.Type.Namespace
                                       : ((TypeCompletionInStringFormat)completion).Namespace;

            var scriptBlockAst = (ScriptBlockAst)context.RelatedAsts[0];
            var matchingNsStates = scriptBlockAst.UsingStatements.Where(s =>
                 s.UsingStatementKind == UsingStatementKind.Namespace
                 && typeNameSpace != null
                 && typeNameSpace.StartsWith(s.Name.Value, StringComparison.OrdinalIgnoreCase));

            string ns = string.Empty;
            foreach (var nsState in matchingNsStates)
            {
                if (nsState.Name.Extent.Text.Length > ns.Length)
                {
                    ns = nsState.Name.Extent.Text;
                }
            }

            return ns;
        }

        #endregion Types

        #region Help Topics

        internal static List<CompletionResult> CompleteHelpTopics(CompletionContext context)
        {
            var results = new List<CompletionResult>();
            string userHelpDir = HelpUtils.GetUserHomeHelpSearchPath();
            string appHelpDir = Utils.GetApplicationBase(Utils.DefaultPowerShellShellID);
            string currentCulture = CultureInfo.CurrentCulture.Name;

            //search for help files for the current culture + en-US as fallback
            var searchPaths = new string[]
            {
                Path.Combine(userHelpDir, currentCulture),
                Path.Combine(appHelpDir, currentCulture),
                Path.Combine(userHelpDir, "en-US"),
                Path.Combine(appHelpDir, "en-US")
            }.Distinct();

            string wordToComplete = context.WordToComplete + "*";
            try
            {
                var wildcardPattern = WildcardPattern.Get(wordToComplete, WildcardOptions.IgnoreCase);

                foreach (var dir in searchPaths)
                {
                    var currentDir = new DirectoryInfo(dir);
                    if (currentDir.Exists)
                    {
                        foreach (var file in currentDir.EnumerateFiles("about_*.help.txt"))
                        {
                            if (wildcardPattern.IsMatch(file.Name))
                            {
                                string topicName = file.Name.Substring(0, file.Name.LastIndexOf(".help.txt"));
                                results.Add(new CompletionResult(topicName));
                            }
                        }
                    }
                }
            }
            catch (Exception)
            {
            }
            return results;
        }

        #endregion Help Topics

        #region Statement Parameters

        internal static List<CompletionResult> CompleteStatementFlags(TokenKind kind, string wordToComplete)
        {
            switch (kind)
            {
                case TokenKind.Switch:

                    Diagnostics.Assert(!string.IsNullOrEmpty(wordToComplete) && wordToComplete[0].IsDash(), "the word to complete should start with '-'");
                    wordToComplete = wordToComplete.Substring(1);
                    bool withColon = wordToComplete.EndsWith(':');
                    wordToComplete = withColon ? wordToComplete.Remove(wordToComplete.Length - 1) : wordToComplete;

                    string[] enumArray = LanguagePrimitives.EnumSingleTypeConverter.GetEnumNames(typeof(SwitchFlags));

                    var pattern = WildcardPattern.Get(wordToComplete + "*", WildcardOptions.IgnoreCase);
                    var enumList = new List<string>();
                    var result = new List<CompletionResult>();
                    CompletionResult fullMatch = null;

                    foreach (string value in enumArray)
                    {
                        if (value.Equals(SwitchFlags.None.ToString(), StringComparison.OrdinalIgnoreCase)) { continue; }

                        if (wordToComplete.Equals(value, StringComparison.OrdinalIgnoreCase))
                        {
                            string completionText = withColon ? "-" + value + ":" : "-" + value;
                            fullMatch = new CompletionResult(completionText, value, CompletionResultType.ParameterName, value);
                            continue;
                        }

                        if (pattern.IsMatch(value))
                        {
                            enumList.Add(value);
                        }
                    }

                    if (fullMatch != null)
                    {
                        result.Add(fullMatch);
                    }

                    enumList.Sort();
                    result.AddRange(from entry in enumList
                                    let completionText = withColon ? "-" + entry + ":" : "-" + entry
                                    select new CompletionResult(completionText, entry, CompletionResultType.ParameterName, entry));

                    return result;

                default:
                    break;
            }

            return null;
        }

        #endregion Statement Parameters

        #region Hashtable Keys

        /// <summary>
        /// Generate auto complete results for hashtable key within a Dynamickeyword.
        /// Results are generated based on properties of a DynamicKeyword matches given identifier.
        /// For example, following "D" matches "DestinationPath"
        ///
        ///     Configuration
        ///     {
        ///         File
        ///         {
        ///             D^
        ///         }
        ///     }
        /// </summary>
        /// <param name="completionContext"></param>
        /// <param name="ast"></param>
        /// <param name="hashtableAst"></param>
        /// <returns></returns>
        internal static List<CompletionResult> CompleteHashtableKeyForDynamicKeyword(
            CompletionContext completionContext,
            DynamicKeywordStatementAst ast,
            HashtableAst hashtableAst)
        {
            Diagnostics.Assert(ast.Keyword != null, "DynamicKeywordStatementAst.Keyword can never be null");
            List<CompletionResult> results = null;
            var dynamicKeywordProperties = ast.Keyword.Properties;
            var memberPattern = completionContext.WordToComplete + "*";

            //
            // Capture all existing properties in hashtable
            //
            var propertiesName = new List<string>();
            int cursorOffset = completionContext.CursorPosition.Offset;
            foreach (var keyValueTuple in hashtableAst.KeyValuePairs)
            {
                var propName = keyValueTuple.Item1 as StringConstantExpressionAst;
                // Exclude the property name at cursor
                if (propName != null && propName.Extent.EndOffset != cursorOffset)
                {
                    propertiesName.Add(propName.Value);
                }
            }

            if (dynamicKeywordProperties.Count > 0)
            {
                // Excludes existing properties in the hashtable statement
                var tempProperties = dynamicKeywordProperties.Where(p => !propertiesName.Contains(p.Key, StringComparer.OrdinalIgnoreCase));
                if (tempProperties != null && tempProperties.Any())
                {
                    results = new List<CompletionResult>();
                    // Filter by name
                    var wildcardPattern = WildcardPattern.Get(memberPattern, WildcardOptions.IgnoreCase);
                    var matchedResults = tempProperties.Where(p => wildcardPattern.IsMatch(p.Key));
                    if (matchedResults == null || !matchedResults.Any())
                    {
                        // Fallback to all non-exist properties in the hashtable statement
                        matchedResults = tempProperties;
                    }

                    foreach (var p in matchedResults)
                    {
                        string psTypeName = LanguagePrimitives.ConvertTypeNameToPSTypeName(p.Value.TypeConstraint);
                        if (psTypeName == "[]" || string.IsNullOrEmpty(psTypeName))
                        {
                            psTypeName = "[" + p.Value.TypeConstraint + "]";
                        }

                        if (string.Equals(psTypeName, "[MSFT_Credential]", StringComparison.OrdinalIgnoreCase))
                        {
                            psTypeName = "[pscredential]";
                        }

                        results.Add(new CompletionResult(
                            p.Key + " = ",
                            p.Key,
                            CompletionResultType.Property,
                            psTypeName));
                    }
                }
            }

            return results;
        }

        private static PSTypeName GetNestedHashtableKeyType(TypeInferenceContext typeContext, PSTypeName parentType, IList<string> nestedKeys)
        {
            var currentType = parentType;
            // The nestedKeys list should have the outer most key as the last element, and the inner most key as the first element
            // If we fail to resolve the type of any key we return null
            for (int i = nestedKeys.Count - 1; i >= 0; i--)
            {
                if (currentType is null)
                {
                    return null;
                }

                var typeMembers = typeContext.GetMembersByInferredType(currentType, false, null);
                currentType = null;
                foreach (var member in typeMembers)
                {
                    if (member is PropertyInfo propertyInfo)
                    {
                        if (propertyInfo.Name.Equals(nestedKeys[i], StringComparison.OrdinalIgnoreCase))
                        {
                            currentType = new PSTypeName(propertyInfo.PropertyType);
                            break;
                        }
                    }
                    else if (member is PropertyMemberAst memberAst && memberAst.Name.Equals(nestedKeys[i], StringComparison.OrdinalIgnoreCase))
                    {
                        if (memberAst.PropertyType is null)
                        {
                            return null;
                        }
                        else
                        {
                            if (memberAst.PropertyType.TypeName is ArrayTypeName arrayType)
                            {
                                currentType = new PSTypeName(arrayType.ElementType);
                            }
                            else
                            {
                                currentType = new PSTypeName(memberAst.PropertyType.TypeName);
                            }
                        }

                        break;
                    }
                }
            }

            return currentType;
        }

        internal static List<CompletionResult> CompleteHashtableKey(CompletionContext completionContext, HashtableAst hashtableAst)
        {
            Ast previousAst = hashtableAst;
            Ast parentAst = hashtableAst.Parent;
            string parameterName = null;
            var nestedHashtableKeys = new List<string>();

            // This loop determines if it's a nested hashtable and what the outermost hashtable is used for (Dynamic keyword, command argument, etc.)
            // Note this also considers hashtables with arrays of hashtables to be nested to support scenarios like this:
            // class Level1
            // {
            //     [Level2[]] $Prop1
            // }
            // class Level2
            // {
            //     [string] $Prop2
            // }
            // [Level1] @{
            //     Prop1 = @(
            //         @{Prop2="Hello"}
            //         @{Pro<Tab>}
            //     )
            // }
            while (parentAst is not null)
            {
                switch (parentAst)
                {
                    case HashtableAst parentTable:
                        foreach (var pair in parentTable.KeyValuePairs)
                        {
                            if (pair.Item2 == previousAst)
                            {
                                // Try to get the value of the hashtable key in the nested hashtable.
                                // If we fail to get the value then return early because we can't generate any useful completions
                                if (SafeExprEvaluator.TrySafeEval(pair.Item1, completionContext.ExecutionContext, out object value))
                                {
                                    if (value is not string stringValue)
                                    {
                                        return null;
                                    }

                                    nestedHashtableKeys.Add(stringValue);
                                    break;
                                }
                                else
                                {
                                    return null;
                                }
                            }
                        }
                        break;

                    case DynamicKeywordStatementAst dynamicKeyword:
                        return CompleteHashtableKeyForDynamicKeyword(completionContext, dynamicKeyword, hashtableAst);

                    case CommandParameterAst cmdParam:
                        parameterName = cmdParam.ParameterName;
                        parentAst = cmdParam.Parent;
                        goto ExitWhileLoop;

                    case AssignmentStatementAst assignment:
                        if (assignment.Left is MemberExpressionAst or ConvertExpressionAst)
                        {
                            parentAst = assignment.Left;
                        }
                        goto ExitWhileLoop;

                    case CommandAst:
                    case ConvertExpressionAst:
                    case UsingStatementAst:
                        goto ExitWhileLoop;

                    case CommandExpressionAst:
                    case PipelineAst:
                    case StatementBlockAst:
                    case ArrayExpressionAst:
                    case ArrayLiteralAst:
                        break;

                    default:
                        return null;
                }

                previousAst = parentAst;
                parentAst = parentAst.Parent;
            }

            ExitWhileLoop:

            bool hashtableIsNested = nestedHashtableKeys.Count > 0;
            int cursorOffset = completionContext.CursorPosition.Offset;
            string wordToComplete = completionContext.WordToComplete;
            var excludedKeys = new HashSet<string>(StringComparer.OrdinalIgnoreCase);
            // Filters out keys that have already been defined in the hashtable, except the one the cursor is at
            foreach (var keyPair in hashtableAst.KeyValuePairs)
            {
                if (!(cursorOffset >= keyPair.Item1.Extent.StartOffset && cursorOffset <= keyPair.Item1.Extent.EndOffset))
                {
                    excludedKeys.Add(keyPair.Item1.Extent.Text);
                }
            }

            if (parentAst is UsingStatementAst usingStatement)
            {
                if (hashtableIsNested || usingStatement.UsingStatementKind != UsingStatementKind.Module)
                {
                    return null;
                }

                var result = new List<CompletionResult>();
                foreach (var key in s_requiresModuleSpecKeys.Keys)
                {
                    if (excludedKeys.Contains(key)
                        || (wordToComplete is not null && !key.StartsWith(wordToComplete, StringComparison.OrdinalIgnoreCase))
                        || (key.Equals("RequiredVersion") && (excludedKeys.Contains("ModuleVersion") || excludedKeys.Contains("MaximumVersion")))
                        || ((key.Equals("ModuleVersion") || key.Equals("MaximumVersion")) && excludedKeys.Contains("RequiredVersion")))
                    {
                        continue;
                    }
                    result.Add(new CompletionResult(key, key, CompletionResultType.Property, s_requiresModuleSpecKeys[key]));
                }

                return result;
            }

            if (parentAst is MemberExpressionAst or ConvertExpressionAst)
            {
                IEnumerable<PSTypeName> inferredTypes;
                if (hashtableIsNested)
                {
                    var nestedType = GetNestedHashtableKeyType(
                        completionContext.TypeInferenceContext,
                        AstTypeInference.InferTypeOf(parentAst, completionContext.TypeInferenceContext, TypeInferenceRuntimePermissions.AllowSafeEval)[0],
                        nestedHashtableKeys);
                    if (nestedType is null)
                    {
                        return null;
                    }

                    inferredTypes = TypeInferenceVisitor.GetInferredEnumeratedTypes(new PSTypeName[] { nestedType });
                }
                else
                {
                    inferredTypes = TypeInferenceVisitor.GetInferredEnumeratedTypes(
                        AstTypeInference.InferTypeOf(parentAst, completionContext.TypeInferenceContext, TypeInferenceRuntimePermissions.AllowSafeEval));
                }

                var result = new List<CompletionResult>();
                CompleteMemberByInferredType(
                    completionContext.TypeInferenceContext,
                    inferredTypes,
                    result,
                    wordToComplete + "*",
                    IsWriteablePropertyMember,
                    isStatic: false,
                    excludedKeys,
                    ignoreTypesWithoutDefaultConstructor: true);
                return result;
            }

            if (parentAst is CommandAst commandAst)
            {
                var binding = new PseudoParameterBinder().DoPseudoParameterBinding(commandAst, null, null, bindingType: PseudoParameterBinder.BindingType.ArgumentCompletion);
                if (binding is null)
                {
                    return null;
                }

                if (parameterName is null)
                {
                    foreach (var boundArg in binding.BoundArguments)
                    {
                        if (boundArg.Value is AstPair pair && pair.Argument == previousAst)
                        {
                            parameterName = boundArg.Key;
                        }
                        else if (boundArg.Value is AstArrayPair arrayPair && arrayPair.Argument.Contains(previousAst))
                        {
                            parameterName = boundArg.Key;
                        }
                    }
                }

                if (parameterName is not null)
                {
                    List<CompletionResult> results;
                    if (parameterName.Equals("GroupBy", StringComparison.OrdinalIgnoreCase))
                    {
                        if (!hashtableIsNested)
                        {
                            switch (binding.CommandName)
                            {
                                case "Format-Table":
                                case "Format-List":
                                case "Format-Wide":
                                case "Format-Custom":
                                    return GetSpecialHashTableKeyMembers(excludedKeys, wordToComplete, "Expression", "FormatString", "Label");
                            }
                        }

                        return null;
                    }

                    if (parameterName.Equals("Property", StringComparison.OrdinalIgnoreCase))
                    {
                        if (!hashtableIsNested)
                        {
                            switch (binding.CommandName)
                            {
                                case "New-Object":
                                    var inferredType = AstTypeInference.InferTypeOf(commandAst, completionContext.TypeInferenceContext, TypeInferenceRuntimePermissions.AllowSafeEval);
                                    results = new List<CompletionResult>();
                                    CompleteMemberByInferredType(
                                        completionContext.TypeInferenceContext, inferredType,
                                        results, completionContext.WordToComplete + "*", IsWriteablePropertyMember, isStatic: false, excludedKeys);
                                    return results;
                                case "Select-Object":
                                    return GetSpecialHashTableKeyMembers(excludedKeys, wordToComplete, "Name", "Expression");
                                case "Sort-Object":
                                    return GetSpecialHashTableKeyMembers(excludedKeys, wordToComplete, "Expression", "Ascending", "Descending");
                                case "Group-Object":
                                    return GetSpecialHashTableKeyMembers(excludedKeys, wordToComplete, "Expression");
                                case "Format-Table":
                                    return GetSpecialHashTableKeyMembers(excludedKeys, wordToComplete, "Expression", "FormatString", "Label", "Width", "Alignment");
                                case "Format-List":
                                    return GetSpecialHashTableKeyMembers(excludedKeys, wordToComplete, "Expression", "FormatString", "Label");
                                case "Format-Wide":
                                    return GetSpecialHashTableKeyMembers(excludedKeys, wordToComplete, "Expression", "FormatString");
                                case "Format-Custom":
                                    return GetSpecialHashTableKeyMembers(excludedKeys, wordToComplete, "Expression", "Depth");
                                case "Set-CimInstance":
                                case "New-CimInstance":
                                    results = new List<CompletionResult>();
                                    NativeCompletionCimCommands(parameterName, binding.BoundArguments, results, commandAst, completionContext, excludedKeys, binding.CommandName);
                                    // this method adds a null CompletionResult to the list but we don't want that here.
                                    if (results.Count > 1)
                                    {
                                        results.RemoveAt(results.Count - 1);
                                        return results;
                                    }
                                    return null;
                            }
                            return null;
                        }
                    }

                    if (parameterName.Equals("FilterHashtable", StringComparison.OrdinalIgnoreCase))
                    {
                        switch (binding.CommandName)
                        {
                            case "Get-WinEvent":
                                if (nestedHashtableKeys.Count == 1
                                    && nestedHashtableKeys[0].Equals("SuppressHashFilter", StringComparison.OrdinalIgnoreCase)
                                    && hashtableAst.Parent.Parent.Parent is HashtableAst)
                                {
                                    return GetSpecialHashTableKeyMembers(excludedKeys, wordToComplete, "LogName", "ProviderName", "Path", "Keywords", "ID", "Level",
                                    "StartTime", "EndTime", "UserID", "Data");
                                }
                                else if (!hashtableIsNested)
                                {
                                    return GetSpecialHashTableKeyMembers(excludedKeys, wordToComplete, "LogName", "ProviderName", "Path", "Keywords", "ID", "Level",
                                    "StartTime", "EndTime", "UserID", "Data", "SuppressHashFilter");
                                }

                                return null;
                        }
                    }

                    if (parameterName.Equals("Arguments", StringComparison.OrdinalIgnoreCase))
                    {
                        if (!hashtableIsNested)
                        {
                            switch (binding.CommandName)
                            {
                                case "Invoke-CimMethod":
                                    results = new List<CompletionResult>();
                                    NativeCompletionCimCommands(parameterName, binding.BoundArguments, results, commandAst, completionContext, excludedKeys, binding.CommandName);
                                    // this method adds a null CompletionResult to the list but we don't want that here.
                                    if (results.Count > 1)
                                    {
                                        results.RemoveAt(results.Count - 1);
                                        return results;
                                    }
                                    return null;
                            }
                        }
                        return null;
                    }

                    IEnumerable<PSTypeName> inferredTypes;
                    if (hashtableIsNested)
                    {
                        var nestedType = GetNestedHashtableKeyType(
                            completionContext.TypeInferenceContext,
                            new PSTypeName(binding.BoundParameters[parameterName].Parameter.Type),
                            nestedHashtableKeys);
                        if (nestedType is null)
                        {
                            return null;
                        }
                        inferredTypes = TypeInferenceVisitor.GetInferredEnumeratedTypes(new PSTypeName[] { nestedType });
                    }
                    else
                    {
                        inferredTypes = TypeInferenceVisitor.GetInferredEnumeratedTypes(new PSTypeName[] { new PSTypeName(binding.BoundParameters[parameterName].Parameter.Type) });
                    }

                    results = new List<CompletionResult>();
                    CompleteMemberByInferredType(
                        completionContext.TypeInferenceContext,
                        inferredTypes,
                        results,
                        $"{wordToComplete}*",
                        IsWriteablePropertyMember,
                        isStatic: false,
                        excludedKeys,
                        ignoreTypesWithoutDefaultConstructor: true);
                    return results;
                }
            }
            else if (!hashtableIsNested && parentAst is AssignmentStatementAst assignment && assignment.Left is VariableExpressionAst assignmentVar)
            {
                var firstSplatUse = completionContext.RelatedAsts[0].Find(
                    currentAst =>
                        currentAst.Extent.StartOffset > hashtableAst.Extent.EndOffset
                        && currentAst is VariableExpressionAst splatVar
                        && splatVar.Splatted
                        && splatVar.VariablePath.UserPath.Equals(assignmentVar.VariablePath.UserPath, StringComparison.OrdinalIgnoreCase),
                    searchNestedScriptBlocks: true) as VariableExpressionAst;

                if (firstSplatUse is not null && firstSplatUse.Parent is CommandAst command)
                {
                    var binding = new PseudoParameterBinder()
                        .DoPseudoParameterBinding(
                            command,
                            pipeArgumentType: null,
                            paramAstAtCursor: null,
                            PseudoParameterBinder.BindingType.ParameterCompletion);

                    if (binding is null)
                    {
                        return null;
                    }

                    var results = new List<CompletionResult>();
                    foreach (var parameter in binding.UnboundParameters)
                    {
                        if (!excludedKeys.Contains(parameter.Parameter.Name)
                            && (wordToComplete is null || parameter.Parameter.Name.StartsWith(wordToComplete, StringComparison.OrdinalIgnoreCase)))
                        {
                            results.Add(new CompletionResult(parameter.Parameter.Name, parameter.Parameter.Name, CompletionResultType.ParameterName, $"[{parameter.Parameter.Type.Name}]"));
                        }
                    }

                    if (results.Count > 0)
                    {
                        return results;
                    }
                }
            }

            return null;
        }

        private static List<CompletionResult> GetSpecialHashTableKeyMembers(HashSet<string> excludedKeys, string wordToComplete, params string[] keys)
        {
            var result = new List<CompletionResult>();
            foreach (string key in keys)
            {
                if ((string.IsNullOrEmpty(wordToComplete) || key.StartsWith(wordToComplete, StringComparison.OrdinalIgnoreCase)) && !excludedKeys.Contains(key))
                {
                    result.Add(new CompletionResult(key, key, CompletionResultType.Property, key));
                }
            }

            if (result.Count == 0)
            {
                return null;
            }

            return result;
        }

        #endregion Hashtable Keys

        #region Helpers

        internal static bool IsPathSafelyExpandable(ExpandableStringExpressionAst expandableStringAst, string extraText, ExecutionContext executionContext, out string expandedString)
        {
            expandedString = null;
            // Expand the string if its type is DoubleQuoted or BareWord
            var constType = expandableStringAst.StringConstantType;
            if (constType == StringConstantType.DoubleQuotedHereString) { return false; }

            Diagnostics.Assert(
                constType == StringConstantType.BareWord ||
                (constType == StringConstantType.DoubleQuoted && expandableStringAst.Extent.Text[0].IsDoubleQuote()),
                "the string to be expanded should be either BareWord or DoubleQuoted");

            var varValues = new List<string>();
            foreach (ExpressionAst nestedAst in expandableStringAst.NestedExpressions)
            {
                if (!(nestedAst is VariableExpressionAst variableAst)) { return false; }

                string strValue = CombineVariableWithPartialPath(variableAst, null, executionContext);
                if (strValue != null)
                {
                    varValues.Add(strValue);
                }
                else
                {
                    return false;
                }
            }

            var formattedString = string.Format(CultureInfo.InvariantCulture, expandableStringAst.FormatExpression, varValues.ToArray());
            string quote = (constType == StringConstantType.DoubleQuoted) ? "\"" : string.Empty;

            expandedString = quote + formattedString + extraText + quote;
            return true;
        }

        internal static string CombineVariableWithPartialPath(VariableExpressionAst variableAst, string extraText, ExecutionContext executionContext)
        {
            var varPath = variableAst.VariablePath;
            if (!varPath.IsVariable && !varPath.DriveName.Equals("env", StringComparison.OrdinalIgnoreCase))
            {
                return null;
            }

            if (varPath.UnqualifiedPath.Equals(SpecialVariables.PSScriptRoot, StringComparison.OrdinalIgnoreCase)
                && !string.IsNullOrEmpty(variableAst.Extent.File))
            {
                return Path.GetDirectoryName(variableAst.Extent.File) + extraText;
            }

            try
            {
                // We check the strict mode inside GetVariableValue
                object value = VariableOps.GetVariableValue(varPath, executionContext, variableAst);
                var strValue = (value == null) ? string.Empty : value as string;

                if (strValue == null)
                {
                    object baseObj = PSObject.Base(value);
                    if (baseObj is string || baseObj?.GetType()?.IsPrimitive is true)
                    {
                        strValue = LanguagePrimitives.ConvertTo<string>(value);
                    }
                }

                if (strValue != null)
                {
                    return strValue + extraText;
                }
            }
            catch (Exception)
            {
            }

            return null;
        }

        internal static string HandleDoubleAndSingleQuote(ref string wordToComplete)
        {
            string quote = string.Empty;

            if (!string.IsNullOrEmpty(wordToComplete) && (wordToComplete[0].IsSingleQuote() || wordToComplete[0].IsDoubleQuote()))
            {
                char frontQuote = wordToComplete[0];
                int length = wordToComplete.Length;

                if (length == 1)
                {
                    wordToComplete = string.Empty;
                    quote = frontQuote.IsSingleQuote() ? "'" : "\"";
                }
                else if (length > 1)
                {
                    if ((wordToComplete[length - 1].IsDoubleQuote() && frontQuote.IsDoubleQuote()) || (wordToComplete[length - 1].IsSingleQuote() && frontQuote.IsSingleQuote()))
                    {
                        wordToComplete = wordToComplete.Substring(1, length - 2);
                        quote = frontQuote.IsSingleQuote() ? "'" : "\"";
                    }
                    else if (!wordToComplete[length - 1].IsDoubleQuote() && !wordToComplete[length - 1].IsSingleQuote())
                    {
                        wordToComplete = wordToComplete.Substring(1);
                        quote = frontQuote.IsSingleQuote() ? "'" : "\"";
                    }
                }
            }

            return quote;
        }

        /// <summary>
        /// Get matching completions from word to complete.
        /// This makes it easier to handle different variations of completions with consideration of quotes.
        /// </summary>
        /// <param name="wordToComplete">The word to complete.</param>
        /// <param name="possibleCompletionValues">The possible completion values to iterate.</param>
        /// <param name="toolTipMapping">The optional tool tip mapping delegate.</param>
        /// <param name="resultType">The optional completion result type. Default is Text.</param>
        /// <returns></returns>
        internal static IEnumerable<CompletionResult> GetMatchingResults(
            string wordToComplete,
            IEnumerable<string> possibleCompletionValues,
            Func<string, string> toolTipMapping = null,
            CompletionResultType resultType = CompletionResultType.Text)
        {
            string quote = HandleDoubleAndSingleQuote(ref wordToComplete);
            var pattern = WildcardPattern.Get(wordToComplete + "*", WildcardOptions.IgnoreCase);

            foreach (string value in possibleCompletionValues)
            {
                if (pattern.IsMatch(value))
                {
                    string completionText = quote == string.Empty
                        ? value
                        : quote + value + quote;

                    string listItemText = value;

                    yield return new CompletionResult(
                        completionText,
                        listItemText,
                        resultType,
                        toolTip: toolTipMapping is null
                            ? listItemText
                            : toolTipMapping(value));
                }
            }
        }

        /// <summary>
        /// Calls Get-Command to get command info objects.
        /// </summary>
        /// <param name="fakeBoundParameters">The fake bound parameters.</param>
        /// <param name="parametersToAdd">The parameters to add.</param>
        /// <returns>Collection of command info objects.</returns>
        internal static Collection<CommandInfo> GetCommandInfo(
            IDictionary fakeBoundParameters, 
            params string[] parametersToAdd)
        {
            using var ps = PowerShell.Create(RunspaceMode.CurrentRunspace);

            ps.AddCommand("Get-Command");

            foreach (string parameter in parametersToAdd)
            {
                if (fakeBoundParameters.Contains(parameter))
                {
                    ps.AddParameter(parameter, fakeBoundParameters[parameter]);
                }
            }

            Collection<CommandInfo> commands = ps.Invoke<CommandInfo>();

            return commands;
        }

        internal static bool IsSplattedVariable(Ast targetExpr)
        {
            if (targetExpr is VariableExpressionAst && ((VariableExpressionAst)targetExpr).Splatted)
            {
                // It's splatted variable, member expansion is not useful
                return true;
            }

            return false;
        }

        internal static void CompleteMemberHelper(
            bool @static,
            string memberName,
            ExpressionAst targetExpr,
            CompletionContext context,
            List<CompletionResult> results)
        {
            object value;
            if (SafeExprEvaluator.TrySafeEval(targetExpr, context.ExecutionContext, out value) && value != null)
            {
                if (targetExpr is ArrayExpressionAst && value is not object[])
                {
                    // When the array contains only one element, the evaluation result would be that element. We wrap it into an array
                    value = new[] { value };
                }

                // Instead of Get-Member, we access the members directly and send as input to the pipe.
                var powerShellExecutionHelper = context.Helper;
                powerShellExecutionHelper
                    .AddCommandWithPreferenceSetting("Microsoft.PowerShell.Core\\Where-Object")
                    .AddParameter("Property", "Name")
                    .AddParameter("Like")
                    .AddParameter("Value", memberName)
                    .AddCommandWithPreferenceSetting("Microsoft.PowerShell.Utility\\Sort-Object")
                    .AddParameter("Property", new object[] { "MemberType", "Name" });

                IEnumerable members;
                if (@static)
                {
                    if (!(PSObject.Base(value) is Type type))
                    {
                        return;
                    }

                    members = PSObject.DotNetStaticAdapter.BaseGetMembers<PSMemberInfo>(type);
                }
                else
                {
                    members = PSObject.AsPSObject(value).Members;
                }

                var sortedMembers = powerShellExecutionHelper.ExecuteCurrentPowerShell(out _, members);

                foreach (var member in sortedMembers)
                {
                    var memberInfo = (PSMemberInfo)PSObject.Base(member);
                    if (memberInfo.IsHidden)
                    {
                        continue;
                    }

                    var completionText = memberInfo.Name;

                    // Handle scenarios like this: $aa | add-member 'a b' 23; $aa.a<tab>
                    if (ContainsCharactersRequiringQuotes(completionText))
                    {
                        completionText = completionText.Replace("'", "''");
                        completionText = "'" + completionText + "'";
                    }

                    var isMethod = memberInfo is PSMethodInfo;
                    if (isMethod)
                    {
                        var isSpecial = (memberInfo is PSMethod) && ((PSMethod)memberInfo).IsSpecial;
                        if (isSpecial)
                            continue;
                        completionText += '(';
                    }

                    string tooltip = memberInfo.ToString();
                    if (tooltip.Contains("),", StringComparison.Ordinal))
                    {
                        var overloads = tooltip.Split("),", StringSplitOptions.RemoveEmptyEntries);
                        var newTooltip = new StringBuilder();
                        foreach (var overload in overloads)
                        {
                            newTooltip.Append(overload.Trim() + ")\r\n");
                        }

                        newTooltip.Remove(newTooltip.Length - 3, 3);
                        tooltip = newTooltip.ToString();
                    }

                    results.Add(
                        new CompletionResult(completionText, memberInfo.Name,
                                             isMethod ? CompletionResultType.Method : CompletionResultType.Property,
                                             tooltip));
                }

                var dictionary = PSObject.Base(value) as IDictionary;
                if (dictionary != null)
                {
                    var pattern = WildcardPattern.Get(memberName, WildcardOptions.IgnoreCase);
                    foreach (DictionaryEntry entry in dictionary)
                    {
                        if (!(entry.Key is string key))
                            continue;

                        if (pattern.IsMatch(key))
                        {
                            // Handle scenarios like this: $hashtable["abc#d"] = 100; $hashtable.ab<tab>
                            if (ContainsCharactersRequiringQuotes(key))
                            {
                                key = key.Replace("'", "''");
                                key = "'" + key + "'";
                            }

                            results.Add(new CompletionResult(key, key, CompletionResultType.Property, key));
                        }
                    }
                }

                if (!@static && IsValueEnumerable(PSObject.Base(value)))
                {
                    // Complete extension methods 'Where' and 'ForEach' for Enumerable values
                    CompleteExtensionMethods(memberName, results);
                }
            }
        }

        /// <summary>
        /// Check if a value is treated as Enumerable in powershell.
        /// </summary>
        private static bool IsValueEnumerable(object value)
        {
            object baseValue = PSObject.Base(value);

            if (baseValue == null || baseValue is string || baseValue is PSObject ||
                baseValue is IDictionary || baseValue is System.Xml.XmlNode)
            {
                return false;
            }

            if (baseValue is IEnumerable || baseValue is IEnumerator || baseValue is DataTable)
            {
                return true;
            }

            return false;
        }

        /// <summary>
        /// Check if a strong type is treated as Enumerable in powershell.
        /// </summary>
        private static bool IsStaticTypeEnumerable(Type type)
        {
            if (type.Equals(typeof(string)) || typeof(IDictionary).IsAssignableFrom(type) || typeof(System.Xml.XmlNode).IsAssignableFrom(type))
            {
                return false;
            }

            if (typeof(IEnumerable).IsAssignableFrom(type) || typeof(IEnumerator).IsAssignableFrom(type))
            {
                return true;
            }

            return false;
        }

        private static readonly SearchValues<char> s_defaultCharsToCheck = SearchValues.Create("$`");
        private static readonly SearchValues<char> s_escapeCharsToCheck = SearchValues.Create("$[]`");

        private static bool ContainsCharsToCheck(ReadOnlySpan<char> text, bool escape) 
            => text.ContainsAny(escape ? s_escapeCharsToCheck : s_defaultCharsToCheck);

        private static bool CompletionRequiresQuotes(string completion, bool escape)
        {
            // If the tokenizer sees the completion as more than two tokens, or if there is some error, then
            // some form of quoting is necessary (if it's a variable, we'd need ${}, filenames would need [], etc.)

            Language.Token[] tokens;
            ParseError[] errors;
            Language.Parser.ParseInput(completion, out tokens, out errors);

            // Expect no errors and 2 tokens (1 is for our completion, the other is eof)
            // Or if the completion is a keyword, we ignore the errors
            bool requireQuote = !(errors.Length == 0 && tokens.Length == 2);
            if ((!requireQuote && tokens[0] is StringToken) ||
                (tokens.Length == 2 && (tokens[0].TokenFlags & TokenFlags.Keyword) != 0))
            {
                requireQuote = ContainsCharsToCheck(tokens[0].Text, escape);
            }

            return requireQuote;
        }

        private static bool ProviderSpecified(string path)
        {
            var index = path.IndexOf(':');
            return index != -1 && index + 1 < path.Length && path[index + 1] == ':';
        }

        private static Type GetEffectiveParameterType(Type type)
        {
            var underlying = Nullable.GetUnderlyingType(type);
            return underlying ?? type;
        }

        /// <summary>
        /// Turn on the "LiteralPaths" option.
        /// </summary>
        /// <param name="completionContext"></param>
        /// <returns>
        /// Indicate whether the "LiteralPaths" option needs to be removed after operation
        /// </returns>
        private static bool TurnOnLiteralPathOption(CompletionContext completionContext)
        {
            bool clearLiteralPathsKey = false;

            if (completionContext.Options == null)
            {
                completionContext.Options = new Hashtable { { "LiteralPaths", true } };
                clearLiteralPathsKey = true;
            }
            else if (!completionContext.Options.ContainsKey("LiteralPaths"))
            {
                // Dont escape '[',']','`' when the file name is treated as command name
                completionContext.Options.Add("LiteralPaths", true);
                clearLiteralPathsKey = true;
            }

            return clearLiteralPathsKey;
        }

        /// <summary>
        /// Return whether we need to add ampersand when it's necessary.
        /// </summary>
        /// <param name="context"></param>
        /// <param name="defaultChoice"></param>
        /// <returns></returns>
        internal static bool IsAmpersandNeeded(CompletionContext context, bool defaultChoice)
        {
            if (context.RelatedAsts != null && !string.IsNullOrEmpty(context.WordToComplete))
            {
                var lastAst = context.RelatedAsts.Last();
                var parent = lastAst.Parent as CommandAst;

                if (parent != null && parent.CommandElements.Count == 1 &&
                    ((!defaultChoice && parent.InvocationOperator == TokenKind.Unknown) ||
                     (defaultChoice && parent.InvocationOperator != TokenKind.Unknown)))
                {
                    // - When the default choice is NOT to add ampersand, we only return true
                    //   when the invocation operator is NOT specified.
                    // - When the default choice is to add ampersand, we only return false
                    //   when the invocation operator is specified.
                    defaultChoice = !defaultChoice;
                }
            }

            return defaultChoice;
        }

        private sealed class ItemPathComparer : IComparer<PSObject>
        {
            public int Compare(PSObject x, PSObject y)
            {
                var xPathInfo = PSObject.Base(x) as PathInfo;
                var xFileInfo = PSObject.Base(x) as IO.FileSystemInfo;
                var xPathStr = PSObject.Base(x) as string;

                var yPathInfo = PSObject.Base(y) as PathInfo;
                var yFileInfo = PSObject.Base(y) as IO.FileSystemInfo;
                var yPathStr = PSObject.Base(y) as string;

                string xPath = null, yPath = null;

                if (xPathInfo != null)
                    xPath = xPathInfo.ProviderPath;
                else if (xFileInfo != null)
                    xPath = xFileInfo.FullName;
                else if (xPathStr != null)
                    xPath = xPathStr;

                if (yPathInfo != null)
                    yPath = yPathInfo.ProviderPath;
                else if (yFileInfo != null)
                    yPath = yFileInfo.FullName;
                else if (yPathStr != null)
                    yPath = yPathStr;

                if (string.IsNullOrEmpty(xPath) || string.IsNullOrEmpty(yPath))
                    Diagnostics.Assert(false, "Base object of item PSObject should be either PathInfo or FileSystemInfo");

                return string.Compare(xPath, yPath, StringComparison.CurrentCultureIgnoreCase);
            }
        }

        private sealed class CommandNameComparer : IComparer<PSObject>
        {
            public int Compare(PSObject x, PSObject y)
            {
                string xName = null;
                string yName = null;

                object xObj = PSObject.Base(x);
                object yObj = PSObject.Base(y);

                var xCommandInfo = xObj as CommandInfo;
                xName = xCommandInfo != null ? xCommandInfo.Name : xObj as string;

                var yCommandInfo = yObj as CommandInfo;
                yName = yCommandInfo != null ? yCommandInfo.Name : yObj as string;

                if (xName == null || yName == null)
                    Diagnostics.Assert(false, "Base object of Command PSObject should be either CommandInfo or string");

                return string.Compare(xName, yName, StringComparison.OrdinalIgnoreCase);
            }
        }

        #endregion Helpers
    }

    /// <summary>
    /// This class is very similar to the restricted language checker, but it is meant to allow more things, yet still
    /// be considered "safe", at least in the sense that tab completion can rely on it to not do bad things.  The primary
    /// use is for intellisense where you don't want to run arbitrary code, but you do want to know the values
    /// of various expressions so you can get the members.
    /// </summary>
    internal class SafeExprEvaluator : ICustomAstVisitor2
    {
        internal static bool TrySafeEval(ExpressionAst ast, ExecutionContext executionContext, out object value)
        {
            if (!(bool)ast.Accept(new SafeExprEvaluator()))
            {
                value = null;
                return false;
            }

            try
            {
                // ConstrainedLanguage has already been applied as necessary when we construct CompletionContext
                Diagnostics.Assert(!(executionContext.HasRunspaceEverUsedConstrainedLanguageMode && executionContext.LanguageMode != PSLanguageMode.ConstrainedLanguage),
                                   "If the runspace has ever used constrained language mode, then the current language mode should already be set to constrained language");

                // We're passing 'true' here for isTrustedInput, because SafeExprEvaluator ensures that the AST
                // has no dangerous side-effects such as arbitrary expression evaluation. It does require variable
                // access and a few other minor things, which staples of tab completion:
                //
                // $t = Get-Process
                // $t[0].MainModule.<TAB>
                //
                value = Compiler.GetExpressionValue(ast, true, executionContext);
                return true;
            }
            catch
            {
                value = null;
                return false;
            }
        }

        public object VisitErrorStatement(ErrorStatementAst errorStatementAst) { return false; }

        public object VisitErrorExpression(ErrorExpressionAst errorExpressionAst) { return false; }

        public object VisitScriptBlock(ScriptBlockAst scriptBlockAst) { return false; }

        public object VisitParamBlock(ParamBlockAst paramBlockAst) { return false; }

        public object VisitNamedBlock(NamedBlockAst namedBlockAst) { return false; }

        public object VisitTypeConstraint(TypeConstraintAst typeConstraintAst) { return false; }

        public object VisitAttribute(AttributeAst attributeAst) { return false; }

        public object VisitNamedAttributeArgument(NamedAttributeArgumentAst namedAttributeArgumentAst) { return false; }

        public object VisitParameter(ParameterAst parameterAst) { return false; }

        public object VisitFunctionDefinition(FunctionDefinitionAst functionDefinitionAst) { return false; }

        public object VisitIfStatement(IfStatementAst ifStmtAst) { return false; }

        public object VisitTrap(TrapStatementAst trapStatementAst) { return false; }

        public object VisitSwitchStatement(SwitchStatementAst switchStatementAst) { return false; }

        public object VisitDataStatement(DataStatementAst dataStatementAst) { return false; }

        public object VisitForEachStatement(ForEachStatementAst forEachStatementAst) { return false; }

        public object VisitDoWhileStatement(DoWhileStatementAst doWhileStatementAst) { return false; }

        public object VisitForStatement(ForStatementAst forStatementAst) { return false; }

        public object VisitWhileStatement(WhileStatementAst whileStatementAst) { return false; }

        public object VisitCatchClause(CatchClauseAst catchClauseAst) { return false; }

        public object VisitTryStatement(TryStatementAst tryStatementAst) { return false; }

        public object VisitBreakStatement(BreakStatementAst breakStatementAst) { return false; }

        public object VisitContinueStatement(ContinueStatementAst continueStatementAst) { return false; }

        public object VisitReturnStatement(ReturnStatementAst returnStatementAst) { return false; }

        public object VisitExitStatement(ExitStatementAst exitStatementAst) { return false; }

        public object VisitThrowStatement(ThrowStatementAst throwStatementAst) { return false; }

        public object VisitDoUntilStatement(DoUntilStatementAst doUntilStatementAst) { return false; }

        public object VisitAssignmentStatement(AssignmentStatementAst assignmentStatementAst) { return false; }

        // REVIEW: we could relax this to allow specific commands
        public object VisitCommand(CommandAst commandAst) { return false; }

        public object VisitCommandExpression(CommandExpressionAst commandExpressionAst) { return false; }

        public object VisitCommandParameter(CommandParameterAst commandParameterAst) { return false; }

        public object VisitFileRedirection(FileRedirectionAst fileRedirectionAst) { return false; }

        public object VisitMergingRedirection(MergingRedirectionAst mergingRedirectionAst) { return false; }

        public object VisitExpandableStringExpression(ExpandableStringExpressionAst expandableStringExpressionAst) { return false; }

        public object VisitAttributedExpression(AttributedExpressionAst attributedExpressionAst) { return false; }

        public object VisitBlockStatement(BlockStatementAst blockStatementAst) { return false; }

        public object VisitInvokeMemberExpression(InvokeMemberExpressionAst invokeMemberExpressionAst) { return false; }

        public object VisitUsingExpression(UsingExpressionAst usingExpressionAst) { return false; }

        public object VisitTypeDefinition(TypeDefinitionAst typeDefinitionAst) { return false; }

        public object VisitPropertyMember(PropertyMemberAst propertyMemberAst) { return false; }

        public object VisitFunctionMember(FunctionMemberAst functionMemberAst) { return false; }

        public object VisitBaseCtorInvokeMemberExpression(BaseCtorInvokeMemberExpressionAst baseCtorInvokeMemberExpressionAst) { return false; }

        public object VisitUsingStatement(UsingStatementAst usingStatementAst) { return false; }

        public object VisitDynamicKeywordStatement(DynamicKeywordStatementAst dynamicKeywordStatementAst) { return false; }

        public object VisitPipelineChain(PipelineChainAst pipelineChainAst) { return false; }

        public object VisitConfigurationDefinition(ConfigurationDefinitionAst configurationDefinitionAst)
        {
            return configurationDefinitionAst.Body.Accept(this);
        }

        public object VisitStatementBlock(StatementBlockAst statementBlockAst)
        {
            if (statementBlockAst.Traps != null) return false;
            // REVIEW: we could relax this to allow multiple statements
            if (statementBlockAst.Statements.Count > 1) return false;
            var pipeline = statementBlockAst.Statements.FirstOrDefault();
            return pipeline != null && (bool)pipeline.Accept(this);
        }

        public object VisitPipeline(PipelineAst pipelineAst)
        {
            var expr = pipelineAst.GetPureExpression();
            return expr != null && (bool)expr.Accept(this);
        }

        public object VisitTernaryExpression(TernaryExpressionAst ternaryExpressionAst)
        {
            return (bool)ternaryExpressionAst.Condition.Accept(this) &&
                   (bool)ternaryExpressionAst.IfTrue.Accept(this) &&
                   (bool)ternaryExpressionAst.IfFalse.Accept(this);
        }

        public object VisitBinaryExpression(BinaryExpressionAst binaryExpressionAst)
        {
            return (bool)binaryExpressionAst.Left.Accept(this) && (bool)binaryExpressionAst.Right.Accept(this);
        }

        public object VisitUnaryExpression(UnaryExpressionAst unaryExpressionAst)
        {
            return (bool)unaryExpressionAst.Child.Accept(this);
        }

        public object VisitConvertExpression(ConvertExpressionAst convertExpressionAst)
        {
            return (bool)convertExpressionAst.Child.Accept(this);
        }

        public object VisitConstantExpression(ConstantExpressionAst constantExpressionAst)
        {
            return true;
        }

        public object VisitStringConstantExpression(StringConstantExpressionAst stringConstantExpressionAst)
        {
            return true;
        }

        public object VisitSubExpression(SubExpressionAst subExpressionAst)
        {
            return subExpressionAst.SubExpression.Accept(this);
        }

        public object VisitVariableExpression(VariableExpressionAst variableExpressionAst)
        {
            return true;
        }

        public object VisitTypeExpression(TypeExpressionAst typeExpressionAst)
        {
            return true;
        }

        public object VisitMemberExpression(MemberExpressionAst memberExpressionAst)
        {
            return (bool)memberExpressionAst.Expression.Accept(this) && (bool)memberExpressionAst.Member.Accept(this);
        }

        public object VisitIndexExpression(IndexExpressionAst indexExpressionAst)
        {
            return (bool)indexExpressionAst.Target.Accept(this) && (bool)indexExpressionAst.Index.Accept(this);
        }

        public object VisitArrayExpression(ArrayExpressionAst arrayExpressionAst)
        {
            return arrayExpressionAst.SubExpression.Accept(this);
        }

        public object VisitArrayLiteral(ArrayLiteralAst arrayLiteralAst)
        {
            return arrayLiteralAst.Elements.All(e => (bool)e.Accept(this));
        }

        public object VisitHashtable(HashtableAst hashtableAst)
        {
            foreach (var keyValuePair in hashtableAst.KeyValuePairs)
            {
                if (!(bool)keyValuePair.Item1.Accept(this))
                    return false;
                if (!(bool)keyValuePair.Item2.Accept(this))
                    return false;
            }

            return true;
        }

        public object VisitScriptBlockExpression(ScriptBlockExpressionAst scriptBlockExpressionAst)
        {
            return true;
        }

        public object VisitParenExpression(ParenExpressionAst parenExpressionAst)
        {
            return parenExpressionAst.Pipeline.Accept(this);
        }
    }

    /// <summary>
    /// Completes with the property names of the InputObject.
    /// </summary>
    internal class PropertyNameCompleter : IArgumentCompleter
    {
        private readonly string _parameterNameOfInput;

        /// <summary>
        /// Initializes a new instance of the <see cref="PropertyNameCompleter"/> class.
        /// </summary>
        public PropertyNameCompleter()
        {
            _parameterNameOfInput = "InputObject";
        }

        /// <summary>
        /// Initializes a new instance of the <see cref="PropertyNameCompleter"/> class.
        /// </summary>
        /// <param name="parameterNameOfInput">The name of the property of the input object for which to complete with property names.</param>
        public PropertyNameCompleter(string parameterNameOfInput)
        {
            _parameterNameOfInput = parameterNameOfInput;
        }

        IEnumerable<CompletionResult> IArgumentCompleter.CompleteArgument(
            string commandName,
            string parameterName,
            string wordToComplete,
            CommandAst commandAst,
            IDictionary fakeBoundParameters)
        {
            if (commandAst.Parent is not PipelineAst pipelineAst)
            {
                return null;
            }

            int i;
            for (i = 0; i < pipelineAst.PipelineElements.Count; i++)
            {
                if (pipelineAst.PipelineElements[i] == commandAst)
                {
                    break;
                }
            }

            var typeInferenceContext = new TypeInferenceContext();
            IEnumerable<PSTypeName> prevType;
            if (i == 0)
            {
                var parameterAst = (CommandParameterAst)commandAst.Find(ast => ast is CommandParameterAst cpa && cpa.ParameterName == "PropertyName", false);
                var pseudoBinding = new PseudoParameterBinder().DoPseudoParameterBinding(commandAst, null, parameterAst, PseudoParameterBinder.BindingType.ParameterCompletion);
                if (!pseudoBinding.BoundArguments.TryGetValue(_parameterNameOfInput, out var pair) || !pair.ArgumentSpecified)
                {
                    return null;
                }

                if (pair is AstPair astPair && astPair.Argument != null)
                {
                    prevType = AstTypeInference.InferTypeOf(astPair.Argument, typeInferenceContext, TypeInferenceRuntimePermissions.AllowSafeEval);
                }

                return null;
            }
            else
            {
                prevType = AstTypeInference.InferTypeOf(pipelineAst.PipelineElements[i - 1], typeInferenceContext, TypeInferenceRuntimePermissions.AllowSafeEval);
            }

            var result = new List<CompletionResult>();

            CompletionCompleters.CompleteMemberByInferredType(typeInferenceContext, prevType, result, wordToComplete + "*", filter: CompletionCompleters.IsPropertyMember, isStatic: false);
            return result;
        }
    }
}<|MERGE_RESOLUTION|>--- conflicted
+++ resolved
@@ -5670,9 +5670,6 @@
                             return AstVisitAction.Continue;
                         }
 
-<<<<<<< HEAD
-                        SaveVariableInfo(variableExpression.VariablePath.UserPath, new PSTypeName(convertExpression.Type.TypeName), isConstraint: true);
-=======
                         if (firstConvertExpression is not null)
                         {
                             SaveVariableInfo(variableExpression.VariablePath.UnqualifiedPath, firstConvertExpression.StaticType, isConstraint: true);
@@ -5684,7 +5681,6 @@
                                 : null;
                             SaveVariableInfo(variableExpression.VariablePath.UnqualifiedPath, lastAssignedType, isConstraint: false);
                         }
->>>>>>> c64a636d
                     }
                 }
                 else if (assignmentStatementAst.Left is VariableExpressionAst variableExpression)
@@ -5793,11 +5789,7 @@
                     return AstVisitAction.Continue;
                 }
 
-<<<<<<< HEAD
-                SaveVariableInfo(variableExpression.VariablePath.UserPath, new PSTypeName(parameterAst.StaticType), isConstraint: true);
-=======
                 SaveVariableInfo(variableExpression.VariablePath.UnqualifiedPath, parameterAst.StaticType, isConstraint: true);
->>>>>>> c64a636d
 
                 return AstVisitAction.Continue;
             }
