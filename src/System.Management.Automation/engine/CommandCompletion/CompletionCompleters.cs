--- conflicted
+++ resolved
@@ -524,21 +524,7 @@
                                   + moduleInfo.ModuleType.ToString() + "\r\nPath: "
                                   + moduleInfo.Path;
 
-<<<<<<< HEAD
                     completionText = CompletionHelpers.QuoteCompletionText(completionText, quote);
-=======
-                    if (CompletionHelpers.CompletionRequiresQuotes(completionText))
-                    {
-                        var quoteInUse = quote == string.Empty ? "'" : quote;
-                        if (quoteInUse == "'")
-                            completionText = completionText.Replace("'", "''");
-                        completionText = quoteInUse + completionText + quoteInUse;
-                    }
-                    else
-                    {
-                        completionText = quote + completionText + quote;
-                    }
->>>>>>> 1edd258e
 
                     result.Add(new CompletionResult(completionText, listItemText, CompletionResultType.ParameterValue, toolTip));
                 }
@@ -1848,23 +1834,6 @@
                     {
                         string realEntry = entry;
                         string completionText = entry;
-<<<<<<< HEAD
-=======
-                        if (quote == string.Empty)
-                        {
-                            if (CompletionHelpers.CompletionRequiresQuotes(entry))
-                            {
-                                realEntry = CodeGeneration.EscapeSingleQuotedStringContent(entry);
-                                completionText = "'" + realEntry + "'";
-                            }
-                        }
-                        else
-                        {
-                            if (quote.Equals("'", StringComparison.OrdinalIgnoreCase))
-                            {
-                                realEntry = CodeGeneration.EscapeSingleQuotedStringContent(entry);
-                            }
->>>>>>> 1edd258e
 
                         completionText = CompletionHelpers.QuoteCompletionText(completionText, quote);
 
@@ -3226,21 +3195,7 @@
                         var completionText = eventLog.Log.ToString();
                         var listItemText = completionText;
 
-<<<<<<< HEAD
                         completionText = CompletionHelpers.QuoteCompletionText(completionText, quote);
-=======
-                        if (CompletionHelpers.CompletionRequiresQuotes(completionText))
-                        {
-                            var quoteInUse = quote == string.Empty ? "'" : quote;
-                            if (quoteInUse == "'")
-                                completionText = completionText.Replace("'", "''");
-                            completionText = quoteInUse + completionText + quoteInUse;
-                        }
-                        else
-                        {
-                            completionText = quote + completionText + quote;
-                        }
->>>>>>> 1edd258e
 
                         if (pattern.IsMatch(listItemText))
                         {
@@ -3321,21 +3276,7 @@
                     var completionText = psJob.Name;
                     var listItemText = completionText;
 
-<<<<<<< HEAD
                     completionText = CompletionHelpers.QuoteCompletionText(completionText, quote);
-=======
-                    if (CompletionHelpers.CompletionRequiresQuotes(completionText))
-                    {
-                        var quoteInUse = quote == string.Empty ? "'" : quote;
-                        if (quoteInUse == "'")
-                            completionText = completionText.Replace("'", "''");
-                        completionText = quoteInUse + completionText + quoteInUse;
-                    }
-                    else
-                    {
-                        completionText = quote + completionText + quote;
-                    }
->>>>>>> 1edd258e
 
                     result.Add(new CompletionResult(completionText, listItemText, CompletionResultType.ParameterValue, listItemText));
                 }
@@ -3400,21 +3341,7 @@
                     var completionText = psJob.Name;
                     var listItemText = completionText;
 
-<<<<<<< HEAD
                     completionText = CompletionHelpers.QuoteCompletionText(completionText, quote);
-=======
-                    if (CompletionHelpers.CompletionRequiresQuotes(completionText))
-                    {
-                        var quoteInUse = quote == string.Empty ? "'" : quote;
-                        if (quoteInUse == "'")
-                            completionText = completionText.Replace("'", "''");
-                        completionText = quoteInUse + completionText + quoteInUse;
-                    }
-                    else
-                    {
-                        completionText = quote + completionText + quote;
-                    }
->>>>>>> 1edd258e
 
                     result.Add(new CompletionResult(completionText, listItemText, CompletionResultType.ParameterValue, listItemText));
                 }
@@ -3544,21 +3471,7 @@
                         continue;
 
                     uniqueSet.Add(completionText);
-<<<<<<< HEAD
                     completionText = CompletionHelpers.QuoteCompletionText(completionText, quote);
-=======
-                    if (CompletionHelpers.CompletionRequiresQuotes(completionText))
-                    {
-                        var quoteInUse = quote == string.Empty ? "'" : quote;
-                        if (quoteInUse == "'")
-                            completionText = completionText.Replace("'", "''");
-                        completionText = quoteInUse + completionText + quoteInUse;
-                    }
-                    else
-                    {
-                        completionText = quote + completionText + quote;
-                    }
->>>>>>> 1edd258e
 
                     // on macOS, system processes names will be empty if PowerShell isn't run as `sudo`
                     if (string.IsNullOrEmpty(listItemText))
@@ -3601,21 +3514,7 @@
                 var completionText = providerInfo.Name;
                 var listItemText = completionText;
 
-<<<<<<< HEAD
                 completionText = CompletionHelpers.QuoteCompletionText(completionText, quote);
-=======
-                if (CompletionHelpers.CompletionRequiresQuotes(completionText))
-                {
-                    var quoteInUse = quote == string.Empty ? "'" : quote;
-                    if (quoteInUse == "'")
-                        completionText = completionText.Replace("'", "''");
-                    completionText = quoteInUse + completionText + quoteInUse;
-                }
-                else
-                {
-                    completionText = quote + completionText + quote;
-                }
->>>>>>> 1edd258e
 
                 result.Add(new CompletionResult(completionText, listItemText, CompletionResultType.ParameterValue, listItemText));
             }
@@ -3653,21 +3552,7 @@
                     var completionText = driveInfo.Name;
                     var listItemText = completionText;
 
-<<<<<<< HEAD
                     completionText = CompletionHelpers.QuoteCompletionText(completionText, quote);
-=======
-                    if (CompletionHelpers.CompletionRequiresQuotes(completionText))
-                    {
-                        var quoteInUse = quote == string.Empty ? "'" : quote;
-                        if (quoteInUse == "'")
-                            completionText = completionText.Replace("'", "''");
-                        completionText = quoteInUse + completionText + quoteInUse;
-                    }
-                    else
-                    {
-                        completionText = quote + completionText + quote;
-                    }
->>>>>>> 1edd258e
 
                     result.Add(new CompletionResult(completionText, listItemText, CompletionResultType.ParameterValue, listItemText));
                 }
@@ -3708,21 +3593,7 @@
                         var completionText = serviceInfo.DisplayName;
                         var listItemText = completionText;
 
-<<<<<<< HEAD
                         completionText = CompletionHelpers.QuoteCompletionText(completionText, quote);
-=======
-                        if (CompletionHelpers.CompletionRequiresQuotes(completionText))
-                        {
-                            var quoteInUse = quote == string.Empty ? "'" : quote;
-                            if (quoteInUse == "'")
-                                completionText = completionText.Replace("'", "''");
-                            completionText = quoteInUse + completionText + quoteInUse;
-                        }
-                        else
-                        {
-                            completionText = quote + completionText + quote;
-                        }
->>>>>>> 1edd258e
 
                         result.Add(new CompletionResult(completionText, listItemText, CompletionResultType.ParameterValue, listItemText));
                     }
@@ -3743,21 +3614,7 @@
                         var completionText = serviceInfo.Name;
                         var listItemText = completionText;
 
-<<<<<<< HEAD
                         completionText = CompletionHelpers.QuoteCompletionText(completionText, quote);
-=======
-                        if (CompletionHelpers.CompletionRequiresQuotes(completionText))
-                        {
-                            var quoteInUse = quote == string.Empty ? "'" : quote;
-                            if (quoteInUse == "'")
-                                completionText = completionText.Replace("'", "''");
-                            completionText = quoteInUse + completionText + quoteInUse;
-                        }
-                        else
-                        {
-                            completionText = quote + completionText + quote;
-                        }
->>>>>>> 1edd258e
 
                         result.Add(new CompletionResult(completionText, listItemText, CompletionResultType.ParameterValue, listItemText));
                     }
@@ -3853,21 +3710,7 @@
                         var completionText = aliasInfo.Name;
                         var listItemText = completionText;
 
-<<<<<<< HEAD
                         completionText = CompletionHelpers.QuoteCompletionText(completionText, quote);
-=======
-                        if (CompletionHelpers.CompletionRequiresQuotes(completionText))
-                        {
-                            var quoteInUse = quote == string.Empty ? "'" : quote;
-                            if (quoteInUse == "'")
-                                completionText = completionText.Replace("'", "''");
-                            completionText = quoteInUse + completionText + quoteInUse;
-                        }
-                        else
-                        {
-                            completionText = quote + completionText + quote;
-                        }
->>>>>>> 1edd258e
 
                         result.Add(new CompletionResult(completionText, listItemText, CompletionResultType.ParameterValue, listItemText));
                     }
@@ -3920,21 +3763,7 @@
                 var completionText = trace.Name;
                 var listItemText = completionText;
 
-<<<<<<< HEAD
                 completionText = CompletionHelpers.QuoteCompletionText(completionText, quote);
-=======
-                if (CompletionHelpers.CompletionRequiresQuotes(completionText))
-                {
-                    var quoteInUse = quote == string.Empty ? "'" : quote;
-                    if (quoteInUse == "'")
-                        completionText = completionText.Replace("'", "''");
-                    completionText = quoteInUse + completionText + quoteInUse;
-                }
-                else
-                {
-                    completionText = quote + completionText + quote;
-                }
->>>>>>> 1edd258e
 
                 result.Add(new CompletionResult(completionText, listItemText, CompletionResultType.ParameterValue, listItemText));
             }
