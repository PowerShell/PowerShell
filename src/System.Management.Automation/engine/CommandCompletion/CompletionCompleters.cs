// Copyright (c) Microsoft Corporation.
// Licensed under the MIT License.

using System.Buffers;
using System.Collections;
using System.Collections.Concurrent;
using System.Collections.Generic;
using System.Collections.ObjectModel;
using System.Data;
using System.Diagnostics.CodeAnalysis;
using System.Globalization;
using System.IO;
using System.Linq;
using System.Management.Automation.Internal;
using System.Management.Automation.Language;
using System.Management.Automation.Provider;
using System.Management.Automation.Runspaces;
using System.Reflection;
using System.Runtime.InteropServices;
using System.Text;
using System.Text.RegularExpressions;
using System.Threading;

using Microsoft.Management.Infrastructure;
using Microsoft.Management.Infrastructure.Options;
using Microsoft.PowerShell;
using Microsoft.PowerShell.Cim;
using Microsoft.PowerShell.Commands;
using Microsoft.PowerShell.Commands.Internal.Format;

namespace System.Management.Automation
{
    /// <summary>
    /// </summary>
    public static class CompletionCompleters
    {
        static CompletionCompleters()
        {
            AppDomain.CurrentDomain.AssemblyLoad += UpdateTypeCacheOnAssemblyLoad;
        }

        private static void UpdateTypeCacheOnAssemblyLoad(object sender, AssemblyLoadEventArgs args)
        {
            // Just null out the cache - we'll rebuild it the next time someone tries to complete a type.
            // We could rebuild it now, but we could be loading multiple assemblies (e.g. dependent assemblies)
            // and there is no sense in rebuilding anything until we're done loading all of the assemblies.
            Interlocked.Exchange(ref s_typeCache, null);
        }

        #region Command Names

        /// <summary>
        /// </summary>
        /// <param name="commandName"></param>
        /// <returns></returns>
        public static IEnumerable<CompletionResult> CompleteCommand(string commandName)
        {
            return CompleteCommand(commandName, null);
        }

        /// <summary>
        /// </summary>
        /// <param name="commandName"></param>
        /// <param name="moduleName"></param>
        /// <param name="commandTypes"></param>
        /// <returns></returns>
        [SuppressMessage("Microsoft.Design", "CA1026:DefaultParametersShouldNotBeUsed")]
        public static IEnumerable<CompletionResult> CompleteCommand(string commandName, string moduleName, CommandTypes commandTypes = CommandTypes.All)
        {
            var runspace = Runspace.DefaultRunspace;
            if (runspace == null)
            {
                // No runspace, just return no results.
                return CommandCompletion.EmptyCompletionResult;
            }

            var helper = new PowerShellExecutionHelper(PowerShell.Create(RunspaceMode.CurrentRunspace));
            var executionContext = helper.CurrentPowerShell.Runspace.ExecutionContext;
            return CompleteCommand(new CompletionContext { WordToComplete = commandName, Helper = helper, ExecutionContext = executionContext }, moduleName, commandTypes);
        }

        internal static List<CompletionResult> CompleteCommand(CompletionContext context)
        {
            return CompleteCommand(context, null);
        }

        private static List<CompletionResult> CompleteCommand(CompletionContext context, string moduleName, CommandTypes types = CommandTypes.All)
        {
            var addAmpersandIfNecessary = IsAmpersandNeeded(context, false);

            string commandName = context.WordToComplete;
            string quote = HandleDoubleAndSingleQuote(ref commandName);

            List<CompletionResult> commandResults = null;

            if (commandName.IndexOfAny(Utils.Separators.DirectoryOrDrive) == -1)
            {
                // The name to complete is neither module qualified nor is it a relative/rooted file path.

                Ast lastAst = null;
                if (context.RelatedAsts != null && context.RelatedAsts.Count > 0)
                {
                    lastAst = context.RelatedAsts.Last();
                }

                commandResults = ExecuteGetCommandCommand(useModulePrefix: false);

                if (lastAst != null)
                {
                    // We need to add the wildcard to the end so the regex is built correctly.
                    commandName += "*";

                    // Search the asts for function definitions that we might be calling
                    var findFunctionsVisitor = new FindFunctionsVisitor();
                    while (lastAst.Parent != null)
                    {
                        lastAst = lastAst.Parent;
                    }

                    lastAst.Visit(findFunctionsVisitor);

                    WildcardPattern commandNamePattern = WildcardPattern.Get(commandName, WildcardOptions.IgnoreCase);
                    foreach (var defn in findFunctionsVisitor.FunctionDefinitions)
                    {
                        if (commandNamePattern.IsMatch(defn.Name)
                            && !commandResults.Any(cr => cr.CompletionText.Equals(defn.Name, StringComparison.OrdinalIgnoreCase)))
                        {
                            // Results found in the current script are prepended to show up at the top of the list.
                            commandResults.Insert(0, GetCommandNameCompletionResult(defn.Name, defn, addAmpersandIfNecessary, quote));
                        }
                    }
                }
            }
            else
            {
                // If there is a single \, we might be looking for a module/snapin qualified command
                var indexOfFirstColon = commandName.IndexOf(':');
                var indexOfFirstBackslash = commandName.IndexOf('\\');
                if (indexOfFirstBackslash > 0 && (indexOfFirstBackslash < indexOfFirstColon || indexOfFirstColon == -1))
                {
                    // First try the name before the backslash as a module name.
                    // Use the exact module name provided by the user
                    moduleName = commandName.Substring(0, indexOfFirstBackslash);
                    commandName = commandName.Substring(indexOfFirstBackslash + 1);

                    commandResults = ExecuteGetCommandCommand(useModulePrefix: true);
                }
            }

            return commandResults;

            List<CompletionResult> ExecuteGetCommandCommand(bool useModulePrefix)
            {
                var powershell = context.Helper
                    .AddCommandWithPreferenceSetting("Get-Command", typeof(GetCommandCommand))
                    .AddParameter("All")
                    .AddParameter("Name", commandName + "*");

                if (moduleName != null)
                {
                    powershell.AddParameter("Module", moduleName);
                }

                if (!types.Equals(CommandTypes.All))
                {
                    powershell.AddParameter("CommandType", types);
                }

                // Exception is ignored, the user simply does not get any completion results if the pipeline fails
                Exception exceptionThrown;
                var commandInfos = context.Helper.ExecuteCurrentPowerShell(out exceptionThrown);

                if (commandInfos == null || commandInfos.Count == 0)
                {
                    powershell.Commands.Clear();
                    powershell
                        .AddCommandWithPreferenceSetting("Get-Command", typeof(GetCommandCommand))
                        .AddParameter("All")
                        .AddParameter("Name", commandName)
                        .AddParameter("UseAbbreviationExpansion");

                    if (moduleName != null)
                    {
                        powershell.AddParameter("Module", moduleName);
                    }

                    if (!types.Equals(CommandTypes.All))
                    {
                        powershell.AddParameter("CommandType", types);
                    }

                    commandInfos = context.Helper.ExecuteCurrentPowerShell(out exceptionThrown);
                }

                List<CompletionResult> completionResults = null;

                if (commandInfos != null && commandInfos.Count > 1)
                {
                    // OrderBy is using stable sorting
                    var sortedCommandInfos = commandInfos.Order(new CommandNameComparer());
                    completionResults = MakeCommandsUnique(sortedCommandInfos, useModulePrefix, addAmpersandIfNecessary, quote);
                }
                else
                {
                    completionResults = MakeCommandsUnique(commandInfos, useModulePrefix, addAmpersandIfNecessary, quote);
                }

                return completionResults;
            }
        }

        private static readonly HashSet<string> s_keywordsToExcludeFromAddingAmpersand
            = new HashSet<string>(StringComparer.OrdinalIgnoreCase) { nameof(TokenKind.InlineScript), nameof(TokenKind.Configuration) };

        internal static CompletionResult GetCommandNameCompletionResult(string name, object command, bool addAmpersandIfNecessary, string quote)
        {
            string syntax = name, listItem = name;

            var commandInfo = command as CommandInfo;
            if (commandInfo != null)
            {
                try
                {
                    listItem = commandInfo.Name;
                    // This may require parsing a script, which could fail in a number of different ways
                    // (syntax errors, security exceptions, etc.)  If so, the name is fine for the tooltip.
                    syntax = commandInfo.Syntax;
                }
                catch (Exception)
                {
                }
            }

            syntax = string.IsNullOrEmpty(syntax) ? name : syntax;
            bool needAmpersand;

            if (CompletionRequiresQuotes(name, false))
            {
                needAmpersand = quote == string.Empty && addAmpersandIfNecessary;
                string quoteInUse = quote == string.Empty ? "'" : quote;
                if (quoteInUse == "'")
                {
                    name = name.Replace("'", "''");
                }
                else
                {
                    name = name.Replace("`", "``");
                    name = name.Replace("$", "`$");
                }

                name = quoteInUse + name + quoteInUse;
            }
            else
            {
                needAmpersand = quote == string.Empty && addAmpersandIfNecessary &&
                                Tokenizer.IsKeyword(name) && !s_keywordsToExcludeFromAddingAmpersand.Contains(name);
                name = quote + name + quote;
            }

            // It's useless to call ForEach-Object (foreach) as the first command of a pipeline. For example:
            //     PS C:\> fore<tab>  --->   PS C:\> foreach   (expected, use as the keyword)
            //     PS C:\> fore<tab>  --->   PS C:\> & foreach (unexpected, ForEach-Object is seldom used as the first command of a pipeline)
            if (needAmpersand && name != SpecialVariables.@foreach)
            {
                name = "& " + name;
            }

            return new CompletionResult(name, listItem, CompletionResultType.Command, syntax);
        }

        internal static List<CompletionResult> MakeCommandsUnique(IEnumerable<PSObject> commandInfoPsObjs, bool includeModulePrefix, bool addAmpersandIfNecessary, string quote)
        {
            List<CompletionResult> results = new List<CompletionResult>();
            if (commandInfoPsObjs == null || !commandInfoPsObjs.Any())
            {
                return results;
            }

            var commandTable = new Dictionary<string, object>(StringComparer.OrdinalIgnoreCase);
            foreach (var psobj in commandInfoPsObjs)
            {
                object baseObj = PSObject.Base(psobj);
                string name = null;

                var commandInfo = baseObj as CommandInfo;
                if (commandInfo != null)
                {
                    // Skip the private commands
                    if (commandInfo.Visibility == SessionStateEntryVisibility.Private) { continue; }

                    name = commandInfo.Name;
                    if (includeModulePrefix && !string.IsNullOrEmpty(commandInfo.ModuleName))
                    {
                        // The command might be a prefixed commandInfo that we get by importing a module with the -Prefix parameter, for example:
                        //    FooModule.psm1: Get-Foo
                        //    import-module FooModule -Prefix PowerShell
                        //    --> command 'Get-PowerShellFoo' in the global session state (prefixed commandInfo)
                        //        command 'Get-Foo' in the module session state (un-prefixed commandInfo)
                        // in that case, we should not add the module name qualification because it doesn't work
                        if (string.IsNullOrEmpty(commandInfo.Prefix) || !ModuleCmdletBase.IsPrefixedCommand(commandInfo))
                        {
                            name = commandInfo.ModuleName + "\\" + commandInfo.Name;
                        }
                    }
                }
                else
                {
                    name = baseObj as string;
                    if (name == null) { continue; }
                }

                object value;
                if (!commandTable.TryGetValue(name, out value))
                {
                    commandTable.Add(name, baseObj);
                }
                else
                {
                    var list = value as List<object>;
                    if (list != null)
                    {
                        list.Add(baseObj);
                    }
                    else
                    {
                        list = new List<object> { value, baseObj };
                        commandTable[name] = list;
                    }
                }
            }

            List<CompletionResult> endResults = null;
            foreach (var keyValuePair in commandTable)
            {
                var commandList = keyValuePair.Value as List<object>;
                if (commandList != null)
                {
                    endResults ??= new List<CompletionResult>();

                    // The first command might be an un-prefixed commandInfo that we get by importing a module with the -Prefix parameter,
                    // in that case, we should add the module name qualification because if the module is not in the module path, calling
                    // 'Get-Foo' directly doesn't work
                    string completionName = keyValuePair.Key;
                    if (!includeModulePrefix)
                    {
                        var commandInfo = commandList[0] as CommandInfo;
                        if (commandInfo != null && !string.IsNullOrEmpty(commandInfo.Prefix))
                        {
                            Diagnostics.Assert(!string.IsNullOrEmpty(commandInfo.ModuleName), "the module name should exist if commandInfo.Prefix is not an empty string");
                            if (!ModuleCmdletBase.IsPrefixedCommand(commandInfo))
                            {
                                completionName = commandInfo.ModuleName + "\\" + completionName;
                            }
                        }
                    }

                    results.Add(GetCommandNameCompletionResult(completionName, commandList[0], addAmpersandIfNecessary, quote));

                    // For the other commands that are hidden, we need to disambiguate,
                    // but put these at the end as it's less likely any of the hidden
                    // commands are desired.  If we can't add anything to disambiguate,
                    // then we'll skip adding a completion result.
                    for (int index = 1; index < commandList.Count; index++)
                    {
                        var commandInfo = commandList[index] as CommandInfo;
                        Diagnostics.Assert(commandInfo != null, "Elements should always be CommandInfo");

                        if (commandInfo.CommandType == CommandTypes.Application)
                        {
                            endResults.Add(GetCommandNameCompletionResult(commandInfo.Definition, commandInfo, addAmpersandIfNecessary, quote));
                        }
                        else if (!string.IsNullOrEmpty(commandInfo.ModuleName))
                        {
                            var name = commandInfo.ModuleName + "\\" + commandInfo.Name;
                            endResults.Add(GetCommandNameCompletionResult(name, commandInfo, addAmpersandIfNecessary, quote));
                        }
                    }
                }
                else
                {
                    // The first command might be an un-prefixed commandInfo that we get by importing a module with the -Prefix parameter,
                    // in that case, we should add the module name qualification because if the module is not in the module path, calling
                    // 'Get-Foo' directly doesn't work
                    string completionName = keyValuePair.Key;
                    if (!includeModulePrefix)
                    {
                        var commandInfo = keyValuePair.Value as CommandInfo;
                        if (commandInfo != null && !string.IsNullOrEmpty(commandInfo.Prefix))
                        {
                            Diagnostics.Assert(!string.IsNullOrEmpty(commandInfo.ModuleName), "the module name should exist if commandInfo.Prefix is not an empty string");
                            if (!ModuleCmdletBase.IsPrefixedCommand(commandInfo))
                            {
                                completionName = commandInfo.ModuleName + "\\" + completionName;
                            }
                        }
                    }

                    results.Add(GetCommandNameCompletionResult(completionName, keyValuePair.Value, addAmpersandIfNecessary, quote));
                }
            }

            if (endResults != null && endResults.Count > 0)
            {
                results.AddRange(endResults);
            }

            return results;
        }

        private sealed class FindFunctionsVisitor : AstVisitor
        {
            internal readonly List<FunctionDefinitionAst> FunctionDefinitions = new List<FunctionDefinitionAst>();

            public override AstVisitAction VisitFunctionDefinition(FunctionDefinitionAst functionDefinitionAst)
            {
                FunctionDefinitions.Add(functionDefinitionAst);
                return AstVisitAction.Continue;
            }
        }

        #endregion Command Names

        #region Module Names

        internal static List<CompletionResult> CompleteModuleName(CompletionContext context, bool loadedModulesOnly, bool skipEditionCheck = false)
        {
            var wordToComplete = context.WordToComplete ?? string.Empty;
            var result = new List<CompletionResult>();
            var quote = HandleDoubleAndSingleQuote(ref wordToComplete);

            // Indicates if we should search for modules where the last part of the name matches the input text
            // eg: Host<Tab> finds Microsoft.PowerShell.Host
            // If the user has entered a manual wildcard, or a module name that contains a "." we assume they only want results that matches the input exactly.
            bool shortNameSearch = wordToComplete.Length > 0 && !WildcardPattern.ContainsWildcardCharacters(wordToComplete) && !wordToComplete.Contains('.');
            
            if (!wordToComplete.EndsWith('*'))
            {
                wordToComplete += "*";
            }
            
            string[] moduleNames;
            WildcardPattern shortNamePattern;
            if (shortNameSearch)
            {
                moduleNames = new string[] { wordToComplete, "*." + wordToComplete };
                shortNamePattern = new WildcardPattern(wordToComplete, WildcardOptions.IgnoreCase);
            }
            else
            {
                moduleNames = new string[] { wordToComplete };
                shortNamePattern = null;
            }

            var powershell = context.Helper.AddCommandWithPreferenceSetting("Get-Module", typeof(GetModuleCommand)).AddParameter("Name", moduleNames);
            if (!loadedModulesOnly)
            {
                powershell.AddParameter("ListAvailable", true);

                // -SkipEditionCheck should only be set or apply to -ListAvailable
                if (skipEditionCheck)
                {
                    powershell.AddParameter("SkipEditionCheck", true);
                }
            }

            Collection<PSObject> psObjects = context.Helper.ExecuteCurrentPowerShell(out _);

            if (psObjects != null)
            {
                foreach (PSObject item in psObjects)
                {
                    var moduleInfo = (PSModuleInfo)item.BaseObject;
                    var completionText = moduleInfo.Name;
                    var listItemText = completionText;
                    if (shortNameSearch
                        && completionText.Contains('.')
                        && !shortNamePattern.IsMatch(completionText.Substring(completionText.LastIndexOf('.') + 1))
                        && !shortNamePattern.IsMatch(completionText))
                    {
                        continue;
                    }

                    var toolTip = "Description: " + moduleInfo.Description + "\r\nModuleType: "
                                  + moduleInfo.ModuleType.ToString() + "\r\nPath: "
                                  + moduleInfo.Path;

                    if (CompletionRequiresQuotes(completionText, false))
                    {
                        var quoteInUse = quote == string.Empty ? "'" : quote;
                        if (quoteInUse == "'")
                            completionText = completionText.Replace("'", "''");
                        completionText = quoteInUse + completionText + quoteInUse;
                    }
                    else
                    {
                        completionText = quote + completionText + quote;
                    }

                    result.Add(new CompletionResult(completionText, listItemText, CompletionResultType.ParameterValue, toolTip));
                }
            }

            return result;
        }

        #endregion Module Names

        #region Command Parameters
        private static readonly string[] s_parameterNamesOfImportDSCResource = { "Name", "ModuleName", "ModuleVersion" };

        internal static List<CompletionResult> CompleteCommandParameter(CompletionContext context)
        {
            string partialName = null;
            bool withColon = false;
            CommandAst commandAst = null;
            List<CompletionResult> result = new List<CompletionResult>();

            // Find the parameter ast, it will be near or at the end
            CommandParameterAst parameterAst = null;
            DynamicKeywordStatementAst keywordAst = null;
            for (int i = context.RelatedAsts.Count - 1; i >= 0; i--)
            {
                keywordAst ??= context.RelatedAsts[i] as DynamicKeywordStatementAst;
                parameterAst = (context.RelatedAsts[i] as CommandParameterAst);
                if (parameterAst != null) break;
            }

            if (parameterAst != null)
            {
                keywordAst = parameterAst.Parent as DynamicKeywordStatementAst;
            }

            // If parent is DynamicKeywordStatementAst - 'Import-DscResource',
            // then customize the auto completion results
            if (keywordAst != null && string.Equals(keywordAst.Keyword.Keyword, "Import-DscResource", StringComparison.OrdinalIgnoreCase)
                && !string.IsNullOrWhiteSpace(context.WordToComplete) && context.WordToComplete.StartsWith('-'))
            {
                var lastAst = context.RelatedAsts.Last();
                var wordToMatch = string.Concat(context.WordToComplete.AsSpan(1), "*");
                var pattern = WildcardPattern.Get(wordToMatch, WildcardOptions.IgnoreCase);
                var parameterNames = keywordAst.CommandElements.Where(static ast => ast is CommandParameterAst).Select(static ast => (ast as CommandParameterAst).ParameterName);
                foreach (var parameterName in s_parameterNamesOfImportDSCResource)
                {
                    if (pattern.IsMatch(parameterName) && !parameterNames.Contains(parameterName, StringComparer.OrdinalIgnoreCase))
                    {
                        string tooltip = "[String] " + parameterName;
                        result.Add(new CompletionResult("-" + parameterName, parameterName, CompletionResultType.ParameterName, tooltip));
                    }
                }

                if (result.Count > 0)
                {
                    context.ReplacementLength = context.WordToComplete.Length;
                    context.ReplacementIndex = lastAst.Extent.StartOffset;
                }

                return result;
            }

            bool bindPositionalParameters = true;
            if (parameterAst != null)
            {
                // Parent must be a command
                commandAst = (CommandAst)parameterAst.Parent;
                partialName = parameterAst.ParameterName;
                withColon = context.WordToComplete.EndsWith(':');
            }
            else
            {
                // No CommandParameterAst is found. It could be a StringConstantExpressionAst "-"
                if (!(context.RelatedAsts[context.RelatedAsts.Count - 1] is StringConstantExpressionAst dashAst))
                    return result;
                if (!dashAst.Value.Trim().Equals("-", StringComparison.OrdinalIgnoreCase))
                    return result;

                // Parent must be a command
                commandAst = (CommandAst)dashAst.Parent;
                partialName = string.Empty;

                // If the user tries to tab complete a new parameter in front of a positional argument like: dir -<Tab> C:\
                // the user may want to add the parameter name so we don't want to bind positional arguments
                if (commandAst is not null)
                {
                    foreach (var element in commandAst.CommandElements)
                    {
                        if (element.Extent.StartOffset > context.TokenAtCursor.Extent.StartOffset)
                        {
                            bindPositionalParameters = element is CommandParameterAst;
                            break;
                        }
                    }
                }
            }

            PseudoBindingInfo pseudoBinding = new PseudoParameterBinder()
                                                .DoPseudoParameterBinding(commandAst, null, parameterAst, PseudoParameterBinder.BindingType.ParameterCompletion, bindPositionalParameters);
            // The command cannot be found or it's not a cmdlet, not a script cmdlet, not a function.
            // Try completing as if it the parameter is a command argument for native command completion.
            if (pseudoBinding == null)
            {
                return CompleteCommandArgument(context);
            }

            switch (pseudoBinding.InfoType)
            {
                case PseudoBindingInfoType.PseudoBindingFail:
                    // The command is a cmdlet or script cmdlet. Binding failed
                    result = GetParameterCompletionResults(partialName, uint.MaxValue, pseudoBinding.UnboundParameters, withColon);
                    break;
                case PseudoBindingInfoType.PseudoBindingSucceed:
                    // The command is a cmdlet or script cmdlet. Binding succeeded.
                    result = GetParameterCompletionResults(partialName, pseudoBinding, parameterAst, withColon);
                    break;
            }

            if (result.Count == 0)
            {
                result = pseudoBinding.CommandName.Equals("Set-Location", StringComparison.OrdinalIgnoreCase)
                             ? new List<CompletionResult>(CompleteFilename(context, containerOnly: true, extension: null))
                             : new List<CompletionResult>(CompleteFilename(context));
            }

            return result;
        }

        /// <summary>
        /// Get the parameter completion results when the pseudo binding was successful.
        /// </summary>
        /// <param name="parameterName"></param>
        /// <param name="bindingInfo"></param>
        /// <param name="parameterAst"></param>
        /// <param name="withColon"></param>
        /// <returns></returns>
        private static List<CompletionResult> GetParameterCompletionResults(string parameterName, PseudoBindingInfo bindingInfo, CommandParameterAst parameterAst, bool withColon)
        {
            Diagnostics.Assert(bindingInfo.InfoType.Equals(PseudoBindingInfoType.PseudoBindingSucceed), "The pseudo binding should succeed");
            List<CompletionResult> result = new List<CompletionResult>();

            if (parameterName == string.Empty)
            {
                result = GetParameterCompletionResults(
                    parameterName,
                    bindingInfo.ValidParameterSetsFlags,
                    bindingInfo.UnboundParameters,
                    withColon);
                return result;
            }

            if (bindingInfo.ParametersNotFound.Count > 0)
            {
                // The parameter name cannot be matched to any parameter
                if (bindingInfo.ParametersNotFound.Any(pAst => parameterAst.GetHashCode() == pAst.GetHashCode()))
                {
                    return result;
                }
            }

            if (bindingInfo.AmbiguousParameters.Count > 0)
            {
                // The parameter name is ambiguous. It's ignored in the pseudo binding, and we should search in the UnboundParameters
                if (bindingInfo.AmbiguousParameters.Any(pAst => parameterAst.GetHashCode() == pAst.GetHashCode()))
                {
                    result = GetParameterCompletionResults(
                        parameterName,
                        bindingInfo.ValidParameterSetsFlags,
                        bindingInfo.UnboundParameters,
                        withColon);
                }

                return result;
            }

            if (bindingInfo.DuplicateParameters.Count > 0)
            {
                // The parameter name is resolved to a parameter that is already bound. We search it in the BoundParameters
                if (bindingInfo.DuplicateParameters.Any(pAst => parameterAst.GetHashCode() == pAst.Parameter.GetHashCode()))
                {
                    result = GetParameterCompletionResults(
                        parameterName,
                        bindingInfo.ValidParameterSetsFlags,
                        bindingInfo.BoundParameters.Values,
                        withColon);
                }

                return result;
            }

            // The parameter should be bound in the pseudo binding during the named binding
            string matchedParameterName = null;
            foreach (KeyValuePair<string, AstParameterArgumentPair> entry in bindingInfo.BoundArguments)
            {
                switch (entry.Value.ParameterArgumentType)
                {
                    case AstParameterArgumentType.AstPair:
                        {
                            AstPair pair = (AstPair)entry.Value;
                            if (pair.ParameterSpecified && pair.Parameter.GetHashCode() == parameterAst.GetHashCode())
                            {
                                matchedParameterName = entry.Key;
                            }
                            else if (pair.ArgumentIsCommandParameterAst && pair.Argument.GetHashCode() == parameterAst.GetHashCode())
                            {
                                // The parameter name cannot be resolved to a parameter
                                return result;
                            }
                        }

                        break;
                    case AstParameterArgumentType.Fake:
                        {
                            FakePair pair = (FakePair)entry.Value;
                            if (pair.ParameterSpecified && pair.Parameter.GetHashCode() == parameterAst.GetHashCode())
                            {
                                matchedParameterName = entry.Key;
                            }
                        }

                        break;
                    case AstParameterArgumentType.Switch:
                        {
                            SwitchPair pair = (SwitchPair)entry.Value;
                            if (pair.ParameterSpecified && pair.Parameter.GetHashCode() == parameterAst.GetHashCode())
                            {
                                matchedParameterName = entry.Key;
                            }
                        }

                        break;
                    case AstParameterArgumentType.AstArray:
                    case AstParameterArgumentType.PipeObject:
                        break;
                }

                if (matchedParameterName != null)
                    break;
            }

            if (matchedParameterName is null)
            {
                // The pseudo binder has skipped a parameter
                // This will happen when completing parameters for commands with dynamic parameters.
                result = GetParameterCompletionResults(
                    parameterName,
                    bindingInfo.ValidParameterSetsFlags,
                    bindingInfo.UnboundParameters,
                    withColon);
                return result;
            }

            MergedCompiledCommandParameter param = bindingInfo.BoundParameters[matchedParameterName];

            WildcardPattern pattern = WildcardPattern.Get(parameterName + "*", WildcardOptions.IgnoreCase);
            string parameterType = "[" + ToStringCodeMethods.Type(param.Parameter.Type, dropNamespaces: true) + "] ";
            string colonSuffix = withColon ? ":" : string.Empty;
            if (pattern.IsMatch(matchedParameterName))
            {
                string completionText = "-" + matchedParameterName + colonSuffix;
                string tooltip = parameterType + matchedParameterName;
                result.Add(new CompletionResult(completionText, matchedParameterName, CompletionResultType.ParameterName, tooltip));
            }
            else
            {
                // Process alias when there is partial input
                foreach (var alias in param.Parameter.Aliases)
                {
                    if (pattern.IsMatch(alias))
                    {
                        result.Add(new CompletionResult(
                            $"-{alias}{colonSuffix}",
                            alias,
                            CompletionResultType.ParameterName,
                            parameterType + alias));
                    }
                }
            }

            return result;
        }

        /// <summary>
        /// Get the parameter completion results by using the given valid parameter sets and available parameters.
        /// </summary>
        /// <param name="parameterName"></param>
        /// <param name="validParameterSetFlags"></param>
        /// <param name="parameters"></param>
        /// <param name="withColon"></param>
        /// <returns></returns>
        private static List<CompletionResult> GetParameterCompletionResults(
            string parameterName,
            uint validParameterSetFlags,
            IEnumerable<MergedCompiledCommandParameter> parameters,
            bool withColon)
        {
            var result = new List<CompletionResult>();
            var commonParamResult = new List<CompletionResult>();
            var pattern = WildcardPattern.Get(parameterName + "*", WildcardOptions.IgnoreCase);
            var colonSuffix = withColon ? ":" : string.Empty;

            bool addCommonParameters = true;
            foreach (MergedCompiledCommandParameter param in parameters)
            {
                bool inParameterSet = (param.Parameter.ParameterSetFlags & validParameterSetFlags) != 0 || param.Parameter.IsInAllSets;
                if (!inParameterSet)
                    continue;

                string name = param.Parameter.Name;
                string type = "[" + ToStringCodeMethods.Type(param.Parameter.Type, dropNamespaces: true) + "] ";
                bool isCommonParameter = Cmdlet.CommonParameters.Contains(name, StringComparer.OrdinalIgnoreCase);
                List<CompletionResult> listInUse = isCommonParameter ? commonParamResult : result;

                if (pattern.IsMatch(name))
                {
                    // Then using functions to back dynamic keywords, we don't necessarily
                    // want all of the parameters to be shown to the user. Those that are marked
                    // DontShow will not be displayed. Also, if any of the parameters have
                    // don't show set, we won't show any of the common parameters either.
                    bool showToUser = true;
                    var compiledAttributes = param.Parameter.CompiledAttributes;
                    if (compiledAttributes != null && compiledAttributes.Count > 0)
                    {
                        foreach (var attr in compiledAttributes)
                        {
                            var pattr = attr as ParameterAttribute;
                            if (pattr != null && pattr.DontShow)
                            {
                                showToUser = false;
                                addCommonParameters = false;
                                break;
                            }
                        }
                    }

                    if (showToUser)
                    {
                        string completionText = "-" + name + colonSuffix;
                        string tooltip = type + name;
                        listInUse.Add(new CompletionResult(completionText, name, CompletionResultType.ParameterName,
                                                           tooltip));
                    }
                }
                else if (parameterName != string.Empty)
                {
                    // Process alias when there is partial input
                    foreach (var alias in param.Parameter.Aliases)
                    {
                        if (pattern.IsMatch(alias))
                        {
                            listInUse.Add(new CompletionResult(
                                $"-{alias}{colonSuffix}",
                                alias,
                                CompletionResultType.ParameterName,
                                type + alias));
                        }
                    }
                }
            }

            // Add the common parameters to the results if expected.
            if (addCommonParameters)
            {
                result.AddRange(commonParamResult);
            }

            return result;
        }

        /// <summary>
        /// Get completion results for operators that start with <paramref name="wordToComplete"/>
        /// </summary>
        /// <param name="wordToComplete">The starting text of the operator to complete.</param>
        /// <returns>A list of completion results.</returns>
        public static List<CompletionResult> CompleteOperator(string wordToComplete)
        {
            if (wordToComplete.StartsWith('-'))
            {
                wordToComplete = wordToComplete.Substring(1);
            }

            return (from op in Tokenizer._operatorText
                    where op.StartsWith(wordToComplete, StringComparison.OrdinalIgnoreCase)
                    orderby op
                    select new CompletionResult("-" + op, op, CompletionResultType.ParameterName, GetOperatorDescription(op))).ToList();
        }

        private static string GetOperatorDescription(string op)
        {
            return ResourceManagerCache.GetResourceString(typeof(CompletionCompleters).Assembly,
                                                          "System.Management.Automation.resources.TabCompletionStrings",
                                                          op + "OperatorDescription");
        }

        #endregion Command Parameters

        #region Command Arguments

        internal static List<CompletionResult> CompleteCommandArgument(CompletionContext context)
        {
            CommandAst commandAst = null;
            List<CompletionResult> result = new List<CompletionResult>();

            // Find the expression ast. It should be at the end if there is one
            ExpressionAst expressionAst = null;
            MemberExpressionAst secondToLastMemberAst = null;
            Ast lastAst = context.RelatedAsts.Last();

            expressionAst = lastAst as ExpressionAst;
            if (expressionAst != null)
            {
                if (expressionAst.Parent is CommandAst)
                {
                    commandAst = (CommandAst)expressionAst.Parent;

                    if (expressionAst is ErrorExpressionAst && expressionAst.Extent.Text.EndsWith(','))
                    {
                        context.WordToComplete = string.Empty;
                        // BUGBUG context.CursorPosition = expressionAst.Extent.StartScriptPosition;
                    }
                    else if (commandAst.CommandElements.Count == 1 || context.WordToComplete == string.Empty)
                    {
                        expressionAst = null;
                    }
                    else if (commandAst.CommandElements.Count > 2)
                    {
                        var length = commandAst.CommandElements.Count;
                        var index = 1;

                        for (; index < length; index++)
                        {
                            if (commandAst.CommandElements[index] == expressionAst)
                                break;
                        }

                        CommandElementAst secondToLastAst = null;
                        if (index > 1)
                        {
                            secondToLastAst = commandAst.CommandElements[index - 1];
                            secondToLastMemberAst = secondToLastAst as MemberExpressionAst;
                        }

                        var partialPathAst = expressionAst as StringConstantExpressionAst;
                        if (partialPathAst != null && secondToLastAst != null &&
                            partialPathAst.StringConstantType == StringConstantType.BareWord &&
                            secondToLastAst.Extent.EndLineNumber == partialPathAst.Extent.StartLineNumber &&
                            secondToLastAst.Extent.EndColumnNumber == partialPathAst.Extent.StartColumnNumber &&
                            partialPathAst.Value.AsSpan().IndexOfAny('\\', '/') == 0)
                        {
                            var secondToLastStringConstantAst = secondToLastAst as StringConstantExpressionAst;
                            var secondToLastExpandableStringAst = secondToLastAst as ExpandableStringExpressionAst;
                            var secondToLastArrayAst = secondToLastAst as ArrayLiteralAst;
                            var secondToLastParamAst = secondToLastAst as CommandParameterAst;

                            if (secondToLastStringConstantAst != null || secondToLastExpandableStringAst != null)
                            {
                                var fullPath = ConcatenateStringPathArguments(secondToLastAst, partialPathAst.Value, context);
                                expressionAst = secondToLastStringConstantAst != null
                                                    ? (ExpressionAst)secondToLastStringConstantAst
                                                    : (ExpressionAst)secondToLastExpandableStringAst;

                                context.ReplacementIndex = ((InternalScriptPosition)secondToLastAst.Extent.StartScriptPosition).Offset;
                                context.ReplacementLength += ((InternalScriptPosition)secondToLastAst.Extent.EndScriptPosition).Offset - context.ReplacementIndex;
                                context.WordToComplete = fullPath;
                                // context.CursorPosition = secondToLastAst.Extent.StartScriptPosition;
                            }
                            else if (secondToLastArrayAst != null)
                            {
                                // Handle cases like: dir -Path .\cd, 'a b'\new<tab>
                                var lastArrayElement = secondToLastArrayAst.Elements.LastOrDefault();
                                var fullPath = ConcatenateStringPathArguments(lastArrayElement, partialPathAst.Value, context);
                                if (fullPath != null)
                                {
                                    expressionAst = secondToLastArrayAst;

                                    context.ReplacementIndex = ((InternalScriptPosition)lastArrayElement.Extent.StartScriptPosition).Offset;
                                    context.ReplacementLength += ((InternalScriptPosition)lastArrayElement.Extent.EndScriptPosition).Offset - context.ReplacementIndex;
                                    context.WordToComplete = fullPath;
                                }
                            }
                            else if (secondToLastParamAst != null)
                            {
                                // Handle cases like: dir -Path: .\cd, 'a b'\new<tab> || dir -Path: 'a b'\new<tab>
                                var fullPath = ConcatenateStringPathArguments(secondToLastParamAst.Argument, partialPathAst.Value, context);
                                if (fullPath != null)
                                {
                                    expressionAst = secondToLastParamAst.Argument;

                                    context.ReplacementIndex = ((InternalScriptPosition)secondToLastParamAst.Argument.Extent.StartScriptPosition).Offset;
                                    context.ReplacementLength += ((InternalScriptPosition)secondToLastParamAst.Argument.Extent.EndScriptPosition).Offset - context.ReplacementIndex;
                                    context.WordToComplete = fullPath;
                                }
                                else
                                {
                                    var arrayArgAst = secondToLastParamAst.Argument as ArrayLiteralAst;
                                    if (arrayArgAst != null)
                                    {
                                        var lastArrayElement = arrayArgAst.Elements.LastOrDefault();
                                        fullPath = ConcatenateStringPathArguments(lastArrayElement, partialPathAst.Value, context);
                                        if (fullPath != null)
                                        {
                                            expressionAst = arrayArgAst;

                                            context.ReplacementIndex = ((InternalScriptPosition)lastArrayElement.Extent.StartScriptPosition).Offset;
                                            context.ReplacementLength += ((InternalScriptPosition)lastArrayElement.Extent.EndScriptPosition).Offset - context.ReplacementIndex;
                                            context.WordToComplete = fullPath;
                                        }
                                    }
                                }
                            }
                        }
                    }
                }
                else if (expressionAst.Parent is ArrayLiteralAst && expressionAst.Parent.Parent is CommandAst)
                {
                    commandAst = (CommandAst)expressionAst.Parent.Parent;

                    if (commandAst.CommandElements.Count == 1 || context.WordToComplete == string.Empty)
                    {
                        // dir -Path a.txt, b.txt <tab>
                        expressionAst = null;
                    }
                    else
                    {
                        // dir -Path a.txt, b.txt c<tab>
                        expressionAst = (ExpressionAst)expressionAst.Parent;
                    }
                }
                else if (expressionAst.Parent is ArrayLiteralAst && expressionAst.Parent.Parent is CommandParameterAst)
                {
                    // Handle scenarios such as
                    //      dir -Path: a.txt, <tab> || dir -Path: a.txt, b.txt <tab>
                    commandAst = (CommandAst)expressionAst.Parent.Parent.Parent;
                    if (context.WordToComplete == string.Empty)
                    {
                        // dir -Path: a.txt, b.txt <tab>
                        expressionAst = null;
                    }
                    else
                    {
                        // dir -Path: a.txt, b<tab>
                        expressionAst = (ExpressionAst)expressionAst.Parent;
                    }
                }
                else if (expressionAst.Parent is CommandParameterAst && expressionAst.Parent.Parent is CommandAst)
                {
                    commandAst = (CommandAst)expressionAst.Parent.Parent;
                    if (expressionAst is ErrorExpressionAst && expressionAst.Extent.Text.EndsWith(','))
                    {
                        // dir -Path: a.txt,<tab>
                        context.WordToComplete = string.Empty;
                        // context.CursorPosition = expressionAst.Extent.StartScriptPosition;
                    }
                    else if (context.WordToComplete == string.Empty)
                    {
                        // Handle scenario like this: Set-ExecutionPolicy -Scope:CurrentUser <tab>
                        expressionAst = null;
                    }
                }
            }
            else
            {
                var paramAst = lastAst as CommandParameterAst;
                if (paramAst != null)
                {
                    commandAst = paramAst.Parent as CommandAst;
                }
                else
                {
                    commandAst = lastAst as CommandAst;
                }
            }

            if (commandAst == null)
            {
                // We don't know if this could be expanded into anything interesting
                return result;
            }

            PseudoBindingInfo pseudoBinding = new PseudoParameterBinder()
                                                .DoPseudoParameterBinding(commandAst, null, null, PseudoParameterBinder.BindingType.ArgumentCompletion);

            do
            {
                // The command cannot be found, or it's NOT a cmdlet, NOT a script cmdlet and NOT a function
                if (pseudoBinding == null)
                    break;

                bool parsedArgumentsProvidesMatch = false;

                if (pseudoBinding.AllParsedArguments != null && pseudoBinding.AllParsedArguments.Count > 0)
                {
                    ArgumentLocation argLocation;
                    bool treatAsExpression = false;

                    if (expressionAst != null)
                    {
                        treatAsExpression = true;
                        var dashExp = expressionAst as StringConstantExpressionAst;
                        if (dashExp != null && dashExp.Value.Trim().Equals("-", StringComparison.OrdinalIgnoreCase))
                        {
                            // "-" is represented as StringConstantExpressionAst. Most likely the user is typing a <tab>
                            // after it, so in the pseudo binder, we ignore it to avoid treating it as an argument.
                            // for example:
                            //      Get-Content -Path "-<tab>  -->  Get-Content -Path ".\-patt.txt"
                            treatAsExpression = false;
                        }
                    }

                    if (treatAsExpression)
                    {
                        argLocation = FindTargetArgumentLocation(
                            pseudoBinding.AllParsedArguments, expressionAst);
                    }
                    else
                    {
                        argLocation = FindTargetArgumentLocation(
                            pseudoBinding.AllParsedArguments, context.TokenAtCursor ?? context.TokenBeforeCursor);
                    }

                    if (argLocation != null)
                    {
                        context.PseudoBindingInfo = pseudoBinding;
                        switch (pseudoBinding.InfoType)
                        {
                            case PseudoBindingInfoType.PseudoBindingSucceed:
                                result = GetArgumentCompletionResultsWithSuccessfulPseudoBinding(context, argLocation, commandAst);
                                break;
                            case PseudoBindingInfoType.PseudoBindingFail:
                                result = GetArgumentCompletionResultsWithFailedPseudoBinding(context, argLocation, commandAst);
                                break;
                        }

                        parsedArgumentsProvidesMatch = true;
                    }
                }

                if (!parsedArgumentsProvidesMatch)
                {
                    int index = 0;
                    CommandElementAst prevElem = null;
                    if (expressionAst != null)
                    {
                        foreach (CommandElementAst eleAst in commandAst.CommandElements)
                        {
                            if (eleAst.GetHashCode() == expressionAst.GetHashCode())
                                break;
                            prevElem = eleAst;
                            index++;
                        }
                    }
                    else
                    {
                        var token = context.TokenAtCursor ?? context.TokenBeforeCursor;
                        foreach (CommandElementAst eleAst in commandAst.CommandElements)
                        {
                            if (eleAst.Extent.StartOffset > token.Extent.EndOffset)
                                break;
                            prevElem = eleAst;
                            index++;
                        }
                    }

                    // positional argument with position 0
                    if (index == 1)
                    {
                        CompletePositionalArgument(
                            pseudoBinding.CommandName,
                            commandAst,
                            context,
                            result,
                            pseudoBinding.UnboundParameters,
                            pseudoBinding.DefaultParameterSetFlag,
                            uint.MaxValue,
                            0);
                    }
                    else
                    {
                        if (prevElem is CommandParameterAst && ((CommandParameterAst)prevElem).Argument == null)
                        {
                            var paramName = ((CommandParameterAst)prevElem).ParameterName;
                            var pattern = WildcardPattern.Get(paramName + "*", WildcardOptions.IgnoreCase);
                            foreach (MergedCompiledCommandParameter param in pseudoBinding.UnboundParameters)
                            {
                                if (pattern.IsMatch(param.Parameter.Name))
                                {
                                    ProcessParameter(pseudoBinding.CommandName, commandAst, context, result, param);
                                    break;
                                }

                                var isAliasMatch = false;
                                foreach (string alias in param.Parameter.Aliases)
                                {
                                    if (pattern.IsMatch(alias))
                                    {
                                        isAliasMatch = true;
                                        ProcessParameter(pseudoBinding.CommandName, commandAst, context, result, param);
                                        break;
                                    }
                                }

                                if (isAliasMatch)
                                    break;
                            }
                        }
                    }
                }
            } while (false);

            // Indicate if the current argument completion falls into those pre-defined cases and
            // has been processed already.
            bool hasBeenProcessed = false;
            if (result.Count > 0 && result[result.Count - 1].Equals(CompletionResult.Null))
            {
                result.RemoveAt(result.Count - 1);
                hasBeenProcessed = true;

                if (result.Count > 0)
                    return result;
            }

            // Handle some special cases such as:
            //    & "get-comm<tab> --> & "Get-Command"
            //    & "sa<tab>       --> & ".\sa[v].txt"
            if (expressionAst == null && !hasBeenProcessed &&
                commandAst.CommandElements.Count == 1 &&
                commandAst.InvocationOperator != TokenKind.Unknown &&
                context.WordToComplete != string.Empty)
            {
                // Use literal path after Ampersand
                var tryCmdletCompletion = false;
                var clearLiteralPathsKey = TurnOnLiteralPathOption(context);

                if (context.WordToComplete.Contains('-'))
                {
                    tryCmdletCompletion = true;
                }

                try
                {
                    var fileCompletionResults = new List<CompletionResult>(CompleteFilename(context));
                    if (tryCmdletCompletion)
                    {
                        // It's actually command name completion, other than argument completion
                        var cmdletCompletionResults = CompleteCommand(context);
                        if (cmdletCompletionResults != null && cmdletCompletionResults.Count > 0)
                        {
                            fileCompletionResults.AddRange(cmdletCompletionResults);
                        }
                    }

                    return fileCompletionResults;
                }
                finally
                {
                    if (clearLiteralPathsKey)
                        context.Options.Remove("LiteralPaths");
                }
            }

            if (expressionAst is StringConstantExpressionAst)
            {
                var pathAst = (StringConstantExpressionAst)expressionAst;
                // Handle static member completion: echo [int]::<tab>
                var shareMatch = Regex.Match(pathAst.Value, @"^(\[[\w\d\.]+\]::[\w\d\*]*)$");
                if (shareMatch.Success)
                {
                    int fakeReplacementIndex, fakeReplacementLength;
                    var input = shareMatch.Groups[1].Value;
                    var completionParameters = CommandCompletion.MapStringInputToParsedInput(input, input.Length);
                    var completionAnalysis = new CompletionAnalysis(completionParameters.Item1, completionParameters.Item2, completionParameters.Item3, context.Options);
                    var ret = completionAnalysis.GetResults(
                        context.Helper.CurrentPowerShell,
                        out fakeReplacementIndex,
                        out fakeReplacementLength);

                    if (ret != null && ret.Count > 0)
                    {
                        string prefix = string.Concat(TokenKind.LParen.Text(), input.AsSpan(0, fakeReplacementIndex));
                        foreach (CompletionResult entry in ret)
                        {
                            string completionText = prefix + entry.CompletionText;
                            if (entry.ResultType.Equals(CompletionResultType.Property))
                                completionText += TokenKind.RParen.Text();
                            result.Add(new CompletionResult(completionText, entry.ListItemText, entry.ResultType,
                                                            entry.ToolTip));
                        }

                        return result;
                    }
                }

                // Handle member completion with wildcard: echo $a.*<tab>
                if (pathAst.Value.Contains('*') && secondToLastMemberAst != null &&
                    secondToLastMemberAst.Extent.EndLineNumber == pathAst.Extent.StartLineNumber &&
                    secondToLastMemberAst.Extent.EndColumnNumber == pathAst.Extent.StartColumnNumber)
                {
                    var memberName = pathAst.Value.EndsWith('*')
                                         ? pathAst.Value
                                         : pathAst.Value + "*";
                    var targetExpr = secondToLastMemberAst.Expression;
                    if (IsSplattedVariable(targetExpr))
                    {
                        // It's splatted variable, and the member completion is not useful
                        return result;
                    }

                    var memberAst = secondToLastMemberAst.Member as StringConstantExpressionAst;
                    if (memberAst != null)
                    {
                        memberName = memberAst.Value + memberName;
                    }

                    CompleteMemberHelper(false, memberName, targetExpr, context, result);
                    if (result.Count > 0)
                    {
                        context.ReplacementIndex =
                            ((InternalScriptPosition)secondToLastMemberAst.Expression.Extent.EndScriptPosition).Offset + 1;
                        if (memberAst != null)
                            context.ReplacementLength += memberAst.Value.Length;
                        return result;
                    }
                }

                // Treat it as the file name completion
                // Handle this scenario: & 'c:\a b'\<tab>
                string fileName = pathAst.Value;
                if (commandAst.InvocationOperator != TokenKind.Unknown && fileName.AsSpan().IndexOfAny('\\', '/') == 0 &&
                    commandAst.CommandElements.Count == 2 && commandAst.CommandElements[0] is StringConstantExpressionAst &&
                    commandAst.CommandElements[0].Extent.EndLineNumber == expressionAst.Extent.StartLineNumber &&
                    commandAst.CommandElements[0].Extent.EndColumnNumber == expressionAst.Extent.StartColumnNumber)
                {
                    if (pseudoBinding != null)
                    {
                        // CommandElements[0] is resolved to a command
                        return result;
                    }
                    else
                    {
                        var constantAst = (StringConstantExpressionAst)commandAst.CommandElements[0];
                        fileName = constantAst.Value + fileName;
                        context.ReplacementIndex = ((InternalScriptPosition)constantAst.Extent.StartScriptPosition).Offset;
                        context.ReplacementLength += ((InternalScriptPosition)constantAst.Extent.EndScriptPosition).Offset - context.ReplacementIndex;
                        context.WordToComplete = fileName;
                        // commandAst.InvocationOperator != TokenKind.Unknown, so we should use literal path
                        var clearLiteralPathKey = TurnOnLiteralPathOption(context);

                        try
                        {
                            return new List<CompletionResult>(CompleteFilename(context));
                        }
                        finally
                        {
                            if (clearLiteralPathKey)
                                context.Options.Remove("LiteralPaths");
                        }
                    }
                }
            }

            // The default argument completion: file path completion, command name completion('WordToComplete' is not empty and contains a dash).
            // If the current argument completion has been process already, we don't go through the default argument completion anymore.
            if (!hasBeenProcessed)
            {
                var commandName = commandAst.GetCommandName();
                var customCompleter = GetCustomArgumentCompleter(
                    "NativeArgumentCompleters",
                    new[] { commandName, Path.GetFileName(commandName), Path.GetFileNameWithoutExtension(commandName) },
                    context);
                if (customCompleter != null)
                {
                    if (InvokeScriptArgumentCompleter(
                        customCompleter,
                        new object[] { context.WordToComplete, commandAst, context.CursorPosition.Offset },
                        result))
                    {
                        return result;
                    }
                }

                var clearLiteralPathKey = false;
                if (pseudoBinding == null)
                {
                    // the command could be a native command such as notepad.exe, we use literal path in this case
                    clearLiteralPathKey = TurnOnLiteralPathOption(context);
                }

                try
                {
                    result = new List<CompletionResult>(CompleteFilename(context));
                }
                finally
                {
                    if (clearLiteralPathKey)
                        context.Options.Remove("LiteralPaths");
                }

                // The word to complete contains a dash and it's not the first character. We try command names in this case.
                if (context.WordToComplete.IndexOf('-') > 0)
                {
                    var commandResults = CompleteCommand(context);
                    if (commandResults != null)
                        result.AddRange(commandResults);
                }
            }

            return result;
        }

        internal static string ConcatenateStringPathArguments(CommandElementAst stringAst, string partialPath, CompletionContext completionContext)
        {
            var constantPathAst = stringAst as StringConstantExpressionAst;
            if (constantPathAst != null)
            {
                string quote = string.Empty;
                switch (constantPathAst.StringConstantType)
                {
                    case StringConstantType.SingleQuoted:
                        quote = "'";
                        break;
                    case StringConstantType.DoubleQuoted:
                        quote = "\"";
                        break;
                    default:
                        break;
                }

                return quote + constantPathAst.Value + partialPath + quote;
            }
            else
            {
                var expandablePathAst = stringAst as ExpandableStringExpressionAst;
                string fullPath = null;
                if (expandablePathAst != null &&
                    IsPathSafelyExpandable(expandableStringAst: expandablePathAst,
                                           extraText: partialPath,
                                           executionContext: completionContext.ExecutionContext,
                                           expandedString: out fullPath))
                {
                    return fullPath;
                }
            }

            return null;
        }

        /// <summary>
        /// Get the argument completion results when the pseudo binding was not successful.
        /// </summary>
        private static List<CompletionResult> GetArgumentCompletionResultsWithFailedPseudoBinding(
            CompletionContext context,
            ArgumentLocation argLocation,
            CommandAst commandAst)
        {
            List<CompletionResult> result = new List<CompletionResult>();

            PseudoBindingInfo bindingInfo = context.PseudoBindingInfo;
            if (argLocation.IsPositional)
            {
                CompletePositionalArgument(
                    bindingInfo.CommandName,
                    commandAst,
                    context,
                    result,
                    bindingInfo.UnboundParameters,
                    bindingInfo.DefaultParameterSetFlag,
                    uint.MaxValue,
                    argLocation.Position);
            }
            else
            {
                string paramName = argLocation.Argument.ParameterName;
                WildcardPattern pattern = WildcardPattern.Get(paramName + "*", WildcardOptions.IgnoreCase);
                foreach (MergedCompiledCommandParameter param in bindingInfo.UnboundParameters)
                {
                    if (pattern.IsMatch(param.Parameter.Name))
                    {
                        ProcessParameter(bindingInfo.CommandName, commandAst, context, result, param);
                        break;
                    }

                    bool isAliasMatch = false;
                    foreach (string alias in param.Parameter.Aliases)
                    {
                        if (pattern.IsMatch(alias))
                        {
                            isAliasMatch = true;
                            ProcessParameter(bindingInfo.CommandName, commandAst, context, result, param);
                            break;
                        }
                    }

                    if (isAliasMatch)
                        break;
                }
            }

            return result;
        }

        /// <summary>
        /// Get the argument completion results when the pseudo binding was successful.
        /// </summary>
        private static List<CompletionResult> GetArgumentCompletionResultsWithSuccessfulPseudoBinding(
            CompletionContext context,
            ArgumentLocation argLocation,
            CommandAst commandAst)
        {
            PseudoBindingInfo bindingInfo = context.PseudoBindingInfo;
            Diagnostics.Assert(bindingInfo.InfoType.Equals(PseudoBindingInfoType.PseudoBindingSucceed), "Caller needs to make sure the pseudo binding was successful");
            List<CompletionResult> result = new List<CompletionResult>();

            if (argLocation.IsPositional && argLocation.Argument == null)
            {
                AstPair lastPositionalArg;
                AstParameterArgumentPair targetPositionalArg =
                    FindTargetPositionalArgument(
                        bindingInfo.AllParsedArguments,
                        argLocation.Position,
                        out lastPositionalArg);

                if (targetPositionalArg != null)
                    argLocation.Argument = targetPositionalArg;
                else
                {
                    if (lastPositionalArg != null)
                    {
                        bool lastPositionalGetBound = false;
                        Collection<string> parameterNames = new Collection<string>();

                        foreach (KeyValuePair<string, AstParameterArgumentPair> entry in bindingInfo.BoundArguments)
                        {
                            // positional argument
                            if (!entry.Value.ParameterSpecified)
                            {
                                var arg = (AstPair)entry.Value;
                                if (arg.Argument.GetHashCode() == lastPositionalArg.Argument.GetHashCode())
                                {
                                    lastPositionalGetBound = true;
                                    break;
                                }
                            }
                            else if (entry.Value.ParameterArgumentType.Equals(AstParameterArgumentType.AstArray))
                            {
                                // check if the positional argument would be bound to a "ValueFromRemainingArgument" parameter
                                var arg = (AstArrayPair)entry.Value;
                                if (arg.Argument.Any(exp => exp.GetHashCode() == lastPositionalArg.Argument.GetHashCode()))
                                {
                                    parameterNames.Add(entry.Key);
                                }
                            }
                        }

                        if (parameterNames.Count > 0)
                        {
                            // parameter should be in BoundParameters
                            foreach (string param in parameterNames)
                            {
                                MergedCompiledCommandParameter parameter = bindingInfo.BoundParameters[param];
                                ProcessParameter(bindingInfo.CommandName, commandAst, context, result, parameter, bindingInfo.BoundArguments);
                            }

                            return result;
                        }
                        else if (!lastPositionalGetBound)
                        {
                            // last positional argument was not bound, then positional argument 'tab' wants to
                            // expand will not get bound either
                            return result;
                        }
                    }

                    CompletePositionalArgument(
                        bindingInfo.CommandName,
                        commandAst,
                        context,
                        result,
                        bindingInfo.UnboundParameters,
                        bindingInfo.DefaultParameterSetFlag,
                        bindingInfo.ValidParameterSetsFlags,
                        argLocation.Position,
                        bindingInfo.BoundArguments);

                    return result;
                }
            }

            if (argLocation.Argument != null)
            {
                Collection<string> parameterNames = new Collection<string>();
                foreach (KeyValuePair<string, AstParameterArgumentPair> entry in bindingInfo.BoundArguments)
                {
                    if (entry.Value.ParameterArgumentType.Equals(AstParameterArgumentType.PipeObject))
                        continue;

                    if (entry.Value.ParameterArgumentType.Equals(AstParameterArgumentType.AstArray) && !argLocation.Argument.ParameterSpecified)
                    {
                        var arrayArg = (AstArrayPair)entry.Value;
                        var target = (AstPair)argLocation.Argument;
                        if (arrayArg.Argument.Any(exp => exp.GetHashCode() == target.Argument.GetHashCode()))
                        {
                            parameterNames.Add(entry.Key);
                        }
                    }
                    else if (entry.Value.GetHashCode() == argLocation.Argument.GetHashCode())
                    {
                        parameterNames.Add(entry.Key);
                    }
                }

                if (parameterNames.Count > 0)
                {
                    // those parameters should be in BoundParameters
                    foreach (string param in parameterNames)
                    {
                        MergedCompiledCommandParameter parameter = bindingInfo.BoundParameters[param];
                        ProcessParameter(bindingInfo.CommandName, commandAst, context, result, parameter, bindingInfo.BoundArguments);
                    }
                }
            }

            return result;
        }

        /// <summary>
        /// Get the positional argument completion results based on the position it's in the command line.
        /// </summary>
        private static void CompletePositionalArgument(
            string commandName,
            CommandAst commandAst,
            CompletionContext context,
            List<CompletionResult> result,
            IEnumerable<MergedCompiledCommandParameter> parameters,
            uint defaultParameterSetFlag,
            uint validParameterSetFlags,
            int position,
            Dictionary<string, AstParameterArgumentPair> boundArguments = null)
        {
            bool isProcessedAsPositional = false;
            bool isDefaultParameterSetValid = defaultParameterSetFlag != 0 &&
                                              (defaultParameterSetFlag & validParameterSetFlags) != 0;
            MergedCompiledCommandParameter positionalParam = null;

            MergedCompiledCommandParameter bestMatchParam = null;
            ParameterSetSpecificMetadata bestMatchSet = null;

            // Finds the parameter with the position closest to the specified position
            foreach (MergedCompiledCommandParameter param in parameters)
            {
                bool isInParameterSet = (param.Parameter.ParameterSetFlags & validParameterSetFlags) != 0 || param.Parameter.IsInAllSets;
                if (!isInParameterSet)
                {
                    continue;
                }

                var parameterSetDataCollection = param.Parameter.GetMatchingParameterSetData(validParameterSetFlags);

                foreach (ParameterSetSpecificMetadata parameterSetData in parameterSetDataCollection)
                {
                    // in the first pass, we skip the remaining argument ones
                    if (parameterSetData.ValueFromRemainingArguments)
                    {
                        continue;
                    }

                    // Check the position
                    int positionInParameterSet = parameterSetData.Position;

                    if (positionInParameterSet < position)
                    {
                        // The parameter is not positional (position == int.MinValue), or its position is lower than what we want.
                        continue;
                    }

                    if (bestMatchSet is null
                        || bestMatchSet.Position > positionInParameterSet
                        || (isDefaultParameterSetValid && positionInParameterSet == bestMatchSet.Position && defaultParameterSetFlag == parameterSetData.ParameterSetFlag))
                    {
                        bestMatchParam = param;
                        bestMatchSet = parameterSetData;
                        if (positionInParameterSet == position)
                        {
                            break;
                        }
                    }
                }
            }

            if (bestMatchParam is not null)
            {
                if (isDefaultParameterSetValid)
                {
                    if (bestMatchSet.ParameterSetFlag == defaultParameterSetFlag)
                    {
                        ProcessParameter(commandName, commandAst, context, result, bestMatchParam, boundArguments);
                        isProcessedAsPositional = result.Count > 0;
                    }
                    else
                    {
                        positionalParam ??= bestMatchParam;
                    }
                }
                else
                {
                    isProcessedAsPositional = true;
                    ProcessParameter(commandName, commandAst, context, result, bestMatchParam, boundArguments);
                }
            }

            if (!isProcessedAsPositional && positionalParam != null)
            {
                isProcessedAsPositional = true;
                ProcessParameter(commandName, commandAst, context, result, positionalParam, boundArguments);
            }

            if (!isProcessedAsPositional)
            {
                foreach (MergedCompiledCommandParameter param in parameters)
                {
                    bool isInParameterSet = (param.Parameter.ParameterSetFlags & validParameterSetFlags) != 0 || param.Parameter.IsInAllSets;
                    if (!isInParameterSet)
                        continue;

                    var parameterSetDataCollection = param.Parameter.GetMatchingParameterSetData(validParameterSetFlags);
                    foreach (ParameterSetSpecificMetadata parameterSetData in parameterSetDataCollection)
                    {
                        // in the second pass, we check the remaining argument ones
                        if (parameterSetData.ValueFromRemainingArguments)
                        {
                            ProcessParameter(commandName, commandAst, context, result, param, boundArguments);
                            break;
                        }
                    }
                }
            }
        }

        /// <summary>
        /// Process a parameter to get the argument completion results.
        /// </summary>
        /// <remarks>
        /// If the argument completion falls into these pre-defined cases:
        ///   1. The matching parameter is declared with ValidateSetAttribute
        ///   2. The matching parameter is of type Enum
        ///   3. The matching parameter is of type SwitchParameter
        ///   4. Falls into the native command argument completion
        /// a null instance of CompletionResult is added to the end of the
        /// "result" list, to indicate that this particular argument completion
        /// has been processed already. If the "result" list is still empty, we
        /// will not go through the default argument completion steps anymore.
        /// </remarks>
        private static void ProcessParameter(
            string commandName,
            CommandAst commandAst,
            CompletionContext context,
            List<CompletionResult> result,
            MergedCompiledCommandParameter parameter,
            Dictionary<string, AstParameterArgumentPair> boundArguments = null)
        {
            CompletionResult fullMatch = null;
            Type parameterType = GetEffectiveParameterType(parameter.Parameter.Type);

            if (parameterType.IsArray)
            {
                parameterType = parameterType.GetElementType();
            }

            foreach (ValidateArgumentsAttribute att in parameter.Parameter.ValidationAttributes)
            {
                if (att is ValidateSetAttribute setAtt)
                {
                    RemoveLastNullCompletionResult(result);

                    string wordToComplete = context.WordToComplete ?? string.Empty;
                    string quote = HandleDoubleAndSingleQuote(ref wordToComplete);

                    var pattern = WildcardPattern.Get(wordToComplete + "*", WildcardOptions.IgnoreCase);
                    var setList = new List<string>();

                    foreach (string value in setAtt.ValidValues)
                    {
                        if (value == string.Empty)
                        {
                            continue;
                        }

                        if (wordToComplete.Equals(value, StringComparison.OrdinalIgnoreCase))
                        {
                            string completionText = quote == string.Empty ? value : quote + value + quote;
                            fullMatch = new CompletionResult(completionText, value, CompletionResultType.ParameterValue, value);
                            continue;
                        }

                        if (pattern.IsMatch(value))
                        {
                            setList.Add(value);
                        }
                    }

                    if (fullMatch != null)
                    {
                        result.Add(fullMatch);
                    }

                    setList.Sort();
                    foreach (string entry in setList)
                    {
                        string realEntry = entry;
                        string completionText = entry;
                        if (quote == string.Empty)
                        {
                            if (CompletionRequiresQuotes(entry, false))
                            {
                                realEntry = CodeGeneration.EscapeSingleQuotedStringContent(entry);
                                completionText = "'" + realEntry + "'";
                            }
                        }
                        else
                        {
                            if (quote.Equals("'", StringComparison.OrdinalIgnoreCase))
                            {
                                realEntry = CodeGeneration.EscapeSingleQuotedStringContent(entry);
                            }

                            completionText = quote + realEntry + quote;
                        }

                        result.Add(new CompletionResult(completionText, entry, CompletionResultType.ParameterValue, entry));
                    }

                    result.Add(CompletionResult.Null);
                    return;
                }
            }

            if (parameterType.IsEnum)
            {
                RemoveLastNullCompletionResult(result);

                IEnumerable enumValues = LanguagePrimitives.EnumSingleTypeConverter.GetEnumValues(parameterType);

                // Exclude values not accepted by ValidateRange-attributes
                foreach (ValidateArgumentsAttribute att in parameter.Parameter.ValidationAttributes)
                {
                    if (att is ValidateRangeAttribute rangeAtt)
                    {
                        enumValues = rangeAtt.GetValidatedElements(enumValues);
                    }
                }

                string wordToComplete = context.WordToComplete ?? string.Empty;
                string quote = HandleDoubleAndSingleQuote(ref wordToComplete);

                var pattern = WildcardPattern.Get(wordToComplete + "*", WildcardOptions.IgnoreCase);
                var enumList = new List<string>();

                foreach (Enum value in enumValues)
                {
                    string name = value.ToString();
                    if (wordToComplete.Equals(name, StringComparison.OrdinalIgnoreCase))
                    {
                        string completionText = quote == string.Empty ? name : quote + name + quote;
                        fullMatch = new CompletionResult(completionText, name, CompletionResultType.ParameterValue, name);
                        continue;
                    }

                    if (pattern.IsMatch(name))
                    {
                        enumList.Add(name);
                    }
                }

                if (fullMatch != null)
                {
                    result.Add(fullMatch);
                }

                enumList.Sort();
                result.AddRange(from entry in enumList
                                let completionText = quote == string.Empty ? entry : quote + entry + quote
                                select new CompletionResult(completionText, entry, CompletionResultType.ParameterValue, entry));

                result.Add(CompletionResult.Null);
                return;
            }

            if (parameterType.Equals(typeof(SwitchParameter)))
            {
                RemoveLastNullCompletionResult(result);

                if (context.WordToComplete == string.Empty || context.WordToComplete.Equals("$", StringComparison.Ordinal))
                {
                    result.Add(new CompletionResult("$true", "$true", CompletionResultType.ParameterValue, "$true"));
                    result.Add(new CompletionResult("$false", "$false", CompletionResultType.ParameterValue, "$false"));
                }

                result.Add(CompletionResult.Null);
                return;
            }

            NativeCommandArgumentCompletion(commandName, parameter.Parameter, result, commandAst, context, boundArguments);
        }

        private static IEnumerable<PSTypeName> NativeCommandArgumentCompletion_InferTypesOfArgument(
            Dictionary<string, AstParameterArgumentPair> boundArguments,
            CommandAst commandAst,
            CompletionContext context,
            string parameterName)
        {
            if (boundArguments == null)
            {
                yield break;
            }

            AstParameterArgumentPair astParameterArgumentPair;
            if (!boundArguments.TryGetValue(parameterName, out astParameterArgumentPair))
            {
                yield break;
            }

            Ast argumentAst = null;
            switch (astParameterArgumentPair.ParameterArgumentType)
            {
                case AstParameterArgumentType.AstPair:
                    {
                        AstPair astPair = (AstPair)astParameterArgumentPair;
                        argumentAst = astPair.Argument;
                    }

                    break;

                case AstParameterArgumentType.PipeObject:
                    {
                        var pipelineAst = commandAst.Parent as PipelineAst;
                        if (pipelineAst != null)
                        {
                            int i;
                            for (i = 0; i < pipelineAst.PipelineElements.Count; i++)
                            {
                                if (pipelineAst.PipelineElements[i] == commandAst)
                                    break;
                            }

                            if (i != 0)
                            {
                                argumentAst = pipelineAst.PipelineElements[i - 1];
                            }
                        }
                    }

                    break;

                default:
                    break;
            }

            if (argumentAst == null)
            {
                yield break;
            }

            ExpressionAst argumentExpressionAst = argumentAst as ExpressionAst;
            if (argumentExpressionAst == null)
            {
                CommandExpressionAst argumentCommandExpressionAst = argumentAst as CommandExpressionAst;
                if (argumentCommandExpressionAst != null)
                {
                    argumentExpressionAst = argumentCommandExpressionAst.Expression;
                }
            }

            object argumentValue;
            if (argumentExpressionAst != null && SafeExprEvaluator.TrySafeEval(argumentExpressionAst, context.ExecutionContext, out argumentValue))
            {
                if (argumentValue != null)
                {
                    IEnumerable enumerable = LanguagePrimitives.GetEnumerable(argumentValue) ??
                                             new object[] { argumentValue };
                    foreach (var element in enumerable)
                    {
                        if (element == null)
                        {
                            continue;
                        }

                        PSObject pso = PSObject.AsPSObject(element);
                        if ((pso.TypeNames.Count > 0) && (!(pso.TypeNames[0].Equals(pso.BaseObject.GetType().FullName, StringComparison.OrdinalIgnoreCase))))
                        {
                            yield return new PSTypeName(pso.TypeNames[0]);
                        }

                        if (pso.BaseObject is not PSCustomObject)
                        {
                            yield return new PSTypeName(pso.BaseObject.GetType());
                        }
                    }

                    yield break;
                }
            }

            foreach (PSTypeName typeName in AstTypeInference.InferTypeOf(argumentAst, context.TypeInferenceContext, TypeInferenceRuntimePermissions.AllowSafeEval))
            {
                yield return typeName;
            }
        }

        internal static IList<string> NativeCommandArgumentCompletion_ExtractSecondaryArgument(
            Dictionary<string, AstParameterArgumentPair> boundArguments,
            string parameterName)
        {
            List<string> result = new List<string>();

            if (boundArguments == null)
            {
                return result;
            }

            AstParameterArgumentPair argumentValue;
            if (!boundArguments.TryGetValue(parameterName, out argumentValue))
            {
                return result;
            }

            switch (argumentValue.ParameterArgumentType)
            {
                case AstParameterArgumentType.AstPair:
                    {
                        var value = (AstPair)argumentValue;
                        if (value.Argument is StringConstantExpressionAst)
                        {
                            var argument = (StringConstantExpressionAst)value.Argument;
                            result.Add(argument.Value);
                        }
                        else if (value.Argument is ArrayLiteralAst)
                        {
                            var argument = (ArrayLiteralAst)value.Argument;
                            foreach (ExpressionAst entry in argument.Elements)
                            {
                                var entryAsString = entry as StringConstantExpressionAst;
                                if (entryAsString != null)
                                {
                                    result.Add(entryAsString.Value);
                                }
                                else
                                {
                                    result.Clear();
                                    break;
                                }
                            }
                        }

                        break;
                    }
                case AstParameterArgumentType.AstArray:
                    {
                        var value = (AstArrayPair)argumentValue;
                        var argument = value.Argument;

                        foreach (ExpressionAst entry in argument)
                        {
                            var entryAsString = entry as StringConstantExpressionAst;
                            if (entryAsString != null)
                            {
                                result.Add(entryAsString.Value);
                            }
                            else
                            {
                                result.Clear();
                                break;
                            }
                        }

                        break;
                    }
                default:
                    break;
            }

            return result;
        }

        private static void NativeCommandArgumentCompletion(
            string commandName,
            CompiledCommandParameter parameter,
            List<CompletionResult> result,
            CommandAst commandAst,
            CompletionContext context,
            Dictionary<string, AstParameterArgumentPair> boundArguments = null)
        {
            string parameterName = parameter.Name;

            // Fall back to the commandAst command name if a command name is not found. This can be caused by a script block or AST with the matching function definition being passed to CompleteInput
            // This allows for editors and other tools using CompleteInput with Script/AST definitions to get values from RegisteredArgumentCompleters to better match the console experience.
            // See issue https://github.com/PowerShell/PowerShell/issues/10567
            string actualCommandName = string.IsNullOrEmpty(commandName)
                        ? commandAst.GetCommandName()
                        : commandName;

            if (string.IsNullOrEmpty(actualCommandName))
            {
                return;
            }

            string parameterFullName = $"{actualCommandName}:{parameterName}";

            ScriptBlock customCompleter = GetCustomArgumentCompleter(
                "CustomArgumentCompleters",
                new[] { parameterFullName, parameterName },
                context);

            if (customCompleter != null)
            {
                if (InvokeScriptArgumentCompleter(
                    customCompleter,
                    commandName, parameterName, context.WordToComplete, commandAst, context,
                    result))
                {
                    return;
                }
            }

            var argumentCompleterAttribute = parameter.CompiledAttributes.OfType<ArgumentCompleterAttribute>().FirstOrDefault();
            if (argumentCompleterAttribute != null)
            {
                try
                {
                    var completer = argumentCompleterAttribute.CreateArgumentCompleter();

                    if (completer != null)
                    {
                        var customResults = completer.CompleteArgument(commandName, parameterName,
                            context.WordToComplete, commandAst, GetBoundArgumentsAsHashtable(context));
                        if (customResults != null)
                        {
                            result.AddRange(customResults);
                            result.Add(CompletionResult.Null);
                            return;
                        }
                    }
                    else
                    {
                        if (InvokeScriptArgumentCompleter(
                            argumentCompleterAttribute.ScriptBlock,
                            commandName, parameterName, context.WordToComplete, commandAst, context,
                            result))
                        {
                            return;
                        }
                    }
                }
                catch (Exception)
                {
                }
            }

            var argumentCompletionsAttribute = parameter.CompiledAttributes.OfType<ArgumentCompletionsAttribute>().FirstOrDefault();
            if (argumentCompletionsAttribute != null)
            {
                var customResults = argumentCompletionsAttribute.CompleteArgument(commandName, parameterName,
                        context.WordToComplete, commandAst, GetBoundArgumentsAsHashtable(context));
                if (customResults != null)
                {
                    result.AddRange(customResults);
                    result.Add(CompletionResult.Null);
                    return;
                }
            }

            switch (commandName)
            {
                case "Get-Command":
                    {
                        if (parameterName.Equals("Module", StringComparison.OrdinalIgnoreCase))
                        {
                            NativeCompletionGetCommand(context, /* moduleName: */ null, parameterName, result);
                            break;
                        }

                        if (parameterName.Equals("ExcludeModule", StringComparison.OrdinalIgnoreCase))
                        {
                            NativeCompletionGetCommand(context, moduleName: null, parameterName, result);
                            break;
                        }

                        if (parameterName.Equals("Name", StringComparison.OrdinalIgnoreCase))
                        {
                            var moduleNames = NativeCommandArgumentCompletion_ExtractSecondaryArgument(boundArguments, "Module");

                            if (moduleNames.Count > 0)
                            {
                                foreach (string module in moduleNames)
                                {
                                    NativeCompletionGetCommand(context, module, parameterName, result);
                                }
                            }
                            else
                            {
                                NativeCompletionGetCommand(context, /* moduleName: */ null, parameterName, result);
                            }

                            break;
                        }

                        if (parameterName.Equals("ParameterType", StringComparison.OrdinalIgnoreCase))
                        {
                            NativeCompletionTypeName(context, result);
                            break;
                        }

                        break;
                    }
                case "Show-Command":
                    {
                        NativeCompletionGetHelpCommand(context, parameterName, /* isHelpRelated: */ false, result);
                        break;
                    }
                case "help":
                case "Get-Help":
                    {
                        NativeCompletionGetHelpCommand(context, parameterName, /* isHelpRelated: */ true, result);
                        break;
                    }
                case "Save-Help":
                    {
                        if (parameterName.Equals("Module", StringComparison.OrdinalIgnoreCase))
                        {
                            CompleteModule(context, result);
                        }
                        break;
                    }
                case "Update-Help":
                    {
                        if (parameterName.Equals("Module", StringComparison.OrdinalIgnoreCase))
                        {
                            CompleteModule(context, result);
                        }
                        break;
                    }
                case "Invoke-Expression":
                    {
                        if (parameterName.Equals("Command", StringComparison.OrdinalIgnoreCase))
                        {
                            var commandResults = CompleteCommand(context);
                            if (commandResults != null)
                                result.AddRange(commandResults);
                        }

                        break;
                    }
                case "Clear-EventLog":
                case "Get-EventLog":
                case "Limit-EventLog":
                case "Remove-EventLog":
                case "Write-EventLog":
                    {
                        NativeCompletionEventLogCommands(context, parameterName, result);
                        break;
                    }
                case "Get-Job":
                case "Receive-Job":
                case "Remove-Job":
                case "Stop-Job":
                case "Wait-Job":
                case "Suspend-Job":
                case "Resume-Job":
                    {
                        NativeCompletionJobCommands(context, parameterName, result);
                        break;
                    }
                case "Disable-ScheduledJob":
                case "Enable-ScheduledJob":
                case "Get-ScheduledJob":
                case "Unregister-ScheduledJob":
                    {
                        NativeCompletionScheduledJobCommands(context, parameterName, result);
                        break;
                    }
                case "Get-Module":
                    {
                        bool loadedModulesOnly = boundArguments == null || !boundArguments.ContainsKey("ListAvailable");
                        bool skipEditionCheck = !loadedModulesOnly && boundArguments.ContainsKey("SkipEditionCheck");
                        NativeCompletionModuleCommands(context, parameterName, result, loadedModulesOnly, skipEditionCheck: skipEditionCheck);
                        break;
                    }
                case "Remove-Module":
                    {
                        NativeCompletionModuleCommands(context, parameterName, result, loadedModulesOnly: true);
                        break;
                    }
                case "Import-Module":
                    {
                        bool skipEditionCheck = boundArguments != null && boundArguments.ContainsKey("SkipEditionCheck");
                        NativeCompletionModuleCommands(context, parameterName, result, isImportModule: true, skipEditionCheck: skipEditionCheck);
                        break;
                    }
                case "Debug-Process":
                case "Get-Process":
                case "Stop-Process":
                case "Wait-Process":
                case "Enter-PSHostProcess":
                    {
                        NativeCompletionProcessCommands(context, parameterName, result);
                        break;
                    }
                case "Get-PSDrive":
                case "Remove-PSDrive":
                    {
                        if (parameterName.Equals("PSProvider", StringComparison.OrdinalIgnoreCase))
                        {
                            NativeCompletionProviderCommands(context, parameterName, result);
                        }
                        else if (parameterName.Equals("Name", StringComparison.OrdinalIgnoreCase))
                        {
                            var psProviders = NativeCommandArgumentCompletion_ExtractSecondaryArgument(boundArguments, "PSProvider");
                            if (psProviders.Count > 0)
                            {
                                foreach (string psProvider in psProviders)
                                {
                                    NativeCompletionDriveCommands(context, psProvider, parameterName, result);
                                }
                            }
                            else
                            {
                                NativeCompletionDriveCommands(context, /* psProvider: */ null, parameterName, result);
                            }
                        }

                        break;
                    }
                case "New-PSDrive":
                    {
                        NativeCompletionProviderCommands(context, parameterName, result);
                        break;
                    }
                case "Get-PSProvider":
                    {
                        NativeCompletionProviderCommands(context, parameterName, result);
                        break;
                    }
                case "Get-Service":
                case "Start-Service":
                case "Restart-Service":
                case "Resume-Service":
                case "Set-Service":
                case "Stop-Service":
                case "Suspend-Service":
                    {
                        NativeCompletionServiceCommands(context, parameterName, result);
                        break;
                    }
                case "Clear-Variable":
                case "Get-Variable":
                case "Remove-Variable":
                case "Set-Variable":
                    {
                        NativeCompletionVariableCommands(context, parameterName, result);
                        break;
                    }
                case "Get-Alias":
                    {
                        NativeCompletionAliasCommands(context, parameterName, result);
                        break;
                    }
                case "Get-TraceSource":
                case "Set-TraceSource":
                case "Trace-Command":
                    {
                        NativeCompletionTraceSourceCommands(context, parameterName, result);
                        break;
                    }
                case "Push-Location":
                case "Set-Location":
                    {
                        NativeCompletionSetLocationCommand(context, parameterName, result);
                        break;
                    }
                case "Move-Item":
                case "Copy-Item":
                    {
                        NativeCompletionCopyMoveItemCommand(context, parameterName, result);
                        break;
                    }
                case "New-Item":
                    {
                        NativeCompletionNewItemCommand(context, parameterName, result);
                        break;
                    }
                case "ForEach-Object":
                    {
                        if (parameterName.Equals("MemberName", StringComparison.OrdinalIgnoreCase))
                        {
                            NativeCompletionMemberName(context, result, commandAst, boundArguments?[parameterName], propertiesOnly: false);
                        }

                        break;
                    }
                case "Group-Object":
                case "Measure-Object":
                case "Sort-Object":
                case "Where-Object":
                    {
                        if (parameterName.Equals("Property", StringComparison.OrdinalIgnoreCase))
                        {
                            NativeCompletionMemberName(context, result, commandAst, boundArguments?[parameterName]);
                        }
                        else if (parameterName.Equals("Value", StringComparison.OrdinalIgnoreCase)
                            && boundArguments?["Property"] is AstPair pair && pair.Argument is StringConstantExpressionAst stringAst)
                        {
                            NativeCompletionMemberValue(context, result, commandAst, stringAst.Value);
                        }

                        break;
                    }
                case "Format-Custom":
                case "Format-List":
                case "Format-Table":
                case "Format-Wide":
                    {
                        if (parameterName.Equals("Property", StringComparison.OrdinalIgnoreCase))
                        {
                            NativeCompletionMemberName(context, result, commandAst, boundArguments?[parameterName]);
                        }
                        else if (parameterName.Equals("View", StringComparison.OrdinalIgnoreCase))
                        {
                            NativeCompletionFormatViewName(context, boundArguments, result, commandAst, commandName);
                        }

                        break;
                    }
                case "Select-Object":
                    {
                        if (parameterName.Equals("Property", StringComparison.OrdinalIgnoreCase)
                         || parameterName.Equals("ExcludeProperty", StringComparison.OrdinalIgnoreCase)
                         || parameterName.Equals("ExpandProperty", StringComparison.OrdinalIgnoreCase))
                        {
                            NativeCompletionMemberName(context, result, commandAst, boundArguments?[parameterName]);
                        }

                        break;
                    }

                case "New-Object":
                    {
                        if (parameterName.Equals("TypeName", StringComparison.OrdinalIgnoreCase))
                        {
                            NativeCompletionTypeName(context, result);
                        }

                        break;
                    }

                case "Get-CimClass":
                case "Get-CimInstance":
                case "Get-CimAssociatedInstance":
                case "Invoke-CimMethod":
                case "New-CimInstance":
                case "Register-CimIndicationEvent":
                case "Set-CimInstance":
                    {
                        // Avoids completion for parameters that expect a hashtable.
                        if (parameterName.Equals("Arguments", StringComparison.OrdinalIgnoreCase)
                            || (parameterName.Equals("Property", StringComparison.OrdinalIgnoreCase) && !commandName.Equals("Get-CimInstance")))
                        {
                            break;
                        }

                        HashSet<string> excludedValues = null;
                        if (parameterName.Equals("Property", StringComparison.OrdinalIgnoreCase) && boundArguments["Property"] is AstPair pair)
                        {
                            excludedValues = GetParameterValues(pair, context.CursorPosition.Offset);
                        }

                        NativeCompletionCimCommands(parameterName, boundArguments, result, commandAst, context, excludedValues, commandName);
                        break;
                    }

                default:
                    {
                        NativeCompletionPathArgument(context, parameterName, result);
                        break;
                    }
            }
        }

        private static Hashtable GetBoundArgumentsAsHashtable(CompletionContext context)
        {
            var result = new Hashtable(StringComparer.OrdinalIgnoreCase);
            if (context.PseudoBindingInfo != null)
            {
                var boundArguments = context.PseudoBindingInfo.BoundArguments;
                if (boundArguments != null)
                {
                    foreach (var boundArgument in boundArguments)
                    {
                        var astPair = boundArgument.Value as AstPair;
                        if (astPair != null)
                        {
                            var parameterAst = astPair.Argument as CommandParameterAst;
                            var exprAst = parameterAst != null
                                              ? parameterAst.Argument
                                              : astPair.Argument as ExpressionAst;
                            object value;
                            if (exprAst != null && SafeExprEvaluator.TrySafeEval(exprAst, context.ExecutionContext, out value))
                            {
                                result[boundArgument.Key] = value;
                            }

                            continue;
                        }

                        var switchPair = boundArgument.Value as SwitchPair;
                        if (switchPair != null)
                        {
                            result[boundArgument.Key] = switchPair.Argument;
                            continue;
                        }
                        // Ignored:
                        //     AstArrayPair - only used for ValueFromRemainingArguments, not that useful for tab completion
                        //     FakePair - missing argument, not that useful
                        //     PipeObjectPair - no actual argument, makes for a poor api
                    }
                }
            }

            return result;
        }

        private static ScriptBlock GetCustomArgumentCompleter(
            string optionKey,
            IEnumerable<string> keys,
            CompletionContext context)
        {
            ScriptBlock scriptBlock;
            var options = context.Options;
            if (options != null)
            {
                var customCompleters = options[optionKey] as Hashtable;
                if (customCompleters != null)
                {
                    foreach (var key in keys)
                    {
                        if (customCompleters.ContainsKey(key))
                        {
                            scriptBlock = customCompleters[key] as ScriptBlock;
                            if (scriptBlock != null)
                                return scriptBlock;
                        }
                    }
                }
            }

            var registeredCompleters = optionKey.Equals("NativeArgumentCompleters", StringComparison.OrdinalIgnoreCase)
                ? context.NativeArgumentCompleters
                : context.CustomArgumentCompleters;

            if (registeredCompleters != null)
            {
                foreach (var key in keys)
                {
                    if (registeredCompleters.TryGetValue(key, out scriptBlock))
                    {
                        return scriptBlock;
                    }
                }
            }

            return null;
        }

        private static bool InvokeScriptArgumentCompleter(
            ScriptBlock scriptBlock,
            string commandName,
            string parameterName,
            string wordToComplete,
            CommandAst commandAst,
            CompletionContext context,
            List<CompletionResult> resultList)
        {
            bool result = InvokeScriptArgumentCompleter(
                scriptBlock,
                new object[] { commandName, parameterName, wordToComplete, commandAst, GetBoundArgumentsAsHashtable(context) },
                resultList);
            if (result)
            {
                resultList.Add(CompletionResult.Null);
            }

            return result;
        }

        private static bool InvokeScriptArgumentCompleter(
            ScriptBlock scriptBlock,
            object[] argumentsToCompleter,
            List<CompletionResult> result)
        {
            Collection<PSObject> customResults = null;
            try
            {
                customResults = scriptBlock.Invoke(argumentsToCompleter);
            }
            catch (Exception)
            {
            }

            if (customResults == null || customResults.Count == 0)
            {
                return false;
            }

            foreach (var customResult in customResults)
            {
                var resultAsCompletion = customResult.BaseObject as CompletionResult;
                if (resultAsCompletion != null)
                {
                    result.Add(resultAsCompletion);
                    continue;
                }

                var resultAsString = customResult.ToString();
                result.Add(new CompletionResult(resultAsString));
            }

            return true;
        }

        // All the methods for native command argument completion will add a null instance of the type CompletionResult to the end of the
        // "result" list, to indicate that this particular argument completion has fallen into one of the native command argument completion methods,
        // and has been processed already. So if the "result" list is still empty afterward, we will not go through the default argument completion anymore.
        #region Native Command Argument Completion

        private static void RemoveLastNullCompletionResult(List<CompletionResult> result)
        {
            if (result.Count > 0 && result[result.Count - 1].Equals(CompletionResult.Null))
            {
                result.RemoveAt(result.Count - 1);
            }
        }

        private static void NativeCompletionCimCommands(
            string parameter,
            Dictionary<string, AstParameterArgumentPair> boundArguments,
            List<CompletionResult> result,
            CommandAst commandAst,
            CompletionContext context,
            HashSet<string> excludedValues,
            string commandName)
        {
            if (boundArguments != null)
            {
                AstParameterArgumentPair astParameterArgumentPair;
                if ((boundArguments.TryGetValue("ComputerName", out astParameterArgumentPair)
                     || boundArguments.TryGetValue("CimSession", out astParameterArgumentPair))
                    && astParameterArgumentPair != null)
                {
                    switch (astParameterArgumentPair.ParameterArgumentType)
                    {
                        case AstParameterArgumentType.PipeObject:
                        case AstParameterArgumentType.Fake:
                            break;

                        default:
                            return; // we won't tab-complete remote class names
                    }
                }
            }

            RemoveLastNullCompletionResult(result);
            if (parameter.Equals("Namespace", StringComparison.OrdinalIgnoreCase))
            {
                NativeCompletionCimNamespace(result, context);
                result.Add(CompletionResult.Null);
                return;
            }

            string pseudoboundCimNamespace = NativeCommandArgumentCompletion_ExtractSecondaryArgument(boundArguments, "Namespace").FirstOrDefault();
            if (parameter.Equals("ClassName", StringComparison.OrdinalIgnoreCase))
            {
                NativeCompletionCimClassName(pseudoboundCimNamespace, result, context);
                result.Add(CompletionResult.Null);
                return;
            }

            bool gotInstance = false;
            IEnumerable<PSTypeName> cimClassTypeNames = null;
            string pseudoboundClassName = NativeCommandArgumentCompletion_ExtractSecondaryArgument(boundArguments, "ClassName").FirstOrDefault();
            if (pseudoboundClassName != null)
            {
                gotInstance = false;
                var tmp = new List<PSTypeName>();
                tmp.Add(new PSTypeName(typeof(CimInstance).FullName + "#" + (pseudoboundCimNamespace ?? "root/cimv2") + "/" + pseudoboundClassName));
                cimClassTypeNames = tmp;
            }
            else if (boundArguments != null && boundArguments.ContainsKey("InputObject"))
            {
                gotInstance = true;
                cimClassTypeNames = NativeCommandArgumentCompletion_InferTypesOfArgument(boundArguments, commandAst, context, "InputObject");
            }

            if (cimClassTypeNames != null)
            {
                foreach (PSTypeName typeName in cimClassTypeNames)
                {
                    if (TypeInferenceContext.ParseCimCommandsTypeName(typeName, out pseudoboundCimNamespace, out pseudoboundClassName))
                    {
                        if (parameter.Equals("ResultClassName", StringComparison.OrdinalIgnoreCase))
                        {
                            NativeCompletionCimAssociationResultClassName(pseudoboundCimNamespace, pseudoboundClassName, result, context);
                        }
                        else if (parameter.Equals("MethodName", StringComparison.OrdinalIgnoreCase))
                        {
                            NativeCompletionCimMethodName(pseudoboundCimNamespace, pseudoboundClassName, !gotInstance, result, context);
                        }
                        else if (parameter.Equals("Arguments", StringComparison.OrdinalIgnoreCase))
                        {
                            string pseudoboundMethodName = NativeCommandArgumentCompletion_ExtractSecondaryArgument(boundArguments, "MethodName").FirstOrDefault();
                            NativeCompletionCimMethodArgumentName(pseudoboundCimNamespace, pseudoboundClassName, pseudoboundMethodName, excludedValues, result, context);
                        }
                        else if (parameter.Equals("Property", StringComparison.OrdinalIgnoreCase))
                        {
                            bool includeReadOnly = !commandName.Equals("Set-CimInstance", StringComparison.OrdinalIgnoreCase);
                            NativeCompletionCimPropertyName(pseudoboundCimNamespace, pseudoboundClassName, includeReadOnly, excludedValues, result, context);
                        }
                    }
                }

                result.Add(CompletionResult.Null);
            }
        }

        private static readonly ConcurrentDictionary<string, IEnumerable<string>> s_cimNamespaceAndClassNameToAssociationResultClassNames =
            new ConcurrentDictionary<string, IEnumerable<string>>(StringComparer.OrdinalIgnoreCase);

        private static IEnumerable<string> NativeCompletionCimAssociationResultClassName_GetResultClassNames(
            string cimNamespaceOfSource,
            string cimClassNameOfSource)
        {
            StringBuilder safeClassName = new StringBuilder();
            foreach (char c in cimClassNameOfSource)
            {
                if (char.IsLetterOrDigit(c) || c == '_')
                {
                    safeClassName.Append(c);
                }
            }

            List<string> resultClassNames = new List<string>();
            using (var cimSession = CimSession.Create(null))
            {
                CimClass cimClass = cimSession.GetClass(cimNamespaceOfSource ?? "root/cimv2", cimClassNameOfSource);
                while (cimClass != null)
                {
                    string query = string.Format(
                        CultureInfo.InvariantCulture,
                        "associators of {{{0}}} WHERE SchemaOnly",
                        cimClass.CimSystemProperties.ClassName);

                    resultClassNames.AddRange(
                        cimSession.QueryInstances(cimNamespaceOfSource ?? "root/cimv2", "WQL", query)
                            .Select(static associationInstance => associationInstance.CimSystemProperties.ClassName));

                    cimClass = cimClass.CimSuperClass;
                }
            }

            resultClassNames.Sort(StringComparer.OrdinalIgnoreCase);

            return resultClassNames.Distinct(StringComparer.OrdinalIgnoreCase).ToList();
        }

        private static void NativeCompletionCimAssociationResultClassName(
            string pseudoboundNamespace,
            string pseudoboundClassName,
            List<CompletionResult> result,
            CompletionContext context)
        {
            if (string.IsNullOrWhiteSpace(pseudoboundClassName))
            {
                return;
            }

            IEnumerable<string> resultClassNames = s_cimNamespaceAndClassNameToAssociationResultClassNames.GetOrAdd(
                (pseudoboundNamespace ?? "root/cimv2") + ":" + pseudoboundClassName,
                _ => NativeCompletionCimAssociationResultClassName_GetResultClassNames(pseudoboundNamespace, pseudoboundClassName));

            WildcardPattern resultClassNamePattern = WildcardPattern.Get(context.WordToComplete + "*", WildcardOptions.IgnoreCase | WildcardOptions.CultureInvariant);
            result.AddRange(resultClassNames
                .Where(resultClassNamePattern.IsMatch)
                .Select(x => new CompletionResult(x, x, CompletionResultType.Type, string.Create(CultureInfo.InvariantCulture, $"{pseudoboundClassName} -> {x}"))));
        }

        private static void NativeCompletionCimMethodName(
            string pseudoboundNamespace,
            string pseudoboundClassName,
            bool staticMethod,
            List<CompletionResult> result,
            CompletionContext context)
        {
            if (string.IsNullOrWhiteSpace(pseudoboundClassName))
            {
                return;
            }

            CimClass cimClass;
            using (var cimSession = CimSession.Create(null))
            {
                cimClass = cimSession.GetClass(pseudoboundNamespace ?? "root/cimv2", pseudoboundClassName);
            }

            WildcardPattern methodNamePattern = WildcardPattern.Get(context.WordToComplete + "*", WildcardOptions.CultureInvariant | WildcardOptions.IgnoreCase);
            List<CompletionResult> localResults = new List<CompletionResult>();
            foreach (CimMethodDeclaration methodDeclaration in cimClass.CimClassMethods)
            {
                string methodName = methodDeclaration.Name;
                if (!methodNamePattern.IsMatch(methodName))
                {
                    continue;
                }

                bool currentMethodIsStatic = methodDeclaration.Qualifiers.Any(static q => q.Name.Equals("Static", StringComparison.OrdinalIgnoreCase));
                if ((currentMethodIsStatic && !staticMethod) || (!currentMethodIsStatic && staticMethod))
                {
                    continue;
                }

                StringBuilder tooltipText = new StringBuilder();
                tooltipText.Append(methodName);
                tooltipText.Append('(');
                bool gotFirstParameter = false;
                foreach (var methodParameter in methodDeclaration.Parameters)
                {
                    bool outParameter = methodParameter.Qualifiers.Any(static q => q.Name.Equals("Out", StringComparison.OrdinalIgnoreCase));

                    if (!gotFirstParameter)
                    {
                        gotFirstParameter = true;
                    }
                    else
                    {
                        tooltipText.Append(", ");
                    }

                    if (outParameter)
                    {
                        tooltipText.Append("[out] ");
                    }

                    tooltipText.Append(CimInstanceAdapter.CimTypeToTypeNameDisplayString(methodParameter.CimType));
                    tooltipText.Append(' ');
                    tooltipText.Append(methodParameter.Name);

                    if (outParameter)
                    {
                        continue;
                    }
                }

                tooltipText.Append(')');

                localResults.Add(new CompletionResult(methodName, methodName, CompletionResultType.Method, tooltipText.ToString()));
            }

            result.AddRange(localResults.OrderBy(static x => x.ListItemText, StringComparer.OrdinalIgnoreCase));
        }

        private static void NativeCompletionCimMethodArgumentName(
            string pseudoboundNamespace,
            string pseudoboundClassName,
            string pseudoboundMethodName,
            HashSet<string> excludedParameters,
            List<CompletionResult> result,
            CompletionContext context)
        {
            if (string.IsNullOrWhiteSpace(pseudoboundClassName) || string.IsNullOrWhiteSpace(pseudoboundMethodName))
            {
                return;
            }

            CimClass cimClass;
            using (var cimSession = CimSession.Create(null))
            {
                using var options = new CimOperationOptions();
                options.Flags |= CimOperationFlags.LocalizedQualifiers;
                cimClass = cimSession.GetClass(pseudoboundNamespace ?? "root/cimv2", pseudoboundClassName, options);
            }

            var methodParameters = cimClass.CimClassMethods[pseudoboundMethodName]?.Parameters;
            if (methodParameters is null)
            {
                return;
            }

            foreach (var parameter in methodParameters)
            {
                if ((string.IsNullOrEmpty(context.WordToComplete) || parameter.Name.StartsWith(context.WordToComplete, StringComparison.OrdinalIgnoreCase))
                        && (excludedParameters is null || !excludedParameters.Contains(parameter.Name))
                        && parameter.Qualifiers["In"]?.Value is true)
                {
                    string parameterDescription = parameter.Qualifiers["Description"]?.Value as string ?? string.Empty;
                    string toolTip = $"[{CimInstanceAdapter.CimTypeToTypeNameDisplayString(parameter.CimType)}] {parameterDescription}";
                    result.Add(new CompletionResult(parameter.Name, parameter.Name, CompletionResultType.Property, toolTip));
                }
            }
        }

        private static void NativeCompletionCimPropertyName(
            string pseudoboundNamespace,
            string pseudoboundClassName,
            bool includeReadOnly,
            HashSet<string> excludedProperties,
            List<CompletionResult> result,
            CompletionContext context)
        {
            if (string.IsNullOrWhiteSpace(pseudoboundClassName))
            {
                return;
            }

            CimClass cimClass;
            using (var cimSession = CimSession.Create(null))
            {
                using var options = new CimOperationOptions();
                options.Flags |= CimOperationFlags.LocalizedQualifiers;
                cimClass = cimSession.GetClass(pseudoboundNamespace ?? "root/cimv2", pseudoboundClassName, options);
            }

            foreach (var property in cimClass.CimClassProperties)
            {
                bool isReadOnly = (property.Flags & CimFlags.ReadOnly) != 0;
                if ((!isReadOnly || (isReadOnly && includeReadOnly))
                    && (string.IsNullOrEmpty(context.WordToComplete) || property.Name.StartsWith(context.WordToComplete, StringComparison.OrdinalIgnoreCase))
                    && (excludedProperties is null || !excludedProperties.Contains(property.Name)))
                {
                    string propertyDescription = property.Qualifiers["Description"]?.Value as string ?? string.Empty;
                    string accessString = isReadOnly ? "{ get; }" : "{ get; set; }";
                    string toolTip = $"[{CimInstanceAdapter.CimTypeToTypeNameDisplayString(property.CimType)}] {accessString} {propertyDescription}";
                    result.Add(new CompletionResult(property.Name, property.Name, CompletionResultType.Property, toolTip));
                }
            }
        }

        private static readonly ConcurrentDictionary<string, IEnumerable<string>> s_cimNamespaceToClassNames =
            new ConcurrentDictionary<string, IEnumerable<string>>(StringComparer.OrdinalIgnoreCase);

        private static IEnumerable<string> NativeCompletionCimClassName_GetClassNames(string targetNamespace)
        {
            List<string> result = new List<string>();
            using (CimSession cimSession = CimSession.Create(null))
            {
                using (var operationOptions = new CimOperationOptions { ClassNamesOnly = true })
                    foreach (CimClass cimClass in cimSession.EnumerateClasses(targetNamespace, null, operationOptions))
                        using (cimClass)
                        {
                            string className = cimClass.CimSystemProperties.ClassName;
                            result.Add(className);
                        }
            }

            return result;
        }

        private static void NativeCompletionCimClassName(
            string pseudoBoundNamespace,
            List<CompletionResult> result,
            CompletionContext context)
        {
            string targetNamespace = pseudoBoundNamespace ?? "root/cimv2";

            List<string> regularClasses = new List<string>();
            List<string> systemClasses = new List<string>();

            IEnumerable<string> allClasses = s_cimNamespaceToClassNames.GetOrAdd(
                targetNamespace,
                NativeCompletionCimClassName_GetClassNames);
            WildcardPattern classNamePattern = WildcardPattern.Get(context.WordToComplete + "*", WildcardOptions.CultureInvariant | WildcardOptions.IgnoreCase);

            foreach (string className in allClasses)
            {
                if (context.Helper.CancelTabCompletion)
                {
                    break;
                }

                if (!classNamePattern.IsMatch(className))
                {
                    continue;
                }

                if (className.Length > 0 && className[0] == '_')
                {
                    systemClasses.Add(className);
                }
                else
                {
                    regularClasses.Add(className);
                }
            }

            regularClasses.Sort(StringComparer.OrdinalIgnoreCase);
            systemClasses.Sort(StringComparer.OrdinalIgnoreCase);
            result.AddRange(
                regularClasses.Concat(systemClasses)
                    .Select(className => new CompletionResult(className, className, CompletionResultType.Type, targetNamespace + ":" + className)));
        }

        private static void NativeCompletionCimNamespace(
            List<CompletionResult> result,
            CompletionContext context)
        {
            string containerNamespace = "root";
            string prefixOfChildNamespace = string.Empty;
            if (!string.IsNullOrEmpty(context.WordToComplete))
            {
                int lastSlashOrBackslash = context.WordToComplete.AsSpan().LastIndexOfAny('\\', '/');
                if (lastSlashOrBackslash != (-1))
                {
                    containerNamespace = context.WordToComplete.Substring(0, lastSlashOrBackslash);
                    prefixOfChildNamespace = context.WordToComplete.Substring(lastSlashOrBackslash + 1);
                }
            }

            List<CompletionResult> namespaceResults = new List<CompletionResult>();
            WildcardPattern childNamespacePattern = WildcardPattern.Get(prefixOfChildNamespace + "*", WildcardOptions.IgnoreCase | WildcardOptions.CultureInvariant);
            using (CimSession cimSession = CimSession.Create(null))
            {
                foreach (CimInstance namespaceInstance in cimSession.EnumerateInstances(containerNamespace, "__Namespace"))
                    using (namespaceInstance)
                    {
                        if (context.Helper.CancelTabCompletion)
                        {
                            break;
                        }

                        CimProperty namespaceNameProperty = namespaceInstance.CimInstanceProperties["Name"];
                        if (namespaceNameProperty == null)
                        {
                            continue;
                        }

                        if (!(namespaceNameProperty.Value is string childNamespace))
                        {
                            continue;
                        }

                        if (!childNamespacePattern.IsMatch(childNamespace))
                        {
                            continue;
                        }

                        namespaceResults.Add(new CompletionResult(
                                                 containerNamespace + "/" + childNamespace,
                                                 childNamespace,
                                                 CompletionResultType.Namespace,
                                                 containerNamespace + "/" + childNamespace));
                    }
            }

            result.AddRange(namespaceResults.OrderBy(static x => x.ListItemText, StringComparer.OrdinalIgnoreCase));
        }

        private static void NativeCompletionGetCommand(CompletionContext context, string moduleName, string paramName, List<CompletionResult> result)
        {
            if (!string.IsNullOrEmpty(paramName) && paramName.Equals("Name", StringComparison.OrdinalIgnoreCase))
            {
                RemoveLastNullCompletionResult(result);

                // Available commands
                var commandResults = CompleteCommand(context, moduleName);
                if (commandResults != null)
                    result.AddRange(commandResults);

                // Consider files only if the -Module parameter is not present
                if (moduleName == null)
                {
                    // ps1 files and directories. We only complete the files with .ps1 extension for Get-Command, because the -Syntax
                    // may only works on files with .ps1 extension
                    var ps1Extension = new HashSet<string>(StringComparer.OrdinalIgnoreCase) { StringLiterals.PowerShellScriptFileExtension };
                    var moduleFilesResults = new List<CompletionResult>(CompleteFilename(context, /* containerOnly: */ false, ps1Extension));
                    if (moduleFilesResults.Count > 0)
                        result.AddRange(moduleFilesResults);
                }

                result.Add(CompletionResult.Null);
            }
            else if (!string.IsNullOrEmpty(paramName)
                && (paramName.Equals("Module", StringComparison.OrdinalIgnoreCase)
                || paramName.Equals("ExcludeModule", StringComparison.OrdinalIgnoreCase)))
            {
                CompleteModule(context, result);
            }
        }

        private static void CompleteModule(CompletionContext context, List<CompletionResult> result)
        {
            RemoveLastNullCompletionResult(result);

            var modules = new HashSet<string>(StringComparer.OrdinalIgnoreCase);
            var moduleResults = CompleteModuleName(context, loadedModulesOnly: true);
            if (moduleResults != null)
            {
                foreach (CompletionResult moduleResult in moduleResults)
                {
                    if (!modules.Contains(moduleResult.ToolTip))
                    {
                        modules.Add(moduleResult.ToolTip);
                        result.Add(moduleResult);
                    }
                }
            }

            moduleResults = CompleteModuleName(context, loadedModulesOnly: false);
            if (moduleResults != null)
            {
                foreach (CompletionResult moduleResult in moduleResults)
                {
                    if (!modules.Contains(moduleResult.ToolTip))
                    {
                        modules.Add(moduleResult.ToolTip);
                        result.Add(moduleResult);
                    }
                }
            }

            result.Add(CompletionResult.Null);
        }

        private static void NativeCompletionGetHelpCommand(CompletionContext context, string paramName, bool isHelpRelated, List<CompletionResult> result)
        {
            if (!string.IsNullOrEmpty(paramName) && paramName.Equals("Name", StringComparison.OrdinalIgnoreCase))
            {
                RemoveLastNullCompletionResult(result);

                // Available commands
                const CommandTypes commandTypes = CommandTypes.Cmdlet | CommandTypes.Function | CommandTypes.Alias | CommandTypes.ExternalScript | CommandTypes.Configuration;
                var commandResults = CompleteCommand(context, /* moduleName: */ null, commandTypes);
                if (commandResults != null)
                    result.AddRange(commandResults);

                // ps1 files and directories
                var ps1Extension = new HashSet<string>(StringComparer.OrdinalIgnoreCase) { StringLiterals.PowerShellScriptFileExtension };
                var fileResults = new List<CompletionResult>(CompleteFilename(context, /* containerOnly: */ false, ps1Extension));
                if (fileResults.Count > 0)
                    result.AddRange(fileResults);

                if (isHelpRelated)
                {
                    // Available topics
                    var helpTopicResults = CompleteHelpTopics(context);
                    if (helpTopicResults != null)
                        result.AddRange(helpTopicResults);
                }

                result.Add(CompletionResult.Null);
            }
        }

        private static void NativeCompletionEventLogCommands(CompletionContext context, string paramName, List<CompletionResult> result)
        {
            if (!string.IsNullOrEmpty(paramName) && paramName.Equals("LogName", StringComparison.OrdinalIgnoreCase))
            {
                RemoveLastNullCompletionResult(result);

                var logName = context.WordToComplete ?? string.Empty;
                var quote = HandleDoubleAndSingleQuote(ref logName);

                if (!logName.EndsWith('*'))
                {
                    logName += "*";
                }

                var pattern = WildcardPattern.Get(logName, WildcardOptions.IgnoreCase);

                var powerShellExecutionHelper = context.Helper;
                var powershell = powerShellExecutionHelper.AddCommandWithPreferenceSetting("Microsoft.PowerShell.Management\\Get-EventLog").AddParameter("LogName", "*");

                Exception exceptionThrown;
                var psObjects = powerShellExecutionHelper.ExecuteCurrentPowerShell(out exceptionThrown);

                if (psObjects != null)
                {
                    foreach (dynamic eventLog in psObjects)
                    {
                        var completionText = eventLog.Log.ToString();
                        var listItemText = completionText;

                        if (CompletionRequiresQuotes(completionText, false))
                        {
                            var quoteInUse = quote == string.Empty ? "'" : quote;
                            if (quoteInUse == "'")
                                completionText = completionText.Replace("'", "''");
                            completionText = quoteInUse + completionText + quoteInUse;
                        }
                        else
                        {
                            completionText = quote + completionText + quote;
                        }

                        if (pattern.IsMatch(listItemText))
                        {
                            result.Add(new CompletionResult(completionText, listItemText, CompletionResultType.ParameterValue, listItemText));
                        }
                    }
                }

                result.Add(CompletionResult.Null);
            }
        }

        private static void NativeCompletionJobCommands(CompletionContext context, string paramName, List<CompletionResult> result)
        {
            if (string.IsNullOrEmpty(paramName))
                return;

            var wordToComplete = context.WordToComplete ?? string.Empty;
            var quote = HandleDoubleAndSingleQuote(ref wordToComplete);

            if (!wordToComplete.EndsWith('*'))
            {
                wordToComplete += "*";
            }

            var pattern = WildcardPattern.Get(wordToComplete, WildcardOptions.IgnoreCase);

            var paramIsName = paramName.Equals("Name", StringComparison.OrdinalIgnoreCase);
            var (parameterName, value) = paramIsName ? ("Name", wordToComplete) : ("IncludeChildJob", (object)true);
            var powerShellExecutionHelper = context.Helper;
            powerShellExecutionHelper.AddCommandWithPreferenceSetting("Get-Job", typeof(GetJobCommand)).AddParameter(parameterName, value);

            Exception exceptionThrown;
            var psObjects = powerShellExecutionHelper.ExecuteCurrentPowerShell(out exceptionThrown);
            if (psObjects == null)
                return;

            if (paramName.Equals("Id", StringComparison.OrdinalIgnoreCase))
            {
                RemoveLastNullCompletionResult(result);

                foreach (dynamic psJob in psObjects)
                {
                    var completionText = psJob.Id.ToString();
                    if (pattern.IsMatch(completionText))
                    {
                        var listItemText = completionText;
                        completionText = quote + completionText + quote;
                        result.Add(new CompletionResult(completionText, listItemText, CompletionResultType.ParameterValue, listItemText));
                    }
                }

                result.Add(CompletionResult.Null);
            }
            else if (paramName.Equals("InstanceId", StringComparison.OrdinalIgnoreCase))
            {
                RemoveLastNullCompletionResult(result);

                foreach (dynamic psJob in psObjects)
                {
                    var completionText = psJob.InstanceId.ToString();
                    if (pattern.IsMatch(completionText))
                    {
                        var listItemText = completionText;
                        completionText = quote + completionText + quote;
                        result.Add(new CompletionResult(completionText, listItemText, CompletionResultType.ParameterValue, listItemText));
                    }
                }

                result.Add(CompletionResult.Null);
            }
            else if (paramIsName)
            {
                RemoveLastNullCompletionResult(result);

                foreach (dynamic psJob in psObjects)
                {
                    var completionText = psJob.Name;
                    var listItemText = completionText;

                    if (CompletionRequiresQuotes(completionText, false))
                    {
                        var quoteInUse = quote == string.Empty ? "'" : quote;
                        if (quoteInUse == "'")
                            completionText = completionText.Replace("'", "''");
                        completionText = quoteInUse + completionText + quoteInUse;
                    }
                    else
                    {
                        completionText = quote + completionText + quote;
                    }

                    result.Add(new CompletionResult(completionText, listItemText, CompletionResultType.ParameterValue, listItemText));
                }

                result.Add(CompletionResult.Null);
            }
        }

        private static void NativeCompletionScheduledJobCommands(CompletionContext context, string paramName, List<CompletionResult> result)
        {
            if (string.IsNullOrEmpty(paramName))
                return;

            var wordToComplete = context.WordToComplete ?? string.Empty;
            var quote = HandleDoubleAndSingleQuote(ref wordToComplete);

            if (!wordToComplete.EndsWith('*'))
            {
                wordToComplete += "*";
            }

            var pattern = WildcardPattern.Get(wordToComplete, WildcardOptions.IgnoreCase);

            var powerShellExecutionHelper = context.Helper;
            if (paramName.Equals("Name", StringComparison.OrdinalIgnoreCase))
            {
                powerShellExecutionHelper.AddCommandWithPreferenceSetting("PSScheduledJob\\Get-ScheduledJob").AddParameter("Name", wordToComplete);
            }
            else
            {
                powerShellExecutionHelper.AddCommandWithPreferenceSetting("PSScheduledJob\\Get-ScheduledJob");
            }

            Exception exceptionThrown;
            var psObjects = powerShellExecutionHelper.ExecuteCurrentPowerShell(out exceptionThrown);
            if (psObjects == null)
                return;

            if (paramName.Equals("Id", StringComparison.OrdinalIgnoreCase))
            {
                RemoveLastNullCompletionResult(result);

                foreach (dynamic psJob in psObjects)
                {
                    var completionText = psJob.Id.ToString();
                    if (pattern.IsMatch(completionText))
                    {
                        var listItemText = completionText;
                        completionText = quote + completionText + quote;
                        result.Add(new CompletionResult(completionText, listItemText, CompletionResultType.ParameterValue, listItemText));
                    }
                }

                result.Add(CompletionResult.Null);
            }
            else if (paramName.Equals("Name", StringComparison.OrdinalIgnoreCase))
            {
                RemoveLastNullCompletionResult(result);

                foreach (dynamic psJob in psObjects)
                {
                    var completionText = psJob.Name;
                    var listItemText = completionText;

                    if (CompletionRequiresQuotes(completionText, false))
                    {
                        var quoteInUse = quote == string.Empty ? "'" : quote;
                        if (quoteInUse == "'")
                            completionText = completionText.Replace("'", "''");
                        completionText = quoteInUse + completionText + quoteInUse;
                    }
                    else
                    {
                        completionText = quote + completionText + quote;
                    }

                    result.Add(new CompletionResult(completionText, listItemText, CompletionResultType.ParameterValue, listItemText));
                }

                result.Add(CompletionResult.Null);
            }
        }

        private static void NativeCompletionModuleCommands(
            CompletionContext context,
            string paramName,
            List<CompletionResult> result,
            bool loadedModulesOnly = false,
            bool isImportModule = false,
            bool skipEditionCheck = false)
        {
            if (string.IsNullOrEmpty(paramName))
            {
                return;
            }

            if (paramName.Equals("Name", StringComparison.OrdinalIgnoreCase))
            {
                RemoveLastNullCompletionResult(result);

                if (isImportModule)
                {
                    var moduleExtensions = new HashSet<string>(StringComparer.OrdinalIgnoreCase)
                            {   StringLiterals.PowerShellScriptFileExtension,
                                StringLiterals.PowerShellModuleFileExtension,
                                StringLiterals.PowerShellDataFileExtension,
                                StringLiterals.PowerShellNgenAssemblyExtension,
                                StringLiterals.PowerShellILAssemblyExtension,
                                StringLiterals.PowerShellILExecutableExtension,
                                StringLiterals.PowerShellCmdletizationFileExtension
                            };
                    var moduleFilesResults = new List<CompletionResult>(CompleteFilename(context, containerOnly: false, moduleExtensions));
                    if (moduleFilesResults.Count > 0)
                        result.AddRange(moduleFilesResults);

                    var assemblyOrModuleName = context.WordToComplete;
                    if (assemblyOrModuleName.IndexOfAny(Utils.Separators.DirectoryOrDrive) != -1)
                    {
                        // The partial input is a path, then we don't iterate modules under $ENV:PSModulePath
                        return;
                    }
                }

                var moduleResults = CompleteModuleName(context, loadedModulesOnly, skipEditionCheck);
                if (moduleResults != null && moduleResults.Count > 0)
                    result.AddRange(moduleResults);

                result.Add(CompletionResult.Null);
            }
            else if (paramName.Equals("Assembly", StringComparison.OrdinalIgnoreCase))
            {
                RemoveLastNullCompletionResult(result);

                var moduleExtensions = new HashSet<string>(StringComparer.OrdinalIgnoreCase) { ".dll" };
                var moduleFilesResults = new List<CompletionResult>(CompleteFilename(context, /* containerOnly: */ false, moduleExtensions));
                if (moduleFilesResults.Count > 0)
                    result.AddRange(moduleFilesResults);

                result.Add(CompletionResult.Null);
            }
        }

        private static void NativeCompletionProcessCommands(CompletionContext context, string paramName, List<CompletionResult> result)
        {
            if (string.IsNullOrEmpty(paramName))
                return;

            var wordToComplete = context.WordToComplete ?? string.Empty;
            var quote = HandleDoubleAndSingleQuote(ref wordToComplete);

            if (!wordToComplete.EndsWith('*'))
            {
                wordToComplete += "*";
            }

            var powerShellExecutionHelper = context.Helper;
            if (paramName.Equals("Id", StringComparison.OrdinalIgnoreCase))
            {
                powerShellExecutionHelper.AddCommandWithPreferenceSetting("Microsoft.PowerShell.Management\\Get-Process");
            }
            else
            {
                powerShellExecutionHelper.AddCommandWithPreferenceSetting("Microsoft.PowerShell.Management\\Get-Process").AddParameter("Name", wordToComplete);
            }

            Exception exceptionThrown;
            var psObjects = powerShellExecutionHelper.ExecuteCurrentPowerShell(out exceptionThrown);
            if (psObjects == null)
                return;

            if (paramName.Equals("Id", StringComparison.OrdinalIgnoreCase))
            {
                RemoveLastNullCompletionResult(result);

                var pattern = WildcardPattern.Get(wordToComplete, WildcardOptions.IgnoreCase);
                foreach (dynamic process in psObjects)
                {
                    var processId = process.Id.ToString();
                    if (pattern.IsMatch(processId))
                    {
                        var processName = process.Name;

                        var idAndName = $"{processId} - {processName}";
                        processId = quote + processId + quote;
                        result.Add(new CompletionResult(processId, idAndName, CompletionResultType.ParameterValue, idAndName));
                    }
                }

                result.Add(CompletionResult.Null);
            }
            else if (paramName.Equals("Name", StringComparison.OrdinalIgnoreCase))
            {
                RemoveLastNullCompletionResult(result);

                var uniqueSet = new HashSet<string>(StringComparer.OrdinalIgnoreCase);
                foreach (dynamic process in psObjects)
                {
                    var completionText = process.Name;
                    var listItemText = completionText;

                    if (uniqueSet.Contains(completionText))
                        continue;

                    uniqueSet.Add(completionText);
                    if (CompletionRequiresQuotes(completionText, false))
                    {
                        var quoteInUse = quote == string.Empty ? "'" : quote;
                        if (quoteInUse == "'")
                            completionText = completionText.Replace("'", "''");
                        completionText = quoteInUse + completionText + quoteInUse;
                    }
                    else
                    {
                        completionText = quote + completionText + quote;
                    }

                    // on macOS, system processes names will be empty if PowerShell isn't run as `sudo`
                    if (string.IsNullOrEmpty(listItemText))
                    {
                        continue;
                    }

                    result.Add(new CompletionResult(completionText, listItemText, CompletionResultType.ParameterValue, listItemText));
                }

                result.Add(CompletionResult.Null);
            }
        }

        private static void NativeCompletionProviderCommands(CompletionContext context, string paramName, List<CompletionResult> result)
        {
            if (string.IsNullOrEmpty(paramName) || !paramName.Equals("PSProvider", StringComparison.OrdinalIgnoreCase))
            {
                return;
            }

            RemoveLastNullCompletionResult(result);

            var providerName = context.WordToComplete ?? string.Empty;
            var quote = HandleDoubleAndSingleQuote(ref providerName);

            if (!providerName.EndsWith('*'))
            {
                providerName += "*";
            }

            var powerShellExecutionHelper = context.Helper;
            powerShellExecutionHelper.AddCommandWithPreferenceSetting("Microsoft.PowerShell.Management\\Get-PSProvider").AddParameter("PSProvider", providerName);
            var psObjects = powerShellExecutionHelper.ExecuteCurrentPowerShell(out _);
            if (psObjects == null)
                return;

            foreach (dynamic providerInfo in psObjects)
            {
                var completionText = providerInfo.Name;
                var listItemText = completionText;

                if (CompletionRequiresQuotes(completionText, false))
                {
                    var quoteInUse = quote == string.Empty ? "'" : quote;
                    if (quoteInUse == "'")
                        completionText = completionText.Replace("'", "''");
                    completionText = quoteInUse + completionText + quoteInUse;
                }
                else
                {
                    completionText = quote + completionText + quote;
                }

                result.Add(new CompletionResult(completionText, listItemText, CompletionResultType.ParameterValue, listItemText));
            }

            result.Add(CompletionResult.Null);
        }

        private static void NativeCompletionDriveCommands(CompletionContext context, string psProvider, string paramName, List<CompletionResult> result)
        {
            if (string.IsNullOrEmpty(paramName) || !paramName.Equals("Name", StringComparison.OrdinalIgnoreCase))
                return;

            RemoveLastNullCompletionResult(result);

            var wordToComplete = context.WordToComplete ?? string.Empty;
            var quote = HandleDoubleAndSingleQuote(ref wordToComplete);

            if (!wordToComplete.EndsWith('*'))
            {
                wordToComplete += "*";
            }

            var powerShellExecutionHelper = context.Helper;
            var powershell = powerShellExecutionHelper
                .AddCommandWithPreferenceSetting("Microsoft.PowerShell.Management\\Get-PSDrive")
                .AddParameter("Name", wordToComplete);
            if (psProvider != null)
                powershell.AddParameter("PSProvider", psProvider);

            var psObjects = powerShellExecutionHelper.ExecuteCurrentPowerShell(out _);
            if (psObjects != null)
            {
                foreach (dynamic driveInfo in psObjects)
                {
                    var completionText = driveInfo.Name;
                    var listItemText = completionText;

                    if (CompletionRequiresQuotes(completionText, false))
                    {
                        var quoteInUse = quote == string.Empty ? "'" : quote;
                        if (quoteInUse == "'")
                            completionText = completionText.Replace("'", "''");
                        completionText = quoteInUse + completionText + quoteInUse;
                    }
                    else
                    {
                        completionText = quote + completionText + quote;
                    }

                    result.Add(new CompletionResult(completionText, listItemText, CompletionResultType.ParameterValue, listItemText));
                }
            }

            result.Add(CompletionResult.Null);
        }

        private static void NativeCompletionServiceCommands(CompletionContext context, string paramName, List<CompletionResult> result)
        {
            if (string.IsNullOrEmpty(paramName))
                return;

            var wordToComplete = context.WordToComplete ?? string.Empty;
            var quote = HandleDoubleAndSingleQuote(ref wordToComplete);

            if (!wordToComplete.EndsWith('*'))
            {
                wordToComplete += "*";
            }

            Exception exceptionThrown;
            var powerShellExecutionHelper = context.Helper;
            if (paramName.Equals("DisplayName", StringComparison.OrdinalIgnoreCase))
            {
                RemoveLastNullCompletionResult(result);

                powerShellExecutionHelper
                    .AddCommandWithPreferenceSetting("Microsoft.PowerShell.Management\\Get-Service")
                    .AddParameter("DisplayName", wordToComplete)
                    .AddCommandWithPreferenceSetting("Microsoft.PowerShell.Utility\\Sort-Object")
                    .AddParameter("Property", "DisplayName");
                var psObjects = powerShellExecutionHelper.ExecuteCurrentPowerShell(out exceptionThrown);
                if (psObjects != null)
                {
                    foreach (dynamic serviceInfo in psObjects)
                    {
                        var completionText = serviceInfo.DisplayName;
                        var listItemText = completionText;

                        if (CompletionRequiresQuotes(completionText, false))
                        {
                            var quoteInUse = quote == string.Empty ? "'" : quote;
                            if (quoteInUse == "'")
                                completionText = completionText.Replace("'", "''");
                            completionText = quoteInUse + completionText + quoteInUse;
                        }
                        else
                        {
                            completionText = quote + completionText + quote;
                        }

                        result.Add(new CompletionResult(completionText, listItemText, CompletionResultType.ParameterValue, listItemText));
                    }
                }

                result.Add(CompletionResult.Null);
            }
            else if (paramName.Equals("Name", StringComparison.OrdinalIgnoreCase))
            {
                RemoveLastNullCompletionResult(result);

                powerShellExecutionHelper.AddCommandWithPreferenceSetting("Microsoft.PowerShell.Management\\Get-Service").AddParameter("Name", wordToComplete);
                var psObjects = powerShellExecutionHelper.ExecuteCurrentPowerShell(out exceptionThrown);
                if (psObjects != null)
                {
                    foreach (dynamic serviceInfo in psObjects)
                    {
                        var completionText = serviceInfo.Name;
                        var listItemText = completionText;

                        if (CompletionRequiresQuotes(completionText, false))
                        {
                            var quoteInUse = quote == string.Empty ? "'" : quote;
                            if (quoteInUse == "'")
                                completionText = completionText.Replace("'", "''");
                            completionText = quoteInUse + completionText + quoteInUse;
                        }
                        else
                        {
                            completionText = quote + completionText + quote;
                        }

                        result.Add(new CompletionResult(completionText, listItemText, CompletionResultType.ParameterValue, listItemText));
                    }
                }

                result.Add(CompletionResult.Null);
            }
        }

        private static void NativeCompletionVariableCommands(CompletionContext context, string paramName, List<CompletionResult> result)
        {
            if (string.IsNullOrEmpty(paramName) || !paramName.Equals("Name", StringComparison.OrdinalIgnoreCase))
            {
                return;
            }

            RemoveLastNullCompletionResult(result);

            var variableName = context.WordToComplete ?? string.Empty;
            var quote = HandleDoubleAndSingleQuote(ref variableName);
            if (!variableName.EndsWith('*'))
            {
                variableName += "*";
            }

            var powerShellExecutionHelper = context.Helper;
            var powershell = powerShellExecutionHelper.AddCommandWithPreferenceSetting("Microsoft.PowerShell.Utility\\Get-Variable").AddParameter("Name", variableName);
            var psObjects = powerShellExecutionHelper.ExecuteCurrentPowerShell(out _);
            if (psObjects == null)
                return;

            foreach (dynamic variable in psObjects)
            {
                var effectiveQuote = quote;
                var completionText = variable.Name;
                var listItemText = completionText;

                // Handle special characters ? and * in variable names
                if (completionText.IndexOfAny(Utils.Separators.StarOrQuestion) != -1)
                {
                    effectiveQuote = "'";
                    completionText = completionText.Replace("?", "`?");
                    completionText = completionText.Replace("*", "`*");
                }

                if (!completionText.Equals("$", StringComparison.Ordinal) && CompletionRequiresQuotes(completionText, false))
                {
                    var quoteInUse = effectiveQuote == string.Empty ? "'" : effectiveQuote;
                    if (quoteInUse == "'")
                        completionText = completionText.Replace("'", "''");
                    completionText = quoteInUse + completionText + quoteInUse;
                }
                else
                {
                    completionText = effectiveQuote + completionText + effectiveQuote;
                }

                result.Add(new CompletionResult(completionText, listItemText, CompletionResultType.ParameterValue, listItemText));
            }

            result.Add(CompletionResult.Null);
        }

        private static void NativeCompletionAliasCommands(CompletionContext context, string paramName, List<CompletionResult> result)
        {
            if (string.IsNullOrEmpty(paramName) ||
                (!paramName.Equals("Definition", StringComparison.OrdinalIgnoreCase) &&
                 !paramName.Equals("Name", StringComparison.OrdinalIgnoreCase)))
            {
                return;
            }

            RemoveLastNullCompletionResult(result);

            var powerShellExecutionHelper = context.Helper;
            if (paramName.Equals("Name", StringComparison.OrdinalIgnoreCase))
            {
                var commandName = context.WordToComplete ?? string.Empty;
                var quote = HandleDoubleAndSingleQuote(ref commandName);

                if (!commandName.EndsWith('*'))
                {
                    commandName += "*";
                }

                Exception exceptionThrown;
                var powershell = powerShellExecutionHelper.AddCommandWithPreferenceSetting("Microsoft.PowerShell.Utility\\Get-Alias").AddParameter("Name", commandName);
                var psObjects = powerShellExecutionHelper.ExecuteCurrentPowerShell(out exceptionThrown);
                if (psObjects != null)
                {
                    foreach (dynamic aliasInfo in psObjects)
                    {
                        var completionText = aliasInfo.Name;
                        var listItemText = completionText;

                        if (CompletionRequiresQuotes(completionText, false))
                        {
                            var quoteInUse = quote == string.Empty ? "'" : quote;
                            if (quoteInUse == "'")
                                completionText = completionText.Replace("'", "''");
                            completionText = quoteInUse + completionText + quoteInUse;
                        }
                        else
                        {
                            completionText = quote + completionText + quote;
                        }

                        result.Add(new CompletionResult(completionText, listItemText, CompletionResultType.ParameterValue, listItemText));
                    }
                }
            }
            else
            {
                // Complete for the parameter Definition
                // Available commands
                const CommandTypes commandTypes = CommandTypes.Cmdlet | CommandTypes.Function | CommandTypes.ExternalScript | CommandTypes.Configuration;
                var commandResults = CompleteCommand(context, /* moduleName: */ null, commandTypes);
                if (commandResults != null && commandResults.Count > 0)
                    result.AddRange(commandResults);

                // The parameter Definition takes a file
                var fileResults = new List<CompletionResult>(CompleteFilename(context));
                if (fileResults.Count > 0)
                    result.AddRange(fileResults);
            }

            result.Add(CompletionResult.Null);
        }

        private static void NativeCompletionTraceSourceCommands(CompletionContext context, string paramName, List<CompletionResult> result)
        {
            if (string.IsNullOrEmpty(paramName) || !paramName.Equals("Name", StringComparison.OrdinalIgnoreCase))
            {
                return;
            }

            RemoveLastNullCompletionResult(result);

            var traceSourceName = context.WordToComplete ?? string.Empty;
            var quote = HandleDoubleAndSingleQuote(ref traceSourceName);

            if (!traceSourceName.EndsWith('*'))
            {
                traceSourceName += "*";
            }

            var powerShellExecutionHelper = context.Helper;
            var powershell = powerShellExecutionHelper.AddCommandWithPreferenceSetting("Microsoft.PowerShell.Utility\\Get-TraceSource").AddParameter("Name", traceSourceName);
            Exception exceptionThrown;
            var psObjects = powerShellExecutionHelper.ExecuteCurrentPowerShell(out exceptionThrown);
            if (psObjects == null)
                return;

            foreach (dynamic trace in psObjects)
            {
                var completionText = trace.Name;
                var listItemText = completionText;

                if (CompletionRequiresQuotes(completionText, false))
                {
                    var quoteInUse = quote == string.Empty ? "'" : quote;
                    if (quoteInUse == "'")
                        completionText = completionText.Replace("'", "''");
                    completionText = quoteInUse + completionText + quoteInUse;
                }
                else
                {
                    completionText = quote + completionText + quote;
                }

                result.Add(new CompletionResult(completionText, listItemText, CompletionResultType.ParameterValue, listItemText));
            }

            result.Add(CompletionResult.Null);
        }

        private static void NativeCompletionSetLocationCommand(CompletionContext context, string paramName, List<CompletionResult> result)
        {
            if (string.IsNullOrEmpty(paramName) ||
                (!paramName.Equals("Path", StringComparison.OrdinalIgnoreCase) &&
                 !paramName.Equals("LiteralPath", StringComparison.OrdinalIgnoreCase)))
            {
                return;
            }

            RemoveLastNullCompletionResult(result);

            context.WordToComplete ??= string.Empty;
            var clearLiteralPath = false;
            if (paramName.Equals("LiteralPath", StringComparison.OrdinalIgnoreCase))
            {
                clearLiteralPath = TurnOnLiteralPathOption(context);
            }

            try
            {
                var fileNameResults = CompleteFilename(context, containerOnly: true, extension: null);
                if (fileNameResults != null)
                    result.AddRange(fileNameResults);
            }
            finally
            {
                if (clearLiteralPath)
                    context.Options.Remove("LiteralPaths");
            }

            result.Add(CompletionResult.Null);
        }

        /// <summary>
        /// Provides completion results for NewItemCommand.
        /// </summary>
        /// <param name="context">Completion context.</param>
        /// <param name="paramName">Name of the parameter whose value needs completion.</param>
        /// <param name="result">List of completion suggestions.</param>
        private static void NativeCompletionNewItemCommand(CompletionContext context, string paramName, List<CompletionResult> result)
        {
            if (string.IsNullOrEmpty(paramName))
            {
                return;
            }

            var executionContext = context.ExecutionContext;

            var boundArgs = GetBoundArgumentsAsHashtable(context);
            var providedPath = boundArgs["Path"] as string ?? executionContext.SessionState.Path.CurrentLocation.Path;

            ProviderInfo provider;
            executionContext.LocationGlobber.GetProviderPath(providedPath, out provider);

            var isFileSystem = provider != null &&
                               provider.Name.Equals(FileSystemProvider.ProviderName, StringComparison.OrdinalIgnoreCase);

            // AutoComplete only if filesystem provider.
            if (isFileSystem)
            {
                if (paramName.Equals("ItemType", StringComparison.OrdinalIgnoreCase))
                {
                    if (!string.IsNullOrEmpty(context.WordToComplete))
                    {
                        WildcardPattern patternEvaluator = WildcardPattern.Get(context.WordToComplete + "*", WildcardOptions.IgnoreCase);

                        if (patternEvaluator.IsMatch("file"))
                        {
                            result.Add(new CompletionResult("File"));
                        }
                        else if (patternEvaluator.IsMatch("directory"))
                        {
                            result.Add(new CompletionResult("Directory"));
                        }
                        else if (patternEvaluator.IsMatch("symboliclink"))
                        {
                            result.Add(new CompletionResult("SymbolicLink"));
                        }
                        else if (patternEvaluator.IsMatch("junction"))
                        {
                            result.Add(new CompletionResult("Junction"));
                        }
                        else if (patternEvaluator.IsMatch("hardlink"))
                        {
                            result.Add(new CompletionResult("HardLink"));
                        }
                    }
                    else
                    {
                        result.Add(new CompletionResult("File"));
                        result.Add(new CompletionResult("Directory"));
                        result.Add(new CompletionResult("SymbolicLink"));
                        result.Add(new CompletionResult("Junction"));
                        result.Add(new CompletionResult("HardLink"));
                    }

                    result.Add(CompletionResult.Null);
                }
            }
        }

        private static void NativeCompletionCopyMoveItemCommand(CompletionContext context, string paramName, List<CompletionResult> result)
        {
            if (string.IsNullOrEmpty(paramName))
            {
                return;
            }

            if (paramName.Equals("LiteralPath", StringComparison.OrdinalIgnoreCase) || paramName.Equals("Path", StringComparison.OrdinalIgnoreCase))
            {
                NativeCompletionPathArgument(context, paramName, result);
            }
            else if (paramName.Equals("Destination", StringComparison.OrdinalIgnoreCase))
            {
                // The parameter Destination for Move-Item and Copy-Item takes literal path
                RemoveLastNullCompletionResult(result);

                context.WordToComplete ??= string.Empty;
                var clearLiteralPath = TurnOnLiteralPathOption(context);

                try
                {
                    var fileNameResults = CompleteFilename(context);
                    if (fileNameResults != null)
                        result.AddRange(fileNameResults);
                }
                finally
                {
                    if (clearLiteralPath)
                        context.Options.Remove("LiteralPaths");
                }

                result.Add(CompletionResult.Null);
            }
        }

        private static void NativeCompletionPathArgument(CompletionContext context, string paramName, List<CompletionResult> result)
        {
            if (string.IsNullOrEmpty(paramName) ||
                (!paramName.Equals("LiteralPath", StringComparison.OrdinalIgnoreCase) &&
                (!paramName.Equals("Path", StringComparison.OrdinalIgnoreCase)) &&
                (!paramName.Equals("FilePath", StringComparison.OrdinalIgnoreCase))))
            {
                return;
            }

            RemoveLastNullCompletionResult(result);

            context.WordToComplete ??= string.Empty;
            var clearLiteralPath = false;
            if (paramName.Equals("LiteralPath", StringComparison.OrdinalIgnoreCase))
            {
                clearLiteralPath = TurnOnLiteralPathOption(context);
            }

            try
            {
                var fileNameResults = CompleteFilename(context);
                if (fileNameResults != null)
                    result.AddRange(fileNameResults);
            }
            finally
            {
                if (clearLiteralPath)
                    context.Options.Remove("LiteralPaths");
            }

            result.Add(CompletionResult.Null);
        }

        private static IEnumerable<PSTypeName> GetInferenceTypes(CompletionContext context, CommandAst commandAst)
        {
            // Command is something like where-object/foreach-object/format-list/etc. where there is a parameter that is a property name
            // and we want member names based on the input object, which is either the parameter InputObject, or comes from the pipeline.
            if (commandAst.Parent is not PipelineAst pipelineAst)
            {
                return null;
            }

            int i;
            for (i = 0; i < pipelineAst.PipelineElements.Count; i++)
            {
                if (pipelineAst.PipelineElements[i] == commandAst)
                {
                    break;
                }
            }

            IEnumerable<PSTypeName> prevType = null;
            if (i == 0)
            {
                // based on a type of the argument which is binded to 'InputObject' parameter.
                AstParameterArgumentPair pair;
                if (!context.PseudoBindingInfo.BoundArguments.TryGetValue("InputObject", out pair)
                    || !pair.ArgumentSpecified)
                {
                    return null;
                }

                var astPair = pair as AstPair;
                if (astPair == null || astPair.Argument == null)
                {
                    return null;
                }

                prevType = AstTypeInference.InferTypeOf(astPair.Argument, context.TypeInferenceContext, TypeInferenceRuntimePermissions.AllowSafeEval);
            }
            else
            {
                // based on OutputTypeAttribute() of the first cmdlet in pipeline.
                prevType = AstTypeInference.InferTypeOf(pipelineAst.PipelineElements[i - 1], context.TypeInferenceContext, TypeInferenceRuntimePermissions.AllowSafeEval);
            }

            return prevType;
        }

        private static void NativeCompletionMemberName(CompletionContext context, List<CompletionResult> result, CommandAst commandAst, AstParameterArgumentPair parameterInfo, bool propertiesOnly = true)
        {
            IEnumerable<PSTypeName> prevType = TypeInferenceVisitor.GetInferredEnumeratedTypes(GetInferenceTypes(context, commandAst));
            if (prevType is not null)
            {
                HashSet<string> excludedMembers = null;
                if (parameterInfo is AstPair pair)
                {
                    excludedMembers = GetParameterValues(pair, context.CursorPosition.Offset);
                }

                Func<object, bool> filter = propertiesOnly ? IsPropertyMember : null;
                CompleteMemberByInferredType(context.TypeInferenceContext, prevType, result, context.WordToComplete + "*", filter, isStatic: false, excludedMembers, addMethodParenthesis: false);
            }

            result.Add(CompletionResult.Null);
        }

        private static void NativeCompletionMemberValue(CompletionContext context, List<CompletionResult> result, CommandAst commandAst, string propertyName)
        {
            string wordToComplete = context.WordToComplete.Trim('"', '\'');
            IEnumerable<PSTypeName> prevTypes = GetInferenceTypes(context, commandAst);
            if (prevTypes is not null)
            {
                foreach (var type in prevTypes)
                {
                    if (type.Type is null)
                    {
                        continue;
                    }

                    PropertyInfo property = type.Type.GetProperty(propertyName, BindingFlags.IgnoreCase | BindingFlags.Public | BindingFlags.Instance);
                    if (property is not null && property.PropertyType.IsEnum)
                    {
                        foreach (var value in property.PropertyType.GetEnumNames())
                        {
                            if (value.StartsWith(wordToComplete, StringComparison.OrdinalIgnoreCase))
                            {
                                result.Add(new CompletionResult(value, value, CompletionResultType.ParameterValue, value));
                            }
                        }

                        break;
                    }
                }
            }

            result.Add(CompletionResult.Null);
        }

        /// <summary>
        /// Returns all string values bound to a parameter except the one the cursor is currently at.
        /// </summary>
        private static HashSet<string>GetParameterValues(AstPair parameter, int cursorOffset)
        {
            var result = new HashSet<string>(StringComparer.OrdinalIgnoreCase);
            var parameterValues = parameter.Argument.FindAll(ast => !(cursorOffset >= ast.Extent.StartOffset && cursorOffset <= ast.Extent.EndOffset) && ast is StringConstantExpressionAst, searchNestedScriptBlocks: false);
            foreach (Ast ast in parameterValues)
            {
                result.Add(ast.Extent.Text);
            }

            return result;
        }

        private static void NativeCompletionFormatViewName(
            CompletionContext context,
            Dictionary<string, AstParameterArgumentPair> boundArguments,
            List<CompletionResult> result,
            CommandAst commandAst,
            string commandName)
        {
            IEnumerable<PSTypeName> prevType = NativeCommandArgumentCompletion_InferTypesOfArgument(boundArguments, commandAst, context, "InputObject");

            if (prevType is not null)
            {
                string[] inferTypeNames = prevType.Select(t => t.Name).ToArray();
                CompleteFormatViewByInferredType(context, inferTypeNames, result, commandName);
            }

            result.Add(CompletionResult.Null);
        }

        private static void NativeCompletionTypeName(CompletionContext context, List<CompletionResult> result)
        {
            var wordToComplete = context.WordToComplete;
            var isQuoted = wordToComplete.Length > 0 && (wordToComplete[0].IsSingleQuote() || wordToComplete[0].IsDoubleQuote());
            string prefix = string.Empty;
            string suffix = string.Empty;
            if (isQuoted)
            {
                prefix = suffix = wordToComplete.Substring(0, 1);

                var endQuoted = (wordToComplete.Length > 1) && wordToComplete[wordToComplete.Length - 1] == wordToComplete[0];
                wordToComplete = wordToComplete.Substring(1, wordToComplete.Length - (endQuoted ? 2 : 1));
            }

            if (wordToComplete.Contains('['))
            {
                var cursor = (InternalScriptPosition)context.CursorPosition;
                cursor = cursor.CloneWithNewOffset(cursor.Offset - context.TokenAtCursor.Extent.StartOffset - (isQuoted ? 1 : 0));
                var fullTypeName = Parser.ScanType(wordToComplete, ignoreErrors: true);
                var typeNameToComplete = CompletionAnalysis.FindTypeNameToComplete(fullTypeName, cursor);
                if (typeNameToComplete == null)
                    return;

                var openBrackets = 0;
                var closeBrackets = 0;
                foreach (char c in wordToComplete)
                {
                    if (c == '[') openBrackets += 1;
                    else if (c == ']') closeBrackets += 1;
                }

                wordToComplete = typeNameToComplete.FullName;
                var typeNameText = fullTypeName.Extent.Text;
                if (!isQuoted)
                {
                    // We need to add quotes - the square bracket messes up parsing the argument
                    prefix = suffix = "'";
                }

                if (closeBrackets < openBrackets)
                {
                    suffix = suffix.Insert(0, new string(']', (openBrackets - closeBrackets)));
                }

                if (isQuoted && closeBrackets == openBrackets)
                {
                    // Already quoted, and has matching [].  We can give a better Intellisense experience
                    // if we only replace the minimum.
                    context.ReplacementIndex = typeNameToComplete.Extent.StartOffset + context.TokenAtCursor.Extent.StartOffset + 1;
                    context.ReplacementLength = wordToComplete.Length;
                    prefix = suffix = string.Empty;
                }
                else
                {
                    prefix += typeNameText.Substring(0, typeNameToComplete.Extent.StartOffset);
                    suffix = suffix.Insert(0, typeNameText.Substring(typeNameToComplete.Extent.EndOffset));
                }
            }

            context.WordToComplete = wordToComplete;

            var typeResults = CompleteType(context, prefix, suffix);
            if (typeResults != null)
            {
                result.AddRange(typeResults);
            }

            result.Add(CompletionResult.Null);
        }

        #endregion Native Command Argument Completion

        /// <summary>
        /// Find the positional argument at the specific position from the parsed argument list.
        /// </summary>
        /// <param name="parsedArguments"></param>
        /// <param name="position"></param>
        /// <param name="lastPositionalArgument"></param>
        /// <returns>
        /// If the command line after the [tab] will not be truncated, the return value could be non-null: Get-Cmdlet [tab] abc
        /// If the command line after the [tab] is truncated, the return value will always be null
        /// </returns>
        private static AstPair FindTargetPositionalArgument(Collection<AstParameterArgumentPair> parsedArguments, int position, out AstPair lastPositionalArgument)
        {
            int index = 0;
            lastPositionalArgument = null;
            foreach (AstParameterArgumentPair pair in parsedArguments)
            {
                if (!pair.ParameterSpecified && index == position)
                    return (AstPair)pair;
                else if (!pair.ParameterSpecified)
                {
                    index++;
                    lastPositionalArgument = (AstPair)pair;
                }
            }

            // Cannot find an existing positional argument at 'position'
            return null;
        }

        /// <summary>
        /// Find the location where 'tab' is typed based on the line and column.
        /// </summary>
        private static ArgumentLocation FindTargetArgumentLocation(Collection<AstParameterArgumentPair> parsedArguments, Token token)
        {
            int position = 0;
            AstParameterArgumentPair prevArg = null;
            foreach (AstParameterArgumentPair pair in parsedArguments)
            {
                switch (pair.ParameterArgumentType)
                {
                    case AstParameterArgumentType.AstPair:
                        {
                            var arg = (AstPair)pair;
                            if (arg.ParameterSpecified)
                            {
                                // Named argument
                                if (arg.Parameter.Extent.StartOffset > token.Extent.StartOffset)
                                {
                                    // case: Get-Cmdlet <tab> -Param abc
                                    return GenerateArgumentLocation(prevArg, position);
                                }

                                if ((token.Kind == TokenKind.Parameter && token.Extent.StartOffset == arg.Parameter.Extent.StartOffset)
                                    || (token.Extent.StartOffset > arg.Argument.Extent.StartOffset && token.Extent.EndOffset < arg.Argument.Extent.EndOffset))
                                {
                                    // case 1: Get-Cmdlet -Param <tab> abc
                                    // case 2: dir -Path .\abc.txt, <tab> -File
                                    return new ArgumentLocation() { Argument = arg, IsPositional = false, Position = -1 };
                                }
                            }
                            else
                            {
                                // Positional argument
                                if (arg.Argument.Extent.StartOffset > token.Extent.StartOffset)
                                {
                                    // case: Get-Cmdlet <tab> abc
                                    return GenerateArgumentLocation(prevArg, position);
                                }

                                position++;
                            }

                            prevArg = arg;
                        }

                        break;
                    case AstParameterArgumentType.Fake:
                    case AstParameterArgumentType.Switch:
                        {
                            if (pair.Parameter.Extent.StartOffset > token.Extent.StartOffset)
                            {
                                return GenerateArgumentLocation(prevArg, position);
                            }

                            prevArg = pair;
                        }

                        break;
                    case AstParameterArgumentType.AstArray:
                    case AstParameterArgumentType.PipeObject:
                        Diagnostics.Assert(false, "parsed arguments should not contain AstArray and PipeObject");
                        break;
                }
            }

            // The 'tab' should be typed after the last argument
            return GenerateArgumentLocation(prevArg, position);
        }

        /// <summary>
        /// </summary>
        /// <param name="prev">The argument that is right before the 'tab' location.</param>
        /// <param name="position">The number of positional arguments before the 'tab' location.</param>
        /// <returns></returns>
        private static ArgumentLocation GenerateArgumentLocation(AstParameterArgumentPair prev, int position)
        {
            // Tab is typed before the first argument
            if (prev == null)
            {
                return new ArgumentLocation() { Argument = null, IsPositional = true, Position = 0 };
            }

            switch (prev.ParameterArgumentType)
            {
                case AstParameterArgumentType.AstPair:
                case AstParameterArgumentType.Switch:
                    if (!prev.ParameterSpecified)
                        return new ArgumentLocation() { Argument = null, IsPositional = true, Position = position };

                    return prev.Parameter.Extent.Text.EndsWith(':')
                        ? new ArgumentLocation() { Argument = prev, IsPositional = false, Position = -1 }

                        : new ArgumentLocation() { Argument = null, IsPositional = true, Position = position };
                case AstParameterArgumentType.Fake:
                    return new ArgumentLocation() { Argument = prev, IsPositional = false, Position = -1 };
                default:
                    Diagnostics.Assert(false, "parsed arguments should not contain AstArray and PipeObject");
                    return null;
            }
        }

        /// <summary>
        /// Find the location where 'tab' is typed based on the expressionAst.
        /// </summary>
        /// <param name="parsedArguments"></param>
        /// <param name="expAst"></param>
        /// <returns></returns>
        private static ArgumentLocation FindTargetArgumentLocation(Collection<AstParameterArgumentPair> parsedArguments, ExpressionAst expAst)
        {
            Diagnostics.Assert(expAst != null, "Caller needs to make sure expAst is not null");
            int position = 0;
            foreach (AstParameterArgumentPair pair in parsedArguments)
            {
                switch (pair.ParameterArgumentType)
                {
                    case AstParameterArgumentType.AstPair:
                        {
                            AstPair arg = (AstPair)pair;
                            if (arg.ArgumentIsCommandParameterAst)
                                continue;

                            if (arg.ParameterContainsArgument && arg.Argument == expAst)
                            {
                                return new ArgumentLocation() { IsPositional = false, Position = -1, Argument = arg };
                            }

                            if (arg.Argument.GetHashCode() == expAst.GetHashCode())
                            {
                                return arg.ParameterSpecified ?
                                    new ArgumentLocation() { IsPositional = false, Position = -1, Argument = arg } :
                                    new ArgumentLocation() { IsPositional = true, Position = position, Argument = arg };
                            }

                            if (!arg.ParameterSpecified)
                                position++;
                        }

                        break;
                    case AstParameterArgumentType.Fake:
                    case AstParameterArgumentType.Switch:
                        // FakePair and SwitchPair contains no ExpressionAst
                        break;
                    case AstParameterArgumentType.AstArray:
                    case AstParameterArgumentType.PipeObject:
                        Diagnostics.Assert(false, "parsed arguments should not contain AstArray and PipeObject arguments");
                        break;
                }
            }

            // We should be able to find the ExpAst from the parsed argument list, if all parameters was specified correctly.
            // We may try to complete something incorrect
            // ls -Recurse -QQQ qwe<+tab>
            return null;
        }

        private sealed class ArgumentLocation
        {
            internal bool IsPositional { get; set; }

            internal int Position { get; set; }

            internal AstParameterArgumentPair Argument { get; set; }
        }

        #endregion Command Arguments

        #region Filenames

        /// <summary>
        /// </summary>
        /// <param name="fileName"></param>
        /// <returns></returns>
        [SuppressMessage("Microsoft.Naming", "CA1702:CompoundWordsShouldBeCasedCorrectly")]
        public static IEnumerable<CompletionResult> CompleteFilename(string fileName)
        {
            var runspace = Runspace.DefaultRunspace;
            if (runspace == null)
            {
                // No runspace, just return no results.
                return CommandCompletion.EmptyCompletionResult;
            }

            var helper = new PowerShellExecutionHelper(PowerShell.Create(RunspaceMode.CurrentRunspace));
            var executionContext = helper.CurrentPowerShell.Runspace.ExecutionContext;
            return CompleteFilename(new CompletionContext { WordToComplete = fileName, Helper = helper, ExecutionContext = executionContext });
        }

        internal static IEnumerable<CompletionResult> CompleteFilename(CompletionContext context)
        {
            return CompleteFilename(context, containerOnly: false, extension: null);
        }

        [SuppressMessage("Microsoft.Naming", "CA1702:CompoundWordsShouldBeCasedCorrectly")]
        internal static IEnumerable<CompletionResult> CompleteFilename(CompletionContext context, bool containerOnly, HashSet<string> extension)
        {
            var wordToComplete = context.WordToComplete;
            var quote = HandleDoubleAndSingleQuote(ref wordToComplete);

            // First, try to match \\server\share
            // support both / and \ when entering UNC paths for typing convenience (#17111)
            var shareMatch = Regex.Match(wordToComplete, @"^(?:\\\\|//)([^\\/]+)(?:\\|/)([^\\/]*)$");
            if (shareMatch.Success)
            {
                // Only match share names, no filenames.
                var server = shareMatch.Groups[1].Value;
                var sharePattern = WildcardPattern.Get(shareMatch.Groups[2].Value + "*", WildcardOptions.IgnoreCase);
                var ignoreHidden = context.GetOption("IgnoreHiddenShares", @default: false);
                var shares = GetFileShares(server, ignoreHidden);
                if (shares.Count == 0)
                {
                    return CommandCompletion.EmptyCompletionResult;
                }

                var shareResults = new List<CompletionResult>(shares.Count);
                foreach (var share in shares)
                {
                    if (sharePattern.IsMatch(share))
                    {
                        string shareFullPath = "\\\\" + server + "\\" + share;
                        if (quote != string.Empty)
                        {
                            shareFullPath = quote + shareFullPath + quote;
                        }

                        shareResults.Add(new CompletionResult(shareFullPath, shareFullPath, CompletionResultType.ProviderContainer, shareFullPath));
                    }
                }

                return shareResults;
            }

            string filter;
            string basePath;
            int providerSeparatorIndex = -1;
            bool defaultRelativePath = false;
            bool inputUsedHomeChar = false;

            if (string.IsNullOrEmpty(wordToComplete))
            {
                filter = "*";
                basePath = ".";
                defaultRelativePath = true;
            }
            else
            {
                providerSeparatorIndex = wordToComplete.IndexOf("::", StringComparison.Ordinal);
                int pathStartOffset = providerSeparatorIndex == -1 ? 0 : providerSeparatorIndex + 2;
                inputUsedHomeChar = pathStartOffset + 2 <= wordToComplete.Length
                    && wordToComplete[pathStartOffset] is '~'
                    && wordToComplete[pathStartOffset + 1] is '/' or '\\';

                // This simple analysis is quick but doesn't handle scenarios where a separator character is not actually a separator
                // For example "\" or ":" in *nix filenames. This is only a problem if it appears to be the last separator though.
                int lastSeparatorIndex = wordToComplete.LastIndexOfAny(Utils.Separators.DirectoryOrDrive);
                if (lastSeparatorIndex == -1)
                {
                    // Input is a simple word with no path separators like: "Program Files"
                    filter = $"{wordToComplete}*";
                    basePath = ".";
                    defaultRelativePath = true;
                }
                else
                {
                    if (lastSeparatorIndex + 1 == wordToComplete.Length)
                    {
                        // Input ends with a separator like: "./", "filesystem::" or "C:"
                        filter = "*";
                        basePath = wordToComplete;
                    }
                    else
                    {
                        // Input contains a separator, but doesn't end with one like: "C:\Program Fil" or "Registry::HKEY_LOC"
                        filter = $"{wordToComplete.Substring(lastSeparatorIndex + 1)}*";
                        basePath = wordToComplete.Substring(0, lastSeparatorIndex + 1);
                    }

                    if (!inputUsedHomeChar && basePath[0] is not '/' and not '\\')
                    {
                        defaultRelativePath = !context.ExecutionContext.LocationGlobber.IsAbsolutePath(wordToComplete, out _);
                    }
                }
            }

            StringConstantType stringType;
            switch (quote)
            {
                case "":
                    stringType = StringConstantType.BareWord;
                    break;

                case "\"":
                    stringType = StringConstantType.DoubleQuoted;
                    break;

                default:
                    stringType = StringConstantType.SingleQuoted;
                    break;
            }

            var useLiteralPath = context.GetOption("LiteralPaths", @default: false);
            if (useLiteralPath)
            {
                basePath = EscapePath(basePath, stringType, useLiteralPath, out _);
            }

            _ = context.Helper
                .AddCommandWithPreferenceSetting("Microsoft.PowerShell.Management\\Resolve-Path")
                .AddParameter("Path", basePath);

            var resolvedPaths = context.Helper.ExecuteCurrentPowerShell(out _);
            if (resolvedPaths is null || resolvedPaths.Count == 0)
            {
                return CommandCompletion.EmptyCompletionResult;
            }

            var useRelativePath = context.GetOption("RelativePaths", @default: defaultRelativePath);
            if (useRelativePath && providerSeparatorIndex != -1)
            {
                // User must have requested relative paths but that's not valid with provider paths.
                return CommandCompletion.EmptyCompletionResult;
            }

            var resolvedProvider = ((PathInfo)resolvedPaths[0].BaseObject).Provider;
            string providerPrefix;
            if (providerSeparatorIndex == -1)
            {
                providerPrefix = string.Empty;
            }
            else if (providerSeparatorIndex == resolvedProvider.Name.Length)
            {
                providerPrefix = $"{resolvedProvider.Name}::";
            }
            else
            {
                providerPrefix = $"{resolvedProvider.ModuleName}\\{resolvedProvider.Name}::";
            }

            List<CompletionResult> results;
            switch (resolvedProvider.Name)
            {
                case FileSystemProvider.ProviderName:
                    results = GetFileSystemProviderResults(
                        context,
                        resolvedProvider,
                        resolvedPaths,
                        filter,
                        extension,
                        containerOnly,
                        useRelativePath,
                        useLiteralPath,
                        inputUsedHomeChar,
                        providerPrefix,
                        stringType);
                    break;

                default:
                    results = GetDefaultProviderResults(
                        context,
                        resolvedProvider,
                        resolvedPaths,
                        filter,
                        containerOnly,
                        useRelativePath,
                        useLiteralPath,
                        inputUsedHomeChar,
                        providerPrefix,
                        stringType);
                    break;
            }

            return results.OrderBy(x => x.ToolTip);
        }

        /// <summary>
        /// Helper method for generating path completion results for the file system provider.
        /// </summary>
        /// <param name="context"></param>
        /// <param name="provider"></param>
        /// <param name="resolvedPaths"></param>
        /// <param name="filterText"></param>
        /// <param name="includedExtensions"></param>
        /// <param name="containersOnly"></param>
        /// <param name="relativePaths"></param>
        /// <param name="literalPaths"></param>
        /// <param name="inputUsedHome"></param>
        /// <param name="providerPrefix"></param>
        /// <param name="stringType"></param>
        /// <returns></returns>
        private static List<CompletionResult> GetFileSystemProviderResults(
            CompletionContext context,
            ProviderInfo provider,
            Collection<PSObject> resolvedPaths,
            string filterText,
            HashSet<string> includedExtensions,
            bool containersOnly,
            bool relativePaths,
            bool literalPaths,
            bool inputUsedHome,
            string providerPrefix,
            StringConstantType stringType)
        {
#if DEBUG
            Diagnostics.Assert(provider.Name.Equals(FileSystemProvider.ProviderName), "Provider should be filesystem provider.");
#endif
            var enumerationOptions = _enumerationOptions;
            var results = new List<CompletionResult>();
            string homePath = inputUsedHome && !string.IsNullOrEmpty(provider.Home) ? provider.Home : null;

            WildcardPattern wildcardFilter;
            if (WildcardPattern.ContainsRangeWildcard(filterText))
            {
                wildcardFilter = WildcardPattern.Get(filterText, WildcardOptions.IgnoreCase);
                filterText = "*";
            }
            else
            {
                wildcardFilter = null;
            }

            foreach (var item in resolvedPaths)
            {
                var pathInfo = (PathInfo)item.BaseObject;
                var dirInfo = new DirectoryInfo(pathInfo.ProviderPath);

                bool baseQuotesNeeded = false;
                string basePath;
                if (!relativePaths)
                {
                    if (pathInfo.Drive is null)
                    {
                        basePath = dirInfo.FullName;
                    }
                    else
                    {
                        int stringStartIndex = pathInfo.Drive.Root.EndsWith(provider.ItemSeparator) && pathInfo.Drive.Root.Length > 1
                            ? pathInfo.Drive.Root.Length - 1
                            : pathInfo.Drive.Root.Length;

                        basePath = pathInfo.Drive.VolumeSeparatedByColon
                            ? string.Concat(pathInfo.Drive.Name, ":", dirInfo.FullName.AsSpan(stringStartIndex))
                            : string.Concat(pathInfo.Drive.Name, dirInfo.FullName.AsSpan(stringStartIndex));
                    }

                    basePath = basePath.EndsWith(provider.ItemSeparator)
                        ? providerPrefix + basePath
                        : providerPrefix + basePath + provider.ItemSeparator;
                    basePath = RebuildPathWithVars(basePath, homePath, stringType, literalPaths, out baseQuotesNeeded);
                }
                else
                {
                    basePath = null;
                }
                IEnumerable <FileSystemInfo> fileSystemObjects = containersOnly
                    ? dirInfo.EnumerateDirectories(filterText, enumerationOptions)
                    : dirInfo.EnumerateFileSystemInfos(filterText, enumerationOptions);

                foreach (var entry in fileSystemObjects)
                {
                    bool isContainer = entry.Attributes.HasFlag(FileAttributes.Directory);
                    if (!isContainer && includedExtensions is not null && !includedExtensions.Contains(entry.Extension))
                    {
                        continue;
                    }

                    var entryName = entry.Name;
                    if (wildcardFilter is not null && !wildcardFilter.IsMatch(entryName))
                    {
                        continue;
                    }

                    if (basePath is null)
                    {
                        basePath = context.ExecutionContext.EngineSessionState.NormalizeRelativePath(
                            entry.FullName,
                            context.ExecutionContext.SessionState.Internal.CurrentLocation.ProviderPath);
                        if (!basePath.StartsWith($"..{provider.ItemSeparator}", StringComparison.Ordinal))
                        {
                            basePath = $".{provider.ItemSeparator}{basePath}";
                        }

                        basePath = basePath.Remove(basePath.Length - entry.Name.Length);
                        basePath = RebuildPathWithVars(basePath, homePath, stringType, literalPaths, out baseQuotesNeeded);
                    }

                    var resultType = isContainer
                        ? CompletionResultType.ProviderContainer
                        : CompletionResultType.ProviderItem;
                    
                    bool leafQuotesNeeded;
                    var completionText = NewPathCompletionText(
                        basePath,
                        EscapePath(entryName, stringType, literalPaths, out leafQuotesNeeded),
                        stringType,
                        containsNestedExpressions: false,
                        forceQuotes: baseQuotesNeeded || leafQuotesNeeded,
                        addAmpersand: false);
                    results.Add(new CompletionResult(completionText, entryName, resultType, entry.FullName));
                }
            }

            return results;
        }

        /// <summary>
        /// Helper method for generating path completion results standard providers that don't need any special treatment.
        /// </summary>
        /// <param name="context"></param>
        /// <param name="provider"></param>
        /// <param name="resolvedPaths"></param>
        /// <param name="filterText"></param>
        /// <param name="containersOnly"></param>
        /// <param name="relativePaths"></param>
        /// <param name="literalPaths"></param>
        /// <param name="inputUsedHome"></param>
        /// <param name="providerPrefix"></param>
        /// <param name="stringType"></param>
        /// <returns></returns>
        private static List<CompletionResult> GetDefaultProviderResults(
            CompletionContext context,
            ProviderInfo provider,
            Collection<PSObject> resolvedPaths,
            string filterText,
            bool containersOnly,
            bool relativePaths,
            bool literalPaths,
            bool inputUsedHome,
            string providerPrefix,
            StringConstantType stringType)
        {
            string homePath = inputUsedHome && !string.IsNullOrEmpty(provider.Home)
                ? provider.Home
                : null;

            var pattern = WildcardPattern.Get(filterText, WildcardOptions.IgnoreCase);
            var results = new List<CompletionResult>();

            foreach (var item in resolvedPaths)
            {
                var pathInfo = (PathInfo)item.BaseObject;
                string baseTooltip = pathInfo.ProviderPath.Equals(string.Empty, StringComparison.Ordinal)
                    ? pathInfo.Path
                    : pathInfo.ProviderPath;
                if (baseTooltip[^1] is not '\\' and not '/' and not ':')
                {
                    baseTooltip += provider.ItemSeparator;
                }

                _ = context.Helper.CurrentPowerShell
                    .AddCommandWithPreferenceSetting("Microsoft.PowerShell.Management\\Get-ChildItem")
                    .AddParameter("LiteralPath", pathInfo.Path);

                bool hadErrors;
                var childItemOutput = context.Helper.ExecuteCurrentPowerShell(out _, out hadErrors);

                var childrenInfoTable = new Dictionary<string, bool>(childItemOutput.Count);
                var childNameList = new List<string>(childItemOutput.Count);

                if (hadErrors)
                {
                    // Get-ChildItem failed to get some items (Access denied or something)
                    // Save relevant info and try again to get just the names.
                    foreach (dynamic child in childItemOutput)
                    {
                        childrenInfoTable.Add(GetChildNameFromPsObject(child, provider.ItemSeparator), child.PSIsContainer);
                    }

                    _ = context.Helper.CurrentPowerShell
                        .AddCommandWithPreferenceSetting("Microsoft.PowerShell.Management\\Get-ChildItem")
                        .AddParameter("LiteralPath", pathInfo.Path)
                        .AddParameter("Name");
                    childItemOutput = context.Helper.ExecuteCurrentPowerShell(out _);
                    foreach (var child in childItemOutput)
                    {
                        var childName = (string)child.BaseObject;
                        childNameList.Add(childName);
                    }
                }
                else
                {
                    foreach (dynamic child in childItemOutput)
                    {
                        var childName = GetChildNameFromPsObject(child, provider.ItemSeparator);
                        childrenInfoTable.Add(childName, child.PSIsContainer);
                        childNameList.Add(childName);
                    }
                }

                if (childNameList.Count == 0)
                {
                    return results;
                }

                string basePath = providerPrefix.Length > 0
                    ? string.Concat(providerPrefix, pathInfo.Path.AsSpan(providerPrefix.Length))
                    : pathInfo.Path;
                if (basePath[^1] is not '\\' and not '/' and not ':')
                {
                    basePath += provider.ItemSeparator;
                }

                if (relativePaths)
                {
                    basePath = context.ExecutionContext.EngineSessionState.NormalizeRelativePath(
                        basePath + childNameList[0], context.ExecutionContext.SessionState.Internal.CurrentLocation.ProviderPath);
                    if (!basePath.StartsWith($"..{provider.ItemSeparator}", StringComparison.Ordinal))
                    {
                        basePath = $".{provider.ItemSeparator}{basePath}";
                    }

                    basePath = basePath.Remove(basePath.Length - childNameList[0].Length);
                }

                bool baseQuotesNeeded;
                basePath = RebuildPathWithVars(basePath, homePath, stringType, literalPaths, out baseQuotesNeeded);

                foreach (var childName in childNameList)
                {
                    if (!pattern.IsMatch(childName))
                    {
                        continue;
                    }

                    CompletionResultType resultType;
                    if (childrenInfoTable.TryGetValue(childName, out bool isContainer))
                    {
                        if (containersOnly && !isContainer)
                        {
                            continue;
                        }

                        resultType = isContainer
                            ? CompletionResultType.ProviderContainer
                            : CompletionResultType.ProviderItem;
                    }
                    else
                    {
                        resultType = CompletionResultType.Text;
                    }

                    bool leafQuotesNeeded;
                    var completionText = NewPathCompletionText(
                        basePath,
                        EscapePath(childName, stringType, literalPaths, out leafQuotesNeeded),
                        stringType,
                        containsNestedExpressions: false,
                        forceQuotes: baseQuotesNeeded || leafQuotesNeeded,
                        addAmpersand: false);
                    results.Add(new CompletionResult(completionText, childName, resultType, baseTooltip + childName));
                }
            }

            return results;
        }

        private static string GetChildNameFromPsObject(dynamic psObject, char separator)
        {
            if (((PSObject)psObject).BaseObject is string result)
            {
                // The "Get-ChildItem" call for this provider returned a string that we assume is the child name.
                // This is what the SCCM provider returns.
                return result;
            }

            string childName = psObject.PSChildName;
            if (childName is not null)
            {
                return childName;
            }

            // Some providers (Like the variable provider) don't include a PSChildName property
            // so we get the child name from the path instead.
            childName = psObject.PSPath ?? string.Empty;
            int ProviderSeparatorIndex = childName.IndexOf("::", StringComparison.Ordinal);
            childName = childName.Substring(ProviderSeparatorIndex + 2);
            int indexOfName = childName.LastIndexOf(separator);
            if (indexOfName == -1 || indexOfName + 1 == childName.Length)
            {
                return childName;
            }

            return childName.Substring(indexOfName + 1);
        }

        /// <summary>
        /// Takes a path and rebuilds it with the specified variable replacements.
        /// Also escapes special characters as needed.
        /// </summary>
        private static string RebuildPathWithVars(
            string path,
            string homePath,
            StringConstantType stringType,
            bool literalPath,
            out bool quotesAreNeeded)
        {
            var sb = new StringBuilder(path.Length);
            int homeIndex = string.IsNullOrEmpty(homePath)
                ? -1
                : path.IndexOf(homePath, StringComparison.OrdinalIgnoreCase);
            quotesAreNeeded = false;
            bool useSingleQuoteEscapeRules = stringType is StringConstantType.SingleQuoted or StringConstantType.BareWord;

            for (int i = 0; i < path.Length; i++)
            {
                // on Windows, we need to preserve the expanded home path as native commands don't understand it
#if UNIX                
                if (i == homeIndex)
                {
                    _ = sb.Append('~');
                    i += homePath.Length - 1;
                    continue;
                }
#endif

                EscapeCharIfNeeded(sb, path, i, stringType, literalPath, useSingleQuoteEscapeRules, ref quotesAreNeeded);
                _ = sb.Append(path[i]);
            }

            return sb.ToString();
        }

        private static string EscapePath(string path, StringConstantType stringType, bool literalPath, out bool quotesAreNeeded)
        {
            var sb = new StringBuilder(path.Length);
            bool useSingleQuoteEscapeRules = stringType is StringConstantType.SingleQuoted or StringConstantType.BareWord;
            quotesAreNeeded = false;

            for (int i = 0; i < path.Length; i++)
            {
                EscapeCharIfNeeded(sb, path, i, stringType, literalPath, useSingleQuoteEscapeRules, ref quotesAreNeeded);
                _ = sb.Append(path[i]);
            }

            return sb.ToString();
        }

        private static void EscapeCharIfNeeded(
            StringBuilder sb,
            string path,
            int index,
            StringConstantType stringType,
            bool literalPath,
            bool useSingleQuoteEscapeRules,
            ref bool quotesAreNeeded)
        {
            switch (path[index])
            {
                case '#':
                case '-':
                case '@':
                    if (index == 0 && stringType == StringConstantType.BareWord)
                    {
                        // Chars that would start a new token when used as the first char in a bareword argument.
                        quotesAreNeeded = true;
                    }
                    break;

                case ' ':
                case ',':
                case ';':
                case '(':
                case ')':
                case '{':
                case '}':
                case '|':
                case '&':
                    if (stringType == StringConstantType.BareWord)
                    {
                        // Chars that would start a new token when used anywhere in a bareword argument.
                        quotesAreNeeded = true;
                    }
                    break;

                case '[':
                case ']':
                    if (!literalPath)
                    {
                        // Wildcard characters that need to be escaped.
                        int backtickCount;
                        if (useSingleQuoteEscapeRules)
                        {
                            backtickCount = 1;
                        }
                        else
                        {
                            backtickCount = sb[^1] == '`' ? 4 : 2;
                        }

                        _ = sb.Append('`', backtickCount);
                        quotesAreNeeded = true;
                    }
                    break;

                case '`':
                    // Literal backtick needs to be escaped to not be treated as an escape character
                    if (useSingleQuoteEscapeRules)
                    {
                        if (!literalPath)
                        {
                            _ = sb.Append('`');
                        }
                    }
                    else
                    {
                        int backtickCount = !literalPath && sb[^1] == '`' ? 3 : 1;
                        _ = sb.Append('`', backtickCount);
                    }

                    if (stringType is StringConstantType.BareWord or StringConstantType.DoubleQuoted)
                    {
                        quotesAreNeeded = true;
                    }
                    break;

                case '$':
                    // $ needs to be escaped so following chars are not parsed as a variable/subexpression
                    if (!useSingleQuoteEscapeRules)
                    {
                        _ = sb.Append('`');
                    }

                    if (stringType is StringConstantType.BareWord or StringConstantType.DoubleQuoted)
                    {
                        quotesAreNeeded = true;
                    }
                    break;

                default:
                    // Handle all the different quote types
                    if (useSingleQuoteEscapeRules && path[index].IsSingleQuote())
                    {
                        _ = sb.Append('\'');
                        quotesAreNeeded = true;
                    }
                    else if (!useSingleQuoteEscapeRules && path[index].IsDoubleQuote())
                    {
                        _ = sb.Append('`');
                        quotesAreNeeded = true;
                    }
                    break;
            }
        }

        private static string NewPathCompletionText(string parent, string leaf, StringConstantType stringType, bool containsNestedExpressions, bool forceQuotes, bool addAmpersand)
        {
            string result;
            if (stringType == StringConstantType.SingleQuoted)
            {
                result = addAmpersand ? $"& '{parent}{leaf}'" : $"'{parent}{leaf}'";
            }
            else if (stringType == StringConstantType.DoubleQuoted)
            {
                result = addAmpersand ? $"& \"{parent}{leaf}\"" : $"\"{parent}{leaf}\"";
            }
            else
            {
                if (forceQuotes)
                {
                    if (containsNestedExpressions)
                    {
                        result = addAmpersand ? $"& \"{parent}{leaf}\"" : $"\"{parent}{leaf}\"";
                    }
                    else
                    {
                        result = addAmpersand ? $"& '{parent}{leaf}'" : $"'{parent}{leaf}'";
                    }
                }
                else
                {
                    result = string.Concat(parent, leaf);
                }
            }

            return result;
        }

        [StructLayout(LayoutKind.Sequential, CharSet = CharSet.Unicode)]
        private struct SHARE_INFO_1
        {
            public string netname;
            public int type;
            public string remark;
        }

        private static readonly System.IO.EnumerationOptions _enumerationOptions = new System.IO.EnumerationOptions
        {
            MatchCasing = MatchCasing.CaseInsensitive,
            AttributesToSkip = 0 // Default is to skip Hidden and System files, so we clear this to retain existing behavior
        };

        internal static List<string> GetFileShares(string machine, bool ignoreHidden)
        {
#if UNIX
            return new List<string>();
#else
            nint shBuf = nint.Zero;
            uint numEntries = 0;
            uint totalEntries;
            uint resumeHandle = 0;
            int result = Interop.Windows.NetShareEnum(
                machine,
                level: 1,
                out shBuf,
                Interop.Windows.MAX_PREFERRED_LENGTH,
                out numEntries,
                out totalEntries,
                ref resumeHandle);

            var shares = new List<string>();
            if (result == Interop.Windows.ERROR_SUCCESS || result == Interop.Windows.ERROR_MORE_DATA)
            {
                for (int i = 0; i < numEntries; ++i)
                {
                    nint curInfoPtr = shBuf + (Marshal.SizeOf<SHARE_INFO_1>() * i);
                    SHARE_INFO_1 shareInfo = Marshal.PtrToStructure<SHARE_INFO_1>(curInfoPtr);

                    if ((shareInfo.type & Interop.Windows.STYPE_MASK) != Interop.Windows.STYPE_DISKTREE)
                    {
                        continue;
                    }

                    if (ignoreHidden && shareInfo.netname.EndsWith('$'))
                    {
                        continue;
                    }

                    shares.Add(shareInfo.netname);
                }
            }

            return shares;
#endif
        }

        private static bool CheckFileExtension(string path, HashSet<string> extension)
        {
            if (extension == null || extension.Count == 0)
                return true;

            var ext = System.IO.Path.GetExtension(path);
            return ext == null || extension.Contains(ext);
        }

        #endregion Filenames

        #region Variable

        /// <summary>
        /// </summary>
        /// <param name="variableName"></param>
        /// <returns></returns>
        public static IEnumerable<CompletionResult> CompleteVariable(string variableName)
        {
            var runspace = Runspace.DefaultRunspace;
            if (runspace == null)
            {
                // No runspace, just return no results.
                return CommandCompletion.EmptyCompletionResult;
            }

            var helper = new PowerShellExecutionHelper(PowerShell.Create(RunspaceMode.CurrentRunspace));
            var executionContext = helper.CurrentPowerShell.Runspace.ExecutionContext;
            return CompleteVariable(new CompletionContext { WordToComplete = variableName, Helper = helper, ExecutionContext = executionContext });
        }

        private static readonly string[] s_variableScopes = new string[] { "Global:", "Local:", "Script:", "Private:", "Using:" };

        private static readonly SearchValues<char> s_charactersRequiringQuotes = SearchValues.Create("-`&@'\"#{}()$,;|<> .\\/ \t^");

        private static bool ContainsCharactersRequiringQuotes(ReadOnlySpan<char> text)
            => text.ContainsAny(s_charactersRequiringQuotes);

        internal static List<CompletionResult> CompleteVariable(CompletionContext context)
        {
            HashSet<string> hashedResults = new(StringComparer.OrdinalIgnoreCase);
            List<CompletionResult> results = new();
            List<CompletionResult> tempResults = new();

            var wordToComplete = context.WordToComplete;
            var colon = wordToComplete.IndexOf(':');
            string scopePrefix;
            if (colon == -1)
            {
                scopePrefix = string.Empty;
            }
            else
            {
                scopePrefix = wordToComplete.Remove(colon + 1);
                wordToComplete = wordToComplete.Substring(colon + 1);
            }

            var lastAst = context.RelatedAsts?[^1];
            var variableAst = lastAst as VariableExpressionAst;
            if (lastAst is PropertyMemberAst ||
                (lastAst is not null && lastAst.Parent is ParameterAst parameter && parameter.DefaultValue != lastAst))
            {
                // User is adding a new parameter or a class member, variable tab completion is not useful.
                return results;
            }
            var prefix = variableAst != null && variableAst.Splatted ? "@" : "$";
            bool tokenAtCursorUsedBraces = context.TokenAtCursor is not null && context.TokenAtCursor.Text.StartsWith("${");

            // Look for variables in the input (e.g. parameters, etc.) before checking session state - these
            // variables might not exist in session state yet.
            var wildcardPattern = WildcardPattern.Get(wordToComplete + "*", WildcardOptions.IgnoreCase);
            if (lastAst is not null)
            {
                Ast parent = lastAst.Parent;
                var findVariablesVisitor = new FindVariablesVisitor
                {
                    CompletionVariableAst = lastAst,
                    StopSearchOffset = lastAst.Extent.StartOffset,
                    Context = context.TypeInferenceContext
                };
                while (parent != null)
                {
                    if (parent is IParameterMetadataProvider)
                    {
                        findVariablesVisitor.Top = parent;
                        parent.Visit(findVariablesVisitor);
                    }

                    parent = parent.Parent;
                }

                foreach (string varName in findVariablesVisitor.FoundVariables)
                {
                    if (!wildcardPattern.IsMatch(varName))
                    {
                        continue;
                    }

                    var varInfo = findVariablesVisitor.VariableInfoTable[varName];
                    var varType = varInfo.LastDeclaredConstraint ?? varInfo.LastAssignedType;
                    var toolTip = varType is null
                        ? varName
                        : StringUtil.Format("[{0}]${1}", ToStringCodeMethods.Type(varType, dropNamespaces: true), varName);

<<<<<<< HEAD
                    var completionText = !tokenAtCursorUsedBraces && varName.IndexOfAny(s_charactersRequiringQuotes) == -1
                        ? prefix + scopePrefix + varName
                        : prefix + "{" + scopePrefix + varName + "}";
=======
                    var completionText = !tokenAtCursorUsedBraces && !ContainsCharactersRequiringQuotes(varName)
                        ? prefix + varName
                        : prefix + "{" + varName + "}";
>>>>>>> d95d96ac
                    AddUniqueVariable(hashedResults, results, completionText, varName, toolTip);
                }
            }

            if (colon == -1)
            {
                var allVariables = context.ExecutionContext.SessionState.Internal.GetVariableTable();
                foreach (var key in allVariables.Keys)
                {
                    if (wildcardPattern.IsMatch(key))
                    {
                        var variable = allVariables[key];
                        var name = variable.Name;
                        var value = variable.Value;
                        var toolTip = value is null
                            ? key
                            : StringUtil.Format("[{0}]${1}", ToStringCodeMethods.Type(value.GetType(), dropNamespaces: true), key);
                        var completionText = !tokenAtCursorUsedBraces && !ContainsCharactersRequiringQuotes(name)
                            ? prefix + name
                            : prefix + "{" + name + "}";
                        AddUniqueVariable(hashedResults, tempResults, completionText, key, key);
                    }
                }

                if (tempResults.Count > 0)
                {
                    results.AddRange(tempResults.OrderBy(item => item.ListItemText, StringComparer.OrdinalIgnoreCase));
                    tempResults.Clear();
                }
            }
            else
            {
                string pattern;
                if (s_variableScopes.Contains(scopePrefix, StringComparer.OrdinalIgnoreCase))
                {
                    pattern = string.Concat("variable:", wordToComplete, "*");
                }
                else
                {
                    pattern = scopePrefix + wordToComplete + "*";
                }

                var powerShellExecutionHelper = context.Helper;
                powerShellExecutionHelper
                    .AddCommandWithPreferenceSetting("Microsoft.PowerShell.Management\\Get-Item").AddParameter("Path", pattern)
                    .AddCommandWithPreferenceSetting("Microsoft.PowerShell.Utility\\Sort-Object").AddParameter("Property", "Name");

                var psobjs = powerShellExecutionHelper.ExecuteCurrentPowerShell(out _);

                if (psobjs is not null)
                {
                    foreach (dynamic psobj in psobjs)
                    {
                        var name = psobj.Name as string;
                        if (!string.IsNullOrEmpty(name))
                        {
                            var tooltip = name;
                            var variable = PSObject.Base(psobj) as PSVariable;
                            if (variable != null)
                            {
                                var value = variable.Value;
                                if (value != null)
                                {
                                    tooltip = StringUtil.Format("[{0}]${1}",
                                                                ToStringCodeMethods.Type(value.GetType(),
                                                                                         dropNamespaces: true), name);
                                }
                            }

<<<<<<< HEAD
                            var completedName = !tokenAtCursorUsedBraces && name.IndexOfAny(s_charactersRequiringQuotes) == -1
                                                    ? prefix + scopePrefix + name
                                                    : prefix + "{" + scopePrefix + name + "}";
=======
                            var completedName = !tokenAtCursorUsedBraces && !ContainsCharactersRequiringQuotes(name)
                                                    ? prefix + provider + name
                                                    : prefix + "{" + provider + name + "}";
>>>>>>> d95d96ac
                            AddUniqueVariable(hashedResults, results, completedName, name, tooltip);
                        }
                    }
                }
            }

            if (colon == -1 && "env".StartsWith(wordToComplete, StringComparison.OrdinalIgnoreCase))
            {
                var envVars = Environment.GetEnvironmentVariables();
                foreach (var key in envVars.Keys)
                {
                    var name = "env:" + key;
                    var completedName = !tokenAtCursorUsedBraces && !ContainsCharactersRequiringQuotes(name)
                        ? prefix + name
                        : prefix + "{" + name + "}";
                    AddUniqueVariable(hashedResults, tempResults, completedName, name, "[string]" + name);
                }

                results.AddRange(tempResults.OrderBy(item => item.ListItemText, StringComparer.OrdinalIgnoreCase));
                tempResults.Clear();
            }

            if (colon == -1)
            {
                // Return variables already in session state first, because we can sometimes give better information,
                // like the variables type.
                foreach (var specialVariable in s_specialVariablesCache.Value)
                {
<<<<<<< HEAD
                    if (wildcardPattern.IsMatch(specialVariable))
                    {
                        var completedName = !tokenAtCursorUsedBraces && specialVariable.IndexOfAny(s_charactersRequiringQuotes) == -1
                                                ? prefix + specialVariable
                                                : prefix + "{" + specialVariable + "}";
=======
                    var completedName = !tokenAtCursorUsedBraces && !ContainsCharactersRequiringQuotes(specialVariable)
                                            ? prefix + specialVariable
                                            : prefix + "{" + specialVariable + "}";
>>>>>>> d95d96ac

                        AddUniqueVariable(hashedResults, results, completedName, specialVariable, specialVariable);
                    }
                }

                var allDrives = context.ExecutionContext.SessionState.Drive.GetAll();
                foreach (var drive in allDrives)
                {
                    if (drive.Name.Length < 2
                        || !wildcardPattern.IsMatch(drive.Name)
                        || !drive.Provider.ImplementingType.IsAssignableTo(typeof(IContentCmdletProvider)))
                    {
                        continue;
                    }

                    var completedName = !tokenAtCursorUsedBraces && !ContainsCharactersRequiringQuotes(drive.Name)
                        ? prefix + drive.Name + ":"
                        : prefix + "{" + drive.Name + ":}";
                    var tooltip = string.IsNullOrEmpty(drive.Description)
                        ? drive.Name
                        : drive.Description;
                    AddUniqueVariable(hashedResults, tempResults, completedName, drive.Name, tooltip);
                }

                if (tempResults.Count > 0)
                {
                    results.AddRange(tempResults.OrderBy(item => item.ListItemText, StringComparer.OrdinalIgnoreCase));
                }

                foreach (var scope in s_variableScopes)
                {
                    if (wildcardPattern.IsMatch(scope))
                    {
                        var completedName = !tokenAtCursorUsedBraces && !ContainsCharactersRequiringQuotes(scope)
                            ? prefix + scope
                            : prefix + "{" + scope + "}";
                        AddUniqueVariable(hashedResults, results, completedName, scope, scope);
                    }
                }
            }

            return results;
        }

        private static void AddUniqueVariable(HashSet<string> hashedResults, List<CompletionResult> results, string completionText, string listItemText, string tooltip)
        {
            if (hashedResults.Add(completionText))
            {
                results.Add(new CompletionResult(completionText, listItemText, CompletionResultType.Variable, tooltip));
            }
        }

        private static readonly HashSet<string> s_varModificationCommands = new(StringComparer.OrdinalIgnoreCase)
        {
            "New-Variable",
            "nv",
            "Set-Variable",
            "set",
            "sv"
        };

        private static readonly string[] s_varModificationParameters = new string[]
        {
            "Name",
            "Value"
        };

        private static readonly string[] s_outVarParameters = new string[]
        {
            "ErrorVariable",
            "ev",
            "WarningVariable",
            "wv",
            "InformationVariable",
            "iv",
            "OutVariable",
            "ov",

        };

        private static readonly string[] s_pipelineVariableParameters = new string[]
        {
            "PipelineVariable",
            "pv"
        };

        private static readonly HashSet<string> s_localScopeCommandNames = new(StringComparer.OrdinalIgnoreCase)
        {
            "Microsoft.PowerShell.Core\\ForEach-Object",
            "ForEach-Object",
            "foreach",
            "%",
            "Microsoft.PowerShell.Core\\Where-Object",
            "Where-Object",
            "where",
            "?",
            "BeforeAll",
            "BeforeEach"
        };

        private sealed class VariableInfo
        {
            internal Type LastDeclaredConstraint;
            internal Type LastAssignedType;
        }

        private sealed class FindVariablesVisitor : AstVisitor
        {
            internal Ast Top;
            internal Ast CompletionVariableAst;
            internal readonly List<string> FoundVariables = new();
            internal readonly Dictionary<string, VariableInfo> VariableInfoTable = new(StringComparer.OrdinalIgnoreCase);
            internal int StopSearchOffset;
            internal TypeInferenceContext Context;

            private static Type GetInferredVarTypeFromAst(Ast ast)
            {
                Type type;
                switch (ast)
                {
                    case ConstantExpressionAst constant:
                        type = constant.StaticType;
                        break;

                    case ExpandableStringExpressionAst:
                        type = typeof(string);
                        break;

                    case ConvertExpressionAst convertExpression:
                        type = convertExpression.StaticType;
                        break;

                    case HashtableAst:
                        type = typeof(Hashtable);
                        break;

                    case ArrayExpressionAst:
                    case ArrayLiteralAst:
                        type = typeof(object[]);
                        break;

                    case ScriptBlockExpressionAst:
                        type = typeof(ScriptBlock);
                        break;

                    default:
                        type = null;
                        break;
                }

                return type;
            }

            private void SaveVariableInfo(string variableName, Type variableType, bool isConstraint)
            {
                VariableInfo varInfo;
                if (VariableInfoTable.TryGetValue(variableName, out varInfo))
                {
                    if (isConstraint)
                    {
                        varInfo.LastDeclaredConstraint = variableType;
                    }
                    else
                    {
                        varInfo.LastAssignedType = variableType;
                    }
                }
                else
                {
                    varInfo = isConstraint
                        ? new VariableInfo() { LastDeclaredConstraint = variableType }
                        : new VariableInfo() { LastAssignedType = variableType };
                    VariableInfoTable.Add(variableName, varInfo);
                    FoundVariables.Add(variableName);
                }
            }

            public override AstVisitAction DefaultVisit(Ast ast)
            {
                if (ast.Extent.StartOffset > StopSearchOffset)
                {
                    return AstVisitAction.StopVisit;
                }

                return AstVisitAction.Continue;
            }

            public override AstVisitAction VisitAssignmentStatement(AssignmentStatementAst assignmentStatementAst)
            {
                if (assignmentStatementAst.Extent.StartOffset > StopSearchOffset)
                {
                    return AstVisitAction.StopVisit;
                }

                if (assignmentStatementAst.Left is ConvertExpressionAst convertExpression)
                {
                    if (convertExpression.Child is VariableExpressionAst variableExpression)
                    {
                        if (variableExpression == CompletionVariableAst || s_specialVariablesCache.Value.Contains(variableExpression.VariablePath.UserPath))
                        {
                            return AstVisitAction.Continue;
                        }

                        SaveVariableInfo(variableExpression.VariablePath.UnqualifiedPath, convertExpression.StaticType, isConstraint: true);
                    }
                }
                else if (assignmentStatementAst.Left is VariableExpressionAst variableExpression)
                {
                    if (variableExpression == CompletionVariableAst || s_specialVariablesCache.Value.Contains(variableExpression.VariablePath.UserPath))
                    {
                        return AstVisitAction.Continue;
                    }

                    Type lastAssignedType;
                    if (assignmentStatementAst.Right is CommandExpressionAst commandExpression)
                    {
                        lastAssignedType = GetInferredVarTypeFromAst(commandExpression.Expression);
                    }
                    else
                    {
                        lastAssignedType = null;
                    }

                    SaveVariableInfo(variableExpression.VariablePath.UnqualifiedPath, lastAssignedType, isConstraint: false);
                }

                return AstVisitAction.Continue;
            }

            public override AstVisitAction VisitCommand(CommandAst commandAst)
            {
                if (commandAst.Extent.StartOffset > StopSearchOffset)
                {
                    return AstVisitAction.StopVisit;
                }

                var commandName = commandAst.GetCommandName();
                if (commandName is not null && s_varModificationCommands.Contains(commandName))
                {
                    StaticBindingResult bindingResult = StaticParameterBinder.BindCommand(commandAst, resolve: false, s_varModificationParameters);
                    if (bindingResult is not null
                        && bindingResult.BoundParameters.TryGetValue("Name", out ParameterBindingResult variableName))
                    {
                        var nameValue = variableName.ConstantValue as string;
                        if (nameValue is not null)
                        {
                            Type variableType;
                            if (bindingResult.BoundParameters.TryGetValue("Value", out ParameterBindingResult variableValue))
                            {
                                variableType = GetInferredVarTypeFromAst(variableValue.Value);
                            }
                            else
                            {
                                variableType = null;
                            }

                            SaveVariableInfo(nameValue, variableType, isConstraint: false);
                        }
                    }
                }

                var bindResult = StaticParameterBinder.BindCommand(commandAst, resolve: false);
                if (bindResult is not null)
                {
                    foreach (var parameterName in s_outVarParameters)
                    {
                        if (bindResult.BoundParameters.TryGetValue(parameterName, out ParameterBindingResult outVarBind))
                        {
                            var varName = outVarBind.ConstantValue as string;
                            if (varName is not null)
                            {
                                SaveVariableInfo(varName, typeof(ArrayList), isConstraint: false);
                            }
                        }
                    }

                    if (commandAst.Parent is PipelineAst pipeline && pipeline.Extent.EndOffset > CompletionVariableAst.Extent.StartOffset)
                    {
                        foreach (var parameterName in s_pipelineVariableParameters)
                        {
                            if (bindResult.BoundParameters.TryGetValue(parameterName, out ParameterBindingResult pipeVarBind))
                            {
                                var varName = pipeVarBind.ConstantValue as string;
                                if (varName is not null)
                                {
                                    var inferredTypes = AstTypeInference.InferTypeOf(commandAst, Context, TypeInferenceRuntimePermissions.AllowSafeEval);
                                    Type varType = inferredTypes.Count == 0
                                        ? null
                                        : inferredTypes[0].Type;
                                    SaveVariableInfo(varName, varType, isConstraint: false);
                                }
                            }
                        }
                    }
                }

                return AstVisitAction.Continue;
            }

            public override AstVisitAction VisitParameter(ParameterAst parameterAst)
            {
                if (parameterAst.Extent.StartOffset > StopSearchOffset)
                {
                    return AstVisitAction.StopVisit;
                }

                VariableExpressionAst variableExpression = parameterAst.Name;
                if (variableExpression == CompletionVariableAst)
                {
                    return AstVisitAction.Continue;
                }

                SaveVariableInfo(variableExpression.VariablePath.UnqualifiedPath, parameterAst.StaticType, isConstraint: true);

                return AstVisitAction.Continue;
            }

            public override AstVisitAction VisitForEachStatement(ForEachStatementAst forEachStatementAst)
            {
                if (forEachStatementAst.Extent.StartOffset > StopSearchOffset || forEachStatementAst.Variable == CompletionVariableAst)
                {
                    return AstVisitAction.StopVisit;
                }

                SaveVariableInfo(forEachStatementAst.Variable.VariablePath.UnqualifiedPath, variableType: null, isConstraint: false);
                return AstVisitAction.Continue;
            }

            public override AstVisitAction VisitAttribute(AttributeAst attributeAst)
            {
                // Attributes can't assign values to variables so they aren't interesting.
                return AstVisitAction.SkipChildren;
            }

            public override AstVisitAction VisitFunctionDefinition(FunctionDefinitionAst functionDefinitionAst)
            {
                return functionDefinitionAst != Top ? AstVisitAction.SkipChildren : AstVisitAction.Continue;
            }

            public override AstVisitAction VisitScriptBlockExpression(ScriptBlockExpressionAst scriptBlockExpressionAst)
            {
                if (scriptBlockExpressionAst == Top)
                {
                    return AstVisitAction.Continue;
                }

                Ast parent = scriptBlockExpressionAst.Parent;
                // This loop checks if the scriptblock is used as a command, or an argument for a command, eg: ForEach-Object -Process {$Var1 = "Hello"}, {Var2 = $true}
                while (true)
                {
                    if (parent is CommandAst cmdAst)
                    {
                        string cmdName = cmdAst.GetCommandName();
                        return s_localScopeCommandNames.Contains(cmdName)
                            || (cmdAst.CommandElements[0] is ScriptBlockExpressionAst && cmdAst.InvocationOperator == TokenKind.Dot)
                            ? AstVisitAction.Continue
                            : AstVisitAction.SkipChildren;
                    }

                    if (parent is not CommandExpressionAst and not PipelineAst and not StatementBlockAst and not ArrayExpressionAst and not ArrayLiteralAst)
                    {
                        return AstVisitAction.SkipChildren;
                    }

                    parent = parent.Parent;
                }
            }

            public override AstVisitAction VisitDataStatement(DataStatementAst dataStatementAst)
            {
                if (dataStatementAst.Extent.StartOffset >= StopSearchOffset)
                {
                    return AstVisitAction.StopVisit;
                }

                if (dataStatementAst.Variable is not null)
                {
                    SaveVariableInfo(dataStatementAst.Variable, variableType: null, isConstraint: false);
                }

                return AstVisitAction.SkipChildren;
            }
        }

        private static readonly Lazy<SortedSet<string>> s_specialVariablesCache = new(BuildSpecialVariablesCache);

        private static SortedSet<string> BuildSpecialVariablesCache()
        {
            var result = new SortedSet<string>(StringComparer.OrdinalIgnoreCase);
            foreach (var member in typeof(SpecialVariables).GetFields(BindingFlags.NonPublic | BindingFlags.Static))
            {
                if (member.FieldType.Equals(typeof(string)))
                {
                    result.Add((string)member.GetValue(null));
                }
            }

            return result;
        }

        #endregion Variables

        #region Comments

        internal static List<CompletionResult> CompleteComment(CompletionContext context, ref int replacementIndex, ref int replacementLength)
        {
            if (context.WordToComplete.StartsWith("<#", StringComparison.Ordinal))
            {
                return CompleteCommentHelp(context, ref replacementIndex, ref replacementLength);
            }

            // Complete #requires statements
            if (context.WordToComplete.StartsWith("#requires ", StringComparison.OrdinalIgnoreCase))
            {
                return CompleteRequires(context, ref replacementIndex, ref replacementLength);
            }

            var results = new List<CompletionResult>();

            // Complete the history entries
            Match matchResult = Regex.Match(context.WordToComplete, @"^#([\w\-]*)$");
            if (!matchResult.Success)
            {
                return results;
            }

            string wordToComplete = matchResult.Groups[1].Value;
            Collection<PSObject> psobjs;

            int entryId;
            if (Regex.IsMatch(wordToComplete, @"^[0-9]+$") && LanguagePrimitives.TryConvertTo(wordToComplete, out entryId))
            {
                context.Helper.AddCommandWithPreferenceSetting("Get-History", typeof(GetHistoryCommand)).AddParameter("Id", entryId);
                psobjs = context.Helper.ExecuteCurrentPowerShell(out _);

                if (psobjs != null && psobjs.Count == 1)
                {
                    var historyInfo = PSObject.Base(psobjs[0]) as HistoryInfo;
                    if (historyInfo != null)
                    {
                        var commandLine = historyInfo.CommandLine;
                        if (!string.IsNullOrEmpty(commandLine))
                        {
                            // var tooltip = "Id: " + historyInfo.Id + "\n" +
                            //               "ExecutionStatus: " + historyInfo.ExecutionStatus + "\n" +
                            //               "StartExecutionTime: " + historyInfo.StartExecutionTime + "\n" +
                            //               "EndExecutionTime: " + historyInfo.EndExecutionTime + "\n";
                            // Use the commandLine as the Tooltip in case the commandLine is multiple lines of scripts
                            results.Add(new CompletionResult(commandLine, commandLine, CompletionResultType.History, commandLine));
                        }
                    }
                }

                return results;
            }

            wordToComplete = "*" + wordToComplete + "*";
            context.Helper.AddCommandWithPreferenceSetting("Get-History", typeof(GetHistoryCommand));

            psobjs = context.Helper.ExecuteCurrentPowerShell(out _);
            var pattern = WildcardPattern.Get(wordToComplete, WildcardOptions.IgnoreCase);

            if (psobjs != null)
            {
                for (int index = psobjs.Count - 1; index >= 0; index--)
                {
                    var psobj = psobjs[index];
                    if (!(PSObject.Base(psobj) is HistoryInfo historyInfo)) continue;

                    var commandLine = historyInfo.CommandLine;
                    if (!string.IsNullOrEmpty(commandLine) && pattern.IsMatch(commandLine))
                    {
                        // var tooltip = "Id: " + historyInfo.Id + "\n" +
                        //               "ExecutionStatus: " + historyInfo.ExecutionStatus + "\n" +
                        //               "StartExecutionTime: " + historyInfo.StartExecutionTime + "\n" +
                        //               "EndExecutionTime: " + historyInfo.EndExecutionTime + "\n";
                        // Use the commandLine as the Tooltip in case the commandLine is multiple lines of scripts
                        results.Add(new CompletionResult(commandLine, commandLine, CompletionResultType.History, commandLine));
                    }
                }
            }

            return results;
        }

        private static List<CompletionResult> CompleteRequires(CompletionContext context, ref int replacementIndex, ref int replacementLength)
        {
            var results = new List<CompletionResult>();

            int cursorIndex = context.CursorPosition.ColumnNumber - 1;
            string lineToCursor = context.CursorPosition.Line.Substring(0, cursorIndex);

            // RunAsAdministrator must be the last parameter in a Requires statement so no completion if the cursor is after the parameter.
            if (lineToCursor.Contains(" -RunAsAdministrator", StringComparison.OrdinalIgnoreCase))
            {
                return results;
            }

            // Regex to find parameter like " -Parameter1" or " -"
            MatchCollection hashtableKeyMatches = Regex.Matches(lineToCursor, @"\s+-([A-Za-z]+|$)");
            if (hashtableKeyMatches.Count == 0)
            {
                return results;
            }

            Group currentParameterMatch = hashtableKeyMatches[^1].Groups[1];

            // Complete the parameter if the cursor is at a parameter
            if (currentParameterMatch.Index + currentParameterMatch.Length == cursorIndex)
            {
                string currentParameterPrefix = currentParameterMatch.Value;

                replacementIndex = context.CursorPosition.Offset - currentParameterPrefix.Length;
                replacementLength = currentParameterPrefix.Length;

                // Produce completions for all parameters that begin with the prefix we've found,
                // but which haven't already been specified in the line we need to complete
                foreach (KeyValuePair<string, string> parameter in s_requiresParameters)
                {
                    if (parameter.Key.StartsWith(currentParameterPrefix, StringComparison.OrdinalIgnoreCase)
                        && !context.CursorPosition.Line.Contains($" -{parameter.Key}", StringComparison.OrdinalIgnoreCase))
                    {
                        results.Add(new CompletionResult(parameter.Key, parameter.Key, CompletionResultType.ParameterName, parameter.Value));
                    }
                }

                return results;
            }

            // Regex to find parameter values (any text that appears after various delimiters)
            hashtableKeyMatches = Regex.Matches(lineToCursor, @"(\s+|,|;|{|\""|'|=)(\w+|$)");
            string currentValue;
            if (hashtableKeyMatches.Count == 0)
            {
                currentValue = string.Empty;
            }
            else
            {
                currentValue = hashtableKeyMatches[^1].Groups[2].Value;
            }

            replacementIndex = context.CursorPosition.Offset - currentValue.Length;
            replacementLength = currentValue.Length;

            // Complete PSEdition parameter values
            if (currentParameterMatch.Value.Equals("PSEdition", StringComparison.OrdinalIgnoreCase))
            {
                foreach (KeyValuePair<string, string> psEditionEntry in s_requiresPSEditions)
                {
                    if (psEditionEntry.Key.StartsWith(currentValue, StringComparison.OrdinalIgnoreCase))
                    {
                        results.Add(new CompletionResult(psEditionEntry.Key, psEditionEntry.Key, CompletionResultType.ParameterValue, psEditionEntry.Value));
                    }
                }

                return results;
            }

            // Complete Modules module specification values
            if (currentParameterMatch.Value.Equals("Modules", StringComparison.OrdinalIgnoreCase))
            {
                int hashtableStart = lineToCursor.LastIndexOf("@{");
                int hashtableEnd = lineToCursor.LastIndexOf('}');

                bool insideHashtable = hashtableStart != -1 && (hashtableEnd == -1 || hashtableEnd < hashtableStart);

                // If not inside a hashtable, try to complete a module simple name
                if (!insideHashtable)
                {
                    context.WordToComplete = currentValue;
                    return CompleteModuleName(context, true);
                }

                string hashtableString = lineToCursor.Substring(hashtableStart);

                // Regex to find hashtable keys with or without quotes
                hashtableKeyMatches = Regex.Matches(hashtableString, @"(@{|;)\s*(?:'|\""|\w*)\w*");

                // Build the list of keys we might want to complete, based on what's already been provided
                var moduleSpecKeysToComplete = new HashSet<string>(s_requiresModuleSpecKeys.Keys);
                bool sawModuleNameLast = false;
                foreach (Match existingHashtableKeyMatch in hashtableKeyMatches)
                {
                    string existingHashtableKey = existingHashtableKeyMatch.Value.TrimStart(s_hashtableKeyPrefixes);

                    if (string.IsNullOrEmpty(existingHashtableKey))
                    {
                        continue;
                    }

                    // Remove the existing key we just saw
                    moduleSpecKeysToComplete.Remove(existingHashtableKey);

                    // We need to remember later if we saw "ModuleName" as the last hashtable key, for completions
                    if (sawModuleNameLast = existingHashtableKey.Equals("ModuleName", StringComparison.OrdinalIgnoreCase))
                    {
                        continue;
                    }

                    // "RequiredVersion" is mutually exclusive with "ModuleVersion" and "MaximumVersion"
                    if (existingHashtableKey.Equals("ModuleVersion", StringComparison.OrdinalIgnoreCase)
                        || existingHashtableKey.Equals("MaximumVersion", StringComparison.OrdinalIgnoreCase))
                    {
                        moduleSpecKeysToComplete.Remove("RequiredVersion");
                        continue;
                    }

                    if (existingHashtableKey.Equals("RequiredVersion", StringComparison.OrdinalIgnoreCase))
                    {
                        moduleSpecKeysToComplete.Remove("ModuleVersion");
                        moduleSpecKeysToComplete.Remove("MaximumVersion");
                        continue;
                    }
                }

                Group lastHashtableKeyPrefixGroup = hashtableKeyMatches[^1].Groups[0];

                // If we're not completing a key for the hashtable, try to complete module names, but nothing else
                bool completingHashtableKey = lastHashtableKeyPrefixGroup.Index + lastHashtableKeyPrefixGroup.Length == hashtableString.Length;
                if (!completingHashtableKey)
                {
                    if (sawModuleNameLast)
                    {
                        context.WordToComplete = currentValue;
                        return CompleteModuleName(context, true);
                    }

                    return results;
                }

                // Now try to complete hashtable keys
                foreach (string moduleSpecKey in moduleSpecKeysToComplete)
                {
                    if (moduleSpecKey.StartsWith(currentValue, StringComparison.OrdinalIgnoreCase))
                    {
                        results.Add(new CompletionResult(moduleSpecKey, moduleSpecKey, CompletionResultType.ParameterValue, s_requiresModuleSpecKeys[moduleSpecKey]));
                    }
                }
            }

            return results;
        }

        private static readonly IReadOnlyDictionary<string, string> s_requiresParameters = new SortedList<string, string>(StringComparer.OrdinalIgnoreCase)
        {
            { "Modules", "Specifies PowerShell modules that the script requires." },
            { "PSEdition", "Specifies a PowerShell edition that the script requires." },
            { "RunAsAdministrator", "Specifies that PowerShell must be running as administrator on Windows." },
            { "Version", "Specifies the minimum version of PowerShell that the script requires." },
        };

        private static readonly IReadOnlyDictionary<string, string> s_requiresPSEditions = new SortedList<string, string>(StringComparer.OrdinalIgnoreCase)
        {
            { "Core", "Specifies that the script requires PowerShell Core to run." },
            { "Desktop", "Specifies that the script requires Windows PowerShell to run." },
        };

        private static readonly IReadOnlyDictionary<string, string> s_requiresModuleSpecKeys = new SortedList<string, string>(StringComparer.OrdinalIgnoreCase)
        {
            { "ModuleName", "Required. Specifies the module name." },
            { "GUID", "Optional. Specifies the GUID of the module." },
            { "ModuleVersion", "Specifies a minimum acceptable version of the module." },
            { "RequiredVersion", "Specifies an exact, required version of the module." },
            { "MaximumVersion", "Specifies the maximum acceptable version of the module." },
        };

        private static readonly char[] s_hashtableKeyPrefixes = new[]
        {
            '@',
            '{',
            ';',
            '"',
            '\'',
            ' ',
        };

        private static List<CompletionResult> CompleteCommentHelp(CompletionContext context, ref int replacementIndex, ref int replacementLength)
        {
            // Finds comment keywords like ".DESCRIPTION"
            MatchCollection usedKeywords = Regex.Matches(context.TokenAtCursor.Text, @"(?<=^\s*\.)\w*", RegexOptions.Multiline);
            if (usedKeywords.Count == 0)
            {
                return null;
            }

            // Last keyword at or before the cursor
            Match lineKeyword = null;
            for (int i = usedKeywords.Count - 1; i >= 0; i--)
            {
                Match keyword = usedKeywords[i];
                if (context.CursorPosition.Offset >= keyword.Index + context.TokenAtCursor.Extent.StartOffset)
                {
                    lineKeyword = keyword;
                    break;
                }
            }

            if (lineKeyword is null)
            {
                return null;
            }

            // Cursor is within or at the start/end of the keyword
            if (context.CursorPosition.Offset <= lineKeyword.Index + lineKeyword.Length + context.TokenAtCursor.Extent.StartOffset)
            {
                replacementIndex = context.TokenAtCursor.Extent.StartOffset + lineKeyword.Index;
                replacementLength = lineKeyword.Value.Length;

                var validKeywords = new HashSet<String>(s_commentHelpKeywords.Keys, StringComparer.OrdinalIgnoreCase);
                foreach (Match keyword in usedKeywords)
                {
                    if (keyword == lineKeyword || s_commentHelpAllowedDuplicateKeywords.Contains(keyword.Value))
                    {
                        continue;
                    }

                    validKeywords.Remove(keyword.Value);
                }

                var result = new List<CompletionResult>();
                foreach (string keyword in validKeywords)
                {
                    if (keyword.StartsWith(lineKeyword.Value, StringComparison.OrdinalIgnoreCase))
                    {
                        result.Add(new CompletionResult(keyword, keyword, CompletionResultType.Keyword, s_commentHelpKeywords[keyword]));
                    }
                }

                return result.Count > 0 ? result : null;
            }

            // Finds the argument for the keyword (any characters following the keyword, ignoring leading/trailing whitespace). For example "C:\New folder"
            Match keywordArgument = Regex.Match(context.CursorPosition.Line, @"(?<=^\s*\.\w+\s+)\S.*(?<=\S)");
            int lineStartIndex = lineKeyword.Index - context.CursorPosition.Line.IndexOf(lineKeyword.Value) + context.TokenAtCursor.Extent.StartOffset;
            int argumentIndex = keywordArgument.Success ? keywordArgument.Index : context.CursorPosition.ColumnNumber - 1;

            replacementIndex = lineStartIndex + argumentIndex;
            replacementLength = keywordArgument.Value.Length;

            if (lineKeyword.Value.Equals("PARAMETER", StringComparison.OrdinalIgnoreCase))
            {
                return CompleteCommentParameterValue(context, keywordArgument.Value);
            }

            if (lineKeyword.Value.Equals("FORWARDHELPTARGETNAME", StringComparison.OrdinalIgnoreCase))
            {
                var result = new List<CompletionResult>(CompleteCommand(keywordArgument.Value, "*", CommandTypes.All));
                return result.Count > 0 ? result : null;
            }

            if (lineKeyword.Value.Equals("FORWARDHELPCATEGORY", StringComparison.OrdinalIgnoreCase))
            {
                var result = new List<CompletionResult>();
                foreach (string category in s_commentHelpForwardCategories)
                {
                    if (category.StartsWith(keywordArgument.Value, StringComparison.OrdinalIgnoreCase))
                    {
                        result.Add(new CompletionResult(category));
                    }
                }
                return result.Count > 0 ? result : null;
            }

            if (lineKeyword.Value.Equals("REMOTEHELPRUNSPACE", StringComparison.OrdinalIgnoreCase))
            {
                var result = new List<CompletionResult>();
                foreach (CompletionResult variable in CompleteVariable(keywordArgument.Value))
                {
                    // ListItemText is used because it excludes the "$" as expected by REMOTEHELPRUNSPACE.
                    result.Add(new CompletionResult(variable.ListItemText, variable.ListItemText, variable.ResultType, variable.ToolTip));
                }
                return result.Count > 0 ? result : null;
            }

            if (lineKeyword.Value.Equals("EXTERNALHELP", StringComparison.OrdinalIgnoreCase))
            {
                context.WordToComplete = keywordArgument.Value;
                var result = new List<CompletionResult>(CompleteFilename(context, containerOnly: false, (new HashSet<string>() { ".xml" })));
                return result.Count > 0 ? result : null;
            }

            return null;
        }

        private static readonly IReadOnlyDictionary<string, string> s_commentHelpKeywords = new SortedList<string, string>(StringComparer.OrdinalIgnoreCase)
        {
            { "SYNOPSIS", "A brief description of the function or script. This keyword can be used only once in each topic." },
            { "DESCRIPTION", "A detailed description of the function or script. This keyword can be used only once in each topic." },
            { "PARAMETER", ".PARAMETER  <Parameter-Name>\nThe description of a parameter. Add a .PARAMETER keyword for each parameter in the function or script syntax." },
            { "EXAMPLE", "A sample command that uses the function or script, optionally followed by sample output and a description. Repeat this keyword for each example." },
            { "INPUTS", "The .NET types of objects that can be piped to the function or script. You can also include a description of the input objects." },
            { "OUTPUTS", "The .NET type of the objects that the cmdlet returns. You can also include a description of the returned objects." },
            { "NOTES", "Additional information about the function or script." },
            { "LINK", "The name of a related topic. Repeat the .LINK keyword for each related topic. The .Link keyword content can also include a URI to an online version of the same help topic." },
            { "COMPONENT", "The name of the technology or feature that the function or script uses, or to which it is related." },
            { "ROLE", "The name of the user role for the help topic." },
            { "FUNCTIONALITY", "The keywords that describe the intended use of the function." },
            { "FORWARDHELPTARGETNAME", ".FORWARDHELPTARGETNAME <Command-Name>\nRedirects to the help topic for the specified command." },
            { "FORWARDHELPCATEGORY", ".FORWARDHELPCATEGORY <Category>\nSpecifies the help category of the item in .ForwardHelpTargetName" },
            { "REMOTEHELPRUNSPACE", ".REMOTEHELPRUNSPACE <PSSession-variable>\nSpecifies a session that contains the help topic. Enter a variable that contains a PSSession object." },
            { "EXTERNALHELP", ".EXTERNALHELP <XML Help File>\nThe .ExternalHelp keyword is required when a function or script is documented in XML files." }
        };

        private static readonly HashSet<string> s_commentHelpAllowedDuplicateKeywords = new(StringComparer.OrdinalIgnoreCase)
        {
            "PARAMETER",
            "EXAMPLE",
            "LINK"
        };

        private static readonly string[] s_commentHelpForwardCategories = new string[]
        {
            "Alias",
            "Cmdlet",
            "HelpFile",
            "Function",
            "Provider",
            "General",
            "FAQ",
            "Glossary",
            "ScriptCommand",
            "ExternalScript",
            "Filter",
            "All"
        };

        private static FunctionDefinitionAst GetCommentHelpFunctionTarget(CompletionContext context)
        {
            if (context.TokenAtCursor.Kind != TokenKind.Comment)
            {
                return null;
            }

            Ast lastAst = context.RelatedAsts[^1];
            Ast firstAstAfterComment = lastAst.Find(ast => ast.Extent.StartOffset >= context.TokenAtCursor.Extent.EndOffset && ast is not NamedBlockAst, searchNestedScriptBlocks: false);

            // Comment-based help can apply to a following function definition if it starts within 2 lines
            int commentEndLine = context.TokenAtCursor.Extent.EndLineNumber + 2;

            if (lastAst is NamedBlockAst)
            {
                // Helpblock before function inside advanced function
                if (firstAstAfterComment is not null
                    && firstAstAfterComment.Extent.StartLineNumber <= commentEndLine
                    && firstAstAfterComment is FunctionDefinitionAst outerHelpFunctionDefAst)
                {
                    return outerHelpFunctionDefAst;
                }

                // Helpblock inside function
                if (lastAst.Parent.Parent is FunctionDefinitionAst innerHelpFunctionDefAst)
                {
                    return innerHelpFunctionDefAst;
                }
            }

            if (lastAst is ScriptBlockAst)
            {
                // Helpblock before function
                if (firstAstAfterComment is not null
                    && firstAstAfterComment.Extent.StartLineNumber <= commentEndLine
                    && firstAstAfterComment is FunctionDefinitionAst statement)
                {
                    return statement;
                }

                // Advanced function with help inside
                if (lastAst.Parent is FunctionDefinitionAst advFuncDefAst)
                {
                    return advFuncDefAst;
                }
            }

            return null;
        }

        private static List<CompletionResult> CompleteCommentParameterValue(CompletionContext context, string wordToComplete)
        {
            FunctionDefinitionAst foundFunction = GetCommentHelpFunctionTarget(context);

            ReadOnlyCollection<ParameterAst> foundParameters = null;
            if (foundFunction is not null)
            {
                foundParameters = foundFunction.Parameters ?? foundFunction.Body.ParamBlock?.Parameters;
            }
            else if (context.RelatedAsts[^1] is ScriptBlockAst scriptAst)
            {
                // The helpblock is for a script file
                foundParameters = scriptAst.ParamBlock?.Parameters;
            }

            if (foundParameters is null || foundParameters.Count == 0)
            {
                return null;
            }

            var parametersToShow = new HashSet<string>(StringComparer.OrdinalIgnoreCase);
            foreach (ParameterAst parameter in foundParameters)
            {
                if (parameter.Name.VariablePath.UserPath.StartsWith(wordToComplete, StringComparison.OrdinalIgnoreCase))
                {
                    parametersToShow.Add(parameter.Name.VariablePath.UserPath);
                }
            }

            MatchCollection usedParameters = Regex.Matches(context.TokenAtCursor.Text, @"(?<=^\s*\.parameter\s+)\w.*(?<=\S)", RegexOptions.Multiline | RegexOptions.IgnoreCase);
            foreach (Match parameter in usedParameters)
            {
                if (wordToComplete.Equals(parameter.Value, StringComparison.OrdinalIgnoreCase))
                {
                    continue;
                }
                parametersToShow.Remove(parameter.Value);
            }

            var result = new List<CompletionResult>();
            foreach (string parameter in parametersToShow)
            {
                result.Add(new CompletionResult(parameter));
            }

            return result.Count > 0 ? result : null;
        }

        #endregion Comments

        #region Members

        // List of extension methods <MethodName, Signature>
        private static readonly List<Tuple<string, string>> s_extensionMethods =
            new List<Tuple<string, string>>
                {
                    new Tuple<string, string>("Where", "Where({ expression } [, mode [, numberToReturn]])"),
                    new Tuple<string, string>("ForEach", "ForEach(expression [, arguments...])")
                };

        // List of DSC collection-value variables
        private static readonly HashSet<string> s_dscCollectionVariables =
            new HashSet<string>(StringComparer.OrdinalIgnoreCase) { "SelectedNodes", "AllNodes" };

        internal static List<CompletionResult> CompleteMember(CompletionContext context, bool @static, ref int replacementLength)
        {
            // If we get here, we know that either:
            //   * the cursor appeared after a member access token ('.' or '::').
            //   * the parent of the ast on the cursor was a member expression.
            //
            // In the first case, we have 2 possibilities:
            //   * the last ast is an error ast because no member name was entered and we were in expression context
            //   * the last ast is a string constant, with something like:   echo $foo.

            var results = new List<CompletionResult>();
            var lastAst = context.RelatedAsts.Last();
            var memberName = "*";
            Ast memberNameCandidateAst = null;
            ExpressionAst targetExpr = null;

            if (lastAst is MemberExpressionAst LastAstAsMemberExpression)
            {
                // If the cursor is not inside the member name in the member expression, assume
                // that the user had incomplete input, but the parser got lucky and succeeded parsing anyway.
                if (context.TokenAtCursor is not null && context.TokenAtCursor.Extent.StartOffset >= LastAstAsMemberExpression.Member.Extent.StartOffset)
                {
                    memberNameCandidateAst = LastAstAsMemberExpression.Member;
                }

                targetExpr = LastAstAsMemberExpression.Expression;
                // Handles scenario where the cursor is after the member access token but before the text
                // like: "".<Tab>Le
                // which completes the member using the partial text after the cursor.
                if (LastAstAsMemberExpression.Member is StringConstantExpressionAst stringExpression && stringExpression.Extent.StartOffset <= context.CursorPosition.Offset)
                {
                    memberName = $"{stringExpression.Value}*";
                }
            }
            else
            {
                memberNameCandidateAst = lastAst;
            }

            if (memberNameCandidateAst is StringConstantExpressionAst memberNameAst)
            {
                // Make sure to correctly handle: echo $foo.
                if (!memberNameAst.Value.Equals(".", StringComparison.OrdinalIgnoreCase) && !memberNameAst.Value.Equals("::", StringComparison.OrdinalIgnoreCase))
                {
                    memberName = memberNameAst.Value + "*";
                }
            }
            else if (lastAst is not ErrorExpressionAst && targetExpr == null)
            {
                // I don't think we can complete anything interesting
                return results;
            }

            if (lastAst.Parent is CommandAst commandAst)
            {
                int i;
                for (i = commandAst.CommandElements.Count - 1; i >= 0; --i)
                {
                    if (commandAst.CommandElements[i] == lastAst)
                    {
                        break;
                    }
                }

                var nextToLastAst = commandAst.CommandElements[i - 1];
                var nextToLastExtent = nextToLastAst.Extent;
                var lastExtent = lastAst.Extent;
                if (nextToLastExtent.EndLineNumber == lastExtent.StartLineNumber &&
                    nextToLastExtent.EndColumnNumber == lastExtent.StartColumnNumber)
                {
                    targetExpr = nextToLastAst as ExpressionAst;
                }
            }
            else if (lastAst.Parent is MemberExpressionAst parentAsMemberExpression)
            {
                if (lastAst is ErrorExpressionAst)
                {
                    // Handles scenarios like $PSVersionTable.PSVersi<tab>.Major.
                    // where the cursor is moved back to a previous member expression while
                    // there's an incomplete member expression at the end
                    targetExpr = parentAsMemberExpression;
                    do
                    {
                        if (targetExpr is MemberExpressionAst memberExpression)
                        {
                            targetExpr = memberExpression.Expression;
                        }
                        else
                        {
                            break;
                        }
                    } while (targetExpr.Extent.EndOffset >= context.CursorPosition.Offset);

                    if (targetExpr.Parent != parentAsMemberExpression
                        && targetExpr.Parent is MemberExpressionAst memberAst
                        && memberAst.Member is StringConstantExpressionAst stringExpression
                        && stringExpression.Extent.StartOffset <= context.CursorPosition.Offset)
                    {
                        memberName = $"{stringExpression.Value}*";
                    }
                }
                // If 'targetExpr' has already been set, we should skip this step. This is for some member completion
                // cases in VSCode, where we may add a new statement in the middle of existing statements as follows:
                //     $xml = New-Object Xml
                //     $xml.
                //     $xml.Save("C:\data.xml")
                // In this example, we add $xml. between two existing statements, and the 'lastAst' in this case is
                // a MemberExpressionAst '$xml.$xml', whose parent is still a MemberExpressionAst '$xml.$xml.Save'.
                // But here we DO NOT want to re-assign 'targetExpr' to be '$xml.$xml'. 'targetExpr' in this case
                // should be '$xml'.
                else
                {
                    targetExpr ??= parentAsMemberExpression.Expression;
                }
            }
            else if (lastAst.Parent is BinaryExpressionAst binaryExpression && context.TokenAtCursor.Kind.Equals(TokenKind.Multiply))
            {
                if (binaryExpression.Left is MemberExpressionAst memberExpression)
                {
                    targetExpr = memberExpression.Expression;
                    if (memberExpression.Member is StringConstantExpressionAst stringExpression)
                    {
                        memberName = $"{stringExpression.Value}*";
                    }
                }
            }
            else if (lastAst.Parent is ErrorStatementAst errorStatement)
            {
                // Handles switches like:
                // switch ($x)
                // {
                //     'RandomString'.<tab>
                //     { }
                // }
                Ast astBeforeMemberAccessToken = null;
                for (int i = errorStatement.Bodies.Count - 1; i >= 0; i--)
                {
                    astBeforeMemberAccessToken = errorStatement.Bodies[i];
                    if (astBeforeMemberAccessToken.Extent.EndOffset < lastAst.Extent.EndOffset)
                    {
                        break;
                    }
                }

                if (astBeforeMemberAccessToken is ExpressionAst expression)
                {
                    targetExpr = expression;
                }
            }

            if (targetExpr == null)
            {
                // Not sure what we have, but we're not looking for members.
                return results;
            }

            if (IsSplattedVariable(targetExpr))
            {
                // It's splatted variable, member expansion is not useful
                return results;
            }

            CompleteMemberHelper(@static, memberName, targetExpr, context, results);

            if (results.Count == 0)
            {
                PSTypeName[] inferredTypes = null;

                if (@static)
                {
                    var typeExpr = targetExpr as TypeExpressionAst;
                    if (typeExpr != null)
                    {
                        inferredTypes = new[] { new PSTypeName(typeExpr.TypeName) };
                    }
                }
                else
                {
                    inferredTypes = AstTypeInference.InferTypeOf(targetExpr, context.TypeInferenceContext, TypeInferenceRuntimePermissions.AllowSafeEval).ToArray();
                }

                if (!@static && inferredTypes.Length == 1 && inferredTypes[0].Name.Equals("System.Void", StringComparison.OrdinalIgnoreCase))
                {
                    return results;
                }

                if (inferredTypes != null && inferredTypes.Length > 0)
                {
                    // Use inferred types if we have any
                    CompleteMemberByInferredType(context.TypeInferenceContext, inferredTypes, results, memberName, filter: null, isStatic: @static);
                }
                else
                {
                    // Handle special DSC collection variables to complete the extension methods 'Where' and 'ForEach'
                    // e.g. Configuration foo { node $AllNodes.<tab> --> $AllNodes.Where(
                    var variableAst = targetExpr as VariableExpressionAst;
                    var memberExprAst = targetExpr as MemberExpressionAst;
                    bool shouldAddExtensionMethods = false;

                    // We complete against extension methods 'Where' and 'ForEach' for the following DSC variables
                    // $SelectedNodes, $AllNodes, $ConfigurationData.AllNodes
                    if (variableAst != null)
                    {
                        // Handle $SelectedNodes and $AllNodes
                        var variablePath = variableAst.VariablePath;
                        if (variablePath.IsVariable && s_dscCollectionVariables.Contains(variablePath.UserPath) && IsInDscContext(variableAst))
                        {
                            shouldAddExtensionMethods = true;
                        }
                    }
                    else if (memberExprAst != null)
                    {
                        // Handle $ConfigurationData.AllNodes
                        var member = memberExprAst.Member as StringConstantExpressionAst;
                        if (IsConfigurationDataVariable(memberExprAst.Expression) && member != null &&
                            string.Equals("AllNodes", member.Value, StringComparison.OrdinalIgnoreCase) &&
                            IsInDscContext(memberExprAst))
                        {
                            shouldAddExtensionMethods = true;
                        }
                    }

                    if (shouldAddExtensionMethods)
                    {
                        CompleteExtensionMethods(memberName, results);
                    }
                }

                if (results.Count == 0)
                {
                    // Handle '$ConfigurationData' specially to complete 'AllNodes' for it
                    if (IsConfigurationDataVariable(targetExpr) && IsInDscContext(targetExpr))
                    {
                        var pattern = WildcardPattern.Get(memberName, WildcardOptions.IgnoreCase);
                        if (pattern.IsMatch("AllNodes"))
                        {
                            results.Add(new CompletionResult("AllNodes", "AllNodes", CompletionResultType.Property, "AllNodes"));
                        }
                    }
                }
            }

            if (memberName != "*" && results.Count > 0)
            {
                // -1 because membername always has a trailing wildcard *
                replacementLength = memberName.Length - 1;
            }

            return results;
        }

        internal static List<CompletionResult> CompleteComparisonOperatorValues(CompletionContext context, ExpressionAst operatorLeftValue)
        {
            var result = new List<CompletionResult>();
            var resolvedTypes = new List<Type>();

            if (SafeExprEvaluator.TrySafeEval(operatorLeftValue, context.ExecutionContext, out object value) && value is not null)
            {
                resolvedTypes.Add(value.GetType());
            }
            else
            {
                var inferredTypes = AstTypeInference.InferTypeOf(operatorLeftValue, context.TypeInferenceContext, TypeInferenceRuntimePermissions.AllowSafeEval);
                foreach (var type in inferredTypes)
                {
                    if (type.Type is not null)
                    {
                        resolvedTypes.Add(type.Type);
                    }
                }
            }

            foreach (var type in resolvedTypes)
            {
                if (type.IsEnum)
                {
                    foreach (var name in type.GetEnumNames())
                    {
                        if (name.StartsWith(context.WordToComplete, StringComparison.OrdinalIgnoreCase))
                        {
                            result.Add(new CompletionResult($"'{name}'", name, CompletionResultType.ParameterValue, name));
                        }
                    }

                    break;
                }
            }

            return result;
        }

        /// <summary>
        /// Complete members against extension methods 'Where' and 'ForEach'
        /// </summary>
        private static void CompleteExtensionMethods(string memberName, List<CompletionResult> results, bool addMethodParenthesis = true)
        {
            var pattern = WildcardPattern.Get(memberName, WildcardOptions.IgnoreCase);
            CompleteExtensionMethods(pattern, results, addMethodParenthesis);
        }

        /// <summary>
        /// Complete members against extension methods 'Where' and 'ForEach' based on the given pattern.
        /// </summary>
        private static void CompleteExtensionMethods(WildcardPattern pattern, List<CompletionResult> results, bool addMethodParenthesis)
        {
            foreach (var member in s_extensionMethods)
            {
                if (pattern.IsMatch(member.Item1))
                {
                    string completionText = addMethodParenthesis ? $"{member.Item1}(" : member.Item1;
                    results.Add(new CompletionResult(completionText, member.Item1, CompletionResultType.Method, member.Item2));
                }
            }
        }

        /// <summary>
        /// Verify if an expression Ast is representing the $ConfigurationData variable.
        /// </summary>
        private static bool IsConfigurationDataVariable(ExpressionAst targetExpr)
        {
            var variableExpr = targetExpr as VariableExpressionAst;
            if (variableExpr != null)
            {
                var varPath = variableExpr.VariablePath;
                if (varPath.IsVariable &&
                    varPath.UserPath.Equals("ConfigurationData", StringComparison.OrdinalIgnoreCase))
                {
                    return true;
                }
            }

            return false;
        }

        /// <summary>
        /// Verify if an expression Ast is within a configuration definition.
        /// </summary>
        private static bool IsInDscContext(ExpressionAst expression)
        {
            return Ast.GetAncestorAst<ConfigurationDefinitionAst>(expression) != null;
        }

        internal static List<CompletionResult> CompleteIndexExpression(CompletionContext context, ExpressionAst indexTarget)
        {
            var result = new List<CompletionResult>();
            object value;
            if (SafeExprEvaluator.TrySafeEval(indexTarget, context.ExecutionContext, out value)
                && value is not null
                && PSObject.Base(value) is IDictionary dictionary)
            {
                foreach (var key in dictionary.Keys)
                {
                    if (key is string keyAsString && keyAsString.StartsWith(context.WordToComplete, StringComparison.OrdinalIgnoreCase))
                    {
                        result.Add(new CompletionResult($"'{keyAsString}'", keyAsString, CompletionResultType.Property, keyAsString));
                    }
                }
            }
            else
            {
                var inferredTypes = AstTypeInference.InferTypeOf(indexTarget, context.TypeInferenceContext, TypeInferenceRuntimePermissions.AllowSafeEval);
                foreach (var type in inferredTypes)
                {
                    if (type is PSSyntheticTypeName synthetic)
                    {
                        foreach (var member in synthetic.Members)
                        {
                            if (member.Name.StartsWith(context.WordToComplete, StringComparison.OrdinalIgnoreCase))
                            {
                                result.Add(new CompletionResult($"'{member.Name}'", member.Name, CompletionResultType.Property, member.Name));
                            }
                        }
                    }
                }
            }
            return result;
        }

        private static void CompleteFormatViewByInferredType(CompletionContext context, string[] inferredTypeNames, List<CompletionResult> results, string commandName)
        {
            var typeInfoDB = context.TypeInferenceContext.ExecutionContext.FormatDBManager.GetTypeInfoDataBase();

            if (typeInfoDB is null)
            {
                return;
            }

            Type controlBodyType = commandName switch
            {
                "Format-Table" => typeof(TableControlBody),
                "Format-List" => typeof(ListControlBody),
                "Format-Wide" => typeof(WideControlBody),
                "Format-Custom" => typeof(ComplexControlBody),
                _ => null
            };

            Diagnostics.Assert(controlBodyType is not null, "This should never happen unless a new Format-* cmdlet is added");

            var wordToComplete = context.WordToComplete;
            var quote = HandleDoubleAndSingleQuote(ref wordToComplete);
            WildcardPattern viewPattern = WildcardPattern.Get(wordToComplete + "*", WildcardOptions.IgnoreCase);

            var uniqueNames = new HashSet<string>();
            foreach (ViewDefinition viewDefinition in typeInfoDB.viewDefinitionsSection.viewDefinitionList)
            {
                if (viewDefinition?.appliesTo is not null && controlBodyType == viewDefinition.mainControl.GetType())
                {
                    foreach (TypeOrGroupReference applyTo in viewDefinition.appliesTo.referenceList)
                    {
                        foreach (string inferredTypeName in inferredTypeNames)
                        {
                            // We use 'StartsWith()' because 'applyTo.Name' can look like "System.Diagnostics.Process#IncludeUserName".
                            if (applyTo.name.StartsWith(inferredTypeName, StringComparison.OrdinalIgnoreCase)
                                && uniqueNames.Add(viewDefinition.name)
                                && viewPattern.IsMatch(viewDefinition.name))
                            {
                                string completionText = viewDefinition.name;
                                // If the string is quoted or if it contains characters that need quoting, quote it in single quotes
                                if (quote != string.Empty || ContainsCharactersRequiringQuotes(viewDefinition.name))
                                {
                                    completionText = "'" + completionText.Replace("'", "''") + "'";
                                }

                                results.Add(new CompletionResult(completionText, viewDefinition.name, CompletionResultType.Text, viewDefinition.name));
                            }
                        }
                    }
                }
            }
        }

        internal static void CompleteMemberByInferredType(
            TypeInferenceContext context,
            IEnumerable<PSTypeName> inferredTypes,
            List<CompletionResult> results,
            string memberName,
            Func<object, bool> filter,
            bool isStatic,
            HashSet<string> excludedMembers = null,
            bool addMethodParenthesis = true,
            bool ignoreTypesWithoutDefaultConstructor = false)
        {
            bool extensionMethodsAdded = false;
            HashSet<string> typeNameUsed = new HashSet<string>(StringComparer.OrdinalIgnoreCase);
            WildcardPattern memberNamePattern = WildcardPattern.Get(memberName, WildcardOptions.IgnoreCase);
            foreach (var psTypeName in inferredTypes)
            {
                if (!typeNameUsed.Add(psTypeName.Name)
                    || (ignoreTypesWithoutDefaultConstructor && psTypeName.Type is not null && psTypeName.Type.GetConstructor(Type.EmptyTypes) is null && !psTypeName.Type.IsInterface))
                {
                    continue;
                }

                if (ignoreTypesWithoutDefaultConstructor && psTypeName.TypeDefinitionAst is not null)
                {
                    bool foundConstructor = false;
                    bool foundDefaultConstructor = false;
                    foreach (var member in psTypeName.TypeDefinitionAst.Members)
                    {
                        if (member is FunctionMemberAst methodDefinition && methodDefinition.IsConstructor)
                        {
                            foundConstructor = true;
                            if (methodDefinition.Parameters.Count == 0)
                            {
                                foundDefaultConstructor = true;
                                break;
                            }
                        }
                    }
                    if (foundConstructor && !foundDefaultConstructor)
                    {
                        continue;
                    }
                }

                var members = context.GetMembersByInferredType(psTypeName, isStatic, filter);
                foreach (var member in members)
                {
                    AddInferredMember(member, memberNamePattern, results, excludedMembers, addMethodParenthesis);
                }

                // Check if we need to complete against the extension methods 'Where' and 'ForEach'
                if (!extensionMethodsAdded && psTypeName.Type != null && IsStaticTypeEnumerable(psTypeName.Type))
                {
                    // Complete extension methods 'Where' and 'ForEach' for Enumerable types
                    extensionMethodsAdded = true;
                    CompleteExtensionMethods(memberNamePattern, results, addMethodParenthesis);
                }
            }

            if (results.Count > 0)
            {
                // Sort the results
                var powerShellExecutionHelper = context.Helper;
                powerShellExecutionHelper
                    .AddCommandWithPreferenceSetting("Microsoft.PowerShell.Utility\\Sort-Object")
                    .AddParameter("Property", new[] { "ResultType", "ListItemText" })
                    .AddParameter("Unique");
                var sortedResults = powerShellExecutionHelper.ExecuteCurrentPowerShell(out _, results);
                results.Clear();
                results.AddRange(sortedResults.Select(static psobj => PSObject.Base(psobj) as CompletionResult));
            }
        }

        private static void AddInferredMember(object member, WildcardPattern memberNamePattern, List<CompletionResult> results, HashSet<string> excludedMembers, bool addMethodParenthesis)
        {
            string memberName = null;
            bool isMethod = false;
            Func<string> getToolTip = null;
            var propertyInfo = member as PropertyInfo;
            if (propertyInfo != null)
            {
                memberName = propertyInfo.Name;
                getToolTip = () => ToStringCodeMethods.Type(propertyInfo.PropertyType) + " " + memberName
                    + " { " + (propertyInfo.GetGetMethod() != null ? "get; " : string.Empty)
                    + (propertyInfo.GetSetMethod() != null ? "set; " : string.Empty) + "}";
            }

            var fieldInfo = member as FieldInfo;
            if (fieldInfo != null)
            {
                memberName = fieldInfo.Name;
                getToolTip = () => ToStringCodeMethods.Type(fieldInfo.FieldType) + " " + memberName;
            }

            var methodCacheEntry = member as DotNetAdapter.MethodCacheEntry;
            if (methodCacheEntry != null)
            {
                memberName = methodCacheEntry[0].method.Name;
                isMethod = true;
                getToolTip = () => string.Join('\n', methodCacheEntry.methodInformationStructures.Select(static m => m.methodDefinition));
            }

            var psMemberInfo = member as PSMemberInfo;
            if (psMemberInfo != null)
            {
                memberName = psMemberInfo.Name;
                isMethod = member is PSMethodInfo;
                getToolTip = psMemberInfo.ToString;
            }

            var cimProperty = member as CimPropertyDeclaration;
            if (cimProperty != null)
            {
                memberName = cimProperty.Name;
                isMethod = false;
                getToolTip = () => GetCimPropertyToString(cimProperty);
            }

            if (member is MemberAst memberAst)
            {
                if (memberAst is CompilerGeneratedMemberFunctionAst)
                {
                    memberName = "new";
                    isMethod = true;
                }
                else if (memberAst is FunctionMemberAst functionMember)
                {
                    memberName = functionMember.IsConstructor ? "new" : functionMember.Name;
                    isMethod = true;
                }
                else
                {
                    memberName = memberAst.Name;
                    isMethod = false;
                }
                getToolTip = memberAst.GetTooltip;
            }

            if (memberName == null || !memberNamePattern.IsMatch(memberName) || (excludedMembers is not null && excludedMembers.Contains(memberName)))
            {
                return;
            }

            var completionResultType = isMethod ? CompletionResultType.Method : CompletionResultType.Property;
            string completionText;
            if (isMethod && addMethodParenthesis)
            {
                completionText = $"{memberName}(";
            }
            else if (ContainsCharactersRequiringQuotes(memberName))
            {
                completionText = $"'{memberName}'";
            }
            else
            {
                completionText = memberName;
            }

            results.Add(new CompletionResult(completionText, memberName, completionResultType, getToolTip()));
        }

        private static string GetCimPropertyToString(CimPropertyDeclaration cimProperty)
        {
            string type;
            switch (cimProperty.CimType)
            {
                case Microsoft.Management.Infrastructure.CimType.DateTime:
                case Microsoft.Management.Infrastructure.CimType.Instance:
                case Microsoft.Management.Infrastructure.CimType.Reference:
                case Microsoft.Management.Infrastructure.CimType.DateTimeArray:
                case Microsoft.Management.Infrastructure.CimType.InstanceArray:
                case Microsoft.Management.Infrastructure.CimType.ReferenceArray:
                    type = "CimInstance#" + cimProperty.CimType.ToString();
                    break;

                default:
                    type = ToStringCodeMethods.Type(CimConverter.GetDotNetType(cimProperty.CimType));
                    break;
            }

            bool isReadOnly = ((cimProperty.Flags & CimFlags.ReadOnly) == CimFlags.ReadOnly);
            return type + " " + cimProperty.Name + " { get; " + (isReadOnly ? "}" : "set; }");
        }

        private static bool IsWriteablePropertyMember(object member)
        {
            var propertyInfo = member as PropertyInfo;
            if (propertyInfo != null)
            {
                return propertyInfo.CanWrite;
            }

            var psPropertyInfo = member as PSPropertyInfo;
            if (psPropertyInfo != null)
            {
                return psPropertyInfo.IsSettable;
            }

            if (member is PropertyMemberAst)
            {
                // Properties in PowerShell classes are always writeable
                return true;
            }

            return false;
        }

        internal static bool IsPropertyMember(object member)
        {
            return member is PropertyInfo
                   || member is FieldInfo
                   || member is PSPropertyInfo
                   || member is CimPropertyDeclaration
                   || member is PropertyMemberAst;
        }

        private static bool IsMemberHidden(object member)
        {
            var psMemberInfo = member as PSMemberInfo;
            if (psMemberInfo != null)
                return psMemberInfo.IsHidden;

            var memberInfo = member as MemberInfo;
            if (memberInfo != null)
                return memberInfo.GetCustomAttributes(typeof(HiddenAttribute), false).Length > 0;

            var propertyMemberAst = member as PropertyMemberAst;
            if (propertyMemberAst != null)
                return propertyMemberAst.IsHidden;

            var functionMemberAst = member as FunctionMemberAst;
            if (functionMemberAst != null)
                return functionMemberAst.IsHidden;

            return false;
        }

        private static bool IsConstructor(object member)
        {
            var psMethod = member as PSMethod;
            if (psMethod != null)
            {
                var methodCacheEntry = psMethod.adapterData as DotNetAdapter.MethodCacheEntry;
                if (methodCacheEntry != null)
                {
                    return methodCacheEntry.methodInformationStructures[0].method.IsConstructor;
                }
            }

            return false;
        }

        #endregion Members

        #region Types

        private abstract class TypeCompletionBase
        {
            internal abstract CompletionResult GetCompletionResult(string keyMatched, string prefix, string suffix);

            internal abstract CompletionResult GetCompletionResult(string keyMatched, string prefix, string suffix, string namespaceToRemove);

            internal static string RemoveBackTick(string typeName)
            {
                var backtick = typeName.LastIndexOf('`');
                return backtick == -1 ? typeName : typeName.Substring(0, backtick);
            }
        }

        /// <summary>
        /// In OneCore PS, there is no way to retrieve all loaded assemblies. But we have the type catalog dictionary
        /// which contains the full type names of all available CoreCLR .NET types. We can extract the necessary info
        /// from the full type names to make type name auto-completion work.
        /// This type represents a non-generic type for type name completion. It only contains information that can be
        /// inferred from the full type name.
        /// </summary>
        private class TypeCompletionInStringFormat : TypeCompletionBase
        {
            /// <summary>
            /// Get the full type name of the type represented by this instance.
            /// </summary>
            internal string FullTypeName;

            /// <summary>
            /// Get the short type name of the type represented by this instance.
            /// </summary>
            internal string ShortTypeName
            {
                get
                {
                    if (_shortTypeName == null)
                    {
                        int lastDotIndex = FullTypeName.LastIndexOf('.');
                        int lastPlusIndex = FullTypeName.LastIndexOf('+');
                        _shortTypeName = lastPlusIndex != -1
                                           ? FullTypeName.Substring(lastPlusIndex + 1)
                                           : FullTypeName.Substring(lastDotIndex + 1);
                    }

                    return _shortTypeName;
                }
            }

            private string _shortTypeName;

            /// <summary>
            /// Get the namespace of the type represented by this instance.
            /// </summary>
            internal string Namespace
            {
                get
                {
                    if (_namespace == null)
                    {
                        int lastDotIndex = FullTypeName.LastIndexOf('.');
                        _namespace = FullTypeName.Substring(0, lastDotIndex);
                    }

                    return _namespace;
                }
            }

            private string _namespace;

            /// <summary>
            /// Construct the CompletionResult based on the information of this instance.
            /// </summary>
            internal override CompletionResult GetCompletionResult(string keyMatched, string prefix, string suffix)
            {
                return GetCompletionResult(keyMatched, prefix, suffix, null);
            }

            /// <summary>
            /// Construct the CompletionResult based on the information of this instance.
            /// </summary>
            internal override CompletionResult GetCompletionResult(string keyMatched, string prefix, string suffix, string namespaceToRemove)
            {
                string completion = string.IsNullOrEmpty(namespaceToRemove)
                                        ? FullTypeName
                                        : FullTypeName.Substring(namespaceToRemove.Length + 1);

                string listItem = ShortTypeName;
                string tooltip = FullTypeName;

                return new CompletionResult(prefix + completion + suffix, listItem, CompletionResultType.Type, tooltip);
            }
        }

        /// <summary>
        /// In OneCore PS, there is no way to retrieve all loaded assemblies. But we have the type catalog dictionary
        /// which contains the full type names of all available CoreCLR .NET types. We can extract the necessary info
        /// from the full type names to make type name auto-completion work.
        /// This type represents a generic type for type name completion. It only contains information that can be
        /// inferred from the full type name.
        /// </summary>
        private sealed class GenericTypeCompletionInStringFormat : TypeCompletionInStringFormat
        {
            /// <summary>
            /// Get the number of generic type arguments required by the type represented by this instance.
            /// </summary>
            private int GenericArgumentCount
            {
                get
                {
                    if (_genericArgumentCount == 0)
                    {
                        var backtick = FullTypeName.LastIndexOf('`');
                        var argCount = FullTypeName.Substring(backtick + 1);
                        _genericArgumentCount = LanguagePrimitives.ConvertTo<int>(argCount);
                    }

                    return _genericArgumentCount;
                }
            }

            private int _genericArgumentCount = 0;

            /// <summary>
            /// Construct the CompletionResult based on the information of this instance.
            /// </summary>
            internal override CompletionResult GetCompletionResult(string keyMatched, string prefix, string suffix)
            {
                return GetCompletionResult(keyMatched, prefix, suffix, null);
            }

            /// <summary>
            /// Construct the CompletionResult based on the information of this instance.
            /// </summary>
            internal override CompletionResult GetCompletionResult(string keyMatched, string prefix, string suffix, string namespaceToRemove)
            {
                string fullNameWithoutBacktip = RemoveBackTick(FullTypeName);
                string completion = string.IsNullOrEmpty(namespaceToRemove)
                                        ? fullNameWithoutBacktip
                                        : fullNameWithoutBacktip.Substring(namespaceToRemove.Length + 1);

                string typeName = RemoveBackTick(ShortTypeName);
                var listItem = typeName + "<>";

                var tooltip = new StringBuilder();
                tooltip.Append(fullNameWithoutBacktip);
                tooltip.Append('[');

                for (int i = 0; i < GenericArgumentCount; i++)
                {
                    if (i != 0) tooltip.Append(", ");
                    tooltip.Append(GenericArgumentCount == 1
                                       ? "T"
                                       : string.Create(CultureInfo.InvariantCulture, $"T{i + 1}"));
                }

                tooltip.Append(']');

                return new CompletionResult(prefix + completion + suffix, listItem, CompletionResultType.Type, tooltip.ToString());
            }
        }

        /// <summary>
        /// This type represents a non-generic type for type name completion. It contains the actual type instance.
        /// </summary>
        private class TypeCompletion : TypeCompletionBase
        {
            internal Type Type;

            protected string GetTooltipPrefix()
            {
                if (typeof(Delegate).IsAssignableFrom(Type))
                    return "Delegate ";
                if (Type.IsInterface)
                    return "Interface ";
                if (Type.IsClass)
                    return "Class ";
                if (Type.IsEnum)
                    return "Enum ";
                if (typeof(ValueType).IsAssignableFrom(Type))
                    return "Struct ";

                return string.Empty; // what other interesting types are there?
            }

            internal override CompletionResult GetCompletionResult(string keyMatched, string prefix, string suffix)
            {
                return GetCompletionResult(keyMatched, prefix, suffix, null);
            }

            internal override CompletionResult GetCompletionResult(string keyMatched, string prefix, string suffix, string namespaceToRemove)
            {
                string completion = ToStringCodeMethods.Type(Type, false, keyMatched);

                // If the completion included a namespace and ToStringCodeMethods.Type found
                // an accelerator, then just use the type's FullName instead because the user
                // probably didn't want the accelerator.
                if (keyMatched.Contains('.') && !completion.Contains('.'))
                {
                    completion = Type.FullName;
                }

                if (!string.IsNullOrEmpty(namespaceToRemove) && completion.Equals(Type.FullName, StringComparison.OrdinalIgnoreCase))
                {
                    // Remove the namespace only if the completion text contains namespace
                    completion = completion.Substring(namespaceToRemove.Length + 1);
                }

                string listItem = Type.Name;
                string tooltip = GetTooltipPrefix() + Type.FullName;

                return new CompletionResult(prefix + completion + suffix, listItem, CompletionResultType.Type, tooltip);
            }
        }

        /// <summary>
        /// This type represents a generic type for type name completion. It contains the actual type instance.
        /// </summary>
        private sealed class GenericTypeCompletion : TypeCompletion
        {
            internal override CompletionResult GetCompletionResult(string keyMatched, string prefix, string suffix)
            {
                return GetCompletionResult(keyMatched, prefix, suffix, null);
            }

            internal override CompletionResult GetCompletionResult(string keyMatched, string prefix, string suffix, string namespaceToRemove)
            {
                string fullNameWithoutBacktip = RemoveBackTick(Type.FullName);
                string completion = string.IsNullOrEmpty(namespaceToRemove)
                                        ? fullNameWithoutBacktip
                                        : fullNameWithoutBacktip.Substring(namespaceToRemove.Length + 1);

                string typeName = RemoveBackTick(Type.Name);
                var listItem = typeName + "<>";

                var tooltip = new StringBuilder();
                tooltip.Append(GetTooltipPrefix());
                tooltip.Append(fullNameWithoutBacktip);
                tooltip.Append('[');
                var genericParameters = Type.GetGenericArguments();
                for (int i = 0; i < genericParameters.Length; i++)
                {
                    if (i != 0) tooltip.Append(", ");
                    tooltip.Append(genericParameters[i].Name);
                }

                tooltip.Append(']');

                return new CompletionResult(prefix + completion + suffix, listItem, CompletionResultType.Type, tooltip.ToString());
            }
        }

        /// <summary>
        /// This type represents a namespace for namespace completion.
        /// </summary>
        private sealed class NamespaceCompletion : TypeCompletionBase
        {
            internal string Namespace;

            internal override CompletionResult GetCompletionResult(string keyMatched, string prefix, string suffix)
            {
                var listItemText = Namespace;
                var dotIndex = listItemText.LastIndexOf('.');
                if (dotIndex != -1)
                {
                    listItemText = listItemText.Substring(dotIndex + 1);
                }

                return new CompletionResult(prefix + Namespace + suffix, listItemText, CompletionResultType.Namespace, "Namespace " + Namespace);
            }

            internal override CompletionResult GetCompletionResult(string keyMatched, string prefix, string suffix, string namespaceToRemove)
            {
                return GetCompletionResult(keyMatched, prefix, suffix);
            }
        }

        private sealed class TypeCompletionMapping
        {
            // The Key is the string we'll be searching on.  It could complete to various things.
            internal string Key;
            internal List<TypeCompletionBase> Completions = new List<TypeCompletionBase>();
        }

        private static TypeCompletionMapping[][] s_typeCache;

        private static TypeCompletionMapping[][] InitializeTypeCache()
        {
            #region Process_TypeAccelerators

            var entries = new Dictionary<string, TypeCompletionMapping>(StringComparer.OrdinalIgnoreCase);
            foreach (var type in TypeAccelerators.Get)
            {
                TypeCompletionMapping entry;
                var typeCompletionInstance = new TypeCompletion { Type = type.Value };

                if (entries.TryGetValue(type.Key, out entry))
                {
                    // Check if this accelerator type is already included in the mapping entry referenced by the same key.
                    Type acceleratorType = type.Value;
                    bool typeAlreadyIncluded = entry.Completions.Any(
                        item =>
                            {
                                var typeCompletion = item as TypeCompletion;
                                return typeCompletion != null && typeCompletion.Type == acceleratorType;
                            });

                    // If it's already included, skip it.
                    // This may happen when an accelerator name is the same as the short name of the type it represents,
                    // and aslo that type has more than one accelerator names. For example:
                    //    "float"  -> System.Single
                    //    "single" -> System.Single
                    if (typeAlreadyIncluded) { continue; }

                    // If this accelerator type is not included in the mapping entry, add it in.
                    // This may happen when an accelerator name happens to be the short name of a different type (rare case).
                    entry.Completions.Add(typeCompletionInstance);
                }
                else
                {
                    entries.Add(type.Key, new TypeCompletionMapping { Key = type.Key, Completions = { typeCompletionInstance } });
                }

                // If the full type name has already been included, then we know for sure that the short type name has also been included.
                string fullTypeName = type.Value.FullName;
                if (entries.ContainsKey(fullTypeName)) { continue; }

                // Otherwise, add the mapping from full type name to the type
                entries.Add(fullTypeName, new TypeCompletionMapping { Key = fullTypeName, Completions = { typeCompletionInstance } });

                // If the short type name is the same as the accelerator name, then skip it to avoid duplication.
                string shortTypeName = type.Value.Name;
                if (type.Key.Equals(shortTypeName, StringComparison.OrdinalIgnoreCase)) { continue; }

                // Otherwise, add a new mapping entry, or put the TypeCompletion instance in the existing mapping entry.
                // For example, this may happen if both System.TimeoutException and System.ServiceProcess.TimeoutException
                // are in the TypeAccelerator cache.
                if (!entries.TryGetValue(shortTypeName, out entry))
                {
                    entry = new TypeCompletionMapping { Key = shortTypeName };
                    entries.Add(shortTypeName, entry);
                }

                entry.Completions.Add(typeCompletionInstance);
            }

            #endregion Process_TypeAccelerators

            #region Process_CoreCLR_TypeCatalog

            // In CoreCLR, we have namespace-qualified type names of all available .NET Core types stored in TypeCatalog.
            // Populate the type completion cache using the namespace-qualified type names.
            foreach (string fullTypeName in ClrFacade.AvailableDotNetTypeNames)
            {
                var typeCompInString = new TypeCompletionInStringFormat { FullTypeName = fullTypeName };
                HandleNamespace(entries, typeCompInString.Namespace);
                HandleType(entries, fullTypeName, typeCompInString.ShortTypeName, null);
            }

            #endregion Process_CoreCLR_TypeCatalog

            #region Process_LoadedAssemblies

            foreach (Assembly assembly in ClrFacade.GetAssemblies())
            {
                // Ignore the assemblies that are already covered by the type catalog
                if (ClrFacade.AvailableDotNetAssemblyNames.Contains(assembly.FullName)) { continue; }

                try
                {
                    foreach (Type type in assembly.GetTypes())
                    {
                        // Ignore non-public types
                        if (!TypeResolver.IsPublic(type)) { continue; }

                        HandleNamespace(entries, type.Namespace);
                        HandleType(entries, type.FullName, type.Name, type);
                    }
                }
                catch (ReflectionTypeLoadException)
                {
                }
            }

            #endregion Process_LoadedAssemblies

            var grouping = entries.Values.GroupBy(static t => t.Key.Count(c => c == '.')).OrderBy(static g => g.Key).ToArray();
            var localTypeCache = new TypeCompletionMapping[grouping.Last().Key + 1][];
            foreach (var group in grouping)
            {
                localTypeCache[group.Key] = group.ToArray();
            }

            Interlocked.Exchange(ref s_typeCache, localTypeCache);
            return localTypeCache;
        }

        /// <summary>
        /// Handle namespace when initializing the type cache.
        /// </summary>
        /// <param name="entryCache">The TypeCompletionMapping dictionary.</param>
        /// <param name="namespace">The namespace.</param>
        private static void HandleNamespace(Dictionary<string, TypeCompletionMapping> entryCache, string @namespace)
        {
            if (string.IsNullOrEmpty(@namespace))
            {
                return;
            }

            int dotIndex = 0;
            while (dotIndex != -1)
            {
                dotIndex = @namespace.IndexOf('.', dotIndex + 1);
                string subNamespace = dotIndex != -1
                                        ? @namespace.Substring(0, dotIndex)
                                        : @namespace;

                TypeCompletionMapping entry;
                if (!entryCache.TryGetValue(subNamespace, out entry))
                {
                    entry = new TypeCompletionMapping
                    {
                        Key = subNamespace,
                        Completions = { new NamespaceCompletion { Namespace = subNamespace } }
                    };
                    entryCache.Add(subNamespace, entry);
                }
                else if (!entry.Completions.OfType<NamespaceCompletion>().Any())
                {
                    entry.Completions.Add(new NamespaceCompletion { Namespace = subNamespace });
                }
            }
        }

        /// <summary>
        /// Handle a type when initializing the type cache.
        /// </summary>
        /// <param name="entryCache">The TypeCompletionMapping dictionary.</param>
        /// <param name="fullTypeName">The full type name.</param>
        /// <param name="shortTypeName">The short type name.</param>
        /// <param name="actualType">The actual type object. It may be null if we are handling type information from the CoreCLR TypeCatalog.</param>
        private static void HandleType(Dictionary<string, TypeCompletionMapping> entryCache, string fullTypeName, string shortTypeName, Type actualType)
        {
            if (string.IsNullOrEmpty(fullTypeName)) { return; }

            TypeCompletionBase typeCompletionBase = null;
            var backtick = fullTypeName.LastIndexOf('`');
            var plusChar = fullTypeName.LastIndexOf('+');

            bool isGenericTypeDefinition = backtick != -1;
            bool isNested = plusChar != -1;

            if (isGenericTypeDefinition)
            {
                // Nested generic types aren't useful for completion.
                if (isNested) { return; }

                typeCompletionBase = actualType != null
                                         ? (TypeCompletionBase)new GenericTypeCompletion { Type = actualType }

                                         : new GenericTypeCompletionInStringFormat { FullTypeName = fullTypeName };

                // Remove the backtick, we only want 1 generic in our results for types like Func or Action.
                fullTypeName = fullTypeName.Substring(0, backtick);
                shortTypeName = shortTypeName.Substring(0, shortTypeName.LastIndexOf('`'));
            }
            else
            {
                typeCompletionBase = actualType != null
                                         ? (TypeCompletionBase)new TypeCompletion { Type = actualType }

                                         : new TypeCompletionInStringFormat { FullTypeName = fullTypeName };
            }

            // If the full type name has already been included, then we know for sure that the short type
            // name and the accelerator type names (if there are any) have also been included.
            TypeCompletionMapping entry;
            if (!entryCache.TryGetValue(fullTypeName, out entry))
            {
                entry = new TypeCompletionMapping
                {
                    Key = fullTypeName,
                    Completions = { typeCompletionBase }
                };
                entryCache.Add(fullTypeName, entry);

                // Add a new mapping entry, or put the TypeCompletion instance in the existing mapping entry of the shortTypeName.
                // For example, this may happen to System.ServiceProcess.TimeoutException when System.TimeoutException is already in the cache.
                if (!entryCache.TryGetValue(shortTypeName, out entry))
                {
                    entry = new TypeCompletionMapping { Key = shortTypeName };
                    entryCache.Add(shortTypeName, entry);
                }

                entry.Completions.Add(typeCompletionBase);
            }
        }

        internal static List<CompletionResult> CompleteNamespace(CompletionContext context, string prefix = "", string suffix = "")
        {
            var localTypeCache = s_typeCache ?? InitializeTypeCache();
            var results = new List<CompletionResult>();
            var wordToComplete = context.WordToComplete;
            var dots = wordToComplete.Count(static c => c == '.');
            if (dots >= localTypeCache.Length || localTypeCache[dots] == null)
            {
                return results;
            }

            var pattern = WildcardPattern.Get(wordToComplete + "*", WildcardOptions.IgnoreCase);

            foreach (var entry in localTypeCache[dots].Where(e => e.Completions.OfType<NamespaceCompletion>().Any() && pattern.IsMatch(e.Key)))
            {
                foreach (var completion in entry.Completions)
                {
                    results.Add(completion.GetCompletionResult(entry.Key, prefix, suffix));
                }
            }

            results.Sort(static (c1, c2) => string.Compare(c1.ListItemText, c2.ListItemText, StringComparison.OrdinalIgnoreCase));
            return results;
        }

        /// <summary>
        /// Complete a typename.
        /// </summary>
        /// <param name="typeName"></param>
        /// <returns></returns>
        public static IEnumerable<CompletionResult> CompleteType(string typeName)
        {
            // When completing types, we don't care about the runspace, types are visible across the appdomain
            var powershell = (Runspace.DefaultRunspace == null)
                                 ? PowerShell.Create()
                                 : PowerShell.Create(RunspaceMode.CurrentRunspace);

            var helper = new PowerShellExecutionHelper(powershell);
            var executionContext = helper.CurrentPowerShell.Runspace.ExecutionContext;
            return CompleteType(new CompletionContext { WordToComplete = typeName, Helper = helper, ExecutionContext = executionContext });
        }

        internal static List<CompletionResult> CompleteType(CompletionContext context, string prefix = "", string suffix = "")
        {
            var localTypeCache = s_typeCache ?? InitializeTypeCache();

            var results = new List<CompletionResult>();
            var completionTextSet = new HashSet<string>(StringComparer.OrdinalIgnoreCase);
            var wordToComplete = context.WordToComplete;
            var dots = wordToComplete.Count(static c => c == '.');
            if (dots >= localTypeCache.Length || localTypeCache[dots] == null)
            {
                return results;
            }

            var pattern = WildcardPattern.Get(wordToComplete + "*", WildcardOptions.IgnoreCase);

            foreach (var entry in localTypeCache[dots].Where(e => pattern.IsMatch(e.Key)))
            {
                foreach (var completion in entry.Completions)
                {
                    string namespaceToRemove = GetNamespaceToRemove(context, completion);
                    var completionResult = completion.GetCompletionResult(entry.Key, prefix, suffix, namespaceToRemove);

                    // We might get the same completion result twice. For example, the type cache has:
                    //    DscResource->System.Management.Automation.DscResourceAttribute (from accelerator)
                    //    DscResourceAttribute->System.Management.Automation.DscResourceAttribute (from short type name)
                    // input '[DSCRes' can match both of them, but they actually resolves to the same completion text 'DscResource'.
                    if (!completionTextSet.Contains(completionResult.CompletionText))
                    {
                        results.Add(completionResult);
                        completionTextSet.Add(completionResult.CompletionText);
                    }
                }
            }

            // this is a temporary fix. Only the type defined in the same script get complete. Need to use using Module when that is available.
            if (context.RelatedAsts != null && context.RelatedAsts.Count > 0)
            {
                var scriptBlockAst = (ScriptBlockAst)context.RelatedAsts[0];
                var typeAsts = scriptBlockAst.FindAll(static ast => ast is TypeDefinitionAst, false).Cast<TypeDefinitionAst>();
                foreach (var typeAst in typeAsts.Where(ast => pattern.IsMatch(ast.Name)))
                {
                    string toolTipPrefix = string.Empty;
                    if (typeAst.IsInterface)
                        toolTipPrefix = "Interface ";
                    else if (typeAst.IsClass)
                        toolTipPrefix = "Class ";
                    else if (typeAst.IsEnum)
                        toolTipPrefix = "Enum ";

                    results.Add(new CompletionResult(prefix + typeAst.Name + suffix, typeAst.Name, CompletionResultType.Type, toolTipPrefix + typeAst.Name));
                }
            }

            results.Sort(static (c1, c2) => string.Compare(c1.ListItemText, c2.ListItemText, StringComparison.OrdinalIgnoreCase));
            return results;
        }

        private static string GetNamespaceToRemove(CompletionContext context, TypeCompletionBase completion)
        {
            if (completion is NamespaceCompletion || context.RelatedAsts == null || context.RelatedAsts.Count == 0)
            {
                return null;
            }

            var typeCompletion = completion as TypeCompletion;
            string typeNameSpace = typeCompletion != null
                                       ? typeCompletion.Type.Namespace
                                       : ((TypeCompletionInStringFormat)completion).Namespace;

            var scriptBlockAst = (ScriptBlockAst)context.RelatedAsts[0];
            var matchingNsStates = scriptBlockAst.UsingStatements.Where(s =>
                 s.UsingStatementKind == UsingStatementKind.Namespace
                 && typeNameSpace != null
                 && typeNameSpace.StartsWith(s.Name.Value, StringComparison.OrdinalIgnoreCase));

            string ns = string.Empty;
            foreach (var nsState in matchingNsStates)
            {
                if (nsState.Name.Extent.Text.Length > ns.Length)
                {
                    ns = nsState.Name.Extent.Text;
                }
            }

            return ns;
        }

        #endregion Types

        #region Help Topics

        internal static List<CompletionResult> CompleteHelpTopics(CompletionContext context)
        {
            var results = new List<CompletionResult>();
            string userHelpDir = HelpUtils.GetUserHomeHelpSearchPath();
            string appHelpDir = Utils.GetApplicationBase(Utils.DefaultPowerShellShellID);
            string currentCulture = CultureInfo.CurrentCulture.Name;

            //search for help files for the current culture + en-US as fallback
            var searchPaths = new string[]
            {
                Path.Combine(userHelpDir, currentCulture),
                Path.Combine(appHelpDir, currentCulture),
                Path.Combine(userHelpDir, "en-US"),
                Path.Combine(appHelpDir, "en-US")
            }.Distinct();

            string wordToComplete = context.WordToComplete + "*";
            try
            {
                var wildcardPattern = WildcardPattern.Get(wordToComplete, WildcardOptions.IgnoreCase);

                foreach (var dir in searchPaths)
                {
                    var currentDir = new DirectoryInfo(dir);
                    if (currentDir.Exists)
                    {
                        foreach (var file in currentDir.EnumerateFiles("about_*.help.txt"))
                        {
                            if (wildcardPattern.IsMatch(file.Name))
                            {
                                string topicName = file.Name.Substring(0, file.Name.LastIndexOf(".help.txt"));
                                results.Add(new CompletionResult(topicName));
                            }
                        }
                    }
                }
            }
            catch (Exception)
            {
            }
            return results;
        }

        #endregion Help Topics

        #region Statement Parameters

        internal static List<CompletionResult> CompleteStatementFlags(TokenKind kind, string wordToComplete)
        {
            switch (kind)
            {
                case TokenKind.Switch:

                    Diagnostics.Assert(!string.IsNullOrEmpty(wordToComplete) && wordToComplete[0].IsDash(), "the word to complete should start with '-'");
                    wordToComplete = wordToComplete.Substring(1);
                    bool withColon = wordToComplete.EndsWith(':');
                    wordToComplete = withColon ? wordToComplete.Remove(wordToComplete.Length - 1) : wordToComplete;

                    string[] enumArray = LanguagePrimitives.EnumSingleTypeConverter.GetEnumNames(typeof(SwitchFlags));

                    var pattern = WildcardPattern.Get(wordToComplete + "*", WildcardOptions.IgnoreCase);
                    var enumList = new List<string>();
                    var result = new List<CompletionResult>();
                    CompletionResult fullMatch = null;

                    foreach (string value in enumArray)
                    {
                        if (value.Equals(SwitchFlags.None.ToString(), StringComparison.OrdinalIgnoreCase)) { continue; }

                        if (wordToComplete.Equals(value, StringComparison.OrdinalIgnoreCase))
                        {
                            string completionText = withColon ? "-" + value + ":" : "-" + value;
                            fullMatch = new CompletionResult(completionText, value, CompletionResultType.ParameterName, value);
                            continue;
                        }

                        if (pattern.IsMatch(value))
                        {
                            enumList.Add(value);
                        }
                    }

                    if (fullMatch != null)
                    {
                        result.Add(fullMatch);
                    }

                    enumList.Sort();
                    result.AddRange(from entry in enumList
                                    let completionText = withColon ? "-" + entry + ":" : "-" + entry
                                    select new CompletionResult(completionText, entry, CompletionResultType.ParameterName, entry));

                    return result;

                default:
                    break;
            }

            return null;
        }

        #endregion Statement Parameters

        #region Hashtable Keys

        /// <summary>
        /// Generate auto complete results for hashtable key within a Dynamickeyword.
        /// Results are generated based on properties of a DynamicKeyword matches given identifier.
        /// For example, following "D" matches "DestinationPath"
        ///
        ///     Configuration
        ///     {
        ///         File
        ///         {
        ///             D^
        ///         }
        ///     }
        /// </summary>
        /// <param name="completionContext"></param>
        /// <param name="ast"></param>
        /// <param name="hashtableAst"></param>
        /// <returns></returns>
        internal static List<CompletionResult> CompleteHashtableKeyForDynamicKeyword(
            CompletionContext completionContext,
            DynamicKeywordStatementAst ast,
            HashtableAst hashtableAst)
        {
            Diagnostics.Assert(ast.Keyword != null, "DynamicKeywordStatementAst.Keyword can never be null");
            List<CompletionResult> results = null;
            var dynamicKeywordProperties = ast.Keyword.Properties;
            var memberPattern = completionContext.WordToComplete + "*";

            //
            // Capture all existing properties in hashtable
            //
            var propertiesName = new List<string>();
            int cursorOffset = completionContext.CursorPosition.Offset;
            foreach (var keyValueTuple in hashtableAst.KeyValuePairs)
            {
                var propName = keyValueTuple.Item1 as StringConstantExpressionAst;
                // Exclude the property name at cursor
                if (propName != null && propName.Extent.EndOffset != cursorOffset)
                {
                    propertiesName.Add(propName.Value);
                }
            }

            if (dynamicKeywordProperties.Count > 0)
            {
                // Excludes existing properties in the hashtable statement
                var tempProperties = dynamicKeywordProperties.Where(p => !propertiesName.Contains(p.Key, StringComparer.OrdinalIgnoreCase));
                if (tempProperties != null && tempProperties.Any())
                {
                    results = new List<CompletionResult>();
                    // Filter by name
                    var wildcardPattern = WildcardPattern.Get(memberPattern, WildcardOptions.IgnoreCase);
                    var matchedResults = tempProperties.Where(p => wildcardPattern.IsMatch(p.Key));
                    if (matchedResults == null || !matchedResults.Any())
                    {
                        // Fallback to all non-exist properties in the hashtable statement
                        matchedResults = tempProperties;
                    }

                    foreach (var p in matchedResults)
                    {
                        string psTypeName = LanguagePrimitives.ConvertTypeNameToPSTypeName(p.Value.TypeConstraint);
                        if (psTypeName == "[]" || string.IsNullOrEmpty(psTypeName))
                        {
                            psTypeName = "[" + p.Value.TypeConstraint + "]";
                        }

                        if (string.Equals(psTypeName, "[MSFT_Credential]", StringComparison.OrdinalIgnoreCase))
                        {
                            psTypeName = "[pscredential]";
                        }

                        results.Add(new CompletionResult(
                            p.Key + " = ",
                            p.Key,
                            CompletionResultType.Property,
                            psTypeName));
                    }
                }
            }

            return results;
        }

        private static PSTypeName GetNestedHashtableKeyType(TypeInferenceContext typeContext, PSTypeName parentType, IList<string> nestedKeys)
        {
            var currentType = parentType;
            // The nestedKeys list should have the outer most key as the last element, and the inner most key as the first element
            // If we fail to resolve the type of any key we return null
            for (int i = nestedKeys.Count - 1; i >= 0; i--)
            {
                if (currentType is null)
                {
                    return null;
                }

                var typeMembers = typeContext.GetMembersByInferredType(currentType, false, null);
                currentType = null;
                foreach (var member in typeMembers)
                {
                    if (member is PropertyInfo propertyInfo)
                    {
                        if (propertyInfo.Name.Equals(nestedKeys[i], StringComparison.OrdinalIgnoreCase))
                        {
                            currentType = new PSTypeName(propertyInfo.PropertyType);
                            break;
                        }
                    }
                    else if (member is PropertyMemberAst memberAst && memberAst.Name.Equals(nestedKeys[i], StringComparison.OrdinalIgnoreCase))
                    {
                        if (memberAst.PropertyType is null)
                        {
                            return null;
                        }
                        else
                        {
                            if (memberAst.PropertyType.TypeName is ArrayTypeName arrayType)
                            {
                                currentType = new PSTypeName(arrayType.ElementType);
                            }
                            else
                            {
                                currentType = new PSTypeName(memberAst.PropertyType.TypeName);
                            }
                        }

                        break;
                    }
                }
            }

            return currentType;
        }

        internal static List<CompletionResult> CompleteHashtableKey(CompletionContext completionContext, HashtableAst hashtableAst)
        {
            Ast previousAst = hashtableAst;
            Ast parentAst = hashtableAst.Parent;
            string parameterName = null;
            var nestedHashtableKeys = new List<string>();

            // This loop determines if it's a nested hashtable and what the outermost hashtable is used for (Dynamic keyword, command argument, etc.)
            // Note this also considers hashtables with arrays of hashtables to be nested to support scenarios like this:
            // class Level1
            // {
            //     [Level2[]] $Prop1
            // }
            // class Level2
            // {
            //     [string] $Prop2
            // }
            // [Level1] @{
            //     Prop1 = @(
            //         @{Prop2="Hello"}
            //         @{Pro<Tab>}
            //     )
            // }
            while (parentAst is not null)
            {
                switch (parentAst)
                {
                    case HashtableAst parentTable:
                        foreach (var pair in parentTable.KeyValuePairs)
                        {
                            if (pair.Item2 == previousAst)
                            {
                                // Try to get the value of the hashtable key in the nested hashtable.
                                // If we fail to get the value then return early because we can't generate any useful completions
                                if (SafeExprEvaluator.TrySafeEval(pair.Item1, completionContext.ExecutionContext, out object value))
                                {
                                    if (value is not string stringValue)
                                    {
                                        return null;
                                    }

                                    nestedHashtableKeys.Add(stringValue);
                                    break;
                                }
                                else
                                {
                                    return null;
                                }
                            }
                        }
                        break;

                    case DynamicKeywordStatementAst dynamicKeyword:
                        return CompleteHashtableKeyForDynamicKeyword(completionContext, dynamicKeyword, hashtableAst);

                    case CommandParameterAst cmdParam:
                        parameterName = cmdParam.ParameterName;
                        parentAst = cmdParam.Parent;
                        goto ExitWhileLoop;

                    case AssignmentStatementAst assignment:
                        if (assignment.Left is MemberExpressionAst or ConvertExpressionAst)
                        {
                            parentAst = assignment.Left;
                        }
                        goto ExitWhileLoop;

                    case CommandAst:
                    case ConvertExpressionAst:
                    case UsingStatementAst:
                        goto ExitWhileLoop;

                    case CommandExpressionAst:
                    case PipelineAst:
                    case StatementBlockAst:
                    case ArrayExpressionAst:
                    case ArrayLiteralAst:
                        break;

                    default:
                        return null;
                }

                previousAst = parentAst;
                parentAst = parentAst.Parent;
            }

            ExitWhileLoop:

            bool hashtableIsNested = nestedHashtableKeys.Count > 0;
            int cursorOffset = completionContext.CursorPosition.Offset;
            string wordToComplete = completionContext.WordToComplete;
            var excludedKeys = new HashSet<string>(StringComparer.OrdinalIgnoreCase);
            // Filters out keys that have already been defined in the hashtable, except the one the cursor is at
            foreach (var keyPair in hashtableAst.KeyValuePairs)
            {
                if (!(cursorOffset >= keyPair.Item1.Extent.StartOffset && cursorOffset <= keyPair.Item1.Extent.EndOffset))
                {
                    excludedKeys.Add(keyPair.Item1.Extent.Text);
                }
            }

            if (parentAst is UsingStatementAst usingStatement)
            {
                if (hashtableIsNested || usingStatement.UsingStatementKind != UsingStatementKind.Module)
                {
                    return null;
                }

                var result = new List<CompletionResult>();
                foreach (var key in s_requiresModuleSpecKeys.Keys)
                {
                    if (excludedKeys.Contains(key)
                        || (wordToComplete is not null && !key.StartsWith(wordToComplete, StringComparison.OrdinalIgnoreCase))
                        || (key.Equals("RequiredVersion") && (excludedKeys.Contains("ModuleVersion") || excludedKeys.Contains("MaximumVersion")))
                        || ((key.Equals("ModuleVersion") || key.Equals("MaximumVersion")) && excludedKeys.Contains("RequiredVersion")))
                    {
                        continue;
                    }
                    result.Add(new CompletionResult(key, key, CompletionResultType.Property, s_requiresModuleSpecKeys[key]));
                }

                return result;
            }

            if (parentAst is MemberExpressionAst or ConvertExpressionAst)
            {
                IEnumerable<PSTypeName> inferredTypes;
                if (hashtableIsNested)
                {
                    var nestedType = GetNestedHashtableKeyType(
                        completionContext.TypeInferenceContext,
                        AstTypeInference.InferTypeOf(parentAst, completionContext.TypeInferenceContext, TypeInferenceRuntimePermissions.AllowSafeEval)[0],
                        nestedHashtableKeys);
                    if (nestedType is null)
                    {
                        return null;
                    }

                    inferredTypes = TypeInferenceVisitor.GetInferredEnumeratedTypes(new PSTypeName[] { nestedType });
                }
                else
                {
                    inferredTypes = TypeInferenceVisitor.GetInferredEnumeratedTypes(
                        AstTypeInference.InferTypeOf(parentAst, completionContext.TypeInferenceContext, TypeInferenceRuntimePermissions.AllowSafeEval));
                }

                var result = new List<CompletionResult>();
                CompleteMemberByInferredType(
                    completionContext.TypeInferenceContext,
                    inferredTypes,
                    result,
                    wordToComplete + "*",
                    IsWriteablePropertyMember,
                    isStatic: false,
                    excludedKeys,
                    ignoreTypesWithoutDefaultConstructor: true);
                return result;
            }

            if (parentAst is CommandAst commandAst)
            {
                var binding = new PseudoParameterBinder().DoPseudoParameterBinding(commandAst, null, null, bindingType: PseudoParameterBinder.BindingType.ArgumentCompletion);
                if (binding is null)
                {
                    return null;
                }

                if (parameterName is null)
                {
                    foreach (var boundArg in binding.BoundArguments)
                    {
                        if (boundArg.Value is AstPair pair && pair.Argument == previousAst)
                        {
                            parameterName = boundArg.Key;
                        }
                        else if (boundArg.Value is AstArrayPair arrayPair && arrayPair.Argument.Contains(previousAst))
                        {
                            parameterName = boundArg.Key;
                        }
                    }
                }

                if (parameterName is not null)
                {
                    List<CompletionResult> results;
                    if (parameterName.Equals("GroupBy", StringComparison.OrdinalIgnoreCase))
                    {
                        if (!hashtableIsNested)
                        {
                            switch (binding.CommandName)
                            {
                                case "Format-Table":
                                case "Format-List":
                                case "Format-Wide":
                                case "Format-Custom":
                                    return GetSpecialHashTableKeyMembers(excludedKeys, wordToComplete, "Expression", "FormatString", "Label");
                            }
                        }

                        return null;
                    }

                    if (parameterName.Equals("Property", StringComparison.OrdinalIgnoreCase))
                    {
                        if (!hashtableIsNested)
                        {
                            switch (binding.CommandName)
                            {
                                case "New-Object":
                                    var inferredType = AstTypeInference.InferTypeOf(commandAst, completionContext.TypeInferenceContext, TypeInferenceRuntimePermissions.AllowSafeEval);
                                    results = new List<CompletionResult>();
                                    CompleteMemberByInferredType(
                                        completionContext.TypeInferenceContext, inferredType,
                                        results, completionContext.WordToComplete + "*", IsWriteablePropertyMember, isStatic: false, excludedKeys);
                                    return results;
                                case "Select-Object":
                                    return GetSpecialHashTableKeyMembers(excludedKeys, wordToComplete, "Name", "Expression");
                                case "Sort-Object":
                                    return GetSpecialHashTableKeyMembers(excludedKeys, wordToComplete, "Expression", "Ascending", "Descending");
                                case "Group-Object":
                                    return GetSpecialHashTableKeyMembers(excludedKeys, wordToComplete, "Expression");
                                case "Format-Table":
                                    return GetSpecialHashTableKeyMembers(excludedKeys, wordToComplete, "Expression", "FormatString", "Label", "Width", "Alignment");
                                case "Format-List":
                                    return GetSpecialHashTableKeyMembers(excludedKeys, wordToComplete, "Expression", "FormatString", "Label");
                                case "Format-Wide":
                                    return GetSpecialHashTableKeyMembers(excludedKeys, wordToComplete, "Expression", "FormatString");
                                case "Format-Custom":
                                    return GetSpecialHashTableKeyMembers(excludedKeys, wordToComplete, "Expression", "Depth");
                                case "Set-CimInstance":
                                case "New-CimInstance":
                                    results = new List<CompletionResult>();
                                    NativeCompletionCimCommands(parameterName, binding.BoundArguments, results, commandAst, completionContext, excludedKeys, binding.CommandName);
                                    // this method adds a null CompletionResult to the list but we don't want that here.
                                    if (results.Count > 1)
                                    {
                                        results.RemoveAt(results.Count - 1);
                                        return results;
                                    }
                                    return null;
                            }
                            return null;
                        }
                    }

                    if (parameterName.Equals("FilterHashtable", StringComparison.OrdinalIgnoreCase))
                    {
                        switch (binding.CommandName)
                        {
                            case "Get-WinEvent":
                                if (nestedHashtableKeys.Count == 1
                                    && nestedHashtableKeys[0].Equals("SuppressHashFilter", StringComparison.OrdinalIgnoreCase)
                                    && hashtableAst.Parent.Parent.Parent is HashtableAst)
                                {
                                    return GetSpecialHashTableKeyMembers(excludedKeys, wordToComplete, "LogName", "ProviderName", "Path", "Keywords", "ID", "Level",
                                    "StartTime", "EndTime", "UserID", "Data");
                                }
                                else if (!hashtableIsNested)
                                {
                                    return GetSpecialHashTableKeyMembers(excludedKeys, wordToComplete, "LogName", "ProviderName", "Path", "Keywords", "ID", "Level",
                                    "StartTime", "EndTime", "UserID", "Data", "SuppressHashFilter");
                                }

                                return null;
                        }
                    }

                    if (parameterName.Equals("Arguments", StringComparison.OrdinalIgnoreCase))
                    {
                        if (!hashtableIsNested)
                        {
                            switch (binding.CommandName)
                            {
                                case "Invoke-CimMethod":
                                    results = new List<CompletionResult>();
                                    NativeCompletionCimCommands(parameterName, binding.BoundArguments, results, commandAst, completionContext, excludedKeys, binding.CommandName);
                                    // this method adds a null CompletionResult to the list but we don't want that here.
                                    if (results.Count > 1)
                                    {
                                        results.RemoveAt(results.Count - 1);
                                        return results;
                                    }
                                    return null;
                            }
                        }
                        return null;
                    }

                    IEnumerable<PSTypeName> inferredTypes;
                    if (hashtableIsNested)
                    {
                        var nestedType = GetNestedHashtableKeyType(
                            completionContext.TypeInferenceContext,
                            new PSTypeName(binding.BoundParameters[parameterName].Parameter.Type),
                            nestedHashtableKeys);
                        if (nestedType is null)
                        {
                            return null;
                        }
                        inferredTypes = TypeInferenceVisitor.GetInferredEnumeratedTypes(new PSTypeName[] { nestedType });
                    }
                    else
                    {
                        inferredTypes = TypeInferenceVisitor.GetInferredEnumeratedTypes(new PSTypeName[] { new PSTypeName(binding.BoundParameters[parameterName].Parameter.Type) });
                    }

                    results = new List<CompletionResult>();
                    CompleteMemberByInferredType(
                        completionContext.TypeInferenceContext,
                        inferredTypes,
                        results,
                        $"{wordToComplete}*",
                        IsWriteablePropertyMember,
                        isStatic: false,
                        excludedKeys,
                        ignoreTypesWithoutDefaultConstructor: true);
                    return results;
                }
            }
            else if (!hashtableIsNested && parentAst is AssignmentStatementAst assignment && assignment.Left is VariableExpressionAst assignmentVar)
            {
                var firstSplatUse = completionContext.RelatedAsts[0].Find(
                    currentAst =>
                        currentAst.Extent.StartOffset > hashtableAst.Extent.EndOffset
                        && currentAst is VariableExpressionAst splatVar
                        && splatVar.Splatted
                        && splatVar.VariablePath.UserPath.Equals(assignmentVar.VariablePath.UserPath, StringComparison.OrdinalIgnoreCase),
                    searchNestedScriptBlocks: true) as VariableExpressionAst;

                if (firstSplatUse is not null && firstSplatUse.Parent is CommandAst command)
                {
                    var binding = new PseudoParameterBinder()
                        .DoPseudoParameterBinding(
                            command,
                            pipeArgumentType: null,
                            paramAstAtCursor: null,
                            PseudoParameterBinder.BindingType.ParameterCompletion);

                    if (binding is null)
                    {
                        return null;
                    }

                    var results = new List<CompletionResult>();
                    foreach (var parameter in binding.UnboundParameters)
                    {
                        if (!excludedKeys.Contains(parameter.Parameter.Name)
                            && (wordToComplete is null || parameter.Parameter.Name.StartsWith(wordToComplete, StringComparison.OrdinalIgnoreCase)))
                        {
                            results.Add(new CompletionResult(parameter.Parameter.Name, parameter.Parameter.Name, CompletionResultType.ParameterName, $"[{parameter.Parameter.Type.Name}]"));
                        }
                    }

                    if (results.Count > 0)
                    {
                        return results;
                    }
                }
            }

            return null;
        }

        private static List<CompletionResult> GetSpecialHashTableKeyMembers(HashSet<string> excludedKeys, string wordToComplete, params string[] keys)
        {
            var result = new List<CompletionResult>();
            foreach (string key in keys)
            {
                if ((string.IsNullOrEmpty(wordToComplete) || key.StartsWith(wordToComplete, StringComparison.OrdinalIgnoreCase)) && !excludedKeys.Contains(key))
                {
                    result.Add(new CompletionResult(key, key, CompletionResultType.Property, key));
                }
            }

            if (result.Count == 0)
            {
                return null;
            }

            return result;
        }

        #endregion Hashtable Keys

        #region Helpers

        internal static bool IsPathSafelyExpandable(ExpandableStringExpressionAst expandableStringAst, string extraText, ExecutionContext executionContext, out string expandedString)
        {
            expandedString = null;
            // Expand the string if its type is DoubleQuoted or BareWord
            var constType = expandableStringAst.StringConstantType;
            if (constType == StringConstantType.DoubleQuotedHereString) { return false; }

            Diagnostics.Assert(
                constType == StringConstantType.BareWord ||
                (constType == StringConstantType.DoubleQuoted && expandableStringAst.Extent.Text[0].IsDoubleQuote()),
                "the string to be expanded should be either BareWord or DoubleQuoted");

            var varValues = new List<string>();
            foreach (ExpressionAst nestedAst in expandableStringAst.NestedExpressions)
            {
                if (!(nestedAst is VariableExpressionAst variableAst)) { return false; }

                string strValue = CombineVariableWithPartialPath(variableAst, null, executionContext);
                if (strValue != null)
                {
                    varValues.Add(strValue);
                }
                else
                {
                    return false;
                }
            }

            var formattedString = string.Format(CultureInfo.InvariantCulture, expandableStringAst.FormatExpression, varValues.ToArray());
            string quote = (constType == StringConstantType.DoubleQuoted) ? "\"" : string.Empty;

            expandedString = quote + formattedString + extraText + quote;
            return true;
        }

        internal static string CombineVariableWithPartialPath(VariableExpressionAst variableAst, string extraText, ExecutionContext executionContext)
        {
            var varPath = variableAst.VariablePath;
            if (!varPath.IsVariable && !varPath.DriveName.Equals("env", StringComparison.OrdinalIgnoreCase))
            {
                return null;
            }

            if (varPath.UnqualifiedPath.Equals(SpecialVariables.PSScriptRoot, StringComparison.OrdinalIgnoreCase)
                && !string.IsNullOrEmpty(variableAst.Extent.File))
            {
                return Path.GetDirectoryName(variableAst.Extent.File) + extraText;
            }

            try
            {
                // We check the strict mode inside GetVariableValue
                object value = VariableOps.GetVariableValue(varPath, executionContext, variableAst);
                var strValue = (value == null) ? string.Empty : value as string;

                if (strValue == null)
                {
                    object baseObj = PSObject.Base(value);
                    if (baseObj is string || baseObj?.GetType()?.IsPrimitive is true)
                    {
                        strValue = LanguagePrimitives.ConvertTo<string>(value);
                    }
                }

                if (strValue != null)
                {
                    return strValue + extraText;
                }
            }
            catch (Exception)
            {
            }

            return null;
        }

        internal static string HandleDoubleAndSingleQuote(ref string wordToComplete)
        {
            string quote = string.Empty;

            if (!string.IsNullOrEmpty(wordToComplete) && (wordToComplete[0].IsSingleQuote() || wordToComplete[0].IsDoubleQuote()))
            {
                char frontQuote = wordToComplete[0];
                int length = wordToComplete.Length;

                if (length == 1)
                {
                    wordToComplete = string.Empty;
                    quote = frontQuote.IsSingleQuote() ? "'" : "\"";
                }
                else if (length > 1)
                {
                    if ((wordToComplete[length - 1].IsDoubleQuote() && frontQuote.IsDoubleQuote()) || (wordToComplete[length - 1].IsSingleQuote() && frontQuote.IsSingleQuote()))
                    {
                        wordToComplete = wordToComplete.Substring(1, length - 2);
                        quote = frontQuote.IsSingleQuote() ? "'" : "\"";
                    }
                    else if (!wordToComplete[length - 1].IsDoubleQuote() && !wordToComplete[length - 1].IsSingleQuote())
                    {
                        wordToComplete = wordToComplete.Substring(1);
                        quote = frontQuote.IsSingleQuote() ? "'" : "\"";
                    }
                }
            }

            return quote;
        }

        /// <summary>
        /// Get matching completions from word to complete.
        /// This makes it easier to handle different variations of completions with consideration of quotes.
        /// </summary>
        /// <param name="wordToComplete">The word to complete.</param>
        /// <param name="possibleCompletionValues">The possible completion values to iterate.</param>
        /// <param name="toolTipMapping">The optional tool tip mapping delegate.</param>
        /// <param name="resultType">The optional completion result type. Default is Text.</param>
        /// <returns></returns>
        internal static IEnumerable<CompletionResult> GetMatchingResults(
            string wordToComplete,
            IEnumerable<string> possibleCompletionValues,
            Func<string, string> toolTipMapping = null,
            CompletionResultType resultType = CompletionResultType.Text)
        {
            string quote = HandleDoubleAndSingleQuote(ref wordToComplete);
            var pattern = WildcardPattern.Get(wordToComplete + "*", WildcardOptions.IgnoreCase);

            foreach (string value in possibleCompletionValues)
            {
                if (pattern.IsMatch(value))
                {
                    string completionText = quote == string.Empty
                        ? value
                        : quote + value + quote;

                    string listItemText = value;

                    yield return new CompletionResult(
                        completionText,
                        listItemText,
                        resultType,
                        toolTip: toolTipMapping is null
                            ? listItemText
                            : toolTipMapping(value));
                }
            }
        }

        /// <summary>
        /// Calls Get-Command to get command info objects.
        /// </summary>
        /// <param name="fakeBoundParameters">The fake bound parameters.</param>
        /// <param name="parametersToAdd">The parameters to add.</param>
        /// <returns>Collection of command info objects.</returns>
        internal static Collection<CommandInfo> GetCommandInfo(
            IDictionary fakeBoundParameters, 
            params string[] parametersToAdd)
        {
            using var ps = PowerShell.Create(RunspaceMode.CurrentRunspace);

            ps.AddCommand("Get-Command");

            foreach (string parameter in parametersToAdd)
            {
                if (fakeBoundParameters.Contains(parameter))
                {
                    ps.AddParameter(parameter, fakeBoundParameters[parameter]);
                }
            }

            Collection<CommandInfo> commands = ps.Invoke<CommandInfo>();

            return commands;
        }

        internal static bool IsSplattedVariable(Ast targetExpr)
        {
            if (targetExpr is VariableExpressionAst && ((VariableExpressionAst)targetExpr).Splatted)
            {
                // It's splatted variable, member expansion is not useful
                return true;
            }

            return false;
        }

        internal static void CompleteMemberHelper(
            bool @static,
            string memberName,
            ExpressionAst targetExpr,
            CompletionContext context,
            List<CompletionResult> results)
        {
            object value;
            if (SafeExprEvaluator.TrySafeEval(targetExpr, context.ExecutionContext, out value) && value != null)
            {
                if (targetExpr is ArrayExpressionAst && value is not object[])
                {
                    // When the array contains only one element, the evaluation result would be that element. We wrap it into an array
                    value = new[] { value };
                }

                // Instead of Get-Member, we access the members directly and send as input to the pipe.
                var powerShellExecutionHelper = context.Helper;
                powerShellExecutionHelper
                    .AddCommandWithPreferenceSetting("Microsoft.PowerShell.Core\\Where-Object")
                    .AddParameter("Property", "Name")
                    .AddParameter("Like")
                    .AddParameter("Value", memberName)
                    .AddCommandWithPreferenceSetting("Microsoft.PowerShell.Utility\\Sort-Object")
                    .AddParameter("Property", new object[] { "MemberType", "Name" });

                IEnumerable members;
                if (@static)
                {
                    if (!(PSObject.Base(value) is Type type))
                    {
                        return;
                    }

                    members = PSObject.DotNetStaticAdapter.BaseGetMembers<PSMemberInfo>(type);
                }
                else
                {
                    members = PSObject.AsPSObject(value).Members;
                }

                var sortedMembers = powerShellExecutionHelper.ExecuteCurrentPowerShell(out _, members);

                foreach (var member in sortedMembers)
                {
                    var memberInfo = (PSMemberInfo)PSObject.Base(member);
                    if (memberInfo.IsHidden)
                    {
                        continue;
                    }

                    var completionText = memberInfo.Name;

                    // Handle scenarios like this: $aa | add-member 'a b' 23; $aa.a<tab>
                    if (ContainsCharactersRequiringQuotes(completionText))
                    {
                        completionText = completionText.Replace("'", "''");
                        completionText = "'" + completionText + "'";
                    }

                    var isMethod = memberInfo is PSMethodInfo;
                    if (isMethod)
                    {
                        var isSpecial = (memberInfo is PSMethod) && ((PSMethod)memberInfo).IsSpecial;
                        if (isSpecial)
                            continue;
                        completionText += '(';
                    }

                    string tooltip = memberInfo.ToString();
                    if (tooltip.Contains("),", StringComparison.Ordinal))
                    {
                        var overloads = tooltip.Split("),", StringSplitOptions.RemoveEmptyEntries);
                        var newTooltip = new StringBuilder();
                        foreach (var overload in overloads)
                        {
                            newTooltip.Append(overload.Trim() + ")\r\n");
                        }

                        newTooltip.Remove(newTooltip.Length - 3, 3);
                        tooltip = newTooltip.ToString();
                    }

                    results.Add(
                        new CompletionResult(completionText, memberInfo.Name,
                                             isMethod ? CompletionResultType.Method : CompletionResultType.Property,
                                             tooltip));
                }

                var dictionary = PSObject.Base(value) as IDictionary;
                if (dictionary != null)
                {
                    var pattern = WildcardPattern.Get(memberName, WildcardOptions.IgnoreCase);
                    foreach (DictionaryEntry entry in dictionary)
                    {
                        if (!(entry.Key is string key))
                            continue;

                        if (pattern.IsMatch(key))
                        {
                            // Handle scenarios like this: $hashtable["abc#d"] = 100; $hashtable.ab<tab>
                            if (ContainsCharactersRequiringQuotes(key))
                            {
                                key = key.Replace("'", "''");
                                key = "'" + key + "'";
                            }

                            results.Add(new CompletionResult(key, key, CompletionResultType.Property, key));
                        }
                    }
                }

                if (!@static && IsValueEnumerable(PSObject.Base(value)))
                {
                    // Complete extension methods 'Where' and 'ForEach' for Enumerable values
                    CompleteExtensionMethods(memberName, results);
                }
            }
        }

        /// <summary>
        /// Check if a value is treated as Enumerable in powershell.
        /// </summary>
        private static bool IsValueEnumerable(object value)
        {
            object baseValue = PSObject.Base(value);

            if (baseValue == null || baseValue is string || baseValue is PSObject ||
                baseValue is IDictionary || baseValue is System.Xml.XmlNode)
            {
                return false;
            }

            if (baseValue is IEnumerable || baseValue is IEnumerator || baseValue is DataTable)
            {
                return true;
            }

            return false;
        }

        /// <summary>
        /// Check if a strong type is treated as Enumerable in powershell.
        /// </summary>
        private static bool IsStaticTypeEnumerable(Type type)
        {
            if (type.Equals(typeof(string)) || typeof(IDictionary).IsAssignableFrom(type) || typeof(System.Xml.XmlNode).IsAssignableFrom(type))
            {
                return false;
            }

            if (typeof(IEnumerable).IsAssignableFrom(type) || typeof(IEnumerator).IsAssignableFrom(type))
            {
                return true;
            }

            return false;
        }

        private static readonly SearchValues<char> s_defaultCharsToCheck = SearchValues.Create("$`");
        private static readonly SearchValues<char> s_escapeCharsToCheck = SearchValues.Create("$[]`");

        private static bool ContainsCharsToCheck(ReadOnlySpan<char> text, bool escape) 
            => text.ContainsAny(escape ? s_escapeCharsToCheck : s_defaultCharsToCheck);

        private static bool CompletionRequiresQuotes(string completion, bool escape)
        {
            // If the tokenizer sees the completion as more than two tokens, or if there is some error, then
            // some form of quoting is necessary (if it's a variable, we'd need ${}, filenames would need [], etc.)

            Language.Token[] tokens;
            ParseError[] errors;
            Language.Parser.ParseInput(completion, out tokens, out errors);

            // Expect no errors and 2 tokens (1 is for our completion, the other is eof)
            // Or if the completion is a keyword, we ignore the errors
            bool requireQuote = !(errors.Length == 0 && tokens.Length == 2);
            if ((!requireQuote && tokens[0] is StringToken) ||
                (tokens.Length == 2 && (tokens[0].TokenFlags & TokenFlags.Keyword) != 0))
            {
                requireQuote = ContainsCharsToCheck(tokens[0].Text, escape);
            }

            return requireQuote;
        }

        private static bool ProviderSpecified(string path)
        {
            var index = path.IndexOf(':');
            return index != -1 && index + 1 < path.Length && path[index + 1] == ':';
        }

        private static Type GetEffectiveParameterType(Type type)
        {
            var underlying = Nullable.GetUnderlyingType(type);
            return underlying ?? type;
        }

        /// <summary>
        /// Turn on the "LiteralPaths" option.
        /// </summary>
        /// <param name="completionContext"></param>
        /// <returns>
        /// Indicate whether the "LiteralPaths" option needs to be removed after operation
        /// </returns>
        private static bool TurnOnLiteralPathOption(CompletionContext completionContext)
        {
            bool clearLiteralPathsKey = false;

            if (completionContext.Options == null)
            {
                completionContext.Options = new Hashtable { { "LiteralPaths", true } };
                clearLiteralPathsKey = true;
            }
            else if (!completionContext.Options.ContainsKey("LiteralPaths"))
            {
                // Dont escape '[',']','`' when the file name is treated as command name
                completionContext.Options.Add("LiteralPaths", true);
                clearLiteralPathsKey = true;
            }

            return clearLiteralPathsKey;
        }

        /// <summary>
        /// Return whether we need to add ampersand when it's necessary.
        /// </summary>
        /// <param name="context"></param>
        /// <param name="defaultChoice"></param>
        /// <returns></returns>
        internal static bool IsAmpersandNeeded(CompletionContext context, bool defaultChoice)
        {
            if (context.RelatedAsts != null && !string.IsNullOrEmpty(context.WordToComplete))
            {
                var lastAst = context.RelatedAsts.Last();
                var parent = lastAst.Parent as CommandAst;

                if (parent != null && parent.CommandElements.Count == 1 &&
                    ((!defaultChoice && parent.InvocationOperator == TokenKind.Unknown) ||
                     (defaultChoice && parent.InvocationOperator != TokenKind.Unknown)))
                {
                    // - When the default choice is NOT to add ampersand, we only return true
                    //   when the invocation operator is NOT specified.
                    // - When the default choice is to add ampersand, we only return false
                    //   when the invocation operator is specified.
                    defaultChoice = !defaultChoice;
                }
            }

            return defaultChoice;
        }

        private sealed class ItemPathComparer : IComparer<PSObject>
        {
            public int Compare(PSObject x, PSObject y)
            {
                var xPathInfo = PSObject.Base(x) as PathInfo;
                var xFileInfo = PSObject.Base(x) as IO.FileSystemInfo;
                var xPathStr = PSObject.Base(x) as string;

                var yPathInfo = PSObject.Base(y) as PathInfo;
                var yFileInfo = PSObject.Base(y) as IO.FileSystemInfo;
                var yPathStr = PSObject.Base(y) as string;

                string xPath = null, yPath = null;

                if (xPathInfo != null)
                    xPath = xPathInfo.ProviderPath;
                else if (xFileInfo != null)
                    xPath = xFileInfo.FullName;
                else if (xPathStr != null)
                    xPath = xPathStr;

                if (yPathInfo != null)
                    yPath = yPathInfo.ProviderPath;
                else if (yFileInfo != null)
                    yPath = yFileInfo.FullName;
                else if (yPathStr != null)
                    yPath = yPathStr;

                if (string.IsNullOrEmpty(xPath) || string.IsNullOrEmpty(yPath))
                    Diagnostics.Assert(false, "Base object of item PSObject should be either PathInfo or FileSystemInfo");

                return string.Compare(xPath, yPath, StringComparison.CurrentCultureIgnoreCase);
            }
        }

        private sealed class CommandNameComparer : IComparer<PSObject>
        {
            public int Compare(PSObject x, PSObject y)
            {
                string xName = null;
                string yName = null;

                object xObj = PSObject.Base(x);
                object yObj = PSObject.Base(y);

                var xCommandInfo = xObj as CommandInfo;
                xName = xCommandInfo != null ? xCommandInfo.Name : xObj as string;

                var yCommandInfo = yObj as CommandInfo;
                yName = yCommandInfo != null ? yCommandInfo.Name : yObj as string;

                if (xName == null || yName == null)
                    Diagnostics.Assert(false, "Base object of Command PSObject should be either CommandInfo or string");

                return string.Compare(xName, yName, StringComparison.OrdinalIgnoreCase);
            }
        }

        #endregion Helpers
    }

    /// <summary>
    /// This class is very similar to the restricted language checker, but it is meant to allow more things, yet still
    /// be considered "safe", at least in the sense that tab completion can rely on it to not do bad things.  The primary
    /// use is for intellisense where you don't want to run arbitrary code, but you do want to know the values
    /// of various expressions so you can get the members.
    /// </summary>
    internal class SafeExprEvaluator : ICustomAstVisitor2
    {
        internal static bool TrySafeEval(ExpressionAst ast, ExecutionContext executionContext, out object value)
        {
            if (!(bool)ast.Accept(new SafeExprEvaluator()))
            {
                value = null;
                return false;
            }

            try
            {
                // ConstrainedLanguage has already been applied as necessary when we construct CompletionContext
                Diagnostics.Assert(!(executionContext.HasRunspaceEverUsedConstrainedLanguageMode && executionContext.LanguageMode != PSLanguageMode.ConstrainedLanguage),
                                   "If the runspace has ever used constrained language mode, then the current language mode should already be set to constrained language");

                // We're passing 'true' here for isTrustedInput, because SafeExprEvaluator ensures that the AST
                // has no dangerous side-effects such as arbitrary expression evaluation. It does require variable
                // access and a few other minor things, which staples of tab completion:
                //
                // $t = Get-Process
                // $t[0].MainModule.<TAB>
                //
                value = Compiler.GetExpressionValue(ast, true, executionContext);
                return true;
            }
            catch
            {
                value = null;
                return false;
            }
        }

        public object VisitErrorStatement(ErrorStatementAst errorStatementAst) { return false; }

        public object VisitErrorExpression(ErrorExpressionAst errorExpressionAst) { return false; }

        public object VisitScriptBlock(ScriptBlockAst scriptBlockAst) { return false; }

        public object VisitParamBlock(ParamBlockAst paramBlockAst) { return false; }

        public object VisitNamedBlock(NamedBlockAst namedBlockAst) { return false; }

        public object VisitTypeConstraint(TypeConstraintAst typeConstraintAst) { return false; }

        public object VisitAttribute(AttributeAst attributeAst) { return false; }

        public object VisitNamedAttributeArgument(NamedAttributeArgumentAst namedAttributeArgumentAst) { return false; }

        public object VisitParameter(ParameterAst parameterAst) { return false; }

        public object VisitFunctionDefinition(FunctionDefinitionAst functionDefinitionAst) { return false; }

        public object VisitIfStatement(IfStatementAst ifStmtAst) { return false; }

        public object VisitTrap(TrapStatementAst trapStatementAst) { return false; }

        public object VisitSwitchStatement(SwitchStatementAst switchStatementAst) { return false; }

        public object VisitDataStatement(DataStatementAst dataStatementAst) { return false; }

        public object VisitForEachStatement(ForEachStatementAst forEachStatementAst) { return false; }

        public object VisitDoWhileStatement(DoWhileStatementAst doWhileStatementAst) { return false; }

        public object VisitForStatement(ForStatementAst forStatementAst) { return false; }

        public object VisitWhileStatement(WhileStatementAst whileStatementAst) { return false; }

        public object VisitCatchClause(CatchClauseAst catchClauseAst) { return false; }

        public object VisitTryStatement(TryStatementAst tryStatementAst) { return false; }

        public object VisitBreakStatement(BreakStatementAst breakStatementAst) { return false; }

        public object VisitContinueStatement(ContinueStatementAst continueStatementAst) { return false; }

        public object VisitReturnStatement(ReturnStatementAst returnStatementAst) { return false; }

        public object VisitExitStatement(ExitStatementAst exitStatementAst) { return false; }

        public object VisitThrowStatement(ThrowStatementAst throwStatementAst) { return false; }

        public object VisitDoUntilStatement(DoUntilStatementAst doUntilStatementAst) { return false; }

        public object VisitAssignmentStatement(AssignmentStatementAst assignmentStatementAst) { return false; }

        // REVIEW: we could relax this to allow specific commands
        public object VisitCommand(CommandAst commandAst) { return false; }

        public object VisitCommandExpression(CommandExpressionAst commandExpressionAst) { return false; }

        public object VisitCommandParameter(CommandParameterAst commandParameterAst) { return false; }

        public object VisitFileRedirection(FileRedirectionAst fileRedirectionAst) { return false; }

        public object VisitMergingRedirection(MergingRedirectionAst mergingRedirectionAst) { return false; }

        public object VisitExpandableStringExpression(ExpandableStringExpressionAst expandableStringExpressionAst) { return false; }

        public object VisitAttributedExpression(AttributedExpressionAst attributedExpressionAst) { return false; }

        public object VisitBlockStatement(BlockStatementAst blockStatementAst) { return false; }

        public object VisitInvokeMemberExpression(InvokeMemberExpressionAst invokeMemberExpressionAst) { return false; }

        public object VisitUsingExpression(UsingExpressionAst usingExpressionAst) { return false; }

        public object VisitTypeDefinition(TypeDefinitionAst typeDefinitionAst) { return false; }

        public object VisitPropertyMember(PropertyMemberAst propertyMemberAst) { return false; }

        public object VisitFunctionMember(FunctionMemberAst functionMemberAst) { return false; }

        public object VisitBaseCtorInvokeMemberExpression(BaseCtorInvokeMemberExpressionAst baseCtorInvokeMemberExpressionAst) { return false; }

        public object VisitUsingStatement(UsingStatementAst usingStatementAst) { return false; }

        public object VisitDynamicKeywordStatement(DynamicKeywordStatementAst dynamicKeywordStatementAst) { return false; }

        public object VisitPipelineChain(PipelineChainAst pipelineChainAst) { return false; }

        public object VisitConfigurationDefinition(ConfigurationDefinitionAst configurationDefinitionAst)
        {
            return configurationDefinitionAst.Body.Accept(this);
        }

        public object VisitStatementBlock(StatementBlockAst statementBlockAst)
        {
            if (statementBlockAst.Traps != null) return false;
            // REVIEW: we could relax this to allow multiple statements
            if (statementBlockAst.Statements.Count > 1) return false;
            var pipeline = statementBlockAst.Statements.FirstOrDefault();
            return pipeline != null && (bool)pipeline.Accept(this);
        }

        public object VisitPipeline(PipelineAst pipelineAst)
        {
            var expr = pipelineAst.GetPureExpression();
            return expr != null && (bool)expr.Accept(this);
        }

        public object VisitTernaryExpression(TernaryExpressionAst ternaryExpressionAst)
        {
            return (bool)ternaryExpressionAst.Condition.Accept(this) &&
                   (bool)ternaryExpressionAst.IfTrue.Accept(this) &&
                   (bool)ternaryExpressionAst.IfFalse.Accept(this);
        }

        public object VisitBinaryExpression(BinaryExpressionAst binaryExpressionAst)
        {
            return (bool)binaryExpressionAst.Left.Accept(this) && (bool)binaryExpressionAst.Right.Accept(this);
        }

        public object VisitUnaryExpression(UnaryExpressionAst unaryExpressionAst)
        {
            return (bool)unaryExpressionAst.Child.Accept(this);
        }

        public object VisitConvertExpression(ConvertExpressionAst convertExpressionAst)
        {
            return (bool)convertExpressionAst.Child.Accept(this);
        }

        public object VisitConstantExpression(ConstantExpressionAst constantExpressionAst)
        {
            return true;
        }

        public object VisitStringConstantExpression(StringConstantExpressionAst stringConstantExpressionAst)
        {
            return true;
        }

        public object VisitSubExpression(SubExpressionAst subExpressionAst)
        {
            return subExpressionAst.SubExpression.Accept(this);
        }

        public object VisitVariableExpression(VariableExpressionAst variableExpressionAst)
        {
            return true;
        }

        public object VisitTypeExpression(TypeExpressionAst typeExpressionAst)
        {
            return true;
        }

        public object VisitMemberExpression(MemberExpressionAst memberExpressionAst)
        {
            return (bool)memberExpressionAst.Expression.Accept(this) && (bool)memberExpressionAst.Member.Accept(this);
        }

        public object VisitIndexExpression(IndexExpressionAst indexExpressionAst)
        {
            return (bool)indexExpressionAst.Target.Accept(this) && (bool)indexExpressionAst.Index.Accept(this);
        }

        public object VisitArrayExpression(ArrayExpressionAst arrayExpressionAst)
        {
            return arrayExpressionAst.SubExpression.Accept(this);
        }

        public object VisitArrayLiteral(ArrayLiteralAst arrayLiteralAst)
        {
            return arrayLiteralAst.Elements.All(e => (bool)e.Accept(this));
        }

        public object VisitHashtable(HashtableAst hashtableAst)
        {
            foreach (var keyValuePair in hashtableAst.KeyValuePairs)
            {
                if (!(bool)keyValuePair.Item1.Accept(this))
                    return false;
                if (!(bool)keyValuePair.Item2.Accept(this))
                    return false;
            }

            return true;
        }

        public object VisitScriptBlockExpression(ScriptBlockExpressionAst scriptBlockExpressionAst)
        {
            return true;
        }

        public object VisitParenExpression(ParenExpressionAst parenExpressionAst)
        {
            return parenExpressionAst.Pipeline.Accept(this);
        }
    }

    /// <summary>
    /// Completes with the property names of the InputObject.
    /// </summary>
    internal class PropertyNameCompleter : IArgumentCompleter
    {
        private readonly string _parameterNameOfInput;

        /// <summary>
        /// Initializes a new instance of the <see cref="PropertyNameCompleter"/> class.
        /// </summary>
        public PropertyNameCompleter()
        {
            _parameterNameOfInput = "InputObject";
        }

        /// <summary>
        /// Initializes a new instance of the <see cref="PropertyNameCompleter"/> class.
        /// </summary>
        /// <param name="parameterNameOfInput">The name of the property of the input object for which to complete with property names.</param>
        public PropertyNameCompleter(string parameterNameOfInput)
        {
            _parameterNameOfInput = parameterNameOfInput;
        }

        IEnumerable<CompletionResult> IArgumentCompleter.CompleteArgument(
            string commandName,
            string parameterName,
            string wordToComplete,
            CommandAst commandAst,
            IDictionary fakeBoundParameters)
        {
            if (commandAst.Parent is not PipelineAst pipelineAst)
            {
                return null;
            }

            int i;
            for (i = 0; i < pipelineAst.PipelineElements.Count; i++)
            {
                if (pipelineAst.PipelineElements[i] == commandAst)
                {
                    break;
                }
            }

            var typeInferenceContext = new TypeInferenceContext();
            IEnumerable<PSTypeName> prevType;
            if (i == 0)
            {
                var parameterAst = (CommandParameterAst)commandAst.Find(ast => ast is CommandParameterAst cpa && cpa.ParameterName == "PropertyName", false);
                var pseudoBinding = new PseudoParameterBinder().DoPseudoParameterBinding(commandAst, null, parameterAst, PseudoParameterBinder.BindingType.ParameterCompletion);
                if (!pseudoBinding.BoundArguments.TryGetValue(_parameterNameOfInput, out var pair) || !pair.ArgumentSpecified)
                {
                    return null;
                }

                if (pair is AstPair astPair && astPair.Argument != null)
                {
                    prevType = AstTypeInference.InferTypeOf(astPair.Argument, typeInferenceContext, TypeInferenceRuntimePermissions.AllowSafeEval);
                }

                return null;
            }
            else
            {
                prevType = AstTypeInference.InferTypeOf(pipelineAst.PipelineElements[i - 1], typeInferenceContext, TypeInferenceRuntimePermissions.AllowSafeEval);
            }

            var result = new List<CompletionResult>();

            CompletionCompleters.CompleteMemberByInferredType(typeInferenceContext, prevType, result, wordToComplete + "*", filter: CompletionCompleters.IsPropertyMember, isStatic: false);
            return result;
        }
    }
}<|MERGE_RESOLUTION|>--- conflicted
+++ resolved
@@ -5294,15 +5294,9 @@
                         ? varName
                         : StringUtil.Format("[{0}]${1}", ToStringCodeMethods.Type(varType, dropNamespaces: true), varName);
 
-<<<<<<< HEAD
-                    var completionText = !tokenAtCursorUsedBraces && varName.IndexOfAny(s_charactersRequiringQuotes) == -1
+                    var completionText = !tokenAtCursorUsedBraces && !ContainsCharactersRequiringQuotes(varName)
                         ? prefix + scopePrefix + varName
                         : prefix + "{" + scopePrefix + varName + "}";
-=======
-                    var completionText = !tokenAtCursorUsedBraces && !ContainsCharactersRequiringQuotes(varName)
-                        ? prefix + varName
-                        : prefix + "{" + varName + "}";
->>>>>>> d95d96ac
                     AddUniqueVariable(hashedResults, results, completionText, varName, toolTip);
                 }
             }
@@ -5372,15 +5366,9 @@
                                 }
                             }
 
-<<<<<<< HEAD
-                            var completedName = !tokenAtCursorUsedBraces && name.IndexOfAny(s_charactersRequiringQuotes) == -1
+                            var completedName = !tokenAtCursorUsedBraces && !ContainsCharactersRequiringQuotes(name)
                                                     ? prefix + scopePrefix + name
                                                     : prefix + "{" + scopePrefix + name + "}";
-=======
-                            var completedName = !tokenAtCursorUsedBraces && !ContainsCharactersRequiringQuotes(name)
-                                                    ? prefix + provider + name
-                                                    : prefix + "{" + provider + name + "}";
->>>>>>> d95d96ac
                             AddUniqueVariable(hashedResults, results, completedName, name, tooltip);
                         }
                     }
@@ -5409,17 +5397,11 @@
                 // like the variables type.
                 foreach (var specialVariable in s_specialVariablesCache.Value)
                 {
-<<<<<<< HEAD
                     if (wildcardPattern.IsMatch(specialVariable))
                     {
-                        var completedName = !tokenAtCursorUsedBraces && specialVariable.IndexOfAny(s_charactersRequiringQuotes) == -1
+                        var completedName = !tokenAtCursorUsedBraces && !ContainsCharactersRequiringQuotes(specialVariable)
                                                 ? prefix + specialVariable
                                                 : prefix + "{" + specialVariable + "}";
-=======
-                    var completedName = !tokenAtCursorUsedBraces && !ContainsCharactersRequiringQuotes(specialVariable)
-                                            ? prefix + specialVariable
-                                            : prefix + "{" + specialVariable + "}";
->>>>>>> d95d96ac
 
                         AddUniqueVariable(hashedResults, results, completedName, specialVariable, specialVariable);
                     }
