// Copyright (c) Microsoft Corporation.
// Licensed under the MIT License.

using System.Collections;
using System.Collections.Concurrent;
using System.Collections.Generic;
using System.Collections.ObjectModel;
using System.Data;
using System.Diagnostics.CodeAnalysis;
using System.Globalization;
using System.IO;
using System.Linq;
using System.Management.Automation.Internal;
using System.Management.Automation.Language;
using System.Management.Automation.Provider;
using System.Management.Automation.Runspaces;
using System.Reflection;
using System.Runtime.InteropServices;
using System.Text;
using System.Text.RegularExpressions;
using System.Threading;

using Microsoft.Management.Infrastructure;
using Microsoft.Management.Infrastructure.Options;
using Microsoft.PowerShell;
using Microsoft.PowerShell.Cim;
using Microsoft.PowerShell.Commands;
using Microsoft.PowerShell.Commands.Internal.Format;

namespace System.Management.Automation
{
    /// <summary>
    /// </summary>
    public static class CompletionCompleters
    {
        static CompletionCompleters()
        {
            AppDomain.CurrentDomain.AssemblyLoad += UpdateTypeCacheOnAssemblyLoad;
        }

        private static void UpdateTypeCacheOnAssemblyLoad(object sender, AssemblyLoadEventArgs args)
        {
            // Just null out the cache - we'll rebuild it the next time someone tries to complete a type.
            // We could rebuild it now, but we could be loading multiple assemblies (e.g. dependent assemblies)
            // and there is no sense in rebuilding anything until we're done loading all of the assemblies.
            Interlocked.Exchange(ref s_typeCache, null);
        }

        #region Command Names

        /// <summary>
        /// </summary>
        /// <param name="commandName"></param>
        /// <returns></returns>
        public static IEnumerable<CompletionResult> CompleteCommand(string commandName)
        {
            return CompleteCommand(commandName, null);
        }

        /// <summary>
        /// </summary>
        /// <param name="commandName"></param>
        /// <param name="moduleName"></param>
        /// <param name="commandTypes"></param>
        /// <returns></returns>
        [SuppressMessage("Microsoft.Design", "CA1026:DefaultParametersShouldNotBeUsed")]
        public static IEnumerable<CompletionResult> CompleteCommand(string commandName, string moduleName, CommandTypes commandTypes = CommandTypes.All)
        {
            var runspace = Runspace.DefaultRunspace;
            if (runspace == null)
            {
                // No runspace, just return no results.
                return CommandCompletion.EmptyCompletionResult;
            }

            var helper = new PowerShellExecutionHelper(PowerShell.Create(RunspaceMode.CurrentRunspace));
            var executionContext = helper.CurrentPowerShell.Runspace.ExecutionContext;
            return CompleteCommand(new CompletionContext { WordToComplete = commandName, Helper = helper, ExecutionContext = executionContext }, moduleName, commandTypes);
        }

        internal static List<CompletionResult> CompleteCommand(CompletionContext context)
        {
            return CompleteCommand(context, null);
        }

        private static List<CompletionResult> CompleteCommand(CompletionContext context, string moduleName, CommandTypes types = CommandTypes.All)
        {
            var addAmpersandIfNecessary = IsAmpersandNeeded(context, false);

            string commandName = context.WordToComplete;
            string quote = HandleDoubleAndSingleQuote(ref commandName);

            List<CompletionResult> commandResults = null;

            if (commandName.IndexOfAny(Utils.Separators.DirectoryOrDrive) == -1)
            {
                // The name to complete is neither module qualified nor is it a relative/rooted file path.

                Ast lastAst = null;
                if (context.RelatedAsts != null && context.RelatedAsts.Count > 0)
                {
                    lastAst = context.RelatedAsts.Last();
                }

                commandResults = ExecuteGetCommandCommand(useModulePrefix: false);

                if (lastAst != null)
                {
                    // We need to add the wildcard to the end so the regex is built correctly.
                    commandName += "*";

                    // Search the asts for function definitions that we might be calling
                    var findFunctionsVisitor = new FindFunctionsVisitor();
                    while (lastAst.Parent != null)
                    {
                        lastAst = lastAst.Parent;
                    }

                    lastAst.Visit(findFunctionsVisitor);

                    WildcardPattern commandNamePattern = WildcardPattern.Get(commandName, WildcardOptions.IgnoreCase);
                    foreach (var defn in findFunctionsVisitor.FunctionDefinitions)
                    {
                        if (commandNamePattern.IsMatch(defn.Name)
                            && !commandResults.Any(cr => cr.CompletionText.Equals(defn.Name, StringComparison.OrdinalIgnoreCase)))
                        {
                            // Results found in the current script are prepended to show up at the top of the list.
                            commandResults.Insert(0, GetCommandNameCompletionResult(defn.Name, defn, addAmpersandIfNecessary, quote));
                        }
                    }
                }
            }
            else
            {
                // If there is a single \, we might be looking for a module/snapin qualified command
                var indexOfFirstColon = commandName.IndexOf(':');
                var indexOfFirstBackslash = commandName.IndexOf('\\');
                if (indexOfFirstBackslash > 0 && (indexOfFirstBackslash < indexOfFirstColon || indexOfFirstColon == -1))
                {
                    // First try the name before the backslash as a module name.
                    // Use the exact module name provided by the user
                    moduleName = commandName.Substring(0, indexOfFirstBackslash);
                    commandName = commandName.Substring(indexOfFirstBackslash + 1);

                    commandResults = ExecuteGetCommandCommand(useModulePrefix: true);
                }
            }

            return commandResults;

            List<CompletionResult> ExecuteGetCommandCommand(bool useModulePrefix)
            {
                var powershell = context.Helper
                    .AddCommandWithPreferenceSetting("Get-Command", typeof(GetCommandCommand))
                    .AddParameter("All")
                    .AddParameter("Name", commandName + "*");

                if (moduleName != null)
                {
                    powershell.AddParameter("Module", moduleName);
                }

                if (!types.Equals(CommandTypes.All))
                {
                    powershell.AddParameter("CommandType", types);
                }

                // Exception is ignored, the user simply does not get any completion results if the pipeline fails
                Exception exceptionThrown;
                var commandInfos = context.Helper.ExecuteCurrentPowerShell(out exceptionThrown);

                if (commandInfos == null || commandInfos.Count == 0)
                {
                    powershell.Commands.Clear();
                    powershell
                        .AddCommandWithPreferenceSetting("Get-Command", typeof(GetCommandCommand))
                        .AddParameter("All")
                        .AddParameter("Name", commandName)
                        .AddParameter("UseAbbreviationExpansion");

                    if (moduleName != null)
                    {
                        powershell.AddParameter("Module", moduleName);
                    }

                    if (!types.Equals(CommandTypes.All))
                    {
                        powershell.AddParameter("CommandType", types);
                    }

                    commandInfos = context.Helper.ExecuteCurrentPowerShell(out exceptionThrown);
                }

                List<CompletionResult> completionResults = null;

                if (commandInfos != null && commandInfos.Count > 1)
                {
                    // OrderBy is using stable sorting
                    var sortedCommandInfos = commandInfos.Order(new CommandNameComparer());
                    completionResults = MakeCommandsUnique(sortedCommandInfos, useModulePrefix, addAmpersandIfNecessary, quote);
                }
                else
                {
                    completionResults = MakeCommandsUnique(commandInfos, useModulePrefix, addAmpersandIfNecessary, quote);
                }

                return completionResults;
            }
        }

        private static readonly HashSet<string> s_keywordsToExcludeFromAddingAmpersand
            = new HashSet<string>(StringComparer.OrdinalIgnoreCase) { nameof(TokenKind.InlineScript), nameof(TokenKind.Configuration) };

        internal static CompletionResult GetCommandNameCompletionResult(string name, object command, bool addAmpersandIfNecessary, string quote)
        {
            string syntax = name, listItem = name;

            var commandInfo = command as CommandInfo;
            if (commandInfo != null)
            {
                try
                {
                    listItem = commandInfo.Name;
                    // This may require parsing a script, which could fail in a number of different ways
                    // (syntax errors, security exceptions, etc.)  If so, the name is fine for the tooltip.
                    syntax = commandInfo.Syntax;
                }
                catch (Exception)
                {
                }
            }

            syntax = string.IsNullOrEmpty(syntax) ? name : syntax;
            bool needAmpersand;

            if (CompletionRequiresQuotes(name, false))
            {
                needAmpersand = quote == string.Empty && addAmpersandIfNecessary;
                string quoteInUse = quote == string.Empty ? "'" : quote;
                if (quoteInUse == "'")
                {
                    name = name.Replace("'", "''");
                }
                else
                {
                    name = name.Replace("`", "``");
                    name = name.Replace("$", "`$");
                }

                name = quoteInUse + name + quoteInUse;
            }
            else
            {
                needAmpersand = quote == string.Empty && addAmpersandIfNecessary &&
                                Tokenizer.IsKeyword(name) && !s_keywordsToExcludeFromAddingAmpersand.Contains(name);
                name = quote + name + quote;
            }

            // It's useless to call ForEach-Object (foreach) as the first command of a pipeline. For example:
            //     PS C:\> fore<tab>  --->   PS C:\> foreach   (expected, use as the keyword)
            //     PS C:\> fore<tab>  --->   PS C:\> & foreach (unexpected, ForEach-Object is seldom used as the first command of a pipeline)
            if (needAmpersand && name != SpecialVariables.@foreach)
            {
                name = "& " + name;
            }

            return new CompletionResult(name, listItem, CompletionResultType.Command, syntax);
        }

        internal static List<CompletionResult> MakeCommandsUnique(IEnumerable<PSObject> commandInfoPsObjs, bool includeModulePrefix, bool addAmpersandIfNecessary, string quote)
        {
            List<CompletionResult> results = new List<CompletionResult>();
            if (commandInfoPsObjs == null || !commandInfoPsObjs.Any())
            {
                return results;
            }

            var commandTable = new Dictionary<string, object>(StringComparer.OrdinalIgnoreCase);
            foreach (var psobj in commandInfoPsObjs)
            {
                object baseObj = PSObject.Base(psobj);
                string name = null;

                var commandInfo = baseObj as CommandInfo;
                if (commandInfo != null)
                {
                    // Skip the private commands
                    if (commandInfo.Visibility == SessionStateEntryVisibility.Private) { continue; }

                    name = commandInfo.Name;
                    if (includeModulePrefix && !string.IsNullOrEmpty(commandInfo.ModuleName))
                    {
                        // The command might be a prefixed commandInfo that we get by importing a module with the -Prefix parameter, for example:
                        //    FooModule.psm1: Get-Foo
                        //    import-module FooModule -Prefix PowerShell
                        //    --> command 'Get-PowerShellFoo' in the global session state (prefixed commandInfo)
                        //        command 'Get-Foo' in the module session state (un-prefixed commandInfo)
                        // in that case, we should not add the module name qualification because it doesn't work
                        if (string.IsNullOrEmpty(commandInfo.Prefix) || !ModuleCmdletBase.IsPrefixedCommand(commandInfo))
                        {
                            name = commandInfo.ModuleName + "\\" + commandInfo.Name;
                        }
                    }
                }
                else
                {
                    name = baseObj as string;
                    if (name == null) { continue; }
                }

                object value;
                if (!commandTable.TryGetValue(name, out value))
                {
                    commandTable.Add(name, baseObj);
                }
                else
                {
                    var list = value as List<object>;
                    if (list != null)
                    {
                        list.Add(baseObj);
                    }
                    else
                    {
                        list = new List<object> { value, baseObj };
                        commandTable[name] = list;
                    }
                }
            }

            List<CompletionResult> endResults = null;
            foreach (var keyValuePair in commandTable)
            {
                var commandList = keyValuePair.Value as List<object>;
                if (commandList != null)
                {
                    endResults ??= new List<CompletionResult>();

                    // The first command might be an un-prefixed commandInfo that we get by importing a module with the -Prefix parameter,
                    // in that case, we should add the module name qualification because if the module is not in the module path, calling
                    // 'Get-Foo' directly doesn't work
                    string completionName = keyValuePair.Key;
                    if (!includeModulePrefix)
                    {
                        var commandInfo = commandList[0] as CommandInfo;
                        if (commandInfo != null && !string.IsNullOrEmpty(commandInfo.Prefix))
                        {
                            Diagnostics.Assert(!string.IsNullOrEmpty(commandInfo.ModuleName), "the module name should exist if commandInfo.Prefix is not an empty string");
                            if (!ModuleCmdletBase.IsPrefixedCommand(commandInfo))
                            {
                                completionName = commandInfo.ModuleName + "\\" + completionName;
                            }
                        }
                    }

                    results.Add(GetCommandNameCompletionResult(completionName, commandList[0], addAmpersandIfNecessary, quote));

                    // For the other commands that are hidden, we need to disambiguate,
                    // but put these at the end as it's less likely any of the hidden
                    // commands are desired.  If we can't add anything to disambiguate,
                    // then we'll skip adding a completion result.
                    for (int index = 1; index < commandList.Count; index++)
                    {
                        var commandInfo = commandList[index] as CommandInfo;
                        Diagnostics.Assert(commandInfo != null, "Elements should always be CommandInfo");

                        if (commandInfo.CommandType == CommandTypes.Application)
                        {
                            endResults.Add(GetCommandNameCompletionResult(commandInfo.Definition, commandInfo, addAmpersandIfNecessary, quote));
                        }
                        else if (!string.IsNullOrEmpty(commandInfo.ModuleName))
                        {
                            var name = commandInfo.ModuleName + "\\" + commandInfo.Name;
                            endResults.Add(GetCommandNameCompletionResult(name, commandInfo, addAmpersandIfNecessary, quote));
                        }
                    }
                }
                else
                {
                    // The first command might be an un-prefixed commandInfo that we get by importing a module with the -Prefix parameter,
                    // in that case, we should add the module name qualification because if the module is not in the module path, calling
                    // 'Get-Foo' directly doesn't work
                    string completionName = keyValuePair.Key;
                    if (!includeModulePrefix)
                    {
                        var commandInfo = keyValuePair.Value as CommandInfo;
                        if (commandInfo != null && !string.IsNullOrEmpty(commandInfo.Prefix))
                        {
                            Diagnostics.Assert(!string.IsNullOrEmpty(commandInfo.ModuleName), "the module name should exist if commandInfo.Prefix is not an empty string");
                            if (!ModuleCmdletBase.IsPrefixedCommand(commandInfo))
                            {
                                completionName = commandInfo.ModuleName + "\\" + completionName;
                            }
                        }
                    }

                    results.Add(GetCommandNameCompletionResult(completionName, keyValuePair.Value, addAmpersandIfNecessary, quote));
                }
            }

            if (endResults != null && endResults.Count > 0)
            {
                results.AddRange(endResults);
            }

            return results;
        }

        private sealed class FindFunctionsVisitor : AstVisitor
        {
            internal readonly List<FunctionDefinitionAst> FunctionDefinitions = new List<FunctionDefinitionAst>();

            public override AstVisitAction VisitFunctionDefinition(FunctionDefinitionAst functionDefinitionAst)
            {
                FunctionDefinitions.Add(functionDefinitionAst);
                return AstVisitAction.Continue;
            }
        }

        #endregion Command Names

        #region Module Names

        internal static List<CompletionResult> CompleteModuleName(CompletionContext context, bool loadedModulesOnly, bool skipEditionCheck = false)
        {
            var wordToComplete = context.WordToComplete ?? string.Empty;
            var result = new List<CompletionResult>();
            var quote = HandleDoubleAndSingleQuote(ref wordToComplete);

            // Indicates if we should search for modules where the last part of the name matches the input text
            // eg: Host<Tab> finds Microsoft.PowerShell.Host
            // If the user has entered a manual wildcard, or a module name that contains a "." we assume they only want results that matches the input exactly.
            bool shortNameSearch = wordToComplete.Length > 0 && !WildcardPattern.ContainsWildcardCharacters(wordToComplete) && !wordToComplete.Contains('.');
            
            if (!wordToComplete.EndsWith('*'))
            {
                wordToComplete += "*";
            }
            
            string[] moduleNames;
            WildcardPattern shortNamePattern;
            if (shortNameSearch)
            {
                moduleNames = new string[] { wordToComplete, "*." + wordToComplete };
                shortNamePattern = new WildcardPattern(wordToComplete, WildcardOptions.IgnoreCase);
            }
            else
            {
                moduleNames = new string[] { wordToComplete };
                shortNamePattern = null;
            }

            var powershell = context.Helper.AddCommandWithPreferenceSetting("Get-Module", typeof(GetModuleCommand)).AddParameter("Name", moduleNames);
            if (!loadedModulesOnly)
            {
                powershell.AddParameter("ListAvailable", true);

                // -SkipEditionCheck should only be set or apply to -ListAvailable
                if (skipEditionCheck)
                {
                    powershell.AddParameter("SkipEditionCheck", true);
                }
            }

            Collection<PSObject> psObjects = context.Helper.ExecuteCurrentPowerShell(out _);

            if (psObjects != null)
            {
                foreach (PSObject item in psObjects)
                {
                    var moduleInfo = (PSModuleInfo)item.BaseObject;
                    var completionText = moduleInfo.Name;
                    var listItemText = completionText;
                    if (shortNameSearch
                        && completionText.Contains('.')
                        && !shortNamePattern.IsMatch(completionText.Substring(completionText.LastIndexOf('.') + 1))
                        && !shortNamePattern.IsMatch(completionText))
                    {
                        continue;
                    }

                    var toolTip = "Description: " + moduleInfo.Description + "\r\nModuleType: "
                                  + moduleInfo.ModuleType.ToString() + "\r\nPath: "
                                  + moduleInfo.Path;

                    if (CompletionRequiresQuotes(completionText, false))
                    {
                        var quoteInUse = quote == string.Empty ? "'" : quote;
                        if (quoteInUse == "'")
                            completionText = completionText.Replace("'", "''");
                        completionText = quoteInUse + completionText + quoteInUse;
                    }
                    else
                    {
                        completionText = quote + completionText + quote;
                    }

                    result.Add(new CompletionResult(completionText, listItemText, CompletionResultType.ParameterValue, toolTip));
                }
            }

            return result;
        }

        #endregion Module Names

        #region Command Parameters
        private static readonly string[] s_parameterNamesOfImportDSCResource = { "Name", "ModuleName", "ModuleVersion" };

        internal static List<CompletionResult> CompleteCommandParameter(CompletionContext context)
        {
            string partialName = null;
            bool withColon = false;
            CommandAst commandAst = null;
            List<CompletionResult> result = new List<CompletionResult>();

            // Find the parameter ast, it will be near or at the end
            CommandParameterAst parameterAst = null;
            DynamicKeywordStatementAst keywordAst = null;
            for (int i = context.RelatedAsts.Count - 1; i >= 0; i--)
            {
                keywordAst ??= context.RelatedAsts[i] as DynamicKeywordStatementAst;
                parameterAst = (context.RelatedAsts[i] as CommandParameterAst);
                if (parameterAst != null) break;
            }

            if (parameterAst != null)
            {
                keywordAst = parameterAst.Parent as DynamicKeywordStatementAst;
            }

            // If parent is DynamicKeywordStatementAst - 'Import-DscResource',
            // then customize the auto completion results
            if (keywordAst != null && string.Equals(keywordAst.Keyword.Keyword, "Import-DscResource", StringComparison.OrdinalIgnoreCase)
                && !string.IsNullOrWhiteSpace(context.WordToComplete) && context.WordToComplete.StartsWith('-'))
            {
                var lastAst = context.RelatedAsts.Last();
                var wordToMatch = string.Concat(context.WordToComplete.AsSpan(1), "*");
                var pattern = WildcardPattern.Get(wordToMatch, WildcardOptions.IgnoreCase);
                var parameterNames = keywordAst.CommandElements.Where(static ast => ast is CommandParameterAst).Select(static ast => (ast as CommandParameterAst).ParameterName);
                foreach (var parameterName in s_parameterNamesOfImportDSCResource)
                {
                    if (pattern.IsMatch(parameterName) && !parameterNames.Contains(parameterName, StringComparer.OrdinalIgnoreCase))
                    {
                        string tooltip = "[String] " + parameterName;
                        result.Add(new CompletionResult("-" + parameterName, parameterName, CompletionResultType.ParameterName, tooltip));
                    }
                }

                if (result.Count > 0)
                {
                    context.ReplacementLength = context.WordToComplete.Length;
                    context.ReplacementIndex = lastAst.Extent.StartOffset;
                }

                return result;
            }

            bool bindPositionalParameters = true;
            if (parameterAst != null)
            {
                // Parent must be a command
                commandAst = (CommandAst)parameterAst.Parent;
                partialName = parameterAst.ParameterName;
                withColon = context.WordToComplete.EndsWith(':');
            }
            else
            {
                // No CommandParameterAst is found. It could be a StringConstantExpressionAst "-"
                if (!(context.RelatedAsts[context.RelatedAsts.Count - 1] is StringConstantExpressionAst dashAst))
                    return result;
                if (!dashAst.Value.Trim().Equals("-", StringComparison.OrdinalIgnoreCase))
                    return result;

                // Parent must be a command
                commandAst = (CommandAst)dashAst.Parent;
                partialName = string.Empty;

                // If the user tries to tab complete a new parameter in front of a positional argument like: dir -<Tab> C:\
                // the user may want to add the parameter name so we don't want to bind positional arguments
                if (commandAst is not null)
                {
                    foreach (var element in commandAst.CommandElements)
                    {
                        if (element.Extent.StartOffset > context.TokenAtCursor.Extent.StartOffset)
                        {
                            bindPositionalParameters = element is CommandParameterAst;
                            break;
                        }
                    }
                }
            }

            PseudoBindingInfo pseudoBinding = new PseudoParameterBinder()
                                                .DoPseudoParameterBinding(commandAst, null, parameterAst, PseudoParameterBinder.BindingType.ParameterCompletion, bindPositionalParameters);
            // The command cannot be found or it's not a cmdlet, not a script cmdlet, not a function.
            // Try completing as if it the parameter is a command argument for native command completion.
            if (pseudoBinding == null)
            {
                return CompleteCommandArgument(context);
            }

            switch (pseudoBinding.InfoType)
            {
                case PseudoBindingInfoType.PseudoBindingFail:
                    // The command is a cmdlet or script cmdlet. Binding failed
                    result = GetParameterCompletionResults(partialName, uint.MaxValue, pseudoBinding.UnboundParameters, withColon);
                    break;
                case PseudoBindingInfoType.PseudoBindingSucceed:
                    // The command is a cmdlet or script cmdlet. Binding succeeded.
                    result = GetParameterCompletionResults(partialName, pseudoBinding, parameterAst, withColon);
                    break;
            }

            if (result.Count == 0)
            {
                result = pseudoBinding.CommandName.Equals("Set-Location", StringComparison.OrdinalIgnoreCase)
                             ? new List<CompletionResult>(CompleteFilename(context, containerOnly: true, extension: null))
                             : new List<CompletionResult>(CompleteFilename(context));
            }

            return result;
        }

        /// <summary>
        /// Get the parameter completion results when the pseudo binding was successful.
        /// </summary>
        /// <param name="parameterName"></param>
        /// <param name="bindingInfo"></param>
        /// <param name="parameterAst"></param>
        /// <param name="withColon"></param>
        /// <returns></returns>
        private static List<CompletionResult> GetParameterCompletionResults(string parameterName, PseudoBindingInfo bindingInfo, CommandParameterAst parameterAst, bool withColon)
        {
            Diagnostics.Assert(bindingInfo.InfoType.Equals(PseudoBindingInfoType.PseudoBindingSucceed), "The pseudo binding should succeed");
            List<CompletionResult> result = new List<CompletionResult>();

            if (parameterName == string.Empty)
            {
                result = GetParameterCompletionResults(
                    parameterName,
                    bindingInfo.ValidParameterSetsFlags,
                    bindingInfo.UnboundParameters,
                    withColon);
                return result;
            }

            if (bindingInfo.ParametersNotFound.Count > 0)
            {
                // The parameter name cannot be matched to any parameter
                if (bindingInfo.ParametersNotFound.Any(pAst => parameterAst.GetHashCode() == pAst.GetHashCode()))
                {
                    return result;
                }
            }

            if (bindingInfo.AmbiguousParameters.Count > 0)
            {
                // The parameter name is ambiguous. It's ignored in the pseudo binding, and we should search in the UnboundParameters
                if (bindingInfo.AmbiguousParameters.Any(pAst => parameterAst.GetHashCode() == pAst.GetHashCode()))
                {
                    result = GetParameterCompletionResults(
                        parameterName,
                        bindingInfo.ValidParameterSetsFlags,
                        bindingInfo.UnboundParameters,
                        withColon);
                }

                return result;
            }

            if (bindingInfo.DuplicateParameters.Count > 0)
            {
                // The parameter name is resolved to a parameter that is already bound. We search it in the BoundParameters
                if (bindingInfo.DuplicateParameters.Any(pAst => parameterAst.GetHashCode() == pAst.Parameter.GetHashCode()))
                {
                    result = GetParameterCompletionResults(
                        parameterName,
                        bindingInfo.ValidParameterSetsFlags,
                        bindingInfo.BoundParameters.Values,
                        withColon);
                }

                return result;
            }

            // The parameter should be bound in the pseudo binding during the named binding
            string matchedParameterName = null;
            foreach (KeyValuePair<string, AstParameterArgumentPair> entry in bindingInfo.BoundArguments)
            {
                switch (entry.Value.ParameterArgumentType)
                {
                    case AstParameterArgumentType.AstPair:
                        {
                            AstPair pair = (AstPair)entry.Value;
                            if (pair.ParameterSpecified && pair.Parameter.GetHashCode() == parameterAst.GetHashCode())
                            {
                                matchedParameterName = entry.Key;
                            }
                            else if (pair.ArgumentIsCommandParameterAst && pair.Argument.GetHashCode() == parameterAst.GetHashCode())
                            {
                                // The parameter name cannot be resolved to a parameter
                                return result;
                            }
                        }

                        break;
                    case AstParameterArgumentType.Fake:
                        {
                            FakePair pair = (FakePair)entry.Value;
                            if (pair.ParameterSpecified && pair.Parameter.GetHashCode() == parameterAst.GetHashCode())
                            {
                                matchedParameterName = entry.Key;
                            }
                        }

                        break;
                    case AstParameterArgumentType.Switch:
                        {
                            SwitchPair pair = (SwitchPair)entry.Value;
                            if (pair.ParameterSpecified && pair.Parameter.GetHashCode() == parameterAst.GetHashCode())
                            {
                                matchedParameterName = entry.Key;
                            }
                        }

                        break;
                    case AstParameterArgumentType.AstArray:
                    case AstParameterArgumentType.PipeObject:
                        break;
                }

                if (matchedParameterName != null)
                    break;
            }

            if (matchedParameterName is null)
            {
                // The pseudo binder has skipped a parameter
                // This will happen when completing parameters for commands with dynamic parameters.
                result = GetParameterCompletionResults(
                    parameterName,
                    bindingInfo.ValidParameterSetsFlags,
                    bindingInfo.UnboundParameters,
                    withColon);
                return result;
            }

            MergedCompiledCommandParameter param = bindingInfo.BoundParameters[matchedParameterName];

            WildcardPattern pattern = WildcardPattern.Get(parameterName + "*", WildcardOptions.IgnoreCase);
            string parameterType = "[" + ToStringCodeMethods.Type(param.Parameter.Type, dropNamespaces: true) + "] ";
            string colonSuffix = withColon ? ":" : string.Empty;
            if (pattern.IsMatch(matchedParameterName))
            {
                string completionText = "-" + matchedParameterName + colonSuffix;
                string tooltip = parameterType + matchedParameterName;
                result.Add(new CompletionResult(completionText, matchedParameterName, CompletionResultType.ParameterName, tooltip));
            }
            else
            {
                // Process alias when there is partial input
                foreach (var alias in param.Parameter.Aliases)
                {
                    if (pattern.IsMatch(alias))
                    {
                        result.Add(new CompletionResult(
                            $"-{alias}{colonSuffix}",
                            alias,
                            CompletionResultType.ParameterName,
                            parameterType + alias));
                    }
                }
            }

            return result;
        }

        /// <summary>
        /// Get the parameter completion results by using the given valid parameter sets and available parameters.
        /// </summary>
        /// <param name="parameterName"></param>
        /// <param name="validParameterSetFlags"></param>
        /// <param name="parameters"></param>
        /// <param name="withColon"></param>
        /// <returns></returns>
        private static List<CompletionResult> GetParameterCompletionResults(
            string parameterName,
            uint validParameterSetFlags,
            IEnumerable<MergedCompiledCommandParameter> parameters,
            bool withColon)
        {
            var result = new List<CompletionResult>();
            var commonParamResult = new List<CompletionResult>();
            var pattern = WildcardPattern.Get(parameterName + "*", WildcardOptions.IgnoreCase);
            var colonSuffix = withColon ? ":" : string.Empty;

            bool addCommonParameters = true;
            foreach (MergedCompiledCommandParameter param in parameters)
            {
                bool inParameterSet = (param.Parameter.ParameterSetFlags & validParameterSetFlags) != 0 || param.Parameter.IsInAllSets;
                if (!inParameterSet)
                    continue;

                string name = param.Parameter.Name;
                string type = "[" + ToStringCodeMethods.Type(param.Parameter.Type, dropNamespaces: true) + "] ";
                bool isCommonParameter = Cmdlet.CommonParameters.Contains(name, StringComparer.OrdinalIgnoreCase);
                List<CompletionResult> listInUse = isCommonParameter ? commonParamResult : result;

                if (pattern.IsMatch(name))
                {
                    // Then using functions to back dynamic keywords, we don't necessarily
                    // want all of the parameters to be shown to the user. Those that are marked
                    // DontShow will not be displayed. Also, if any of the parameters have
                    // don't show set, we won't show any of the common parameters either.
                    bool showToUser = true;
                    var compiledAttributes = param.Parameter.CompiledAttributes;
                    if (compiledAttributes != null && compiledAttributes.Count > 0)
                    {
                        foreach (var attr in compiledAttributes)
                        {
                            var pattr = attr as ParameterAttribute;
                            if (pattr != null && pattr.DontShow)
                            {
                                showToUser = false;
                                addCommonParameters = false;
                                break;
                            }
                        }
                    }

                    if (showToUser)
                    {
                        string completionText = "-" + name + colonSuffix;
                        string tooltip = type + name;
                        listInUse.Add(new CompletionResult(completionText, name, CompletionResultType.ParameterName,
                                                           tooltip));
                    }
                }
                else if (parameterName != string.Empty)
                {
                    // Process alias when there is partial input
                    foreach (var alias in param.Parameter.Aliases)
                    {
                        if (pattern.IsMatch(alias))
                        {
                            listInUse.Add(new CompletionResult(
                                $"-{alias}{colonSuffix}",
                                alias,
                                CompletionResultType.ParameterName,
                                type + alias));
                        }
                    }
                }
            }

            // Add the common parameters to the results if expected.
            if (addCommonParameters)
            {
                result.AddRange(commonParamResult);
            }

            return result;
        }

        /// <summary>
        /// Get completion results for operators that start with <paramref name="wordToComplete"/>
        /// </summary>
        /// <param name="wordToComplete">The starting text of the operator to complete.</param>
        /// <returns>A list of completion results.</returns>
        public static List<CompletionResult> CompleteOperator(string wordToComplete)
        {
            if (wordToComplete.StartsWith('-'))
            {
                wordToComplete = wordToComplete.Substring(1);
            }

            return (from op in Tokenizer._operatorText
                    where op.StartsWith(wordToComplete, StringComparison.OrdinalIgnoreCase)
                    orderby op
                    select new CompletionResult("-" + op, op, CompletionResultType.ParameterName, GetOperatorDescription(op))).ToList();
        }

        private static string GetOperatorDescription(string op)
        {
            return ResourceManagerCache.GetResourceString(typeof(CompletionCompleters).Assembly,
                                                          "System.Management.Automation.resources.TabCompletionStrings",
                                                          op + "OperatorDescription");
        }

        #endregion Command Parameters

        #region Command Arguments

        internal static List<CompletionResult> CompleteCommandArgument(CompletionContext context)
        {
            CommandAst commandAst = null;
            List<CompletionResult> result = new List<CompletionResult>();

            // Find the expression ast. It should be at the end if there is one
            ExpressionAst expressionAst = null;
            MemberExpressionAst secondToLastMemberAst = null;
            Ast lastAst = context.RelatedAsts.Last();

            expressionAst = lastAst as ExpressionAst;
            if (expressionAst != null)
            {
                if (expressionAst.Parent is CommandAst)
                {
                    commandAst = (CommandAst)expressionAst.Parent;

                    if (expressionAst is ErrorExpressionAst && expressionAst.Extent.Text.EndsWith(','))
                    {
                        context.WordToComplete = string.Empty;
                        // BUGBUG context.CursorPosition = expressionAst.Extent.StartScriptPosition;
                    }
                    else if (commandAst.CommandElements.Count == 1 || context.WordToComplete == string.Empty)
                    {
                        expressionAst = null;
                    }
                    else if (commandAst.CommandElements.Count > 2)
                    {
                        var length = commandAst.CommandElements.Count;
                        var index = 1;

                        for (; index < length; index++)
                        {
                            if (commandAst.CommandElements[index] == expressionAst)
                                break;
                        }

                        CommandElementAst secondToLastAst = null;
                        if (index > 1)
                        {
                            secondToLastAst = commandAst.CommandElements[index - 1];
                            secondToLastMemberAst = secondToLastAst as MemberExpressionAst;
                        }

                        var partialPathAst = expressionAst as StringConstantExpressionAst;
                        if (partialPathAst != null && secondToLastAst != null &&
                            partialPathAst.StringConstantType == StringConstantType.BareWord &&
                            secondToLastAst.Extent.EndLineNumber == partialPathAst.Extent.StartLineNumber &&
                            secondToLastAst.Extent.EndColumnNumber == partialPathAst.Extent.StartColumnNumber &&
                            partialPathAst.Value.AsSpan().IndexOfAny('\\', '/') == 0)
                        {
                            var secondToLastStringConstantAst = secondToLastAst as StringConstantExpressionAst;
                            var secondToLastExpandableStringAst = secondToLastAst as ExpandableStringExpressionAst;
                            var secondToLastArrayAst = secondToLastAst as ArrayLiteralAst;
                            var secondToLastParamAst = secondToLastAst as CommandParameterAst;

                            if (secondToLastStringConstantAst != null || secondToLastExpandableStringAst != null)
                            {
                                var fullPath = ConcatenateStringPathArguments(secondToLastAst, partialPathAst.Value, context);
                                expressionAst = secondToLastStringConstantAst != null
                                                    ? (ExpressionAst)secondToLastStringConstantAst
                                                    : (ExpressionAst)secondToLastExpandableStringAst;

                                context.ReplacementIndex = ((InternalScriptPosition)secondToLastAst.Extent.StartScriptPosition).Offset;
                                context.ReplacementLength += ((InternalScriptPosition)secondToLastAst.Extent.EndScriptPosition).Offset - context.ReplacementIndex;
                                context.WordToComplete = fullPath;
                                // context.CursorPosition = secondToLastAst.Extent.StartScriptPosition;
                            }
                            else if (secondToLastArrayAst != null)
                            {
                                // Handle cases like: dir -Path .\cd, 'a b'\new<tab>
                                var lastArrayElement = secondToLastArrayAst.Elements.LastOrDefault();
                                var fullPath = ConcatenateStringPathArguments(lastArrayElement, partialPathAst.Value, context);
                                if (fullPath != null)
                                {
                                    expressionAst = secondToLastArrayAst;

                                    context.ReplacementIndex = ((InternalScriptPosition)lastArrayElement.Extent.StartScriptPosition).Offset;
                                    context.ReplacementLength += ((InternalScriptPosition)lastArrayElement.Extent.EndScriptPosition).Offset - context.ReplacementIndex;
                                    context.WordToComplete = fullPath;
                                }
                            }
                            else if (secondToLastParamAst != null)
                            {
                                // Handle cases like: dir -Path: .\cd, 'a b'\new<tab> || dir -Path: 'a b'\new<tab>
                                var fullPath = ConcatenateStringPathArguments(secondToLastParamAst.Argument, partialPathAst.Value, context);
                                if (fullPath != null)
                                {
                                    expressionAst = secondToLastParamAst.Argument;

                                    context.ReplacementIndex = ((InternalScriptPosition)secondToLastParamAst.Argument.Extent.StartScriptPosition).Offset;
                                    context.ReplacementLength += ((InternalScriptPosition)secondToLastParamAst.Argument.Extent.EndScriptPosition).Offset - context.ReplacementIndex;
                                    context.WordToComplete = fullPath;
                                }
                                else
                                {
                                    var arrayArgAst = secondToLastParamAst.Argument as ArrayLiteralAst;
                                    if (arrayArgAst != null)
                                    {
                                        var lastArrayElement = arrayArgAst.Elements.LastOrDefault();
                                        fullPath = ConcatenateStringPathArguments(lastArrayElement, partialPathAst.Value, context);
                                        if (fullPath != null)
                                        {
                                            expressionAst = arrayArgAst;

                                            context.ReplacementIndex = ((InternalScriptPosition)lastArrayElement.Extent.StartScriptPosition).Offset;
                                            context.ReplacementLength += ((InternalScriptPosition)lastArrayElement.Extent.EndScriptPosition).Offset - context.ReplacementIndex;
                                            context.WordToComplete = fullPath;
                                        }
                                    }
                                }
                            }
                        }
                    }
                }
                else if (expressionAst.Parent is ArrayLiteralAst && expressionAst.Parent.Parent is CommandAst)
                {
                    commandAst = (CommandAst)expressionAst.Parent.Parent;

                    if (commandAst.CommandElements.Count == 1 || context.WordToComplete == string.Empty)
                    {
                        // dir -Path a.txt, b.txt <tab>
                        expressionAst = null;
                    }
                    else
                    {
                        // dir -Path a.txt, b.txt c<tab>
                        expressionAst = (ExpressionAst)expressionAst.Parent;
                    }
                }
                else if (expressionAst.Parent is ArrayLiteralAst && expressionAst.Parent.Parent is CommandParameterAst)
                {
                    // Handle scenarios such as
                    //      dir -Path: a.txt, <tab> || dir -Path: a.txt, b.txt <tab>
                    commandAst = (CommandAst)expressionAst.Parent.Parent.Parent;
                    if (context.WordToComplete == string.Empty)
                    {
                        // dir -Path: a.txt, b.txt <tab>
                        expressionAst = null;
                    }
                    else
                    {
                        // dir -Path: a.txt, b<tab>
                        expressionAst = (ExpressionAst)expressionAst.Parent;
                    }
                }
                else if (expressionAst.Parent is CommandParameterAst && expressionAst.Parent.Parent is CommandAst)
                {
                    commandAst = (CommandAst)expressionAst.Parent.Parent;
                    if (expressionAst is ErrorExpressionAst && expressionAst.Extent.Text.EndsWith(','))
                    {
                        // dir -Path: a.txt,<tab>
                        context.WordToComplete = string.Empty;
                        // context.CursorPosition = expressionAst.Extent.StartScriptPosition;
                    }
                    else if (context.WordToComplete == string.Empty)
                    {
                        // Handle scenario like this: Set-ExecutionPolicy -Scope:CurrentUser <tab>
                        expressionAst = null;
                    }
                }
            }
            else
            {
                var paramAst = lastAst as CommandParameterAst;
                if (paramAst != null)
                {
                    commandAst = paramAst.Parent as CommandAst;
                }
                else
                {
                    commandAst = lastAst as CommandAst;
                }
            }

            if (commandAst == null)
            {
                // We don't know if this could be expanded into anything interesting
                return result;
            }

            PseudoBindingInfo pseudoBinding = new PseudoParameterBinder()
                                                .DoPseudoParameterBinding(commandAst, null, null, PseudoParameterBinder.BindingType.ArgumentCompletion);

            do
            {
                // The command cannot be found, or it's NOT a cmdlet, NOT a script cmdlet and NOT a function
                if (pseudoBinding == null)
                    break;

                bool parsedArgumentsProvidesMatch = false;

                if (pseudoBinding.AllParsedArguments != null && pseudoBinding.AllParsedArguments.Count > 0)
                {
                    ArgumentLocation argLocation;
                    bool treatAsExpression = false;

                    if (expressionAst != null)
                    {
                        treatAsExpression = true;
                        var dashExp = expressionAst as StringConstantExpressionAst;
                        if (dashExp != null && dashExp.Value.Trim().Equals("-", StringComparison.OrdinalIgnoreCase))
                        {
                            // "-" is represented as StringConstantExpressionAst. Most likely the user is typing a <tab>
                            // after it, so in the pseudo binder, we ignore it to avoid treating it as an argument.
                            // for example:
                            //      Get-Content -Path "-<tab>  -->  Get-Content -Path ".\-patt.txt"
                            treatAsExpression = false;
                        }
                    }

                    if (treatAsExpression)
                    {
                        argLocation = FindTargetArgumentLocation(
                            pseudoBinding.AllParsedArguments, expressionAst);
                    }
                    else
                    {
                        argLocation = FindTargetArgumentLocation(
                            pseudoBinding.AllParsedArguments, context.TokenAtCursor ?? context.TokenBeforeCursor);
                    }

                    if (argLocation != null)
                    {
                        context.PseudoBindingInfo = pseudoBinding;
                        switch (pseudoBinding.InfoType)
                        {
                            case PseudoBindingInfoType.PseudoBindingSucceed:
                                result = GetArgumentCompletionResultsWithSuccessfulPseudoBinding(context, argLocation, commandAst);
                                break;
                            case PseudoBindingInfoType.PseudoBindingFail:
                                result = GetArgumentCompletionResultsWithFailedPseudoBinding(context, argLocation, commandAst);
                                break;
                        }

                        parsedArgumentsProvidesMatch = true;
                    }
                }

                if (!parsedArgumentsProvidesMatch)
                {
                    int index = 0;
                    CommandElementAst prevElem = null;
                    if (expressionAst != null)
                    {
                        foreach (CommandElementAst eleAst in commandAst.CommandElements)
                        {
                            if (eleAst.GetHashCode() == expressionAst.GetHashCode())
                                break;
                            prevElem = eleAst;
                            index++;
                        }
                    }
                    else
                    {
                        var token = context.TokenAtCursor ?? context.TokenBeforeCursor;
                        foreach (CommandElementAst eleAst in commandAst.CommandElements)
                        {
                            if (eleAst.Extent.StartOffset > token.Extent.EndOffset)
                                break;
                            prevElem = eleAst;
                            index++;
                        }
                    }

                    // positional argument with position 0
                    if (index == 1)
                    {
                        CompletePositionalArgument(
                            pseudoBinding.CommandName,
                            commandAst,
                            context,
                            result,
                            pseudoBinding.UnboundParameters,
                            pseudoBinding.DefaultParameterSetFlag,
                            uint.MaxValue,
                            0);
                    }
                    else
                    {
                        if (prevElem is CommandParameterAst && ((CommandParameterAst)prevElem).Argument == null)
                        {
                            var paramName = ((CommandParameterAst)prevElem).ParameterName;
                            var pattern = WildcardPattern.Get(paramName + "*", WildcardOptions.IgnoreCase);
                            foreach (MergedCompiledCommandParameter param in pseudoBinding.UnboundParameters)
                            {
                                if (pattern.IsMatch(param.Parameter.Name))
                                {
                                    ProcessParameter(pseudoBinding.CommandName, commandAst, context, result, param);
                                    break;
                                }

                                var isAliasMatch = false;
                                foreach (string alias in param.Parameter.Aliases)
                                {
                                    if (pattern.IsMatch(alias))
                                    {
                                        isAliasMatch = true;
                                        ProcessParameter(pseudoBinding.CommandName, commandAst, context, result, param);
                                        break;
                                    }
                                }

                                if (isAliasMatch)
                                    break;
                            }
                        }
                    }
                }
            } while (false);

            // Indicate if the current argument completion falls into those pre-defined cases and
            // has been processed already.
            bool hasBeenProcessed = false;
            if (result.Count > 0 && result[result.Count - 1].Equals(CompletionResult.Null))
            {
                result.RemoveAt(result.Count - 1);
                hasBeenProcessed = true;

                if (result.Count > 0)
                    return result;
            }

            // Handle some special cases such as:
            //    & "get-comm<tab> --> & "Get-Command"
            //    & "sa<tab>       --> & ".\sa[v].txt"
            if (expressionAst == null && !hasBeenProcessed &&
                commandAst.CommandElements.Count == 1 &&
                commandAst.InvocationOperator != TokenKind.Unknown &&
                context.WordToComplete != string.Empty)
            {
                // Use literal path after Ampersand
                var tryCmdletCompletion = false;
                var clearLiteralPathsKey = TurnOnLiteralPathOption(context);

                if (context.WordToComplete.Contains('-'))
                {
                    tryCmdletCompletion = true;
                }

                try
                {
                    var fileCompletionResults = new List<CompletionResult>(CompleteFilename(context));
                    if (tryCmdletCompletion)
                    {
                        // It's actually command name completion, other than argument completion
                        var cmdletCompletionResults = CompleteCommand(context);
                        if (cmdletCompletionResults != null && cmdletCompletionResults.Count > 0)
                        {
                            fileCompletionResults.AddRange(cmdletCompletionResults);
                        }
                    }

                    return fileCompletionResults;
                }
                finally
                {
                    if (clearLiteralPathsKey)
                        context.Options.Remove("LiteralPaths");
                }
            }

            if (expressionAst is StringConstantExpressionAst)
            {
                var pathAst = (StringConstantExpressionAst)expressionAst;
                // Handle static member completion: echo [int]::<tab>
                var shareMatch = Regex.Match(pathAst.Value, @"^(\[[\w\d\.]+\]::[\w\d\*]*)$");
                if (shareMatch.Success)
                {
                    int fakeReplacementIndex, fakeReplacementLength;
                    var input = shareMatch.Groups[1].Value;
                    var completionParameters = CommandCompletion.MapStringInputToParsedInput(input, input.Length);
                    var completionAnalysis = new CompletionAnalysis(completionParameters.Item1, completionParameters.Item2, completionParameters.Item3, context.Options);
                    var ret = completionAnalysis.GetResults(
                        context.Helper.CurrentPowerShell,
                        out fakeReplacementIndex,
                        out fakeReplacementLength);

                    if (ret != null && ret.Count > 0)
                    {
                        string prefix = string.Concat(TokenKind.LParen.Text(), input.AsSpan(0, fakeReplacementIndex));
                        foreach (CompletionResult entry in ret)
                        {
                            string completionText = prefix + entry.CompletionText;
                            if (entry.ResultType.Equals(CompletionResultType.Property))
                                completionText += TokenKind.RParen.Text();
                            result.Add(new CompletionResult(completionText, entry.ListItemText, entry.ResultType,
                                                            entry.ToolTip));
                        }

                        return result;
                    }
                }

                // Handle member completion with wildcard: echo $a.*<tab>
                if (pathAst.Value.Contains('*') && secondToLastMemberAst != null &&
                    secondToLastMemberAst.Extent.EndLineNumber == pathAst.Extent.StartLineNumber &&
                    secondToLastMemberAst.Extent.EndColumnNumber == pathAst.Extent.StartColumnNumber)
                {
                    var memberName = pathAst.Value.EndsWith('*')
                                         ? pathAst.Value
                                         : pathAst.Value + "*";
                    var targetExpr = secondToLastMemberAst.Expression;
                    if (IsSplattedVariable(targetExpr))
                    {
                        // It's splatted variable, and the member completion is not useful
                        return result;
                    }

                    var memberAst = secondToLastMemberAst.Member as StringConstantExpressionAst;
                    if (memberAst != null)
                    {
                        memberName = memberAst.Value + memberName;
                    }

                    CompleteMemberHelper(false, memberName, targetExpr, context, result);
                    if (result.Count > 0)
                    {
                        context.ReplacementIndex =
                            ((InternalScriptPosition)secondToLastMemberAst.Expression.Extent.EndScriptPosition).Offset + 1;
                        if (memberAst != null)
                            context.ReplacementLength += memberAst.Value.Length;
                        return result;
                    }
                }

                // Treat it as the file name completion
                // Handle this scenario: & 'c:\a b'\<tab>
                string fileName = pathAst.Value;
                if (commandAst.InvocationOperator != TokenKind.Unknown && fileName.AsSpan().IndexOfAny('\\', '/') == 0 &&
                    commandAst.CommandElements.Count == 2 && commandAst.CommandElements[0] is StringConstantExpressionAst &&
                    commandAst.CommandElements[0].Extent.EndLineNumber == expressionAst.Extent.StartLineNumber &&
                    commandAst.CommandElements[0].Extent.EndColumnNumber == expressionAst.Extent.StartColumnNumber)
                {
                    if (pseudoBinding != null)
                    {
                        // CommandElements[0] is resolved to a command
                        return result;
                    }
                    else
                    {
                        var constantAst = (StringConstantExpressionAst)commandAst.CommandElements[0];
                        fileName = constantAst.Value + fileName;
                        context.ReplacementIndex = ((InternalScriptPosition)constantAst.Extent.StartScriptPosition).Offset;
                        context.ReplacementLength += ((InternalScriptPosition)constantAst.Extent.EndScriptPosition).Offset - context.ReplacementIndex;
                        context.WordToComplete = fileName;
                        // commandAst.InvocationOperator != TokenKind.Unknown, so we should use literal path
                        var clearLiteralPathKey = TurnOnLiteralPathOption(context);

                        try
                        {
                            return new List<CompletionResult>(CompleteFilename(context));
                        }
                        finally
                        {
                            if (clearLiteralPathKey)
                                context.Options.Remove("LiteralPaths");
                        }
                    }
                }
            }

            // The default argument completion: file path completion, command name completion('WordToComplete' is not empty and contains a dash).
            // If the current argument completion has been process already, we don't go through the default argument completion anymore.
            if (!hasBeenProcessed)
            {
                var commandName = commandAst.GetCommandName();
                var customCompleter = GetCustomArgumentCompleter(
                    "NativeArgumentCompleters",
                    new[] { commandName, Path.GetFileName(commandName), Path.GetFileNameWithoutExtension(commandName) },
                    context);
                if (customCompleter != null)
                {
                    if (InvokeScriptArgumentCompleter(
                        customCompleter,
                        new object[] { context.WordToComplete, commandAst, context.CursorPosition.Offset },
                        result))
                    {
                        return result;
                    }
                }

                var clearLiteralPathKey = false;
                if (pseudoBinding == null)
                {
                    // the command could be a native command such as notepad.exe, we use literal path in this case
                    clearLiteralPathKey = TurnOnLiteralPathOption(context);
                }

                try
                {
                    result = new List<CompletionResult>(CompleteFilename(context));
                }
                finally
                {
                    if (clearLiteralPathKey)
                        context.Options.Remove("LiteralPaths");
                }

                // The word to complete contains a dash and it's not the first character. We try command names in this case.
                if (context.WordToComplete.IndexOf('-') > 0)
                {
                    var commandResults = CompleteCommand(context);
                    if (commandResults != null)
                        result.AddRange(commandResults);
                }
            }

            return result;
        }

        internal static string ConcatenateStringPathArguments(CommandElementAst stringAst, string partialPath, CompletionContext completionContext)
        {
            var constantPathAst = stringAst as StringConstantExpressionAst;
            if (constantPathAst != null)
            {
                string quote = string.Empty;
                switch (constantPathAst.StringConstantType)
                {
                    case StringConstantType.SingleQuoted:
                        quote = "'";
                        break;
                    case StringConstantType.DoubleQuoted:
                        quote = "\"";
                        break;
                    default:
                        break;
                }

                return quote + constantPathAst.Value + partialPath + quote;
            }
            else
            {
                var expandablePathAst = stringAst as ExpandableStringExpressionAst;
                string fullPath = null;
                if (expandablePathAst != null &&
                    IsPathSafelyExpandable(expandableStringAst: expandablePathAst,
                                           extraText: partialPath,
                                           executionContext: completionContext.ExecutionContext,
                                           expandedString: out fullPath))
                {
                    return fullPath;
                }
            }

            return null;
        }

        /// <summary>
        /// Get the argument completion results when the pseudo binding was not successful.
        /// </summary>
        private static List<CompletionResult> GetArgumentCompletionResultsWithFailedPseudoBinding(
            CompletionContext context,
            ArgumentLocation argLocation,
            CommandAst commandAst)
        {
            List<CompletionResult> result = new List<CompletionResult>();

            PseudoBindingInfo bindingInfo = context.PseudoBindingInfo;
            if (argLocation.IsPositional)
            {
                CompletePositionalArgument(
                    bindingInfo.CommandName,
                    commandAst,
                    context,
                    result,
                    bindingInfo.UnboundParameters,
                    bindingInfo.DefaultParameterSetFlag,
                    uint.MaxValue,
                    argLocation.Position);
            }
            else
            {
                string paramName = argLocation.Argument.ParameterName;
                WildcardPattern pattern = WildcardPattern.Get(paramName + "*", WildcardOptions.IgnoreCase);
                foreach (MergedCompiledCommandParameter param in bindingInfo.UnboundParameters)
                {
                    if (pattern.IsMatch(param.Parameter.Name))
                    {
                        ProcessParameter(bindingInfo.CommandName, commandAst, context, result, param);
                        break;
                    }

                    bool isAliasMatch = false;
                    foreach (string alias in param.Parameter.Aliases)
                    {
                        if (pattern.IsMatch(alias))
                        {
                            isAliasMatch = true;
                            ProcessParameter(bindingInfo.CommandName, commandAst, context, result, param);
                            break;
                        }
                    }

                    if (isAliasMatch)
                        break;
                }
            }

            return result;
        }

        /// <summary>
        /// Get the argument completion results when the pseudo binding was successful.
        /// </summary>
        private static List<CompletionResult> GetArgumentCompletionResultsWithSuccessfulPseudoBinding(
            CompletionContext context,
            ArgumentLocation argLocation,
            CommandAst commandAst)
        {
            PseudoBindingInfo bindingInfo = context.PseudoBindingInfo;
            Diagnostics.Assert(bindingInfo.InfoType.Equals(PseudoBindingInfoType.PseudoBindingSucceed), "Caller needs to make sure the pseudo binding was successful");
            List<CompletionResult> result = new List<CompletionResult>();

            if (argLocation.IsPositional && argLocation.Argument == null)
            {
                AstPair lastPositionalArg;
                AstParameterArgumentPair targetPositionalArg =
                    FindTargetPositionalArgument(
                        bindingInfo.AllParsedArguments,
                        argLocation.Position,
                        out lastPositionalArg);

                if (targetPositionalArg != null)
                    argLocation.Argument = targetPositionalArg;
                else
                {
                    if (lastPositionalArg != null)
                    {
                        bool lastPositionalGetBound = false;
                        Collection<string> parameterNames = new Collection<string>();

                        foreach (KeyValuePair<string, AstParameterArgumentPair> entry in bindingInfo.BoundArguments)
                        {
                            // positional argument
                            if (!entry.Value.ParameterSpecified)
                            {
                                var arg = (AstPair)entry.Value;
                                if (arg.Argument.GetHashCode() == lastPositionalArg.Argument.GetHashCode())
                                {
                                    lastPositionalGetBound = true;
                                    break;
                                }
                            }
                            else if (entry.Value.ParameterArgumentType.Equals(AstParameterArgumentType.AstArray))
                            {
                                // check if the positional argument would be bound to a "ValueFromRemainingArgument" parameter
                                var arg = (AstArrayPair)entry.Value;
                                if (arg.Argument.Any(exp => exp.GetHashCode() == lastPositionalArg.Argument.GetHashCode()))
                                {
                                    parameterNames.Add(entry.Key);
                                }
                            }
                        }

                        if (parameterNames.Count > 0)
                        {
                            // parameter should be in BoundParameters
                            foreach (string param in parameterNames)
                            {
                                MergedCompiledCommandParameter parameter = bindingInfo.BoundParameters[param];
                                ProcessParameter(bindingInfo.CommandName, commandAst, context, result, parameter, bindingInfo.BoundArguments);
                            }

                            return result;
                        }
                        else if (!lastPositionalGetBound)
                        {
                            // last positional argument was not bound, then positional argument 'tab' wants to
                            // expand will not get bound either
                            return result;
                        }
                    }

                    CompletePositionalArgument(
                        bindingInfo.CommandName,
                        commandAst,
                        context,
                        result,
                        bindingInfo.UnboundParameters,
                        bindingInfo.DefaultParameterSetFlag,
                        bindingInfo.ValidParameterSetsFlags,
                        argLocation.Position,
                        bindingInfo.BoundArguments);

                    return result;
                }
            }

            if (argLocation.Argument != null)
            {
                Collection<string> parameterNames = new Collection<string>();
                foreach (KeyValuePair<string, AstParameterArgumentPair> entry in bindingInfo.BoundArguments)
                {
                    if (entry.Value.ParameterArgumentType.Equals(AstParameterArgumentType.PipeObject))
                        continue;

                    if (entry.Value.ParameterArgumentType.Equals(AstParameterArgumentType.AstArray) && !argLocation.Argument.ParameterSpecified)
                    {
                        var arrayArg = (AstArrayPair)entry.Value;
                        var target = (AstPair)argLocation.Argument;
                        if (arrayArg.Argument.Any(exp => exp.GetHashCode() == target.Argument.GetHashCode()))
                        {
                            parameterNames.Add(entry.Key);
                        }
                    }
                    else if (entry.Value.GetHashCode() == argLocation.Argument.GetHashCode())
                    {
                        parameterNames.Add(entry.Key);
                    }
                }

                if (parameterNames.Count > 0)
                {
                    // those parameters should be in BoundParameters
                    foreach (string param in parameterNames)
                    {
                        MergedCompiledCommandParameter parameter = bindingInfo.BoundParameters[param];
                        ProcessParameter(bindingInfo.CommandName, commandAst, context, result, parameter, bindingInfo.BoundArguments);
                    }
                }
            }

            return result;
        }

        /// <summary>
        /// Get the positional argument completion results based on the position it's in the command line.
        /// </summary>
        private static void CompletePositionalArgument(
            string commandName,
            CommandAst commandAst,
            CompletionContext context,
            List<CompletionResult> result,
            IEnumerable<MergedCompiledCommandParameter> parameters,
            uint defaultParameterSetFlag,
            uint validParameterSetFlags,
            int position,
            Dictionary<string, AstParameterArgumentPair> boundArguments = null)
        {
            bool isProcessedAsPositional = false;
            bool isDefaultParameterSetValid = defaultParameterSetFlag != 0 &&
                                              (defaultParameterSetFlag & validParameterSetFlags) != 0;
            MergedCompiledCommandParameter positionalParam = null;

            MergedCompiledCommandParameter bestMatchParam = null;
            ParameterSetSpecificMetadata bestMatchSet = null;

            // Finds the parameter with the position closest to the specified position
            foreach (MergedCompiledCommandParameter param in parameters)
            {
                bool isInParameterSet = (param.Parameter.ParameterSetFlags & validParameterSetFlags) != 0 || param.Parameter.IsInAllSets;
                if (!isInParameterSet)
                {
                    continue;
                }

                var parameterSetDataCollection = param.Parameter.GetMatchingParameterSetData(validParameterSetFlags);

                foreach (ParameterSetSpecificMetadata parameterSetData in parameterSetDataCollection)
                {
                    // in the first pass, we skip the remaining argument ones
                    if (parameterSetData.ValueFromRemainingArguments)
                    {
                        continue;
                    }

                    // Check the position
                    int positionInParameterSet = parameterSetData.Position;

                    if (positionInParameterSet < position)
                    {
                        // The parameter is not positional (position == int.MinValue), or its position is lower than what we want.
                        continue;
                    }

                    if (bestMatchSet is null
                        || bestMatchSet.Position > positionInParameterSet
                        || (isDefaultParameterSetValid && positionInParameterSet == bestMatchSet.Position && defaultParameterSetFlag == parameterSetData.ParameterSetFlag))
                    {
                        bestMatchParam = param;
                        bestMatchSet = parameterSetData;
                        if (positionInParameterSet == position)
                        {
                            break;
                        }
                    }
                }
            }

            if (bestMatchParam is not null)
            {
                if (isDefaultParameterSetValid)
                {
                    if (bestMatchSet.ParameterSetFlag == defaultParameterSetFlag)
                    {
                        ProcessParameter(commandName, commandAst, context, result, bestMatchParam, boundArguments);
                        isProcessedAsPositional = result.Count > 0;
                    }
                    else
                    {
                        positionalParam ??= bestMatchParam;
                    }
                }
                else
                {
                    isProcessedAsPositional = true;
                    ProcessParameter(commandName, commandAst, context, result, bestMatchParam, boundArguments);
                }
            }

            if (!isProcessedAsPositional && positionalParam != null)
            {
                isProcessedAsPositional = true;
                ProcessParameter(commandName, commandAst, context, result, positionalParam, boundArguments);
            }

            if (!isProcessedAsPositional)
            {
                foreach (MergedCompiledCommandParameter param in parameters)
                {
                    bool isInParameterSet = (param.Parameter.ParameterSetFlags & validParameterSetFlags) != 0 || param.Parameter.IsInAllSets;
                    if (!isInParameterSet)
                        continue;

                    var parameterSetDataCollection = param.Parameter.GetMatchingParameterSetData(validParameterSetFlags);
                    foreach (ParameterSetSpecificMetadata parameterSetData in parameterSetDataCollection)
                    {
                        // in the second pass, we check the remaining argument ones
                        if (parameterSetData.ValueFromRemainingArguments)
                        {
                            ProcessParameter(commandName, commandAst, context, result, param, boundArguments);
                            break;
                        }
                    }
                }
            }
        }

        /// <summary>
        /// Process a parameter to get the argument completion results.
        /// </summary>
        /// <remarks>
        /// If the argument completion falls into these pre-defined cases:
        ///   1. The matching parameter is declared with ValidateSetAttribute
        ///   2. The matching parameter is of type Enum
        ///   3. The matching parameter is of type SwitchParameter
        ///   4. Falls into the native command argument completion
        /// a null instance of CompletionResult is added to the end of the
        /// "result" list, to indicate that this particular argument completion
        /// has been processed already. If the "result" list is still empty, we
        /// will not go through the default argument completion steps anymore.
        /// </remarks>
        private static void ProcessParameter(
            string commandName,
            CommandAst commandAst,
            CompletionContext context,
            List<CompletionResult> result,
            MergedCompiledCommandParameter parameter,
            Dictionary<string, AstParameterArgumentPair> boundArguments = null)
        {
            CompletionResult fullMatch = null;
            Type parameterType = GetEffectiveParameterType(parameter.Parameter.Type);

            if (parameterType.IsArray)
            {
                parameterType = parameterType.GetElementType();
            }

            foreach (ValidateArgumentsAttribute att in parameter.Parameter.ValidationAttributes)
            {
                if (att is ValidateSetAttribute setAtt)
                {
                    RemoveLastNullCompletionResult(result);

                    string wordToComplete = context.WordToComplete ?? string.Empty;
                    string quote = HandleDoubleAndSingleQuote(ref wordToComplete);

                    var pattern = WildcardPattern.Get(wordToComplete + "*", WildcardOptions.IgnoreCase);
                    var setList = new List<string>();

                    foreach (string value in setAtt.ValidValues)
                    {
                        if (value == string.Empty)
                        {
                            continue;
                        }

                        if (wordToComplete.Equals(value, StringComparison.OrdinalIgnoreCase))
                        {
                            string completionText = quote == string.Empty ? value : quote + value + quote;
                            fullMatch = new CompletionResult(completionText, value, CompletionResultType.ParameterValue, value);
                            continue;
                        }

                        if (pattern.IsMatch(value))
                        {
                            setList.Add(value);
                        }
                    }

                    if (fullMatch != null)
                    {
                        result.Add(fullMatch);
                    }

                    setList.Sort();
                    foreach (string entry in setList)
                    {
                        string realEntry = entry;
                        string completionText = entry;
                        if (quote == string.Empty)
                        {
                            if (CompletionRequiresQuotes(entry, false))
                            {
                                realEntry = CodeGeneration.EscapeSingleQuotedStringContent(entry);
                                completionText = "'" + realEntry + "'";
                            }
                        }
                        else
                        {
                            if (quote.Equals("'", StringComparison.OrdinalIgnoreCase))
                            {
                                realEntry = CodeGeneration.EscapeSingleQuotedStringContent(entry);
                            }

                            completionText = quote + realEntry + quote;
                        }

                        result.Add(new CompletionResult(completionText, entry, CompletionResultType.ParameterValue, entry));
                    }

                    result.Add(CompletionResult.Null);
                    return;
                }
            }

            if (parameterType.IsEnum)
            {
                RemoveLastNullCompletionResult(result);

                IEnumerable enumValues = LanguagePrimitives.EnumSingleTypeConverter.GetEnumValues(parameterType);

                // Exclude values not accepted by ValidateRange-attributes
                foreach (ValidateArgumentsAttribute att in parameter.Parameter.ValidationAttributes)
                {
                    if (att is ValidateRangeAttribute rangeAtt)
                    {
                        enumValues = rangeAtt.GetValidatedElements(enumValues);
                    }
                }

                string wordToComplete = context.WordToComplete ?? string.Empty;
                string quote = HandleDoubleAndSingleQuote(ref wordToComplete);

                var pattern = WildcardPattern.Get(wordToComplete + "*", WildcardOptions.IgnoreCase);
                var enumList = new List<string>();

                foreach (Enum value in enumValues)
                {
                    string name = value.ToString();
                    if (wordToComplete.Equals(name, StringComparison.OrdinalIgnoreCase))
                    {
                        string completionText = quote == string.Empty ? name : quote + name + quote;
                        fullMatch = new CompletionResult(completionText, name, CompletionResultType.ParameterValue, name);
                        continue;
                    }

                    if (pattern.IsMatch(name))
                    {
                        enumList.Add(name);
                    }
                }

                if (fullMatch != null)
                {
                    result.Add(fullMatch);
                }

                enumList.Sort();
                result.AddRange(from entry in enumList
                                let completionText = quote == string.Empty ? entry : quote + entry + quote
                                select new CompletionResult(completionText, entry, CompletionResultType.ParameterValue, entry));

                result.Add(CompletionResult.Null);
                return;
            }

            if (parameterType.Equals(typeof(SwitchParameter)))
            {
                RemoveLastNullCompletionResult(result);

                if (context.WordToComplete == string.Empty || context.WordToComplete.Equals("$", StringComparison.Ordinal))
                {
                    result.Add(new CompletionResult("$true", "$true", CompletionResultType.ParameterValue, "$true"));
                    result.Add(new CompletionResult("$false", "$false", CompletionResultType.ParameterValue, "$false"));
                }

                result.Add(CompletionResult.Null);
                return;
            }

            NativeCommandArgumentCompletion(commandName, parameter.Parameter, result, commandAst, context, boundArguments);
        }

        private static IEnumerable<PSTypeName> NativeCommandArgumentCompletion_InferTypesOfArgument(
            Dictionary<string, AstParameterArgumentPair> boundArguments,
            CommandAst commandAst,
            CompletionContext context,
            string parameterName)
        {
            if (boundArguments == null)
            {
                yield break;
            }

            AstParameterArgumentPair astParameterArgumentPair;
            if (!boundArguments.TryGetValue(parameterName, out astParameterArgumentPair))
            {
                yield break;
            }

            Ast argumentAst = null;
            switch (astParameterArgumentPair.ParameterArgumentType)
            {
                case AstParameterArgumentType.AstPair:
                    {
                        AstPair astPair = (AstPair)astParameterArgumentPair;
                        argumentAst = astPair.Argument;
                    }

                    break;

                case AstParameterArgumentType.PipeObject:
                    {
                        var pipelineAst = commandAst.Parent as PipelineAst;
                        if (pipelineAst != null)
                        {
                            int i;
                            for (i = 0; i < pipelineAst.PipelineElements.Count; i++)
                            {
                                if (pipelineAst.PipelineElements[i] == commandAst)
                                    break;
                            }

                            if (i != 0)
                            {
                                argumentAst = pipelineAst.PipelineElements[i - 1];
                            }
                        }
                    }

                    break;

                default:
                    break;
            }

            if (argumentAst == null)
            {
                yield break;
            }

            ExpressionAst argumentExpressionAst = argumentAst as ExpressionAst;
            if (argumentExpressionAst == null)
            {
                CommandExpressionAst argumentCommandExpressionAst = argumentAst as CommandExpressionAst;
                if (argumentCommandExpressionAst != null)
                {
                    argumentExpressionAst = argumentCommandExpressionAst.Expression;
                }
            }

            object argumentValue;
            if (argumentExpressionAst != null && SafeExprEvaluator.TrySafeEval(argumentExpressionAst, context.ExecutionContext, out argumentValue))
            {
                if (argumentValue != null)
                {
                    IEnumerable enumerable = LanguagePrimitives.GetEnumerable(argumentValue) ??
                                             new object[] { argumentValue };
                    foreach (var element in enumerable)
                    {
                        if (element == null)
                        {
                            continue;
                        }

                        PSObject pso = PSObject.AsPSObject(element);
                        if ((pso.TypeNames.Count > 0) && (!(pso.TypeNames[0].Equals(pso.BaseObject.GetType().FullName, StringComparison.OrdinalIgnoreCase))))
                        {
                            yield return new PSTypeName(pso.TypeNames[0]);
                        }

                        if (pso.BaseObject is not PSCustomObject)
                        {
                            yield return new PSTypeName(pso.BaseObject.GetType());
                        }
                    }

                    yield break;
                }
            }

            foreach (PSTypeName typeName in AstTypeInference.InferTypeOf(argumentAst, context.TypeInferenceContext, TypeInferenceRuntimePermissions.AllowSafeEval))
            {
                yield return typeName;
            }
        }

        internal static IList<string> NativeCommandArgumentCompletion_ExtractSecondaryArgument(
            Dictionary<string, AstParameterArgumentPair> boundArguments,
            string parameterName)
        {
            List<string> result = new List<string>();

            if (boundArguments == null)
            {
                return result;
            }

            AstParameterArgumentPair argumentValue;
            if (!boundArguments.TryGetValue(parameterName, out argumentValue))
            {
                return result;
            }

            switch (argumentValue.ParameterArgumentType)
            {
                case AstParameterArgumentType.AstPair:
                    {
                        var value = (AstPair)argumentValue;
                        if (value.Argument is StringConstantExpressionAst)
                        {
                            var argument = (StringConstantExpressionAst)value.Argument;
                            result.Add(argument.Value);
                        }
                        else if (value.Argument is ArrayLiteralAst)
                        {
                            var argument = (ArrayLiteralAst)value.Argument;
                            foreach (ExpressionAst entry in argument.Elements)
                            {
                                var entryAsString = entry as StringConstantExpressionAst;
                                if (entryAsString != null)
                                {
                                    result.Add(entryAsString.Value);
                                }
                                else
                                {
                                    result.Clear();
                                    break;
                                }
                            }
                        }

                        break;
                    }
                case AstParameterArgumentType.AstArray:
                    {
                        var value = (AstArrayPair)argumentValue;
                        var argument = value.Argument;

                        foreach (ExpressionAst entry in argument)
                        {
                            var entryAsString = entry as StringConstantExpressionAst;
                            if (entryAsString != null)
                            {
                                result.Add(entryAsString.Value);
                            }
                            else
                            {
                                result.Clear();
                                break;
                            }
                        }

                        break;
                    }
                default:
                    break;
            }

            return result;
        }

        private static void NativeCommandArgumentCompletion(
            string commandName,
            CompiledCommandParameter parameter,
            List<CompletionResult> result,
            CommandAst commandAst,
            CompletionContext context,
            Dictionary<string, AstParameterArgumentPair> boundArguments = null)
        {
            string parameterName = parameter.Name;

            // Fall back to the commandAst command name if a command name is not found. This can be caused by a script block or AST with the matching function definition being passed to CompleteInput
            // This allows for editors and other tools using CompleteInput with Script/AST definitions to get values from RegisteredArgumentCompleters to better match the console experience.
            // See issue https://github.com/PowerShell/PowerShell/issues/10567
            string actualCommandName = string.IsNullOrEmpty(commandName)
                        ? commandAst.GetCommandName()
                        : commandName;

            if (string.IsNullOrEmpty(actualCommandName))
            {
                return;
            }

            string parameterFullName = $"{actualCommandName}:{parameterName}";

            ScriptBlock customCompleter = GetCustomArgumentCompleter(
                "CustomArgumentCompleters",
                new[] { parameterFullName, parameterName },
                context);

            if (customCompleter != null)
            {
                if (InvokeScriptArgumentCompleter(
                    customCompleter,
                    commandName, parameterName, context.WordToComplete, commandAst, context,
                    result))
                {
                    return;
                }
            }

            var argumentCompleterAttribute = parameter.CompiledAttributes.OfType<ArgumentCompleterAttribute>().FirstOrDefault();
            if (argumentCompleterAttribute != null)
            {
                try
                {
                    var completer = argumentCompleterAttribute.CreateArgumentCompleter();

                    if (completer != null)
                    {
                        var customResults = completer.CompleteArgument(commandName, parameterName,
                            context.WordToComplete, commandAst, GetBoundArgumentsAsHashtable(context));
                        if (customResults != null)
                        {
                            result.AddRange(customResults);
                            result.Add(CompletionResult.Null);
                            return;
                        }
                    }
                    else
                    {
                        if (InvokeScriptArgumentCompleter(
                            argumentCompleterAttribute.ScriptBlock,
                            commandName, parameterName, context.WordToComplete, commandAst, context,
                            result))
                        {
                            return;
                        }
                    }
                }
                catch (Exception)
                {
                }
            }

            var argumentCompletionsAttribute = parameter.CompiledAttributes.OfType<ArgumentCompletionsAttribute>().FirstOrDefault();
            if (argumentCompletionsAttribute != null)
            {
                var customResults = argumentCompletionsAttribute.CompleteArgument(commandName, parameterName,
                        context.WordToComplete, commandAst, GetBoundArgumentsAsHashtable(context));
                if (customResults != null)
                {
                    result.AddRange(customResults);
                    result.Add(CompletionResult.Null);
                    return;
                }
            }

            switch (commandName)
            {
                case "Get-Command":
                    {
                        if (parameterName.Equals("Module", StringComparison.OrdinalIgnoreCase))
                        {
                            NativeCompletionGetCommand(context, /* moduleName: */ null, parameterName, result);
                            break;
                        }

                        if (parameterName.Equals("ExcludeModule", StringComparison.OrdinalIgnoreCase))
                        {
                            NativeCompletionGetCommand(context, moduleName: null, parameterName, result);
                            break;
                        }

                        if (parameterName.Equals("Name", StringComparison.OrdinalIgnoreCase))
                        {
                            var moduleNames = NativeCommandArgumentCompletion_ExtractSecondaryArgument(boundArguments, "Module");

                            if (moduleNames.Count > 0)
                            {
                                foreach (string module in moduleNames)
                                {
                                    NativeCompletionGetCommand(context, module, parameterName, result);
                                }
                            }
                            else
                            {
                                NativeCompletionGetCommand(context, /* moduleName: */ null, parameterName, result);
                            }

                            break;
                        }

                        if (parameterName.Equals("ParameterType", StringComparison.OrdinalIgnoreCase))
                        {
                            NativeCompletionTypeName(context, result);
                            break;
                        }

                        break;
                    }
                case "Show-Command":
                    {
                        NativeCompletionGetHelpCommand(context, parameterName, /* isHelpRelated: */ false, result);
                        break;
                    }
                case "help":
                case "Get-Help":
                    {
                        NativeCompletionGetHelpCommand(context, parameterName, /* isHelpRelated: */ true, result);
                        break;
                    }
                case "Save-Help":
                    {
                        if (parameterName.Equals("Module", StringComparison.OrdinalIgnoreCase))
                        {
                            CompleteModule(context, result);
                        }
                        break;
                    }
                case "Update-Help":
                    {
                        if (parameterName.Equals("Module", StringComparison.OrdinalIgnoreCase))
                        {
                            CompleteModule(context, result);
                        }
                        break;
                    }
                case "Invoke-Expression":
                    {
                        if (parameterName.Equals("Command", StringComparison.OrdinalIgnoreCase))
                        {
                            var commandResults = CompleteCommand(context);
                            if (commandResults != null)
                                result.AddRange(commandResults);
                        }

                        break;
                    }
                case "Clear-EventLog":
                case "Get-EventLog":
                case "Limit-EventLog":
                case "Remove-EventLog":
                case "Write-EventLog":
                    {
                        NativeCompletionEventLogCommands(context, parameterName, result);
                        break;
                    }
                case "Get-Job":
                case "Receive-Job":
                case "Remove-Job":
                case "Stop-Job":
                case "Wait-Job":
                case "Suspend-Job":
                case "Resume-Job":
                    {
                        NativeCompletionJobCommands(context, parameterName, result);
                        break;
                    }
                case "Disable-ScheduledJob":
                case "Enable-ScheduledJob":
                case "Get-ScheduledJob":
                case "Unregister-ScheduledJob":
                    {
                        NativeCompletionScheduledJobCommands(context, parameterName, result);
                        break;
                    }
                case "Get-Module":
                    {
                        bool loadedModulesOnly = boundArguments == null || !boundArguments.ContainsKey("ListAvailable");
                        bool skipEditionCheck = !loadedModulesOnly && boundArguments.ContainsKey("SkipEditionCheck");
                        NativeCompletionModuleCommands(context, parameterName, result, loadedModulesOnly, skipEditionCheck: skipEditionCheck);
                        break;
                    }
                case "Remove-Module":
                    {
                        NativeCompletionModuleCommands(context, parameterName, result, loadedModulesOnly: true);
                        break;
                    }
                case "Import-Module":
                    {
                        bool skipEditionCheck = boundArguments != null && boundArguments.ContainsKey("SkipEditionCheck");
                        NativeCompletionModuleCommands(context, parameterName, result, isImportModule: true, skipEditionCheck: skipEditionCheck);
                        break;
                    }
                case "Debug-Process":
                case "Get-Process":
                case "Stop-Process":
                case "Wait-Process":
                case "Enter-PSHostProcess":
                    {
                        NativeCompletionProcessCommands(context, parameterName, result);
                        break;
                    }
                case "Get-PSDrive":
                case "Remove-PSDrive":
                    {
                        if (parameterName.Equals("PSProvider", StringComparison.OrdinalIgnoreCase))
                        {
                            NativeCompletionProviderCommands(context, parameterName, result);
                        }
                        else if (parameterName.Equals("Name", StringComparison.OrdinalIgnoreCase))
                        {
                            var psProviders = NativeCommandArgumentCompletion_ExtractSecondaryArgument(boundArguments, "PSProvider");
                            if (psProviders.Count > 0)
                            {
                                foreach (string psProvider in psProviders)
                                {
                                    NativeCompletionDriveCommands(context, psProvider, parameterName, result);
                                }
                            }
                            else
                            {
                                NativeCompletionDriveCommands(context, /* psProvider: */ null, parameterName, result);
                            }
                        }

                        break;
                    }
                case "New-PSDrive":
                    {
                        NativeCompletionProviderCommands(context, parameterName, result);
                        break;
                    }
                case "Get-PSProvider":
                    {
                        NativeCompletionProviderCommands(context, parameterName, result);
                        break;
                    }
                case "Get-Service":
                case "Start-Service":
                case "Restart-Service":
                case "Resume-Service":
                case "Set-Service":
                case "Stop-Service":
                case "Suspend-Service":
                    {
                        NativeCompletionServiceCommands(context, parameterName, result);
                        break;
                    }
                case "Clear-Variable":
                case "Get-Variable":
                case "Remove-Variable":
                case "Set-Variable":
                    {
                        NativeCompletionVariableCommands(context, parameterName, result);
                        break;
                    }
                case "Get-Alias":
                    {
                        NativeCompletionAliasCommands(context, parameterName, result);
                        break;
                    }
                case "Get-TraceSource":
                case "Set-TraceSource":
                case "Trace-Command":
                    {
                        NativeCompletionTraceSourceCommands(context, parameterName, result);
                        break;
                    }
                case "Push-Location":
                case "Set-Location":
                    {
                        NativeCompletionSetLocationCommand(context, parameterName, result);
                        break;
                    }
                case "Move-Item":
                case "Copy-Item":
                    {
                        NativeCompletionCopyMoveItemCommand(context, parameterName, result);
                        break;
                    }
                case "New-Item":
                    {
                        NativeCompletionNewItemCommand(context, parameterName, result);
                        break;
                    }
                case "ForEach-Object":
                    {
                        if (parameterName.Equals("MemberName", StringComparison.OrdinalIgnoreCase))
                        {
                            NativeCompletionMemberName(context, result, commandAst, boundArguments?[parameterName], propertiesOnly: false);
                        }

                        break;
                    }
                case "Group-Object":
                case "Measure-Object":
                case "Sort-Object":
                case "Where-Object":
                    {
                        if (parameterName.Equals("Property", StringComparison.OrdinalIgnoreCase))
                        {
                            NativeCompletionMemberName(context, result, commandAst, boundArguments?[parameterName]);
                        }
                        else if (parameterName.Equals("Value", StringComparison.OrdinalIgnoreCase)
                            && boundArguments?["Property"] is AstPair pair && pair.Argument is StringConstantExpressionAst stringAst)
                        {
                            NativeCompletionMemberValue(context, result, commandAst, stringAst.Value);
                        }

                        break;
                    }
                case "Format-Custom":
                case "Format-List":
                case "Format-Table":
                case "Format-Wide":
                    {
                        if (parameterName.Equals("Property", StringComparison.OrdinalIgnoreCase))
                        {
                            NativeCompletionMemberName(context, result, commandAst, boundArguments?[parameterName]);
                        }
                        else if (parameterName.Equals("View", StringComparison.OrdinalIgnoreCase))
                        {
                            NativeCompletionFormatViewName(context, boundArguments, result, commandAst, commandName);
                        }

                        break;
                    }
                case "Select-Object":
                    {
                        if (parameterName.Equals("Property", StringComparison.OrdinalIgnoreCase)
                         || parameterName.Equals("ExcludeProperty", StringComparison.OrdinalIgnoreCase)
                         || parameterName.Equals("ExpandProperty", StringComparison.OrdinalIgnoreCase))
                        {
                            NativeCompletionMemberName(context, result, commandAst, boundArguments?[parameterName]);
                        }

                        break;
                    }

                case "New-Object":
                    {
                        if (parameterName.Equals("TypeName", StringComparison.OrdinalIgnoreCase))
                        {
                            NativeCompletionTypeName(context, result);
                        }

                        break;
                    }

                case "Get-CimClass":
                case "Get-CimInstance":
                case "Get-CimAssociatedInstance":
                case "Invoke-CimMethod":
                case "New-CimInstance":
                case "Register-CimIndicationEvent":
                case "Set-CimInstance":
                    {
                        // Avoids completion for parameters that expect a hashtable.
                        if (parameterName.Equals("Arguments", StringComparison.OrdinalIgnoreCase)
                            || (parameterName.Equals("Property", StringComparison.OrdinalIgnoreCase) && !commandName.Equals("Get-CimInstance")))
                        {
                            break;
                        }

                        HashSet<string> excludedValues = null;
                        if (parameterName.Equals("Property", StringComparison.OrdinalIgnoreCase) && boundArguments["Property"] is AstPair pair)
                        {
                            excludedValues = GetParameterValues(pair, context.CursorPosition.Offset);
                        }

                        NativeCompletionCimCommands(parameterName, boundArguments, result, commandAst, context, excludedValues, commandName);
                        break;
                    }

                default:
                    {
                        NativeCompletionPathArgument(context, parameterName, result);
                        break;
                    }
            }
        }

        private static Hashtable GetBoundArgumentsAsHashtable(CompletionContext context)
        {
            var result = new Hashtable(StringComparer.OrdinalIgnoreCase);
            if (context.PseudoBindingInfo != null)
            {
                var boundArguments = context.PseudoBindingInfo.BoundArguments;
                if (boundArguments != null)
                {
                    foreach (var boundArgument in boundArguments)
                    {
                        var astPair = boundArgument.Value as AstPair;
                        if (astPair != null)
                        {
                            var parameterAst = astPair.Argument as CommandParameterAst;
                            var exprAst = parameterAst != null
                                              ? parameterAst.Argument
                                              : astPair.Argument as ExpressionAst;
                            object value;
                            if (exprAst != null && SafeExprEvaluator.TrySafeEval(exprAst, context.ExecutionContext, out value))
                            {
                                result[boundArgument.Key] = value;
                            }

                            continue;
                        }

                        var switchPair = boundArgument.Value as SwitchPair;
                        if (switchPair != null)
                        {
                            result[boundArgument.Key] = switchPair.Argument;
                            continue;
                        }
                        // Ignored:
                        //     AstArrayPair - only used for ValueFromRemainingArguments, not that useful for tab completion
                        //     FakePair - missing argument, not that useful
                        //     PipeObjectPair - no actual argument, makes for a poor api
                    }
                }
            }

            return result;
        }

        private static ScriptBlock GetCustomArgumentCompleter(
            string optionKey,
            IEnumerable<string> keys,
            CompletionContext context)
        {
            ScriptBlock scriptBlock;
            var options = context.Options;
            if (options != null)
            {
                var customCompleters = options[optionKey] as Hashtable;
                if (customCompleters != null)
                {
                    foreach (var key in keys)
                    {
                        if (customCompleters.ContainsKey(key))
                        {
                            scriptBlock = customCompleters[key] as ScriptBlock;
                            if (scriptBlock != null)
                                return scriptBlock;
                        }
                    }
                }
            }

            var registeredCompleters = optionKey.Equals("NativeArgumentCompleters", StringComparison.OrdinalIgnoreCase)
                ? context.NativeArgumentCompleters
                : context.CustomArgumentCompleters;

            if (registeredCompleters != null)
            {
                foreach (var key in keys)
                {
                    if (registeredCompleters.TryGetValue(key, out scriptBlock))
                    {
                        return scriptBlock;
                    }
                }
            }

            return null;
        }

        private static bool InvokeScriptArgumentCompleter(
            ScriptBlock scriptBlock,
            string commandName,
            string parameterName,
            string wordToComplete,
            CommandAst commandAst,
            CompletionContext context,
            List<CompletionResult> resultList)
        {
            bool result = InvokeScriptArgumentCompleter(
                scriptBlock,
                new object[] { commandName, parameterName, wordToComplete, commandAst, GetBoundArgumentsAsHashtable(context) },
                resultList);
            if (result)
            {
                resultList.Add(CompletionResult.Null);
            }

            return result;
        }

        private static bool InvokeScriptArgumentCompleter(
            ScriptBlock scriptBlock,
            object[] argumentsToCompleter,
            List<CompletionResult> result)
        {
            Collection<PSObject> customResults = null;
            try
            {
                customResults = scriptBlock.Invoke(argumentsToCompleter);
            }
            catch (Exception)
            {
            }

            if (customResults == null || customResults.Count == 0)
            {
                return false;
            }

            foreach (var customResult in customResults)
            {
                var resultAsCompletion = customResult.BaseObject as CompletionResult;
                if (resultAsCompletion != null)
                {
                    result.Add(resultAsCompletion);
                    continue;
                }

                var resultAsString = customResult.ToString();
                result.Add(new CompletionResult(resultAsString));
            }

            return true;
        }

        // All the methods for native command argument completion will add a null instance of the type CompletionResult to the end of the
        // "result" list, to indicate that this particular argument completion has fallen into one of the native command argument completion methods,
        // and has been processed already. So if the "result" list is still empty afterward, we will not go through the default argument completion anymore.
        #region Native Command Argument Completion

        private static void RemoveLastNullCompletionResult(List<CompletionResult> result)
        {
            if (result.Count > 0 && result[result.Count - 1].Equals(CompletionResult.Null))
            {
                result.RemoveAt(result.Count - 1);
            }
        }

        private static void NativeCompletionCimCommands(
            string parameter,
            Dictionary<string, AstParameterArgumentPair> boundArguments,
            List<CompletionResult> result,
            CommandAst commandAst,
            CompletionContext context,
            HashSet<string> excludedValues,
            string commandName)
        {
            if (boundArguments != null)
            {
                AstParameterArgumentPair astParameterArgumentPair;
                if ((boundArguments.TryGetValue("ComputerName", out astParameterArgumentPair)
                     || boundArguments.TryGetValue("CimSession", out astParameterArgumentPair))
                    && astParameterArgumentPair != null)
                {
                    switch (astParameterArgumentPair.ParameterArgumentType)
                    {
                        case AstParameterArgumentType.PipeObject:
                        case AstParameterArgumentType.Fake:
                            break;

                        default:
                            return; // we won't tab-complete remote class names
                    }
                }
            }

            RemoveLastNullCompletionResult(result);
            if (parameter.Equals("Namespace", StringComparison.OrdinalIgnoreCase))
            {
                NativeCompletionCimNamespace(result, context);
                result.Add(CompletionResult.Null);
                return;
            }

            string pseudoboundCimNamespace = NativeCommandArgumentCompletion_ExtractSecondaryArgument(boundArguments, "Namespace").FirstOrDefault();
            if (parameter.Equals("ClassName", StringComparison.OrdinalIgnoreCase))
            {
                NativeCompletionCimClassName(pseudoboundCimNamespace, result, context);
                result.Add(CompletionResult.Null);
                return;
            }

            bool gotInstance = false;
            IEnumerable<PSTypeName> cimClassTypeNames = null;
            string pseudoboundClassName = NativeCommandArgumentCompletion_ExtractSecondaryArgument(boundArguments, "ClassName").FirstOrDefault();
            if (pseudoboundClassName != null)
            {
                gotInstance = false;
                var tmp = new List<PSTypeName>();
                tmp.Add(new PSTypeName(typeof(CimInstance).FullName + "#" + (pseudoboundCimNamespace ?? "root/cimv2") + "/" + pseudoboundClassName));
                cimClassTypeNames = tmp;
            }
            else if (boundArguments != null && boundArguments.ContainsKey("InputObject"))
            {
                gotInstance = true;
                cimClassTypeNames = NativeCommandArgumentCompletion_InferTypesOfArgument(boundArguments, commandAst, context, "InputObject");
            }

            if (cimClassTypeNames != null)
            {
                foreach (PSTypeName typeName in cimClassTypeNames)
                {
                    if (TypeInferenceContext.ParseCimCommandsTypeName(typeName, out pseudoboundCimNamespace, out pseudoboundClassName))
                    {
                        if (parameter.Equals("ResultClassName", StringComparison.OrdinalIgnoreCase))
                        {
                            NativeCompletionCimAssociationResultClassName(pseudoboundCimNamespace, pseudoboundClassName, result, context);
                        }
                        else if (parameter.Equals("MethodName", StringComparison.OrdinalIgnoreCase))
                        {
                            NativeCompletionCimMethodName(pseudoboundCimNamespace, pseudoboundClassName, !gotInstance, result, context);
                        }
                        else if (parameter.Equals("Arguments", StringComparison.OrdinalIgnoreCase))
                        {
                            string pseudoboundMethodName = NativeCommandArgumentCompletion_ExtractSecondaryArgument(boundArguments, "MethodName").FirstOrDefault();
                            NativeCompletionCimMethodArgumentName(pseudoboundCimNamespace, pseudoboundClassName, pseudoboundMethodName, excludedValues, result, context);
                        }
                        else if (parameter.Equals("Property", StringComparison.OrdinalIgnoreCase))
                        {
                            bool includeReadOnly = !commandName.Equals("Set-CimInstance", StringComparison.OrdinalIgnoreCase);
                            NativeCompletionCimPropertyName(pseudoboundCimNamespace, pseudoboundClassName, includeReadOnly, excludedValues, result, context);
                        }
                    }
                }

                result.Add(CompletionResult.Null);
            }
        }

        private static readonly ConcurrentDictionary<string, IEnumerable<string>> s_cimNamespaceAndClassNameToAssociationResultClassNames =
            new ConcurrentDictionary<string, IEnumerable<string>>(StringComparer.OrdinalIgnoreCase);

        private static IEnumerable<string> NativeCompletionCimAssociationResultClassName_GetResultClassNames(
            string cimNamespaceOfSource,
            string cimClassNameOfSource)
        {
            StringBuilder safeClassName = new StringBuilder();
            foreach (char c in cimClassNameOfSource)
            {
                if (char.IsLetterOrDigit(c) || c == '_')
                {
                    safeClassName.Append(c);
                }
            }

            List<string> resultClassNames = new List<string>();
            using (var cimSession = CimSession.Create(null))
            {
                CimClass cimClass = cimSession.GetClass(cimNamespaceOfSource ?? "root/cimv2", cimClassNameOfSource);
                while (cimClass != null)
                {
                    string query = string.Format(
                        CultureInfo.InvariantCulture,
                        "associators of {{{0}}} WHERE SchemaOnly",
                        cimClass.CimSystemProperties.ClassName);

                    resultClassNames.AddRange(
                        cimSession.QueryInstances(cimNamespaceOfSource ?? "root/cimv2", "WQL", query)
                            .Select(static associationInstance => associationInstance.CimSystemProperties.ClassName));

                    cimClass = cimClass.CimSuperClass;
                }
            }

            resultClassNames.Sort(StringComparer.OrdinalIgnoreCase);

            return resultClassNames.Distinct(StringComparer.OrdinalIgnoreCase).ToList();
        }

        private static void NativeCompletionCimAssociationResultClassName(
            string pseudoboundNamespace,
            string pseudoboundClassName,
            List<CompletionResult> result,
            CompletionContext context)
        {
            if (string.IsNullOrWhiteSpace(pseudoboundClassName))
            {
                return;
            }

            IEnumerable<string> resultClassNames = s_cimNamespaceAndClassNameToAssociationResultClassNames.GetOrAdd(
                (pseudoboundNamespace ?? "root/cimv2") + ":" + pseudoboundClassName,
                _ => NativeCompletionCimAssociationResultClassName_GetResultClassNames(pseudoboundNamespace, pseudoboundClassName));

            WildcardPattern resultClassNamePattern = WildcardPattern.Get(context.WordToComplete + "*", WildcardOptions.IgnoreCase | WildcardOptions.CultureInvariant);
            result.AddRange(resultClassNames
                .Where(resultClassNamePattern.IsMatch)
                .Select(x => new CompletionResult(x, x, CompletionResultType.Type, string.Create(CultureInfo.InvariantCulture, $"{pseudoboundClassName} -> {x}"))));
        }

        private static void NativeCompletionCimMethodName(
            string pseudoboundNamespace,
            string pseudoboundClassName,
            bool staticMethod,
            List<CompletionResult> result,
            CompletionContext context)
        {
            if (string.IsNullOrWhiteSpace(pseudoboundClassName))
            {
                return;
            }

            CimClass cimClass;
            using (var cimSession = CimSession.Create(null))
            {
                cimClass = cimSession.GetClass(pseudoboundNamespace ?? "root/cimv2", pseudoboundClassName);
            }

            WildcardPattern methodNamePattern = WildcardPattern.Get(context.WordToComplete + "*", WildcardOptions.CultureInvariant | WildcardOptions.IgnoreCase);
            List<CompletionResult> localResults = new List<CompletionResult>();
            foreach (CimMethodDeclaration methodDeclaration in cimClass.CimClassMethods)
            {
                string methodName = methodDeclaration.Name;
                if (!methodNamePattern.IsMatch(methodName))
                {
                    continue;
                }

                bool currentMethodIsStatic = methodDeclaration.Qualifiers.Any(static q => q.Name.Equals("Static", StringComparison.OrdinalIgnoreCase));
                if ((currentMethodIsStatic && !staticMethod) || (!currentMethodIsStatic && staticMethod))
                {
                    continue;
                }

                StringBuilder tooltipText = new StringBuilder();
                tooltipText.Append(methodName);
                tooltipText.Append('(');
                bool gotFirstParameter = false;
                foreach (var methodParameter in methodDeclaration.Parameters)
                {
                    bool outParameter = methodParameter.Qualifiers.Any(static q => q.Name.Equals("Out", StringComparison.OrdinalIgnoreCase));

                    if (!gotFirstParameter)
                    {
                        gotFirstParameter = true;
                    }
                    else
                    {
                        tooltipText.Append(", ");
                    }

                    if (outParameter)
                    {
                        tooltipText.Append("[out] ");
                    }

                    tooltipText.Append(CimInstanceAdapter.CimTypeToTypeNameDisplayString(methodParameter.CimType));
                    tooltipText.Append(' ');
                    tooltipText.Append(methodParameter.Name);

                    if (outParameter)
                    {
                        continue;
                    }
                }

                tooltipText.Append(')');

                localResults.Add(new CompletionResult(methodName, methodName, CompletionResultType.Method, tooltipText.ToString()));
            }

            result.AddRange(localResults.OrderBy(static x => x.ListItemText, StringComparer.OrdinalIgnoreCase));
        }

        private static void NativeCompletionCimMethodArgumentName(
            string pseudoboundNamespace,
            string pseudoboundClassName,
            string pseudoboundMethodName,
            HashSet<string> excludedParameters,
            List<CompletionResult> result,
            CompletionContext context)
        {
            if (string.IsNullOrWhiteSpace(pseudoboundClassName) || string.IsNullOrWhiteSpace(pseudoboundMethodName))
            {
                return;
            }

            CimClass cimClass;
            using (var cimSession = CimSession.Create(null))
            {
                using var options = new CimOperationOptions();
                options.Flags |= CimOperationFlags.LocalizedQualifiers;
                cimClass = cimSession.GetClass(pseudoboundNamespace ?? "root/cimv2", pseudoboundClassName, options);
            }

            var methodParameters = cimClass.CimClassMethods[pseudoboundMethodName]?.Parameters;
            if (methodParameters is null)
            {
                return;
            }

            foreach (var parameter in methodParameters)
            {
                if ((string.IsNullOrEmpty(context.WordToComplete) || parameter.Name.StartsWith(context.WordToComplete, StringComparison.OrdinalIgnoreCase))
                        && (excludedParameters is null || !excludedParameters.Contains(parameter.Name))
                        && parameter.Qualifiers["In"]?.Value is true)
                {
                    string parameterDescription = parameter.Qualifiers["Description"]?.Value as string ?? string.Empty;
                    string toolTip = $"[{CimInstanceAdapter.CimTypeToTypeNameDisplayString(parameter.CimType)}] {parameterDescription}";
                    result.Add(new CompletionResult(parameter.Name, parameter.Name, CompletionResultType.Property, toolTip));
                }
            }
        }

        private static void NativeCompletionCimPropertyName(
            string pseudoboundNamespace,
            string pseudoboundClassName,
            bool includeReadOnly,
            HashSet<string> excludedProperties,
            List<CompletionResult> result,
            CompletionContext context)
        {
            if (string.IsNullOrWhiteSpace(pseudoboundClassName))
            {
                return;
            }

            CimClass cimClass;
            using (var cimSession = CimSession.Create(null))
            {
                using var options = new CimOperationOptions();
                options.Flags |= CimOperationFlags.LocalizedQualifiers;
                cimClass = cimSession.GetClass(pseudoboundNamespace ?? "root/cimv2", pseudoboundClassName, options);
            }

            foreach (var property in cimClass.CimClassProperties)
            {
                bool isReadOnly = (property.Flags & CimFlags.ReadOnly) != 0;
                if ((!isReadOnly || (isReadOnly && includeReadOnly))
                    && (string.IsNullOrEmpty(context.WordToComplete) || property.Name.StartsWith(context.WordToComplete, StringComparison.OrdinalIgnoreCase))
                    && (excludedProperties is null || !excludedProperties.Contains(property.Name)))
                {
                    string propertyDescription = property.Qualifiers["Description"]?.Value as string ?? string.Empty;
                    string accessString = isReadOnly ? "{ get; }" : "{ get; set; }";
                    string toolTip = $"[{CimInstanceAdapter.CimTypeToTypeNameDisplayString(property.CimType)}] {accessString} {propertyDescription}";
                    result.Add(new CompletionResult(property.Name, property.Name, CompletionResultType.Property, toolTip));
                }
            }
        }

        private static readonly ConcurrentDictionary<string, IEnumerable<string>> s_cimNamespaceToClassNames =
            new ConcurrentDictionary<string, IEnumerable<string>>(StringComparer.OrdinalIgnoreCase);

        private static IEnumerable<string> NativeCompletionCimClassName_GetClassNames(string targetNamespace)
        {
            List<string> result = new List<string>();
            using (CimSession cimSession = CimSession.Create(null))
            {
                using (var operationOptions = new CimOperationOptions { ClassNamesOnly = true })
                    foreach (CimClass cimClass in cimSession.EnumerateClasses(targetNamespace, null, operationOptions))
                        using (cimClass)
                        {
                            string className = cimClass.CimSystemProperties.ClassName;
                            result.Add(className);
                        }
            }

            return result;
        }

        private static void NativeCompletionCimClassName(
            string pseudoBoundNamespace,
            List<CompletionResult> result,
            CompletionContext context)
        {
            string targetNamespace = pseudoBoundNamespace ?? "root/cimv2";

            List<string> regularClasses = new List<string>();
            List<string> systemClasses = new List<string>();

            IEnumerable<string> allClasses = s_cimNamespaceToClassNames.GetOrAdd(
                targetNamespace,
                NativeCompletionCimClassName_GetClassNames);
            WildcardPattern classNamePattern = WildcardPattern.Get(context.WordToComplete + "*", WildcardOptions.CultureInvariant | WildcardOptions.IgnoreCase);

            foreach (string className in allClasses)
            {
                if (context.Helper.CancelTabCompletion)
                {
                    break;
                }

                if (!classNamePattern.IsMatch(className))
                {
                    continue;
                }

                if (className.Length > 0 && className[0] == '_')
                {
                    systemClasses.Add(className);
                }
                else
                {
                    regularClasses.Add(className);
                }
            }

            regularClasses.Sort(StringComparer.OrdinalIgnoreCase);
            systemClasses.Sort(StringComparer.OrdinalIgnoreCase);
            result.AddRange(
                regularClasses.Concat(systemClasses)
                    .Select(className => new CompletionResult(className, className, CompletionResultType.Type, targetNamespace + ":" + className)));
        }

        private static void NativeCompletionCimNamespace(
            List<CompletionResult> result,
            CompletionContext context)
        {
            string containerNamespace = "root";
            string prefixOfChildNamespace = string.Empty;
            if (!string.IsNullOrEmpty(context.WordToComplete))
            {
                int lastSlashOrBackslash = context.WordToComplete.AsSpan().LastIndexOfAny('\\', '/');
                if (lastSlashOrBackslash != (-1))
                {
                    containerNamespace = context.WordToComplete.Substring(0, lastSlashOrBackslash);
                    prefixOfChildNamespace = context.WordToComplete.Substring(lastSlashOrBackslash + 1);
                }
            }

            List<CompletionResult> namespaceResults = new List<CompletionResult>();
            WildcardPattern childNamespacePattern = WildcardPattern.Get(prefixOfChildNamespace + "*", WildcardOptions.IgnoreCase | WildcardOptions.CultureInvariant);
            using (CimSession cimSession = CimSession.Create(null))
            {
                foreach (CimInstance namespaceInstance in cimSession.EnumerateInstances(containerNamespace, "__Namespace"))
                    using (namespaceInstance)
                    {
                        if (context.Helper.CancelTabCompletion)
                        {
                            break;
                        }

                        CimProperty namespaceNameProperty = namespaceInstance.CimInstanceProperties["Name"];
                        if (namespaceNameProperty == null)
                        {
                            continue;
                        }

                        if (!(namespaceNameProperty.Value is string childNamespace))
                        {
                            continue;
                        }

                        if (!childNamespacePattern.IsMatch(childNamespace))
                        {
                            continue;
                        }

                        namespaceResults.Add(new CompletionResult(
                                                 containerNamespace + "/" + childNamespace,
                                                 childNamespace,
                                                 CompletionResultType.Namespace,
                                                 containerNamespace + "/" + childNamespace));
                    }
            }

            result.AddRange(namespaceResults.OrderBy(static x => x.ListItemText, StringComparer.OrdinalIgnoreCase));
        }

        private static void NativeCompletionGetCommand(CompletionContext context, string moduleName, string paramName, List<CompletionResult> result)
        {
            if (!string.IsNullOrEmpty(paramName) && paramName.Equals("Name", StringComparison.OrdinalIgnoreCase))
            {
                RemoveLastNullCompletionResult(result);

                // Available commands
                var commandResults = CompleteCommand(context, moduleName);
                if (commandResults != null)
                    result.AddRange(commandResults);

                // Consider files only if the -Module parameter is not present
                if (moduleName == null)
                {
                    // ps1 files and directories. We only complete the files with .ps1 extension for Get-Command, because the -Syntax
                    // may only works on files with .ps1 extension
                    var ps1Extension = new HashSet<string>(StringComparer.OrdinalIgnoreCase) { StringLiterals.PowerShellScriptFileExtension };
                    var moduleFilesResults = new List<CompletionResult>(CompleteFilename(context, /* containerOnly: */ false, ps1Extension));
                    if (moduleFilesResults.Count > 0)
                        result.AddRange(moduleFilesResults);
                }

                result.Add(CompletionResult.Null);
            }
            else if (!string.IsNullOrEmpty(paramName)
                && (paramName.Equals("Module", StringComparison.OrdinalIgnoreCase)
                || paramName.Equals("ExcludeModule", StringComparison.OrdinalIgnoreCase)))
            {
                CompleteModule(context, result);
            }
        }

        private static void CompleteModule(CompletionContext context, List<CompletionResult> result)
        {
            RemoveLastNullCompletionResult(result);

            var modules = new HashSet<string>(StringComparer.OrdinalIgnoreCase);
            var moduleResults = CompleteModuleName(context, loadedModulesOnly: true);
            if (moduleResults != null)
            {
                foreach (CompletionResult moduleResult in moduleResults)
                {
                    if (!modules.Contains(moduleResult.ToolTip))
                    {
                        modules.Add(moduleResult.ToolTip);
                        result.Add(moduleResult);
                    }
                }
            }

            moduleResults = CompleteModuleName(context, loadedModulesOnly: false);
            if (moduleResults != null)
            {
                foreach (CompletionResult moduleResult in moduleResults)
                {
                    if (!modules.Contains(moduleResult.ToolTip))
                    {
                        modules.Add(moduleResult.ToolTip);
                        result.Add(moduleResult);
                    }
                }
            }

            result.Add(CompletionResult.Null);
        }

        private static void NativeCompletionGetHelpCommand(CompletionContext context, string paramName, bool isHelpRelated, List<CompletionResult> result)
        {
            if (!string.IsNullOrEmpty(paramName) && paramName.Equals("Name", StringComparison.OrdinalIgnoreCase))
            {
                RemoveLastNullCompletionResult(result);

                // Available commands
                const CommandTypes commandTypes = CommandTypes.Cmdlet | CommandTypes.Function | CommandTypes.Alias | CommandTypes.ExternalScript | CommandTypes.Configuration;
                var commandResults = CompleteCommand(context, /* moduleName: */ null, commandTypes);
                if (commandResults != null)
                    result.AddRange(commandResults);

                // ps1 files and directories
                var ps1Extension = new HashSet<string>(StringComparer.OrdinalIgnoreCase) { StringLiterals.PowerShellScriptFileExtension };
                var fileResults = new List<CompletionResult>(CompleteFilename(context, /* containerOnly: */ false, ps1Extension));
                if (fileResults.Count > 0)
                    result.AddRange(fileResults);

                if (isHelpRelated)
                {
                    // Available topics
                    var helpTopicResults = CompleteHelpTopics(context);
                    if (helpTopicResults != null)
                        result.AddRange(helpTopicResults);
                }

                result.Add(CompletionResult.Null);
            }
        }

        private static void NativeCompletionEventLogCommands(CompletionContext context, string paramName, List<CompletionResult> result)
        {
            if (!string.IsNullOrEmpty(paramName) && paramName.Equals("LogName", StringComparison.OrdinalIgnoreCase))
            {
                RemoveLastNullCompletionResult(result);

                var logName = context.WordToComplete ?? string.Empty;
                var quote = HandleDoubleAndSingleQuote(ref logName);

                if (!logName.EndsWith('*'))
                {
                    logName += "*";
                }

                var pattern = WildcardPattern.Get(logName, WildcardOptions.IgnoreCase);

                var powerShellExecutionHelper = context.Helper;
                var powershell = powerShellExecutionHelper.AddCommandWithPreferenceSetting("Microsoft.PowerShell.Management\\Get-EventLog").AddParameter("LogName", "*");

                Exception exceptionThrown;
                var psObjects = powerShellExecutionHelper.ExecuteCurrentPowerShell(out exceptionThrown);

                if (psObjects != null)
                {
                    foreach (dynamic eventLog in psObjects)
                    {
                        var completionText = eventLog.Log.ToString();
                        var listItemText = completionText;

                        if (CompletionRequiresQuotes(completionText, false))
                        {
                            var quoteInUse = quote == string.Empty ? "'" : quote;
                            if (quoteInUse == "'")
                                completionText = completionText.Replace("'", "''");
                            completionText = quoteInUse + completionText + quoteInUse;
                        }
                        else
                        {
                            completionText = quote + completionText + quote;
                        }

                        if (pattern.IsMatch(listItemText))
                        {
                            result.Add(new CompletionResult(completionText, listItemText, CompletionResultType.ParameterValue, listItemText));
                        }
                    }
                }

                result.Add(CompletionResult.Null);
            }
        }

        private static void NativeCompletionJobCommands(CompletionContext context, string paramName, List<CompletionResult> result)
        {
            if (string.IsNullOrEmpty(paramName))
                return;

            var wordToComplete = context.WordToComplete ?? string.Empty;
            var quote = HandleDoubleAndSingleQuote(ref wordToComplete);

            if (!wordToComplete.EndsWith('*'))
            {
                wordToComplete += "*";
            }

            var pattern = WildcardPattern.Get(wordToComplete, WildcardOptions.IgnoreCase);

            var paramIsName = paramName.Equals("Name", StringComparison.OrdinalIgnoreCase);
            var (parameterName, value) = paramIsName ? ("Name", wordToComplete) : ("IncludeChildJob", (object)true);
            var powerShellExecutionHelper = context.Helper;
            powerShellExecutionHelper.AddCommandWithPreferenceSetting("Get-Job", typeof(GetJobCommand)).AddParameter(parameterName, value);

            Exception exceptionThrown;
            var psObjects = powerShellExecutionHelper.ExecuteCurrentPowerShell(out exceptionThrown);
            if (psObjects == null)
                return;

            if (paramName.Equals("Id", StringComparison.OrdinalIgnoreCase))
            {
                RemoveLastNullCompletionResult(result);

                foreach (dynamic psJob in psObjects)
                {
                    var completionText = psJob.Id.ToString();
                    if (pattern.IsMatch(completionText))
                    {
                        var listItemText = completionText;
                        completionText = quote + completionText + quote;
                        result.Add(new CompletionResult(completionText, listItemText, CompletionResultType.ParameterValue, listItemText));
                    }
                }

                result.Add(CompletionResult.Null);
            }
            else if (paramName.Equals("InstanceId", StringComparison.OrdinalIgnoreCase))
            {
                RemoveLastNullCompletionResult(result);

                foreach (dynamic psJob in psObjects)
                {
                    var completionText = psJob.InstanceId.ToString();
                    if (pattern.IsMatch(completionText))
                    {
                        var listItemText = completionText;
                        completionText = quote + completionText + quote;
                        result.Add(new CompletionResult(completionText, listItemText, CompletionResultType.ParameterValue, listItemText));
                    }
                }

                result.Add(CompletionResult.Null);
            }
            else if (paramIsName)
            {
                RemoveLastNullCompletionResult(result);

                foreach (dynamic psJob in psObjects)
                {
                    var completionText = psJob.Name;
                    var listItemText = completionText;

                    if (CompletionRequiresQuotes(completionText, false))
                    {
                        var quoteInUse = quote == string.Empty ? "'" : quote;
                        if (quoteInUse == "'")
                            completionText = completionText.Replace("'", "''");
                        completionText = quoteInUse + completionText + quoteInUse;
                    }
                    else
                    {
                        completionText = quote + completionText + quote;
                    }

                    result.Add(new CompletionResult(completionText, listItemText, CompletionResultType.ParameterValue, listItemText));
                }

                result.Add(CompletionResult.Null);
            }
        }

        private static void NativeCompletionScheduledJobCommands(CompletionContext context, string paramName, List<CompletionResult> result)
        {
            if (string.IsNullOrEmpty(paramName))
                return;

            var wordToComplete = context.WordToComplete ?? string.Empty;
            var quote = HandleDoubleAndSingleQuote(ref wordToComplete);

            if (!wordToComplete.EndsWith('*'))
            {
                wordToComplete += "*";
            }

            var pattern = WildcardPattern.Get(wordToComplete, WildcardOptions.IgnoreCase);

            var powerShellExecutionHelper = context.Helper;
            if (paramName.Equals("Name", StringComparison.OrdinalIgnoreCase))
            {
                powerShellExecutionHelper.AddCommandWithPreferenceSetting("PSScheduledJob\\Get-ScheduledJob").AddParameter("Name", wordToComplete);
            }
            else
            {
                powerShellExecutionHelper.AddCommandWithPreferenceSetting("PSScheduledJob\\Get-ScheduledJob");
            }

            Exception exceptionThrown;
            var psObjects = powerShellExecutionHelper.ExecuteCurrentPowerShell(out exceptionThrown);
            if (psObjects == null)
                return;

            if (paramName.Equals("Id", StringComparison.OrdinalIgnoreCase))
            {
                RemoveLastNullCompletionResult(result);

                foreach (dynamic psJob in psObjects)
                {
                    var completionText = psJob.Id.ToString();
                    if (pattern.IsMatch(completionText))
                    {
                        var listItemText = completionText;
                        completionText = quote + completionText + quote;
                        result.Add(new CompletionResult(completionText, listItemText, CompletionResultType.ParameterValue, listItemText));
                    }
                }

                result.Add(CompletionResult.Null);
            }
            else if (paramName.Equals("Name", StringComparison.OrdinalIgnoreCase))
            {
                RemoveLastNullCompletionResult(result);

                foreach (dynamic psJob in psObjects)
                {
                    var completionText = psJob.Name;
                    var listItemText = completionText;

                    if (CompletionRequiresQuotes(completionText, false))
                    {
                        var quoteInUse = quote == string.Empty ? "'" : quote;
                        if (quoteInUse == "'")
                            completionText = completionText.Replace("'", "''");
                        completionText = quoteInUse + completionText + quoteInUse;
                    }
                    else
                    {
                        completionText = quote + completionText + quote;
                    }

                    result.Add(new CompletionResult(completionText, listItemText, CompletionResultType.ParameterValue, listItemText));
                }

                result.Add(CompletionResult.Null);
            }
        }

        private static void NativeCompletionModuleCommands(
            CompletionContext context,
            string paramName,
            List<CompletionResult> result,
            bool loadedModulesOnly = false,
            bool isImportModule = false,
            bool skipEditionCheck = false)
        {
            if (string.IsNullOrEmpty(paramName))
            {
                return;
            }

            if (paramName.Equals("Name", StringComparison.OrdinalIgnoreCase))
            {
                RemoveLastNullCompletionResult(result);

                if (isImportModule)
                {
                    var moduleExtensions = new HashSet<string>(StringComparer.OrdinalIgnoreCase)
                            {   StringLiterals.PowerShellScriptFileExtension,
                                StringLiterals.PowerShellModuleFileExtension,
                                StringLiterals.PowerShellDataFileExtension,
                                StringLiterals.PowerShellNgenAssemblyExtension,
                                StringLiterals.PowerShellILAssemblyExtension,
                                StringLiterals.PowerShellILExecutableExtension,
                                StringLiterals.PowerShellCmdletizationFileExtension
                            };
                    var moduleFilesResults = new List<CompletionResult>(CompleteFilename(context, containerOnly: false, moduleExtensions));
                    if (moduleFilesResults.Count > 0)
                        result.AddRange(moduleFilesResults);

                    var assemblyOrModuleName = context.WordToComplete;
                    if (assemblyOrModuleName.IndexOfAny(Utils.Separators.DirectoryOrDrive) != -1)
                    {
                        // The partial input is a path, then we don't iterate modules under $ENV:PSModulePath
                        return;
                    }
                }

                var moduleResults = CompleteModuleName(context, loadedModulesOnly, skipEditionCheck);
                if (moduleResults != null && moduleResults.Count > 0)
                    result.AddRange(moduleResults);

                result.Add(CompletionResult.Null);
            }
            else if (paramName.Equals("Assembly", StringComparison.OrdinalIgnoreCase))
            {
                RemoveLastNullCompletionResult(result);

                var moduleExtensions = new HashSet<string>(StringComparer.OrdinalIgnoreCase) { ".dll" };
                var moduleFilesResults = new List<CompletionResult>(CompleteFilename(context, /* containerOnly: */ false, moduleExtensions));
                if (moduleFilesResults.Count > 0)
                    result.AddRange(moduleFilesResults);

                result.Add(CompletionResult.Null);
            }
        }

        private static void NativeCompletionProcessCommands(CompletionContext context, string paramName, List<CompletionResult> result)
        {
            if (string.IsNullOrEmpty(paramName))
                return;

            var wordToComplete = context.WordToComplete ?? string.Empty;
            var quote = HandleDoubleAndSingleQuote(ref wordToComplete);

            if (!wordToComplete.EndsWith('*'))
            {
                wordToComplete += "*";
            }

            var powerShellExecutionHelper = context.Helper;
            if (paramName.Equals("Id", StringComparison.OrdinalIgnoreCase))
            {
                powerShellExecutionHelper.AddCommandWithPreferenceSetting("Microsoft.PowerShell.Management\\Get-Process");
            }
            else
            {
                powerShellExecutionHelper.AddCommandWithPreferenceSetting("Microsoft.PowerShell.Management\\Get-Process").AddParameter("Name", wordToComplete);
            }

            Exception exceptionThrown;
            var psObjects = powerShellExecutionHelper.ExecuteCurrentPowerShell(out exceptionThrown);
            if (psObjects == null)
                return;

            if (paramName.Equals("Id", StringComparison.OrdinalIgnoreCase))
            {
                RemoveLastNullCompletionResult(result);

                var pattern = WildcardPattern.Get(wordToComplete, WildcardOptions.IgnoreCase);
                foreach (dynamic process in psObjects)
                {
                    var processId = process.Id.ToString();
                    if (pattern.IsMatch(processId))
                    {
                        var processName = process.Name;

                        var idAndName = $"{processId} - {processName}";
                        processId = quote + processId + quote;
                        result.Add(new CompletionResult(processId, idAndName, CompletionResultType.ParameterValue, idAndName));
                    }
                }

                result.Add(CompletionResult.Null);
            }
            else if (paramName.Equals("Name", StringComparison.OrdinalIgnoreCase))
            {
                RemoveLastNullCompletionResult(result);

                var uniqueSet = new HashSet<string>(StringComparer.OrdinalIgnoreCase);
                foreach (dynamic process in psObjects)
                {
                    var completionText = process.Name;
                    var listItemText = completionText;

                    if (uniqueSet.Contains(completionText))
                        continue;

                    uniqueSet.Add(completionText);
                    if (CompletionRequiresQuotes(completionText, false))
                    {
                        var quoteInUse = quote == string.Empty ? "'" : quote;
                        if (quoteInUse == "'")
                            completionText = completionText.Replace("'", "''");
                        completionText = quoteInUse + completionText + quoteInUse;
                    }
                    else
                    {
                        completionText = quote + completionText + quote;
                    }

                    // on macOS, system processes names will be empty if PowerShell isn't run as `sudo`
                    if (string.IsNullOrEmpty(listItemText))
                    {
                        continue;
                    }

                    result.Add(new CompletionResult(completionText, listItemText, CompletionResultType.ParameterValue, listItemText));
                }

                result.Add(CompletionResult.Null);
            }
        }

        private static void NativeCompletionProviderCommands(CompletionContext context, string paramName, List<CompletionResult> result)
        {
            if (string.IsNullOrEmpty(paramName) || !paramName.Equals("PSProvider", StringComparison.OrdinalIgnoreCase))
            {
                return;
            }

            RemoveLastNullCompletionResult(result);

            var providerName = context.WordToComplete ?? string.Empty;
            var quote = HandleDoubleAndSingleQuote(ref providerName);

            if (!providerName.EndsWith('*'))
            {
                providerName += "*";
            }

            var powerShellExecutionHelper = context.Helper;
            powerShellExecutionHelper.AddCommandWithPreferenceSetting("Microsoft.PowerShell.Management\\Get-PSProvider").AddParameter("PSProvider", providerName);
            var psObjects = powerShellExecutionHelper.ExecuteCurrentPowerShell(out _);
            if (psObjects == null)
                return;

            foreach (dynamic providerInfo in psObjects)
            {
                var completionText = providerInfo.Name;
                var listItemText = completionText;

                if (CompletionRequiresQuotes(completionText, false))
                {
                    var quoteInUse = quote == string.Empty ? "'" : quote;
                    if (quoteInUse == "'")
                        completionText = completionText.Replace("'", "''");
                    completionText = quoteInUse + completionText + quoteInUse;
                }
                else
                {
                    completionText = quote + completionText + quote;
                }

                result.Add(new CompletionResult(completionText, listItemText, CompletionResultType.ParameterValue, listItemText));
            }

            result.Add(CompletionResult.Null);
        }

        private static void NativeCompletionDriveCommands(CompletionContext context, string psProvider, string paramName, List<CompletionResult> result)
        {
            if (string.IsNullOrEmpty(paramName) || !paramName.Equals("Name", StringComparison.OrdinalIgnoreCase))
                return;

            RemoveLastNullCompletionResult(result);

            var wordToComplete = context.WordToComplete ?? string.Empty;
            var quote = HandleDoubleAndSingleQuote(ref wordToComplete);

            if (!wordToComplete.EndsWith('*'))
            {
                wordToComplete += "*";
            }

            var powerShellExecutionHelper = context.Helper;
            var powershell = powerShellExecutionHelper
                .AddCommandWithPreferenceSetting("Microsoft.PowerShell.Management\\Get-PSDrive")
                .AddParameter("Name", wordToComplete);
            if (psProvider != null)
                powershell.AddParameter("PSProvider", psProvider);

            var psObjects = powerShellExecutionHelper.ExecuteCurrentPowerShell(out _);
            if (psObjects != null)
            {
                foreach (dynamic driveInfo in psObjects)
                {
                    var completionText = driveInfo.Name;
                    var listItemText = completionText;

                    if (CompletionRequiresQuotes(completionText, false))
                    {
                        var quoteInUse = quote == string.Empty ? "'" : quote;
                        if (quoteInUse == "'")
                            completionText = completionText.Replace("'", "''");
                        completionText = quoteInUse + completionText + quoteInUse;
                    }
                    else
                    {
                        completionText = quote + completionText + quote;
                    }

                    result.Add(new CompletionResult(completionText, listItemText, CompletionResultType.ParameterValue, listItemText));
                }
            }

            result.Add(CompletionResult.Null);
        }

        private static void NativeCompletionServiceCommands(CompletionContext context, string paramName, List<CompletionResult> result)
        {
            if (string.IsNullOrEmpty(paramName))
                return;

            var wordToComplete = context.WordToComplete ?? string.Empty;
            var quote = HandleDoubleAndSingleQuote(ref wordToComplete);

            if (!wordToComplete.EndsWith('*'))
            {
                wordToComplete += "*";
            }

            Exception exceptionThrown;
            var powerShellExecutionHelper = context.Helper;
            if (paramName.Equals("DisplayName", StringComparison.OrdinalIgnoreCase))
            {
                RemoveLastNullCompletionResult(result);

                powerShellExecutionHelper
                    .AddCommandWithPreferenceSetting("Microsoft.PowerShell.Management\\Get-Service")
                    .AddParameter("DisplayName", wordToComplete)
                    .AddCommandWithPreferenceSetting("Microsoft.PowerShell.Utility\\Sort-Object")
                    .AddParameter("Property", "DisplayName");
                var psObjects = powerShellExecutionHelper.ExecuteCurrentPowerShell(out exceptionThrown);
                if (psObjects != null)
                {
                    foreach (dynamic serviceInfo in psObjects)
                    {
                        var completionText = serviceInfo.DisplayName;
                        var listItemText = completionText;

                        if (CompletionRequiresQuotes(completionText, false))
                        {
                            var quoteInUse = quote == string.Empty ? "'" : quote;
                            if (quoteInUse == "'")
                                completionText = completionText.Replace("'", "''");
                            completionText = quoteInUse + completionText + quoteInUse;
                        }
                        else
                        {
                            completionText = quote + completionText + quote;
                        }

                        result.Add(new CompletionResult(completionText, listItemText, CompletionResultType.ParameterValue, listItemText));
                    }
                }

                result.Add(CompletionResult.Null);
            }
            else if (paramName.Equals("Name", StringComparison.OrdinalIgnoreCase))
            {
                RemoveLastNullCompletionResult(result);

                powerShellExecutionHelper.AddCommandWithPreferenceSetting("Microsoft.PowerShell.Management\\Get-Service").AddParameter("Name", wordToComplete);
                var psObjects = powerShellExecutionHelper.ExecuteCurrentPowerShell(out exceptionThrown);
                if (psObjects != null)
                {
                    foreach (dynamic serviceInfo in psObjects)
                    {
                        var completionText = serviceInfo.Name;
                        var listItemText = completionText;

                        if (CompletionRequiresQuotes(completionText, false))
                        {
                            var quoteInUse = quote == string.Empty ? "'" : quote;
                            if (quoteInUse == "'")
                                completionText = completionText.Replace("'", "''");
                            completionText = quoteInUse + completionText + quoteInUse;
                        }
                        else
                        {
                            completionText = quote + completionText + quote;
                        }

                        result.Add(new CompletionResult(completionText, listItemText, CompletionResultType.ParameterValue, listItemText));
                    }
                }

                result.Add(CompletionResult.Null);
            }
        }

        private static void NativeCompletionVariableCommands(CompletionContext context, string paramName, List<CompletionResult> result)
        {
            if (string.IsNullOrEmpty(paramName) || !paramName.Equals("Name", StringComparison.OrdinalIgnoreCase))
            {
                return;
            }

            RemoveLastNullCompletionResult(result);

            var variableName = context.WordToComplete ?? string.Empty;
            var quote = HandleDoubleAndSingleQuote(ref variableName);
            if (!variableName.EndsWith('*'))
            {
                variableName += "*";
            }

            var powerShellExecutionHelper = context.Helper;
            var powershell = powerShellExecutionHelper.AddCommandWithPreferenceSetting("Microsoft.PowerShell.Utility\\Get-Variable").AddParameter("Name", variableName);
            var psObjects = powerShellExecutionHelper.ExecuteCurrentPowerShell(out _);
            if (psObjects == null)
                return;

            foreach (dynamic variable in psObjects)
            {
                var effectiveQuote = quote;
                var completionText = variable.Name;
                var listItemText = completionText;

                // Handle special characters ? and * in variable names
                if (completionText.IndexOfAny(Utils.Separators.StarOrQuestion) != -1)
                {
                    effectiveQuote = "'";
                    completionText = completionText.Replace("?", "`?");
                    completionText = completionText.Replace("*", "`*");
                }

                if (!completionText.Equals("$", StringComparison.Ordinal) && CompletionRequiresQuotes(completionText, false))
                {
                    var quoteInUse = effectiveQuote == string.Empty ? "'" : effectiveQuote;
                    if (quoteInUse == "'")
                        completionText = completionText.Replace("'", "''");
                    completionText = quoteInUse + completionText + quoteInUse;
                }
                else
                {
                    completionText = effectiveQuote + completionText + effectiveQuote;
                }

                result.Add(new CompletionResult(completionText, listItemText, CompletionResultType.ParameterValue, listItemText));
            }

            result.Add(CompletionResult.Null);
        }

        private static void NativeCompletionAliasCommands(CompletionContext context, string paramName, List<CompletionResult> result)
        {
            if (string.IsNullOrEmpty(paramName) ||
                (!paramName.Equals("Definition", StringComparison.OrdinalIgnoreCase) &&
                 !paramName.Equals("Name", StringComparison.OrdinalIgnoreCase)))
            {
                return;
            }

            RemoveLastNullCompletionResult(result);

            var powerShellExecutionHelper = context.Helper;
            if (paramName.Equals("Name", StringComparison.OrdinalIgnoreCase))
            {
                var commandName = context.WordToComplete ?? string.Empty;
                var quote = HandleDoubleAndSingleQuote(ref commandName);

                if (!commandName.EndsWith('*'))
                {
                    commandName += "*";
                }

                Exception exceptionThrown;
                var powershell = powerShellExecutionHelper.AddCommandWithPreferenceSetting("Microsoft.PowerShell.Utility\\Get-Alias").AddParameter("Name", commandName);
                var psObjects = powerShellExecutionHelper.ExecuteCurrentPowerShell(out exceptionThrown);
                if (psObjects != null)
                {
                    foreach (dynamic aliasInfo in psObjects)
                    {
                        var completionText = aliasInfo.Name;
                        var listItemText = completionText;

                        if (CompletionRequiresQuotes(completionText, false))
                        {
                            var quoteInUse = quote == string.Empty ? "'" : quote;
                            if (quoteInUse == "'")
                                completionText = completionText.Replace("'", "''");
                            completionText = quoteInUse + completionText + quoteInUse;
                        }
                        else
                        {
                            completionText = quote + completionText + quote;
                        }

                        result.Add(new CompletionResult(completionText, listItemText, CompletionResultType.ParameterValue, listItemText));
                    }
                }
            }
            else
            {
                // Complete for the parameter Definition
                // Available commands
                const CommandTypes commandTypes = CommandTypes.Cmdlet | CommandTypes.Function | CommandTypes.ExternalScript | CommandTypes.Configuration;
                var commandResults = CompleteCommand(context, /* moduleName: */ null, commandTypes);
                if (commandResults != null && commandResults.Count > 0)
                    result.AddRange(commandResults);

                // The parameter Definition takes a file
                var fileResults = new List<CompletionResult>(CompleteFilename(context));
                if (fileResults.Count > 0)
                    result.AddRange(fileResults);
            }

            result.Add(CompletionResult.Null);
        }

        private static void NativeCompletionTraceSourceCommands(CompletionContext context, string paramName, List<CompletionResult> result)
        {
            if (string.IsNullOrEmpty(paramName) || !paramName.Equals("Name", StringComparison.OrdinalIgnoreCase))
            {
                return;
            }

            RemoveLastNullCompletionResult(result);

            var traceSourceName = context.WordToComplete ?? string.Empty;
            var quote = HandleDoubleAndSingleQuote(ref traceSourceName);

            if (!traceSourceName.EndsWith('*'))
            {
                traceSourceName += "*";
            }

            var powerShellExecutionHelper = context.Helper;
            var powershell = powerShellExecutionHelper.AddCommandWithPreferenceSetting("Microsoft.PowerShell.Utility\\Get-TraceSource").AddParameter("Name", traceSourceName);
            Exception exceptionThrown;
            var psObjects = powerShellExecutionHelper.ExecuteCurrentPowerShell(out exceptionThrown);
            if (psObjects == null)
                return;

            foreach (dynamic trace in psObjects)
            {
                var completionText = trace.Name;
                var listItemText = completionText;

                if (CompletionRequiresQuotes(completionText, false))
                {
                    var quoteInUse = quote == string.Empty ? "'" : quote;
                    if (quoteInUse == "'")
                        completionText = completionText.Replace("'", "''");
                    completionText = quoteInUse + completionText + quoteInUse;
                }
                else
                {
                    completionText = quote + completionText + quote;
                }

                result.Add(new CompletionResult(completionText, listItemText, CompletionResultType.ParameterValue, listItemText));
            }

            result.Add(CompletionResult.Null);
        }

        private static void NativeCompletionSetLocationCommand(CompletionContext context, string paramName, List<CompletionResult> result)
        {
            if (string.IsNullOrEmpty(paramName) ||
                (!paramName.Equals("Path", StringComparison.OrdinalIgnoreCase) &&
                 !paramName.Equals("LiteralPath", StringComparison.OrdinalIgnoreCase)))
            {
                return;
            }

            RemoveLastNullCompletionResult(result);

            context.WordToComplete ??= string.Empty;
            var clearLiteralPath = false;
            if (paramName.Equals("LiteralPath", StringComparison.OrdinalIgnoreCase))
            {
                clearLiteralPath = TurnOnLiteralPathOption(context);
            }

            try
            {
                var fileNameResults = CompleteFilename(context, containerOnly: true, extension: null);
                if (fileNameResults != null)
                    result.AddRange(fileNameResults);
            }
            finally
            {
                if (clearLiteralPath)
                    context.Options.Remove("LiteralPaths");
            }

            result.Add(CompletionResult.Null);
        }

        /// <summary>
        /// Provides completion results for NewItemCommand.
        /// </summary>
        /// <param name="context">Completion context.</param>
        /// <param name="paramName">Name of the parameter whose value needs completion.</param>
        /// <param name="result">List of completion suggestions.</param>
        private static void NativeCompletionNewItemCommand(CompletionContext context, string paramName, List<CompletionResult> result)
        {
            if (string.IsNullOrEmpty(paramName))
            {
                return;
            }

            var executionContext = context.ExecutionContext;

            var boundArgs = GetBoundArgumentsAsHashtable(context);
            var providedPath = boundArgs["Path"] as string ?? executionContext.SessionState.Path.CurrentLocation.Path;

            ProviderInfo provider;
            executionContext.LocationGlobber.GetProviderPath(providedPath, out provider);

            var isFileSystem = provider != null &&
                               provider.Name.Equals(FileSystemProvider.ProviderName, StringComparison.OrdinalIgnoreCase);

            // AutoComplete only if filesystem provider.
            if (isFileSystem)
            {
                if (paramName.Equals("ItemType", StringComparison.OrdinalIgnoreCase))
                {
                    if (!string.IsNullOrEmpty(context.WordToComplete))
                    {
                        WildcardPattern patternEvaluator = WildcardPattern.Get(context.WordToComplete + "*", WildcardOptions.IgnoreCase);

                        if (patternEvaluator.IsMatch("file"))
                        {
                            result.Add(new CompletionResult("File"));
                        }
                        else if (patternEvaluator.IsMatch("directory"))
                        {
                            result.Add(new CompletionResult("Directory"));
                        }
                        else if (patternEvaluator.IsMatch("symboliclink"))
                        {
                            result.Add(new CompletionResult("SymbolicLink"));
                        }
                        else if (patternEvaluator.IsMatch("junction"))
                        {
                            result.Add(new CompletionResult("Junction"));
                        }
                        else if (patternEvaluator.IsMatch("hardlink"))
                        {
                            result.Add(new CompletionResult("HardLink"));
                        }
                    }
                    else
                    {
                        result.Add(new CompletionResult("File"));
                        result.Add(new CompletionResult("Directory"));
                        result.Add(new CompletionResult("SymbolicLink"));
                        result.Add(new CompletionResult("Junction"));
                        result.Add(new CompletionResult("HardLink"));
                    }

                    result.Add(CompletionResult.Null);
                }
            }
        }

        private static void NativeCompletionCopyMoveItemCommand(CompletionContext context, string paramName, List<CompletionResult> result)
        {
            if (string.IsNullOrEmpty(paramName))
            {
                return;
            }

            if (paramName.Equals("LiteralPath", StringComparison.OrdinalIgnoreCase) || paramName.Equals("Path", StringComparison.OrdinalIgnoreCase))
            {
                NativeCompletionPathArgument(context, paramName, result);
            }
            else if (paramName.Equals("Destination", StringComparison.OrdinalIgnoreCase))
            {
                // The parameter Destination for Move-Item and Copy-Item takes literal path
                RemoveLastNullCompletionResult(result);

                context.WordToComplete ??= string.Empty;
                var clearLiteralPath = TurnOnLiteralPathOption(context);

                try
                {
                    var fileNameResults = CompleteFilename(context);
                    if (fileNameResults != null)
                        result.AddRange(fileNameResults);
                }
                finally
                {
                    if (clearLiteralPath)
                        context.Options.Remove("LiteralPaths");
                }

                result.Add(CompletionResult.Null);
            }
        }

        private static void NativeCompletionPathArgument(CompletionContext context, string paramName, List<CompletionResult> result)
        {
            if (string.IsNullOrEmpty(paramName) ||
                (!paramName.Equals("LiteralPath", StringComparison.OrdinalIgnoreCase) &&
                (!paramName.Equals("Path", StringComparison.OrdinalIgnoreCase)) &&
                (!paramName.Equals("FilePath", StringComparison.OrdinalIgnoreCase))))
            {
                return;
            }

            RemoveLastNullCompletionResult(result);

            context.WordToComplete ??= string.Empty;
            var clearLiteralPath = false;
            if (paramName.Equals("LiteralPath", StringComparison.OrdinalIgnoreCase))
            {
                clearLiteralPath = TurnOnLiteralPathOption(context);
            }

            try
            {
                var fileNameResults = CompleteFilename(context);
                if (fileNameResults != null)
                    result.AddRange(fileNameResults);
            }
            finally
            {
                if (clearLiteralPath)
                    context.Options.Remove("LiteralPaths");
            }

            result.Add(CompletionResult.Null);
        }

        private static IEnumerable<PSTypeName> GetInferenceTypes(CompletionContext context, CommandAst commandAst)
        {
            // Command is something like where-object/foreach-object/format-list/etc. where there is a parameter that is a property name
            // and we want member names based on the input object, which is either the parameter InputObject, or comes from the pipeline.
            if (commandAst.Parent is not PipelineAst pipelineAst)
            {
                return null;
            }

            int i;
            for (i = 0; i < pipelineAst.PipelineElements.Count; i++)
            {
                if (pipelineAst.PipelineElements[i] == commandAst)
                {
                    break;
                }
            }

            IEnumerable<PSTypeName> prevType = null;
            if (i == 0)
            {
                // based on a type of the argument which is binded to 'InputObject' parameter.
                AstParameterArgumentPair pair;
                if (!context.PseudoBindingInfo.BoundArguments.TryGetValue("InputObject", out pair)
                    || !pair.ArgumentSpecified)
                {
                    return null;
                }

                var astPair = pair as AstPair;
                if (astPair == null || astPair.Argument == null)
                {
                    return null;
                }

                prevType = AstTypeInference.InferTypeOf(astPair.Argument, context.TypeInferenceContext, TypeInferenceRuntimePermissions.AllowSafeEval);
            }
            else
            {
                // based on OutputTypeAttribute() of the first cmdlet in pipeline.
                prevType = AstTypeInference.InferTypeOf(pipelineAst.PipelineElements[i - 1], context.TypeInferenceContext, TypeInferenceRuntimePermissions.AllowSafeEval);
            }

            return prevType;
        }

        private static void NativeCompletionMemberName(CompletionContext context, List<CompletionResult> result, CommandAst commandAst, AstParameterArgumentPair parameterInfo, bool propertiesOnly = true)
        {
            IEnumerable<PSTypeName> prevType = TypeInferenceVisitor.GetInferredEnumeratedTypes(GetInferenceTypes(context, commandAst));
            if (prevType is not null)
            {
                HashSet<string> excludedMembers = null;
                if (parameterInfo is AstPair pair)
                {
                    excludedMembers = GetParameterValues(pair, context.CursorPosition.Offset);
                }

                Func<object, bool> filter = propertiesOnly ? IsPropertyMember : null;
                CompleteMemberByInferredType(context.TypeInferenceContext, prevType, result, context.WordToComplete + "*", filter, isStatic: false, excludedMembers, addMethodParenthesis: false);
            }

            result.Add(CompletionResult.Null);
        }

        private static void NativeCompletionMemberValue(CompletionContext context, List<CompletionResult> result, CommandAst commandAst, string propertyName)
        {
            string wordToComplete = context.WordToComplete.Trim('"', '\'');
            IEnumerable<PSTypeName> prevTypes = GetInferenceTypes(context, commandAst);
            if (prevTypes is not null)
            {
                foreach (var type in prevTypes)
                {
                    if (type.Type is null)
                    {
                        continue;
                    }

                    PropertyInfo property = type.Type.GetProperty(propertyName, BindingFlags.IgnoreCase | BindingFlags.Public | BindingFlags.Instance);
                    if (property is not null && property.PropertyType.IsEnum)
                    {
                        foreach (var value in property.PropertyType.GetEnumNames())
                        {
                            if (value.StartsWith(wordToComplete, StringComparison.OrdinalIgnoreCase))
                            {
                                result.Add(new CompletionResult(value, value, CompletionResultType.ParameterValue, value));
                            }
                        }

                        break;
                    }
                }
            }

            result.Add(CompletionResult.Null);
        }

        /// <summary>
        /// Returns all string values bound to a parameter except the one the cursor is currently at.
        /// </summary>
        private static HashSet<string>GetParameterValues(AstPair parameter, int cursorOffset)
        {
            var result = new HashSet<string>(StringComparer.OrdinalIgnoreCase);
            var parameterValues = parameter.Argument.FindAll(ast => !(cursorOffset >= ast.Extent.StartOffset && cursorOffset <= ast.Extent.EndOffset) && ast is StringConstantExpressionAst, searchNestedScriptBlocks: false);
            foreach (Ast ast in parameterValues)
            {
                result.Add(ast.Extent.Text);
            }

            return result;
        }

        private static void NativeCompletionFormatViewName(
            CompletionContext context,
            Dictionary<string, AstParameterArgumentPair> boundArguments,
            List<CompletionResult> result,
            CommandAst commandAst,
            string commandName)
        {
            IEnumerable<PSTypeName> prevType = NativeCommandArgumentCompletion_InferTypesOfArgument(boundArguments, commandAst, context, "InputObject");

            if (prevType is not null)
            {
                string[] inferTypeNames = prevType.Select(t => t.Name).ToArray();
                CompleteFormatViewByInferredType(context, inferTypeNames, result, commandName);
            }

            result.Add(CompletionResult.Null);
        }

        private static void NativeCompletionTypeName(CompletionContext context, List<CompletionResult> result)
        {
            var wordToComplete = context.WordToComplete;
            var isQuoted = wordToComplete.Length > 0 && (wordToComplete[0].IsSingleQuote() || wordToComplete[0].IsDoubleQuote());
            string prefix = string.Empty;
            string suffix = string.Empty;
            if (isQuoted)
            {
                prefix = suffix = wordToComplete.Substring(0, 1);

                var endQuoted = (wordToComplete.Length > 1) && wordToComplete[wordToComplete.Length - 1] == wordToComplete[0];
                wordToComplete = wordToComplete.Substring(1, wordToComplete.Length - (endQuoted ? 2 : 1));
            }

            if (wordToComplete.Contains('['))
            {
                var cursor = (InternalScriptPosition)context.CursorPosition;
                cursor = cursor.CloneWithNewOffset(cursor.Offset - context.TokenAtCursor.Extent.StartOffset - (isQuoted ? 1 : 0));
                var fullTypeName = Parser.ScanType(wordToComplete, ignoreErrors: true);
                var typeNameToComplete = CompletionAnalysis.FindTypeNameToComplete(fullTypeName, cursor);
                if (typeNameToComplete == null)
                    return;

                var openBrackets = 0;
                var closeBrackets = 0;
                foreach (char c in wordToComplete)
                {
                    if (c == '[') openBrackets += 1;
                    else if (c == ']') closeBrackets += 1;
                }

                wordToComplete = typeNameToComplete.FullName;
                var typeNameText = fullTypeName.Extent.Text;
                if (!isQuoted)
                {
                    // We need to add quotes - the square bracket messes up parsing the argument
                    prefix = suffix = "'";
                }

                if (closeBrackets < openBrackets)
                {
                    suffix = suffix.Insert(0, new string(']', (openBrackets - closeBrackets)));
                }

                if (isQuoted && closeBrackets == openBrackets)
                {
                    // Already quoted, and has matching [].  We can give a better Intellisense experience
                    // if we only replace the minimum.
                    context.ReplacementIndex = typeNameToComplete.Extent.StartOffset + context.TokenAtCursor.Extent.StartOffset + 1;
                    context.ReplacementLength = wordToComplete.Length;
                    prefix = suffix = string.Empty;
                }
                else
                {
                    prefix += typeNameText.Substring(0, typeNameToComplete.Extent.StartOffset);
                    suffix = suffix.Insert(0, typeNameText.Substring(typeNameToComplete.Extent.EndOffset));
                }
            }

            context.WordToComplete = wordToComplete;

            var typeResults = CompleteType(context, prefix, suffix);
            if (typeResults != null)
            {
                result.AddRange(typeResults);
            }

            result.Add(CompletionResult.Null);
        }

        #endregion Native Command Argument Completion

        /// <summary>
        /// Find the positional argument at the specific position from the parsed argument list.
        /// </summary>
        /// <param name="parsedArguments"></param>
        /// <param name="position"></param>
        /// <param name="lastPositionalArgument"></param>
        /// <returns>
        /// If the command line after the [tab] will not be truncated, the return value could be non-null: Get-Cmdlet [tab] abc
        /// If the command line after the [tab] is truncated, the return value will always be null
        /// </returns>
        private static AstPair FindTargetPositionalArgument(Collection<AstParameterArgumentPair> parsedArguments, int position, out AstPair lastPositionalArgument)
        {
            int index = 0;
            lastPositionalArgument = null;
            foreach (AstParameterArgumentPair pair in parsedArguments)
            {
                if (!pair.ParameterSpecified && index == position)
                    return (AstPair)pair;
                else if (!pair.ParameterSpecified)
                {
                    index++;
                    lastPositionalArgument = (AstPair)pair;
                }
            }

            // Cannot find an existing positional argument at 'position'
            return null;
        }

        /// <summary>
        /// Find the location where 'tab' is typed based on the line and column.
        /// </summary>
        private static ArgumentLocation FindTargetArgumentLocation(Collection<AstParameterArgumentPair> parsedArguments, Token token)
        {
            int position = 0;
            AstParameterArgumentPair prevArg = null;
            foreach (AstParameterArgumentPair pair in parsedArguments)
            {
                switch (pair.ParameterArgumentType)
                {
                    case AstParameterArgumentType.AstPair:
                        {
                            var arg = (AstPair)pair;
                            if (arg.ParameterSpecified)
                            {
                                // Named argument
                                if (arg.Parameter.Extent.StartOffset > token.Extent.StartOffset)
                                {
                                    // case: Get-Cmdlet <tab> -Param abc
                                    return GenerateArgumentLocation(prevArg, position);
                                }

                                if ((token.Kind == TokenKind.Parameter && token.Extent.StartOffset == arg.Parameter.Extent.StartOffset)
                                    || (token.Extent.StartOffset > arg.Argument.Extent.StartOffset && token.Extent.EndOffset < arg.Argument.Extent.EndOffset))
                                {
                                    // case 1: Get-Cmdlet -Param <tab> abc
                                    // case 2: dir -Path .\abc.txt, <tab> -File
                                    return new ArgumentLocation() { Argument = arg, IsPositional = false, Position = -1 };
                                }
                            }
                            else
                            {
                                // Positional argument
                                if (arg.Argument.Extent.StartOffset > token.Extent.StartOffset)
                                {
                                    // case: Get-Cmdlet <tab> abc
                                    return GenerateArgumentLocation(prevArg, position);
                                }

                                position++;
                            }

                            prevArg = arg;
                        }

                        break;
                    case AstParameterArgumentType.Fake:
                    case AstParameterArgumentType.Switch:
                        {
                            if (pair.Parameter.Extent.StartOffset > token.Extent.StartOffset)
                            {
                                return GenerateArgumentLocation(prevArg, position);
                            }

                            prevArg = pair;
                        }

                        break;
                    case AstParameterArgumentType.AstArray:
                    case AstParameterArgumentType.PipeObject:
                        Diagnostics.Assert(false, "parsed arguments should not contain AstArray and PipeObject");
                        break;
                }
            }

            // The 'tab' should be typed after the last argument
            return GenerateArgumentLocation(prevArg, position);
        }

        /// <summary>
        /// </summary>
        /// <param name="prev">The argument that is right before the 'tab' location.</param>
        /// <param name="position">The number of positional arguments before the 'tab' location.</param>
        /// <returns></returns>
        private static ArgumentLocation GenerateArgumentLocation(AstParameterArgumentPair prev, int position)
        {
            // Tab is typed before the first argument
            if (prev == null)
            {
                return new ArgumentLocation() { Argument = null, IsPositional = true, Position = 0 };
            }

            switch (prev.ParameterArgumentType)
            {
                case AstParameterArgumentType.AstPair:
                case AstParameterArgumentType.Switch:
                    if (!prev.ParameterSpecified)
                        return new ArgumentLocation() { Argument = null, IsPositional = true, Position = position };

                    return prev.Parameter.Extent.Text.EndsWith(':')
                        ? new ArgumentLocation() { Argument = prev, IsPositional = false, Position = -1 }

                        : new ArgumentLocation() { Argument = null, IsPositional = true, Position = position };
                case AstParameterArgumentType.Fake:
                    return new ArgumentLocation() { Argument = prev, IsPositional = false, Position = -1 };
                default:
                    Diagnostics.Assert(false, "parsed arguments should not contain AstArray and PipeObject");
                    return null;
            }
        }

        /// <summary>
        /// Find the location where 'tab' is typed based on the expressionAst.
        /// </summary>
        /// <param name="parsedArguments"></param>
        /// <param name="expAst"></param>
        /// <returns></returns>
        private static ArgumentLocation FindTargetArgumentLocation(Collection<AstParameterArgumentPair> parsedArguments, ExpressionAst expAst)
        {
            Diagnostics.Assert(expAst != null, "Caller needs to make sure expAst is not null");
            int position = 0;
            foreach (AstParameterArgumentPair pair in parsedArguments)
            {
                switch (pair.ParameterArgumentType)
                {
                    case AstParameterArgumentType.AstPair:
                        {
                            AstPair arg = (AstPair)pair;
                            if (arg.ArgumentIsCommandParameterAst)
                                continue;

                            if (arg.ParameterContainsArgument && arg.Argument == expAst)
                            {
                                return new ArgumentLocation() { IsPositional = false, Position = -1, Argument = arg };
                            }

                            if (arg.Argument.GetHashCode() == expAst.GetHashCode())
                            {
                                return arg.ParameterSpecified ?
                                    new ArgumentLocation() { IsPositional = false, Position = -1, Argument = arg } :
                                    new ArgumentLocation() { IsPositional = true, Position = position, Argument = arg };
                            }

                            if (!arg.ParameterSpecified)
                                position++;
                        }

                        break;
                    case AstParameterArgumentType.Fake:
                    case AstParameterArgumentType.Switch:
                        // FakePair and SwitchPair contains no ExpressionAst
                        break;
                    case AstParameterArgumentType.AstArray:
                    case AstParameterArgumentType.PipeObject:
                        Diagnostics.Assert(false, "parsed arguments should not contain AstArray and PipeObject arguments");
                        break;
                }
            }

            // We should be able to find the ExpAst from the parsed argument list, if all parameters was specified correctly.
            // We may try to complete something incorrect
            // ls -Recurse -QQQ qwe<+tab>
            return null;
        }

        private sealed class ArgumentLocation
        {
            internal bool IsPositional { get; set; }

            internal int Position { get; set; }

            internal AstParameterArgumentPair Argument { get; set; }
        }

        #endregion Command Arguments

        #region Filenames

        /// <summary>
        /// </summary>
        /// <param name="fileName"></param>
        /// <returns></returns>
        [SuppressMessage("Microsoft.Naming", "CA1702:CompoundWordsShouldBeCasedCorrectly")]
        public static IEnumerable<CompletionResult> CompleteFilename(string fileName)
        {
            var runspace = Runspace.DefaultRunspace;
            if (runspace == null)
            {
                // No runspace, just return no results.
                return CommandCompletion.EmptyCompletionResult;
            }

            var helper = new PowerShellExecutionHelper(PowerShell.Create(RunspaceMode.CurrentRunspace));
            var executionContext = helper.CurrentPowerShell.Runspace.ExecutionContext;
            return CompleteFilename(new CompletionContext { WordToComplete = fileName, Helper = helper, ExecutionContext = executionContext });
        }

        internal static IEnumerable<CompletionResult> CompleteFilename(CompletionContext context)
        {
            return CompleteFilename(context, containerOnly: false, extension: null);
        }

        [SuppressMessage("Microsoft.Naming", "CA1702:CompoundWordsShouldBeCasedCorrectly")]
        internal static IEnumerable<CompletionResult> CompleteFilename(CompletionContext context, bool containerOnly, HashSet<string> extension)
        {
            var wordToComplete = context.WordToComplete;
            var quote = HandleDoubleAndSingleQuote(ref wordToComplete);

            // First, try to match \\server\share
            // support both / and \ when entering UNC paths for typing convenience (#17111)
            var shareMatch = Regex.Match(wordToComplete, @"^(?:\\\\|//)([^\\/]+)(?:\\|/)([^\\/]*)$");
            if (shareMatch.Success)
            {
                // Only match share names, no filenames.
                var server = shareMatch.Groups[1].Value;
                var sharePattern = WildcardPattern.Get(shareMatch.Groups[2].Value + "*", WildcardOptions.IgnoreCase);
                var ignoreHidden = context.GetOption("IgnoreHiddenShares", @default: false);
                var shares = GetFileShares(server, ignoreHidden);
                if (shares.Count == 0)
                {
                    return CommandCompletion.EmptyCompletionResult;
                }

                var shareResults = new List<CompletionResult>(shares.Count);
                foreach (var share in shares)
                {
                    if (sharePattern.IsMatch(share))
                    {
                        string shareFullPath = "\\\\" + server + "\\" + share;
                        if (quote != string.Empty)
                        {
                            shareFullPath = quote + shareFullPath + quote;
                        }

                        shareResults.Add(new CompletionResult(shareFullPath, shareFullPath, CompletionResultType.ProviderContainer, shareFullPath));
                    }
                }

                return shareResults;
            }

            string filter;
            string basePath;
            int providerSeparatorIndex = -1;
            bool defaultRelativePath = false;
            bool inputUsedHomeChar = false;

            if (string.IsNullOrEmpty(wordToComplete))
            {
                filter = "*";
                basePath = ".";
                defaultRelativePath = true;
            }
            else
            {
                providerSeparatorIndex = wordToComplete.IndexOf("::", StringComparison.Ordinal);
                int pathStartOffset = providerSeparatorIndex == -1 ? 0 : providerSeparatorIndex + 2;
                inputUsedHomeChar = pathStartOffset + 2 <= wordToComplete.Length
                    && wordToComplete[pathStartOffset] is '~'
                    && wordToComplete[pathStartOffset + 1] is '/' or '\\';

                // This simple analysis is quick but doesn't handle scenarios where a separator character is not actually a separator
                // For example "\" or ":" in *nix filenames. This is only a problem if it appears to be the last separator though.
                int lastSeparatorIndex = wordToComplete.LastIndexOfAny(Utils.Separators.DirectoryOrDrive);
                if (lastSeparatorIndex == -1)
                {
                    // Input is a simple word with no path separators like: "Program Files"
                    filter = $"{wordToComplete}*";
                    basePath = ".";
                    defaultRelativePath = true;
                }
                else
                {
                    if (lastSeparatorIndex + 1 == wordToComplete.Length)
                    {
                        // Input ends with a separator like: "./", "filesystem::" or "C:"
                        filter = "*";
                        basePath = wordToComplete;
                    }
                    else
                    {
                        // Input contains a separator, but doesn't end with one like: "C:\Program Fil" or "Registry::HKEY_LOC"
                        filter = $"{wordToComplete.Substring(lastSeparatorIndex + 1)}*";
                        basePath = wordToComplete.Substring(0, lastSeparatorIndex + 1);
                    }

                    if (!inputUsedHomeChar && basePath[0] is not '/' and not '\\')
                    {
                        defaultRelativePath = !context.ExecutionContext.LocationGlobber.IsAbsolutePath(wordToComplete, out _);
                    }
                }
            }

            StringConstantType stringType;
            switch (quote)
            {
                case "":
                    stringType = StringConstantType.BareWord;
                    break;

                case "\"":
                    stringType = StringConstantType.DoubleQuoted;
                    break;

                default:
                    stringType = StringConstantType.SingleQuoted;
                    break;
            }

            var useLiteralPath = context.GetOption("LiteralPaths", @default: false);
            if (useLiteralPath)
            {
                basePath = EscapePath(basePath, stringType, useLiteralPath, out _);
            }

            _ = context.Helper
                .AddCommandWithPreferenceSetting("Microsoft.PowerShell.Management\\Resolve-Path")
                .AddParameter("Path", basePath);

            var resolvedPaths = context.Helper.ExecuteCurrentPowerShell(out _);
            if (resolvedPaths is null || resolvedPaths.Count == 0)
            {
                return CommandCompletion.EmptyCompletionResult;
            }

            var useRelativePath = context.GetOption("RelativePaths", @default: defaultRelativePath);
            if (useRelativePath && providerSeparatorIndex != -1)
            {
                // User must have requested relative paths but that's not valid with provider paths.
                return CommandCompletion.EmptyCompletionResult;
            }

            var resolvedProvider = ((PathInfo)resolvedPaths[0].BaseObject).Provider;
            string providerPrefix;
            if (providerSeparatorIndex == -1)
            {
                providerPrefix = string.Empty;
            }
            else if (providerSeparatorIndex == resolvedProvider.Name.Length)
            {
                providerPrefix = $"{resolvedProvider.Name}::";
            }
            else
            {
                providerPrefix = $"{resolvedProvider.ModuleName}\\{resolvedProvider.Name}::";
            }

            List<CompletionResult> results;
            switch (resolvedProvider.Name)
            {
                case FileSystemProvider.ProviderName:
                    results = GetFileSystemProviderResults(
                        context,
                        resolvedProvider,
                        resolvedPaths,
                        filter,
                        extension,
                        containerOnly,
                        useRelativePath,
                        useLiteralPath,
                        inputUsedHomeChar,
                        providerPrefix,
                        stringType);
                    break;

                default:
                    results = GetDefaultProviderResults(
                        context,
                        resolvedProvider,
                        resolvedPaths,
                        filter,
                        containerOnly,
                        useRelativePath,
                        useLiteralPath,
                        inputUsedHomeChar,
                        providerPrefix,
                        stringType);
                    break;
            }

            switch (context.ExecutionContext.CompletionOptions.PathSorting)
            {
                case PathSorting.FullPath:
                    return results.OrderBy(x => x.ToolTip);

                case PathSorting.ContainersFirst:
                    return results.OrderByDescending(x => x.ResultType).ThenBy(x => x.ListItemText);

                default:
                    return results;
            }
        }

        private static char GetPreferredSeparatorChar(ProviderInfo provider, string wordToComplete, PathSeparator userSetting, out bool isNonStandard)
        {
            char separator;
            switch (userSetting)
            {
                case PathSeparator.LastUsed:
                    int index = wordToComplete.LastIndexOfAny(Utils.Separators.Directory);
                    separator =  index == -1
                        ? provider.ItemSeparator
                        : wordToComplete[index];
                    break;

                case PathSeparator.Slash:
                    separator = '/';
                    break;

                case PathSeparator.Backslash:
                    separator = '\\';
                    break;

                default:
                    isNonStandard = false;
                    return provider.ItemSeparator;
            }

            isNonStandard = provider.ItemSeparator != separator;
            return separator;
        }

        /// <summary>
        /// Helper method for generating path completion results for the file system provider.
        /// </summary>
        /// <param name="context"></param>
        /// <param name="provider"></param>
        /// <param name="resolvedPaths"></param>
        /// <param name="filterText"></param>
        /// <param name="includedExtensions"></param>
        /// <param name="containersOnly"></param>
        /// <param name="relativePaths"></param>
        /// <param name="literalPaths"></param>
        /// <param name="inputUsedHome"></param>
        /// <param name="providerPrefix"></param>
        /// <param name="stringType"></param>
        /// <returns></returns>
        private static List<CompletionResult> GetFileSystemProviderResults(
            CompletionContext context,
            ProviderInfo provider,
            Collection<PSObject> resolvedPaths,
            string filterText,
            HashSet<string> includedExtensions,
            bool containersOnly,
            bool relativePaths,
            bool literalPaths,
            bool inputUsedHome,
            string providerPrefix,
            StringConstantType stringType)
        {
#if DEBUG
            Diagnostics.Assert(provider.Name.Equals(FileSystemProvider.ProviderName), "Provider should be filesystem provider.");
#endif
            var enumerationOptions = _enumerationOptions;
            CompletionOptions completionOptions = context.ExecutionContext.CompletionOptions;
            bool replaceSeparator;
            char preferredSeparator = GetPreferredSeparatorChar(provider, context.WordToComplete, completionOptions.PreferredPathSeparator, out replaceSeparator);
            var results = new List<CompletionResult>();
            string homePath = inputUsedHome && !string.IsNullOrEmpty(provider.Home) ? provider.Home : null;

            WildcardPattern wildcardFilter;
            if (WildcardPattern.ContainsRangeWildcard(filterText))
            {
                wildcardFilter = WildcardPattern.Get(filterText, WildcardOptions.IgnoreCase);
                filterText = "*";
            }
            else
            {
                wildcardFilter = null;
            }

            foreach (var item in resolvedPaths)
            {
                var pathInfo = (PathInfo)item.BaseObject;
                var dirInfo = new DirectoryInfo(pathInfo.ProviderPath);

                bool baseQuotesNeeded = false;
                string basePath;
                if (!relativePaths)
                {
<<<<<<< HEAD
                    basePath = dirInfo.FullName.EndsWith(provider.ItemSeparator)
                        ? providerPrefix + dirInfo.FullName
                        : providerPrefix + dirInfo.FullName + provider.ItemSeparator;
                    if (replaceSeparator)
                    {
                        basePath = basePath.Replace(provider.ItemSeparator, preferredSeparator);
                    }
=======
                    if (pathInfo.Drive is null)
                    {
                        basePath = dirInfo.FullName;
                    }
                    else
                    {
                        int stringStartIndex = pathInfo.Drive.Root.EndsWith(provider.ItemSeparator) && pathInfo.Drive.Root.Length > 1
                            ? pathInfo.Drive.Root.Length - 1
                            : pathInfo.Drive.Root.Length;

                        basePath = pathInfo.Drive.VolumeSeparatedByColon
                            ? string.Concat(pathInfo.Drive.Name, ":", dirInfo.FullName.AsSpan(stringStartIndex))
                            : string.Concat(pathInfo.Drive.Name, dirInfo.FullName.AsSpan(stringStartIndex));
                    }

                    basePath = basePath.EndsWith(provider.ItemSeparator)
                        ? providerPrefix + basePath
                        : providerPrefix + basePath + provider.ItemSeparator;
>>>>>>> c066cd85
                    basePath = RebuildPathWithVars(basePath, homePath, stringType, literalPaths, out baseQuotesNeeded);
                }
                else
                {
                    basePath = null;
                }
                IEnumerable <FileSystemInfo> fileSystemObjects = containersOnly
                    ? dirInfo.EnumerateDirectories(filterText, enumerationOptions)
                    : dirInfo.EnumerateFileSystemInfos(filterText, enumerationOptions);

                foreach (var entry in fileSystemObjects)
                {
                    bool isContainer = entry.Attributes.HasFlag(FileAttributes.Directory);
                    if (!isContainer && includedExtensions is not null && !includedExtensions.Contains(entry.Extension))
                    {
                        continue;
                    }

                    var listItemText = entry.Name;
                    if (wildcardFilter is not null && !wildcardFilter.IsMatch(listItemText))
                    {
                        continue;
                    }

                    if (basePath is null)
                    {
                        basePath = context.ExecutionContext.EngineSessionState.NormalizeRelativePath(
                            entry.FullName,
                            context.ExecutionContext.SessionState.Internal.CurrentLocation.ProviderPath);
                        if (!basePath.StartsWith($"..{provider.ItemSeparator}", StringComparison.Ordinal))
                        {
                            basePath = $".{provider.ItemSeparator}{basePath}";
                        }

                        basePath = basePath.Remove(basePath.Length - entry.Name.Length);
                        if (replaceSeparator)
                        {
                            basePath = basePath.Replace(provider.ItemSeparator, preferredSeparator);
                        }
                        basePath = RebuildPathWithVars(basePath, homePath, stringType, literalPaths, out baseQuotesNeeded);
                    }

                    var resultType = isContainer
                        ? CompletionResultType.ProviderContainer
                        : CompletionResultType.ProviderItem;

                    string leaf = isContainer && completionOptions.AddTrailingSeparatorForContainers
                        ? listItemText + preferredSeparator
                        : listItemText;
                    var completionText = NewPathCompletionText(
                        basePath,
                        EscapePath(leaf, stringType, literalPaths, out bool leafQuotesNeeded),
                        stringType,
                        containsNestedExpressions: false,
                        forceQuotes: baseQuotesNeeded || leafQuotesNeeded,
                        addAmpersand: false);
                    results.Add(new CompletionResult(completionText, listItemText, resultType, entry.FullName));
                }
            }

            return results;
        }

        /// <summary>
        /// Helper method for generating path completion results standard providers that don't need any special treatment.
        /// </summary>
        /// <param name="context"></param>
        /// <param name="provider"></param>
        /// <param name="resolvedPaths"></param>
        /// <param name="filterText"></param>
        /// <param name="containersOnly"></param>
        /// <param name="relativePaths"></param>
        /// <param name="literalPaths"></param>
        /// <param name="inputUsedHome"></param>
        /// <param name="providerPrefix"></param>
        /// <param name="stringType"></param>
        /// <returns></returns>
        private static List<CompletionResult> GetDefaultProviderResults(
            CompletionContext context,
            ProviderInfo provider,
            Collection<PSObject> resolvedPaths,
            string filterText,
            bool containersOnly,
            bool relativePaths,
            bool literalPaths,
            bool inputUsedHome,
            string providerPrefix,
            StringConstantType stringType)
        {
            string homePath = inputUsedHome && !string.IsNullOrEmpty(provider.Home)
                ? provider.Home
                : null;

            CompletionOptions completionOptions = context.ExecutionContext.CompletionOptions;
            bool replaceSeparator;
            char preferredSeparator = GetPreferredSeparatorChar(provider, context.WordToComplete, completionOptions.PreferredPathSeparator, out replaceSeparator);
            var pattern = WildcardPattern.Get(filterText, WildcardOptions.IgnoreCase);
            var results = new List<CompletionResult>();

            foreach (var item in resolvedPaths)
            {
                var pathInfo = (PathInfo)item.BaseObject;
                string baseTooltip = pathInfo.ProviderPath.Equals(string.Empty, StringComparison.Ordinal)
                    ? pathInfo.Path
                    : pathInfo.ProviderPath;
                if (baseTooltip[^1] is not '\\' and not '/' and not ':')
                {
                    baseTooltip += provider.ItemSeparator;
                }

                _ = context.Helper.CurrentPowerShell
                    .AddCommandWithPreferenceSetting("Microsoft.PowerShell.Management\\Get-ChildItem")
                    .AddParameter("LiteralPath", pathInfo.Path);

                bool hadErrors;
                var childItemOutput = context.Helper.ExecuteCurrentPowerShell(out _, out hadErrors);

                var childrenInfoTable = new Dictionary<string, bool>(childItemOutput.Count);
                var childNameList = new List<string>(childItemOutput.Count);

                if (hadErrors)
                {
                    // Get-ChildItem failed to get some items (Access denied or something)
                    // Save relevant info and try again to get just the names.
                    foreach (dynamic child in childItemOutput)
                    {
                        childrenInfoTable.Add(GetChildNameFromPsObject(child, provider.ItemSeparator), child.PSIsContainer);
                    }

                    _ = context.Helper.CurrentPowerShell
                        .AddCommandWithPreferenceSetting("Microsoft.PowerShell.Management\\Get-ChildItem")
                        .AddParameter("LiteralPath", pathInfo.Path)
                        .AddParameter("Name");
                    childItemOutput = context.Helper.ExecuteCurrentPowerShell(out _);
                    foreach (var child in childItemOutput)
                    {
                        var childName = (string)child.BaseObject;
                        childNameList.Add(childName);
                    }
                }
                else
                {
                    foreach (dynamic child in childItemOutput)
                    {
                        var childName = GetChildNameFromPsObject(child, provider.ItemSeparator);
                        childrenInfoTable.Add(childName, child.PSIsContainer);
                        childNameList.Add(childName);
                    }
                }

                if (childNameList.Count == 0)
                {
                    return results;
                }

                string basePath = providerPrefix.Length > 0
                    ? string.Concat(providerPrefix, pathInfo.Path.AsSpan(providerPrefix.Length))
                    : pathInfo.Path;
                if (basePath[^1] is not '\\' and not '/' and not ':')
                {
                    basePath += provider.ItemSeparator;
                }

                if (relativePaths)
                {
                    basePath = context.ExecutionContext.EngineSessionState.NormalizeRelativePath(
                        basePath + childNameList[0], context.ExecutionContext.SessionState.Internal.CurrentLocation.ProviderPath);
                    if (!basePath.StartsWith($"..{provider.ItemSeparator}", StringComparison.Ordinal))
                    {
                        basePath = $".{provider.ItemSeparator}{basePath}";
                    }

                    basePath = basePath.Remove(basePath.Length - childNameList[0].Length);
                }

                if (replaceSeparator)
                {
                    basePath = basePath.Replace(provider.ItemSeparator, preferredSeparator);
                }

                bool baseQuotesNeeded;
                basePath = RebuildPathWithVars(basePath, homePath, stringType, literalPaths, out baseQuotesNeeded);

                foreach (var childName in childNameList)
                {
                    if (!pattern.IsMatch(childName))
                    {
                        continue;
                    }

                    CompletionResultType resultType;
                    if (childrenInfoTable.TryGetValue(childName, out bool isContainer))
                    {
                        if (containersOnly && !isContainer)
                        {
                            continue;
                        }

                        resultType = isContainer
                            ? CompletionResultType.ProviderContainer
                            : CompletionResultType.ProviderItem;
                    }
                    else
                    {
                        resultType = CompletionResultType.Text;
                    }

                    string leaf = isContainer && completionOptions.AddTrailingSeparatorForContainers
                        ? childName + preferredSeparator
                        : childName;
                    var completionText = NewPathCompletionText(
                        basePath,
                        EscapePath(leaf, stringType, literalPaths, out bool leafQuotesNeeded),
                        stringType,
                        containsNestedExpressions: false,
                        forceQuotes: baseQuotesNeeded || leafQuotesNeeded,
                        addAmpersand: false);
                    results.Add(new CompletionResult(completionText, childName, resultType, baseTooltip + childName));
                }
            }

            return results;
        }

        private static string GetChildNameFromPsObject(dynamic psObject, char separator)
        {
            if (((PSObject)psObject).BaseObject is string result)
            {
                // The "Get-ChildItem" call for this provider returned a string that we assume is the child name.
                // This is what the SCCM provider returns.
                return result;
            }

            string childName = psObject.PSChildName;
            if (childName is not null)
            {
                return childName;
            }

            // Some providers (Like the variable provider) don't include a PSChildName property
            // so we get the child name from the path instead.
            childName = psObject.PSPath ?? string.Empty;
            int ProviderSeparatorIndex = childName.IndexOf("::", StringComparison.Ordinal);
            childName = childName.Substring(ProviderSeparatorIndex + 2);
            int indexOfName = childName.LastIndexOf(separator);
            if (indexOfName == -1 || indexOfName + 1 == childName.Length)
            {
                return childName;
            }

            return childName.Substring(indexOfName + 1);
        }

        /// <summary>
        /// Takes a path and rebuilds it with the specified variable replacements.
        /// Also escapes special characters as needed.
        /// </summary>
        private static string RebuildPathWithVars(
            string path,
            string homePath,
            StringConstantType stringType,
            bool literalPath,
            out bool quotesAreNeeded)
        {
            var sb = new StringBuilder(path.Length);
            int homeIndex = string.IsNullOrEmpty(homePath)
                ? -1
                : path.IndexOf(homePath, StringComparison.OrdinalIgnoreCase);
            quotesAreNeeded = false;
            bool useSingleQuoteEscapeRules = stringType is StringConstantType.SingleQuoted or StringConstantType.BareWord;

            for (int i = 0; i < path.Length; i++)
            {
                // on Windows, we need to preserve the expanded home path as native commands don't understand it
#if UNIX                
                if (i == homeIndex)
                {
                    _ = sb.Append('~');
                    i += homePath.Length - 1;
                    continue;
                }
#endif

                EscapeCharIfNeeded(sb, path, i, stringType, literalPath, useSingleQuoteEscapeRules, ref quotesAreNeeded);
                _ = sb.Append(path[i]);
            }

            return sb.ToString();
        }

        private static string EscapePath(string path, StringConstantType stringType, bool literalPath, out bool quotesAreNeeded)
        {
            var sb = new StringBuilder(path.Length);
            bool useSingleQuoteEscapeRules = stringType is StringConstantType.SingleQuoted or StringConstantType.BareWord;
            quotesAreNeeded = false;

            for (int i = 0; i < path.Length; i++)
            {
                EscapeCharIfNeeded(sb, path, i, stringType, literalPath, useSingleQuoteEscapeRules, ref quotesAreNeeded);
                _ = sb.Append(path[i]);
            }

            return sb.ToString();
        }

        private static void EscapeCharIfNeeded(
            StringBuilder sb,
            string path,
            int index,
            StringConstantType stringType,
            bool literalPath,
            bool useSingleQuoteEscapeRules,
            ref bool quotesAreNeeded)
        {
            switch (path[index])
            {
                case '#':
                case '-':
                case '@':
                    if (index == 0 && stringType == StringConstantType.BareWord)
                    {
                        // Chars that would start a new token when used as the first char in a bareword argument.
                        quotesAreNeeded = true;
                    }
                    break;

                case ' ':
                case ',':
                case ';':
                case '(':
                case ')':
                case '{':
                case '}':
                case '|':
                case '&':
                    if (stringType == StringConstantType.BareWord)
                    {
                        // Chars that would start a new token when used anywhere in a bareword argument.
                        quotesAreNeeded = true;
                    }
                    break;

                case '[':
                case ']':
                    if (!literalPath)
                    {
                        // Wildcard characters that need to be escaped.
                        int backtickCount;
                        if (useSingleQuoteEscapeRules)
                        {
                            backtickCount = 1;
                        }
                        else
                        {
                            backtickCount = sb[^1] == '`' ? 4 : 2;
                        }

                        _ = sb.Append('`', backtickCount);
                        quotesAreNeeded = true;
                    }
                    break;

                case '`':
                    // Literal backtick needs to be escaped to not be treated as an escape character
                    if (useSingleQuoteEscapeRules)
                    {
                        if (!literalPath)
                        {
                            _ = sb.Append('`');
                        }
                    }
                    else
                    {
                        int backtickCount = !literalPath && sb[^1] == '`' ? 3 : 1;
                        _ = sb.Append('`', backtickCount);
                    }

                    if (stringType is StringConstantType.BareWord or StringConstantType.DoubleQuoted)
                    {
                        quotesAreNeeded = true;
                    }
                    break;

                case '$':
                    // $ needs to be escaped so following chars are not parsed as a variable/subexpression
                    if (!useSingleQuoteEscapeRules)
                    {
                        _ = sb.Append('`');
                    }

                    if (stringType is StringConstantType.BareWord or StringConstantType.DoubleQuoted)
                    {
                        quotesAreNeeded = true;
                    }
                    break;

                default:
                    // Handle all the different quote types
                    if (useSingleQuoteEscapeRules && path[index].IsSingleQuote())
                    {
                        _ = sb.Append('\'');
                        quotesAreNeeded = true;
                    }
                    else if (!useSingleQuoteEscapeRules && path[index].IsDoubleQuote())
                    {
                        _ = sb.Append('`');
                        quotesAreNeeded = true;
                    }
                    break;
            }
        }

        private static string NewPathCompletionText(string parent, string leaf, StringConstantType stringType, bool containsNestedExpressions, bool forceQuotes, bool addAmpersand)
        {
            string result;
            if (stringType == StringConstantType.SingleQuoted)
            {
                result = addAmpersand ? $"& '{parent}{leaf}'" : $"'{parent}{leaf}'";
            }
            else if (stringType == StringConstantType.DoubleQuoted)
            {
                result = addAmpersand ? $"& \"{parent}{leaf}\"" : $"\"{parent}{leaf}\"";
            }
            else
            {
                if (forceQuotes)
                {
                    if (containsNestedExpressions)
                    {
                        result = addAmpersand ? $"& \"{parent}{leaf}\"" : $"\"{parent}{leaf}\"";
                    }
                    else
                    {
                        result = addAmpersand ? $"& '{parent}{leaf}'" : $"'{parent}{leaf}'";
                    }
                }
                else
                {
                    result = string.Concat(parent, leaf);
                }
            }

            return result;
        }

        [StructLayout(LayoutKind.Sequential, CharSet = CharSet.Unicode)]
        private struct SHARE_INFO_1
        {
            public string netname;
            public int type;
            public string remark;
        }

        private static readonly System.IO.EnumerationOptions _enumerationOptions = new System.IO.EnumerationOptions
        {
            MatchCasing = MatchCasing.CaseInsensitive,
            AttributesToSkip = 0 // Default is to skip Hidden and System files, so we clear this to retain existing behavior
        };

        internal static List<string> GetFileShares(string machine, bool ignoreHidden)
        {
#if UNIX
            return new List<string>();
#else
            nint shBuf = nint.Zero;
            uint numEntries = 0;
            uint totalEntries;
            uint resumeHandle = 0;
            int result = Interop.Windows.NetShareEnum(
                machine,
                level: 1,
                out shBuf,
                Interop.Windows.MAX_PREFERRED_LENGTH,
                out numEntries,
                out totalEntries,
                ref resumeHandle);

            var shares = new List<string>();
            if (result == Interop.Windows.ERROR_SUCCESS || result == Interop.Windows.ERROR_MORE_DATA)
            {
                for (int i = 0; i < numEntries; ++i)
                {
                    nint curInfoPtr = shBuf + (Marshal.SizeOf<SHARE_INFO_1>() * i);
                    SHARE_INFO_1 shareInfo = Marshal.PtrToStructure<SHARE_INFO_1>(curInfoPtr);

                    if ((shareInfo.type & Interop.Windows.STYPE_MASK) != Interop.Windows.STYPE_DISKTREE)
                    {
                        continue;
                    }

                    if (ignoreHidden && shareInfo.netname.EndsWith('$'))
                    {
                        continue;
                    }

                    shares.Add(shareInfo.netname);
                }
            }

            return shares;
#endif
        }

        private static bool CheckFileExtension(string path, HashSet<string> extension)
        {
            if (extension == null || extension.Count == 0)
                return true;

            var ext = System.IO.Path.GetExtension(path);
            return ext == null || extension.Contains(ext);
        }

        #endregion Filenames

        #region Variable

        /// <summary>
        /// </summary>
        /// <param name="variableName"></param>
        /// <returns></returns>
        public static IEnumerable<CompletionResult> CompleteVariable(string variableName)
        {
            var runspace = Runspace.DefaultRunspace;
            if (runspace == null)
            {
                // No runspace, just return no results.
                return CommandCompletion.EmptyCompletionResult;
            }

            var helper = new PowerShellExecutionHelper(PowerShell.Create(RunspaceMode.CurrentRunspace));
            var executionContext = helper.CurrentPowerShell.Runspace.ExecutionContext;
            return CompleteVariable(new CompletionContext { WordToComplete = variableName, Helper = helper, ExecutionContext = executionContext });
        }

        private static readonly string[] s_variableScopes = new string[] { "Global:", "Local:", "Script:", "Private:" };

        private static readonly char[] s_charactersRequiringQuotes = new char[] {
            '-', '`', '&', '@', '\'', '"', '#', '{', '}', '(', ')', '$', ',', ';', '|', '<', '>', ' ', '.', '\\', '/', '\t', '^',
        };

        internal static List<CompletionResult> CompleteVariable(CompletionContext context)
        {
            HashSet<string> hashedResults = new(StringComparer.OrdinalIgnoreCase);
            List<CompletionResult> results = new();
            List<CompletionResult> tempResults = new();

            var wordToComplete = context.WordToComplete;
            var colon = wordToComplete.IndexOf(':');

            var lastAst = context.RelatedAsts?[^1];
            var variableAst = lastAst as VariableExpressionAst;
            if (lastAst is PropertyMemberAst ||
                (lastAst is not null && lastAst.Parent is ParameterAst parameter && parameter.DefaultValue != lastAst))
            {
                // User is adding a new parameter or a class member, variable tab completion is not useful.
                return results;
            }
            var prefix = variableAst != null && variableAst.Splatted ? "@" : "$";
            bool tokenAtCursorUsedBraces = context.TokenAtCursor is not null && context.TokenAtCursor.Text.StartsWith("${");

            // Look for variables in the input (e.g. parameters, etc.) before checking session state - these
            // variables might not exist in session state yet.
            var wildcardPattern = WildcardPattern.Get(wordToComplete + "*", WildcardOptions.IgnoreCase);
            if (lastAst is not null)
            {
                Ast parent = lastAst.Parent;
                var findVariablesVisitor = new FindVariablesVisitor
                {
                    CompletionVariableAst = lastAst,
                    StopSearchOffset = lastAst.Extent.StartOffset,
                    Context = context.TypeInferenceContext
                };
                while (parent != null)
                {
                    if (parent is IParameterMetadataProvider)
                    {
                        findVariablesVisitor.Top = parent;
                        parent.Visit(findVariablesVisitor);
                    }

                    parent = parent.Parent;
                }

                foreach (string varName in findVariablesVisitor.FoundVariables)
                {
                    if (!wildcardPattern.IsMatch(varName))
                    {
                        continue;
                    }

                    var varInfo = findVariablesVisitor.VariableInfoTable[varName];
                    var varType = varInfo.LastDeclaredConstraint ?? varInfo.LastAssignedType;
                    var toolTip = varType is null
                        ? varName
                        : StringUtil.Format("[{0}]${1}", ToStringCodeMethods.Type(varType, dropNamespaces: true), varName);

                    var completionText = !tokenAtCursorUsedBraces && varName.IndexOfAny(s_charactersRequiringQuotes) == -1
                        ? prefix + varName
                        : prefix + "{" + varName + "}";
                    AddUniqueVariable(hashedResults, results, completionText, varName, toolTip);
                }
            }

            if (colon == -1)
            {
                var allVariables = context.ExecutionContext.SessionState.Internal.GetVariableTable();
                foreach (var key in allVariables.Keys)
                {
                    if (wildcardPattern.IsMatch(key))
                    {
                        var variable = allVariables[key];
                        var name = variable.Name;
                        var value = variable.Value;
                        var toolTip = value is null
                            ? key
                            : StringUtil.Format("[{0}]${1}", ToStringCodeMethods.Type(value.GetType(), dropNamespaces: true), key);
                        var completionText = !tokenAtCursorUsedBraces && name.IndexOfAny(s_charactersRequiringQuotes) == -1
                            ? prefix + name
                            : prefix + "{" + name + "}";
                        AddUniqueVariable(hashedResults, tempResults, completionText, key, key);
                    }
                }

                if (tempResults.Count > 0)
                {
                    results.AddRange(tempResults.OrderBy(item => item.ListItemText, StringComparer.OrdinalIgnoreCase));
                    tempResults.Clear();
                }
            }
            else
            {
                string provider = wordToComplete.Substring(0, colon + 1);
                string pattern;
                if (s_variableScopes.Contains(provider, StringComparer.OrdinalIgnoreCase))
                {
                    pattern = string.Concat("variable:", wordToComplete.AsSpan(colon + 1), "*");
                }
                else
                {
                    pattern = wordToComplete + "*";
                }

                var powerShellExecutionHelper = context.Helper;
                powerShellExecutionHelper
                    .AddCommandWithPreferenceSetting("Microsoft.PowerShell.Management\\Get-Item").AddParameter("Path", pattern)
                    .AddCommandWithPreferenceSetting("Microsoft.PowerShell.Utility\\Sort-Object").AddParameter("Property", "Name");

                var psobjs = powerShellExecutionHelper.ExecuteCurrentPowerShell(out _);

                if (psobjs is not null)
                {
                    foreach (dynamic psobj in psobjs)
                    {
                        var name = psobj.Name as string;
                        if (!string.IsNullOrEmpty(name))
                        {
                            var tooltip = name;
                            var variable = PSObject.Base(psobj) as PSVariable;
                            if (variable != null)
                            {
                                var value = variable.Value;
                                if (value != null)
                                {
                                    tooltip = StringUtil.Format("[{0}]${1}",
                                                                ToStringCodeMethods.Type(value.GetType(),
                                                                                         dropNamespaces: true), name);
                                }
                            }

                            var completedName = !tokenAtCursorUsedBraces && name.IndexOfAny(s_charactersRequiringQuotes) == -1
                                                    ? prefix + provider + name
                                                    : prefix + "{" + provider + name + "}";
                            AddUniqueVariable(hashedResults, results, completedName, name, tooltip);
                        }
                    }
                }
            }

            if (colon == -1 && "env".StartsWith(wordToComplete, StringComparison.OrdinalIgnoreCase))
            {
                var envVars = Environment.GetEnvironmentVariables();
                foreach (var key in envVars.Keys)
                {
                    var name = "env:" + key;
                    var completedName = !tokenAtCursorUsedBraces && name.IndexOfAny(s_charactersRequiringQuotes) == -1
                        ? prefix + name
                        : prefix + "{" + name + "}";
                    AddUniqueVariable(hashedResults, tempResults, completedName, name, "[string]" + name);
                }

                results.AddRange(tempResults.OrderBy(item => item.ListItemText, StringComparer.OrdinalIgnoreCase));
                tempResults.Clear();
            }

            // Return variables already in session state first, because we can sometimes give better information,
            // like the variables type.
            foreach (var specialVariable in s_specialVariablesCache.Value)
            {
                if (wildcardPattern.IsMatch(specialVariable))
                {
                    var completedName = !tokenAtCursorUsedBraces && specialVariable.IndexOfAny(s_charactersRequiringQuotes) == -1
                                            ? prefix + specialVariable
                                            : prefix + "{" + specialVariable + "}";

                    AddUniqueVariable(hashedResults, results, completedName, specialVariable, specialVariable);
                }
            }

            if (colon == -1)
            {
                var allDrives = context.ExecutionContext.SessionState.Drive.GetAll();
                foreach (var drive in allDrives)
                {
                    if (drive.Name.Length < 2
                        || !wildcardPattern.IsMatch(drive.Name)
                        || !drive.Provider.ImplementingType.IsAssignableTo(typeof(IContentCmdletProvider)))
                    {
                        continue;
                    }

                    var completedName = !tokenAtCursorUsedBraces && drive.Name.IndexOfAny(s_charactersRequiringQuotes) == -1
                        ? prefix + drive.Name + ":"
                        : prefix + "{" + drive.Name + ":}";
                    var tooltip = string.IsNullOrEmpty(drive.Description)
                        ? drive.Name
                        : drive.Description;
                    AddUniqueVariable(hashedResults, tempResults, completedName, drive.Name, tooltip);
                }

                if (tempResults.Count > 0)
                {
                    results.AddRange(tempResults.OrderBy(item => item.ListItemText, StringComparer.OrdinalIgnoreCase));
                }

                foreach (var scope in s_variableScopes)
                {
                    if (wildcardPattern.IsMatch(scope))
                    {
                        var completedName = !tokenAtCursorUsedBraces && scope.IndexOfAny(s_charactersRequiringQuotes) == -1
                            ? prefix + scope
                            : prefix + "{" + scope + "}";
                        AddUniqueVariable(hashedResults, results, completedName, scope, scope);
                    }
                }
            }

            return results;
        }

        private static void AddUniqueVariable(HashSet<string> hashedResults, List<CompletionResult> results, string completionText, string listItemText, string tooltip)
        {
            if (hashedResults.Add(completionText))
            {
                results.Add(new CompletionResult(completionText, listItemText, CompletionResultType.Variable, tooltip));
            }
        }

        private static readonly HashSet<string> s_varModificationCommands = new(StringComparer.OrdinalIgnoreCase)
        {
            "New-Variable",
            "nv",
            "Set-Variable",
            "set",
            "sv"
        };

        private static readonly string[] s_varModificationParameters = new string[]
        {
            "Name",
            "Value"
        };

        private static readonly string[] s_outVarParameters = new string[]
        {
            "ErrorVariable",
            "ev",
            "WarningVariable",
            "wv",
            "InformationVariable",
            "iv",
            "OutVariable",
            "ov",

        };

        private static readonly string[] s_pipelineVariableParameters = new string[]
        {
            "PipelineVariable",
            "pv"
        };

        private static readonly HashSet<string> s_localScopeCommandNames = new(StringComparer.OrdinalIgnoreCase)
        {
            "Microsoft.PowerShell.Core\\ForEach-Object",
            "ForEach-Object",
            "foreach",
            "%",
            "Microsoft.PowerShell.Core\\Where-Object",
            "Where-Object",
            "where",
            "?",
            "BeforeAll",
            "BeforeEach"
        };

        private sealed class VariableInfo
        {
            internal Type LastDeclaredConstraint;
            internal Type LastAssignedType;
        }

        private sealed class FindVariablesVisitor : AstVisitor
        {
            internal Ast Top;
            internal Ast CompletionVariableAst;
            internal readonly List<string> FoundVariables = new();
            internal readonly Dictionary<string, VariableInfo> VariableInfoTable = new(StringComparer.OrdinalIgnoreCase);
            internal int StopSearchOffset;
            internal TypeInferenceContext Context;

            private static Type GetInferredVarTypeFromAst(Ast ast)
            {
                Type type;
                switch (ast)
                {
                    case ConstantExpressionAst constant:
                        type = constant.StaticType;
                        break;

                    case ExpandableStringExpressionAst:
                        type = typeof(string);
                        break;

                    case ConvertExpressionAst convertExpression:
                        type = convertExpression.StaticType;
                        break;

                    case HashtableAst:
                        type = typeof(Hashtable);
                        break;

                    case ArrayExpressionAst:
                    case ArrayLiteralAst:
                        type = typeof(object[]);
                        break;

                    case ScriptBlockExpressionAst:
                        type = typeof(ScriptBlock);
                        break;

                    default:
                        type = null;
                        break;
                }

                return type;
            }

            private void SaveVariableInfo(string variableName, Type variableType, bool isConstraint)
            {
                VariableInfo varInfo;
                if (VariableInfoTable.TryGetValue(variableName, out varInfo))
                {
                    if (isConstraint)
                    {
                        varInfo.LastDeclaredConstraint = variableType;
                    }
                    else
                    {
                        varInfo.LastAssignedType = variableType;
                    }
                }
                else
                {
                    varInfo = isConstraint
                        ? new VariableInfo() { LastDeclaredConstraint = variableType }
                        : new VariableInfo() { LastAssignedType = variableType };
                    VariableInfoTable.Add(variableName, varInfo);
                    FoundVariables.Add(variableName);
                }
            }

            public override AstVisitAction DefaultVisit(Ast ast)
            {
                if (ast.Extent.StartOffset > StopSearchOffset)
                {
                    return AstVisitAction.StopVisit;
                }

                return AstVisitAction.Continue;
            }

            public override AstVisitAction VisitAssignmentStatement(AssignmentStatementAst assignmentStatementAst)
            {
                if (assignmentStatementAst.Extent.StartOffset > StopSearchOffset)
                {
                    return AstVisitAction.StopVisit;
                }

                if (assignmentStatementAst.Left is ConvertExpressionAst convertExpression)
                {
                    if (convertExpression.Child is VariableExpressionAst variableExpression)
                    {
                        if (variableExpression == CompletionVariableAst || s_specialVariablesCache.Value.Contains(variableExpression.VariablePath.UserPath))
                        {
                            return AstVisitAction.Continue;
                        }

                        SaveVariableInfo(variableExpression.VariablePath.UserPath, convertExpression.StaticType, isConstraint: true);
                    }
                }
                else if (assignmentStatementAst.Left is VariableExpressionAst variableExpression)
                {
                    if (variableExpression == CompletionVariableAst || s_specialVariablesCache.Value.Contains(variableExpression.VariablePath.UserPath))
                    {
                        return AstVisitAction.Continue;
                    }

                    Type lastAssignedType;
                    if (assignmentStatementAst.Right is CommandExpressionAst commandExpression)
                    {
                        lastAssignedType = GetInferredVarTypeFromAst(commandExpression.Expression);
                    }
                    else
                    {
                        lastAssignedType = null;
                    }

                    SaveVariableInfo(variableExpression.VariablePath.UserPath, lastAssignedType, isConstraint: false);
                }

                return AstVisitAction.Continue;
            }

            public override AstVisitAction VisitCommand(CommandAst commandAst)
            {
                if (commandAst.Extent.StartOffset > StopSearchOffset)
                {
                    return AstVisitAction.StopVisit;
                }

                var commandName = commandAst.GetCommandName();
                if (commandName is not null && s_varModificationCommands.Contains(commandName))
                {
                    StaticBindingResult bindingResult = StaticParameterBinder.BindCommand(commandAst, resolve: false, s_varModificationParameters);
                    if (bindingResult is not null
                        && bindingResult.BoundParameters.TryGetValue("Name", out ParameterBindingResult variableName))
                    {
                        var nameValue = variableName.ConstantValue as string;
                        if (nameValue is not null)
                        {
                            Type variableType;
                            if (bindingResult.BoundParameters.TryGetValue("Value", out ParameterBindingResult variableValue))
                            {
                                variableType = GetInferredVarTypeFromAst(variableValue.Value);
                            }
                            else
                            {
                                variableType = null;
                            }

                            SaveVariableInfo(nameValue, variableType, isConstraint: false);
                        }
                    }
                }

                var bindResult = StaticParameterBinder.BindCommand(commandAst, resolve: false);
                if (bindResult is not null)
                {
                    foreach (var parameterName in s_outVarParameters)
                    {
                        if (bindResult.BoundParameters.TryGetValue(parameterName, out ParameterBindingResult outVarBind))
                        {
                            var varName = outVarBind.ConstantValue as string;
                            if (varName is not null)
                            {
                                SaveVariableInfo(varName, typeof(ArrayList), isConstraint: false);
                            }
                        }
                    }

                    if (commandAst.Parent is PipelineAst pipeline && pipeline.Extent.EndOffset > CompletionVariableAst.Extent.StartOffset)
                    {
                        foreach (var parameterName in s_pipelineVariableParameters)
                        {
                            if (bindResult.BoundParameters.TryGetValue(parameterName, out ParameterBindingResult pipeVarBind))
                            {
                                var varName = pipeVarBind.ConstantValue as string;
                                if (varName is not null)
                                {
                                    var inferredTypes = AstTypeInference.InferTypeOf(commandAst, Context, TypeInferenceRuntimePermissions.AllowSafeEval);
                                    Type varType = inferredTypes.Count == 0
                                        ? null
                                        : inferredTypes[0].Type;
                                    SaveVariableInfo(varName, varType, isConstraint: false);
                                }
                            }
                        }
                    }
                }

                return AstVisitAction.Continue;
            }

            public override AstVisitAction VisitParameter(ParameterAst parameterAst)
            {
                if (parameterAst.Extent.StartOffset > StopSearchOffset)
                {
                    return AstVisitAction.StopVisit;
                }

                VariableExpressionAst variableExpression = parameterAst.Name;
                if (variableExpression == CompletionVariableAst)
                {
                    return AstVisitAction.Continue;
                }

                SaveVariableInfo(variableExpression.VariablePath.UserPath, parameterAst.StaticType, isConstraint: true);

                return AstVisitAction.Continue;
            }

            public override AstVisitAction VisitForEachStatement(ForEachStatementAst forEachStatementAst)
            {
                if (forEachStatementAst.Extent.StartOffset > StopSearchOffset || forEachStatementAst.Variable == CompletionVariableAst)
                {
                    return AstVisitAction.StopVisit;
                }

                SaveVariableInfo(forEachStatementAst.Variable.VariablePath.UserPath, variableType: null, isConstraint: false);
                return AstVisitAction.Continue;
            }

            public override AstVisitAction VisitAttribute(AttributeAst attributeAst)
            {
                // Attributes can't assign values to variables so they aren't interesting.
                return AstVisitAction.SkipChildren;
            }

            public override AstVisitAction VisitFunctionDefinition(FunctionDefinitionAst functionDefinitionAst)
            {
                return functionDefinitionAst != Top ? AstVisitAction.SkipChildren : AstVisitAction.Continue;
            }

            public override AstVisitAction VisitScriptBlockExpression(ScriptBlockExpressionAst scriptBlockExpressionAst)
            {
                if (scriptBlockExpressionAst == Top)
                {
                    return AstVisitAction.Continue;
                }

                Ast parent = scriptBlockExpressionAst.Parent;
                // This loop checks if the scriptblock is used as a command, or an argument for a command, eg: ForEach-Object -Process {$Var1 = "Hello"}, {Var2 = $true}
                while (true)
                {
                    if (parent is CommandAst cmdAst)
                    {
                        string cmdName = cmdAst.GetCommandName();
                        return s_localScopeCommandNames.Contains(cmdName)
                            || (cmdAst.CommandElements[0] is ScriptBlockExpressionAst && cmdAst.InvocationOperator == TokenKind.Dot)
                            ? AstVisitAction.Continue
                            : AstVisitAction.SkipChildren;
                    }

                    if (parent is not CommandExpressionAst and not PipelineAst and not StatementBlockAst and not ArrayExpressionAst and not ArrayLiteralAst)
                    {
                        return AstVisitAction.SkipChildren;
                    }

                    parent = parent.Parent;
                }
            }

            public override AstVisitAction VisitDataStatement(DataStatementAst dataStatementAst)
            {
                if (dataStatementAst.Extent.StartOffset >= StopSearchOffset)
                {
                    return AstVisitAction.StopVisit;
                }

                if (dataStatementAst.Variable is not null)
                {
                    SaveVariableInfo(dataStatementAst.Variable, variableType: null, isConstraint: false);
                }

                return AstVisitAction.SkipChildren;
            }
        }

        private static readonly Lazy<SortedSet<string>> s_specialVariablesCache = new Lazy<SortedSet<string>>(BuildSpecialVariablesCache);

        private static SortedSet<string> BuildSpecialVariablesCache()
        {
            var result = new SortedSet<string>(StringComparer.OrdinalIgnoreCase);
            foreach (var member in typeof(SpecialVariables).GetFields(BindingFlags.NonPublic | BindingFlags.Static))
            {
                if (member.FieldType.Equals(typeof(string)))
                {
                    result.Add((string)member.GetValue(null));
                }
            }

            return result;
        }

        #endregion Variables

        #region Comments

        internal static List<CompletionResult> CompleteComment(CompletionContext context, ref int replacementIndex, ref int replacementLength)
        {
            if (context.WordToComplete.StartsWith("<#", StringComparison.Ordinal))
            {
                return CompleteCommentHelp(context, ref replacementIndex, ref replacementLength);
            }

            // Complete #requires statements
            if (context.WordToComplete.StartsWith("#requires ", StringComparison.OrdinalIgnoreCase))
            {
                return CompleteRequires(context, ref replacementIndex, ref replacementLength);
            }

            var results = new List<CompletionResult>();

            // Complete the history entries
            Match matchResult = Regex.Match(context.WordToComplete, @"^#([\w\-]*)$");
            if (!matchResult.Success)
            {
                return results;
            }

            string wordToComplete = matchResult.Groups[1].Value;
            Collection<PSObject> psobjs;

            int entryId;
            if (Regex.IsMatch(wordToComplete, @"^[0-9]+$") && LanguagePrimitives.TryConvertTo(wordToComplete, out entryId))
            {
                context.Helper.AddCommandWithPreferenceSetting("Get-History", typeof(GetHistoryCommand)).AddParameter("Id", entryId);
                psobjs = context.Helper.ExecuteCurrentPowerShell(out _);

                if (psobjs != null && psobjs.Count == 1)
                {
                    var historyInfo = PSObject.Base(psobjs[0]) as HistoryInfo;
                    if (historyInfo != null)
                    {
                        var commandLine = historyInfo.CommandLine;
                        if (!string.IsNullOrEmpty(commandLine))
                        {
                            // var tooltip = "Id: " + historyInfo.Id + "\n" +
                            //               "ExecutionStatus: " + historyInfo.ExecutionStatus + "\n" +
                            //               "StartExecutionTime: " + historyInfo.StartExecutionTime + "\n" +
                            //               "EndExecutionTime: " + historyInfo.EndExecutionTime + "\n";
                            // Use the commandLine as the Tooltip in case the commandLine is multiple lines of scripts
                            results.Add(new CompletionResult(commandLine, commandLine, CompletionResultType.History, commandLine));
                        }
                    }
                }

                return results;
            }

            wordToComplete = "*" + wordToComplete + "*";
            context.Helper.AddCommandWithPreferenceSetting("Get-History", typeof(GetHistoryCommand));

            psobjs = context.Helper.ExecuteCurrentPowerShell(out _);
            var pattern = WildcardPattern.Get(wordToComplete, WildcardOptions.IgnoreCase);

            if (psobjs != null)
            {
                for (int index = psobjs.Count - 1; index >= 0; index--)
                {
                    var psobj = psobjs[index];
                    if (!(PSObject.Base(psobj) is HistoryInfo historyInfo)) continue;

                    var commandLine = historyInfo.CommandLine;
                    if (!string.IsNullOrEmpty(commandLine) && pattern.IsMatch(commandLine))
                    {
                        // var tooltip = "Id: " + historyInfo.Id + "\n" +
                        //               "ExecutionStatus: " + historyInfo.ExecutionStatus + "\n" +
                        //               "StartExecutionTime: " + historyInfo.StartExecutionTime + "\n" +
                        //               "EndExecutionTime: " + historyInfo.EndExecutionTime + "\n";
                        // Use the commandLine as the Tooltip in case the commandLine is multiple lines of scripts
                        results.Add(new CompletionResult(commandLine, commandLine, CompletionResultType.History, commandLine));
                    }
                }
            }

            return results;
        }

        private static List<CompletionResult> CompleteRequires(CompletionContext context, ref int replacementIndex, ref int replacementLength)
        {
            var results = new List<CompletionResult>();

            int cursorIndex = context.CursorPosition.ColumnNumber - 1;
            string lineToCursor = context.CursorPosition.Line.Substring(0, cursorIndex);

            // RunAsAdministrator must be the last parameter in a Requires statement so no completion if the cursor is after the parameter.
            if (lineToCursor.Contains(" -RunAsAdministrator", StringComparison.OrdinalIgnoreCase))
            {
                return results;
            }

            // Regex to find parameter like " -Parameter1" or " -"
            MatchCollection hashtableKeyMatches = Regex.Matches(lineToCursor, @"\s+-([A-Za-z]+|$)");
            if (hashtableKeyMatches.Count == 0)
            {
                return results;
            }

            Group currentParameterMatch = hashtableKeyMatches[^1].Groups[1];

            // Complete the parameter if the cursor is at a parameter
            if (currentParameterMatch.Index + currentParameterMatch.Length == cursorIndex)
            {
                string currentParameterPrefix = currentParameterMatch.Value;

                replacementIndex = context.CursorPosition.Offset - currentParameterPrefix.Length;
                replacementLength = currentParameterPrefix.Length;

                // Produce completions for all parameters that begin with the prefix we've found,
                // but which haven't already been specified in the line we need to complete
                foreach (KeyValuePair<string, string> parameter in s_requiresParameters)
                {
                    if (parameter.Key.StartsWith(currentParameterPrefix, StringComparison.OrdinalIgnoreCase)
                        && !context.CursorPosition.Line.Contains($" -{parameter.Key}", StringComparison.OrdinalIgnoreCase))
                    {
                        results.Add(new CompletionResult(parameter.Key, parameter.Key, CompletionResultType.ParameterName, parameter.Value));
                    }
                }

                return results;
            }

            // Regex to find parameter values (any text that appears after various delimiters)
            hashtableKeyMatches = Regex.Matches(lineToCursor, @"(\s+|,|;|{|\""|'|=)(\w+|$)");
            string currentValue;
            if (hashtableKeyMatches.Count == 0)
            {
                currentValue = string.Empty;
            }
            else
            {
                currentValue = hashtableKeyMatches[^1].Groups[2].Value;
            }

            replacementIndex = context.CursorPosition.Offset - currentValue.Length;
            replacementLength = currentValue.Length;

            // Complete PSEdition parameter values
            if (currentParameterMatch.Value.Equals("PSEdition", StringComparison.OrdinalIgnoreCase))
            {
                foreach (KeyValuePair<string, string> psEditionEntry in s_requiresPSEditions)
                {
                    if (psEditionEntry.Key.StartsWith(currentValue, StringComparison.OrdinalIgnoreCase))
                    {
                        results.Add(new CompletionResult(psEditionEntry.Key, psEditionEntry.Key, CompletionResultType.ParameterValue, psEditionEntry.Value));
                    }
                }

                return results;
            }

            // Complete Modules module specification values
            if (currentParameterMatch.Value.Equals("Modules", StringComparison.OrdinalIgnoreCase))
            {
                int hashtableStart = lineToCursor.LastIndexOf("@{");
                int hashtableEnd = lineToCursor.LastIndexOf('}');

                bool insideHashtable = hashtableStart != -1 && (hashtableEnd == -1 || hashtableEnd < hashtableStart);

                // If not inside a hashtable, try to complete a module simple name
                if (!insideHashtable)
                {
                    context.WordToComplete = currentValue;
                    return CompleteModuleName(context, true);
                }

                string hashtableString = lineToCursor.Substring(hashtableStart);

                // Regex to find hashtable keys with or without quotes
                hashtableKeyMatches = Regex.Matches(hashtableString, @"(@{|;)\s*(?:'|\""|\w*)\w*");

                // Build the list of keys we might want to complete, based on what's already been provided
                var moduleSpecKeysToComplete = new HashSet<string>(s_requiresModuleSpecKeys.Keys);
                bool sawModuleNameLast = false;
                foreach (Match existingHashtableKeyMatch in hashtableKeyMatches)
                {
                    string existingHashtableKey = existingHashtableKeyMatch.Value.TrimStart(s_hashtableKeyPrefixes);

                    if (string.IsNullOrEmpty(existingHashtableKey))
                    {
                        continue;
                    }

                    // Remove the existing key we just saw
                    moduleSpecKeysToComplete.Remove(existingHashtableKey);

                    // We need to remember later if we saw "ModuleName" as the last hashtable key, for completions
                    if (sawModuleNameLast = existingHashtableKey.Equals("ModuleName", StringComparison.OrdinalIgnoreCase))
                    {
                        continue;
                    }

                    // "RequiredVersion" is mutually exclusive with "ModuleVersion" and "MaximumVersion"
                    if (existingHashtableKey.Equals("ModuleVersion", StringComparison.OrdinalIgnoreCase)
                        || existingHashtableKey.Equals("MaximumVersion", StringComparison.OrdinalIgnoreCase))
                    {
                        moduleSpecKeysToComplete.Remove("RequiredVersion");
                        continue;
                    }

                    if (existingHashtableKey.Equals("RequiredVersion", StringComparison.OrdinalIgnoreCase))
                    {
                        moduleSpecKeysToComplete.Remove("ModuleVersion");
                        moduleSpecKeysToComplete.Remove("MaximumVersion");
                        continue;
                    }
                }

                Group lastHashtableKeyPrefixGroup = hashtableKeyMatches[^1].Groups[0];

                // If we're not completing a key for the hashtable, try to complete module names, but nothing else
                bool completingHashtableKey = lastHashtableKeyPrefixGroup.Index + lastHashtableKeyPrefixGroup.Length == hashtableString.Length;
                if (!completingHashtableKey)
                {
                    if (sawModuleNameLast)
                    {
                        context.WordToComplete = currentValue;
                        return CompleteModuleName(context, true);
                    }

                    return results;
                }

                // Now try to complete hashtable keys
                foreach (string moduleSpecKey in moduleSpecKeysToComplete)
                {
                    if (moduleSpecKey.StartsWith(currentValue, StringComparison.OrdinalIgnoreCase))
                    {
                        results.Add(new CompletionResult(moduleSpecKey, moduleSpecKey, CompletionResultType.ParameterValue, s_requiresModuleSpecKeys[moduleSpecKey]));
                    }
                }
            }

            return results;
        }

        private static readonly IReadOnlyDictionary<string, string> s_requiresParameters = new SortedList<string, string>(StringComparer.OrdinalIgnoreCase)
        {
            { "Modules", "Specifies PowerShell modules that the script requires." },
            { "PSEdition", "Specifies a PowerShell edition that the script requires." },
            { "RunAsAdministrator", "Specifies that PowerShell must be running as administrator on Windows." },
            { "Version", "Specifies the minimum version of PowerShell that the script requires." },
        };

        private static readonly IReadOnlyDictionary<string, string> s_requiresPSEditions = new SortedList<string, string>(StringComparer.OrdinalIgnoreCase)
        {
            { "Core", "Specifies that the script requires PowerShell Core to run." },
            { "Desktop", "Specifies that the script requires Windows PowerShell to run." },
        };

        private static readonly IReadOnlyDictionary<string, string> s_requiresModuleSpecKeys = new SortedList<string, string>(StringComparer.OrdinalIgnoreCase)
        {
            { "ModuleName", "Required. Specifies the module name." },
            { "GUID", "Optional. Specifies the GUID of the module." },
            { "ModuleVersion", "Specifies a minimum acceptable version of the module." },
            { "RequiredVersion", "Specifies an exact, required version of the module." },
            { "MaximumVersion", "Specifies the maximum acceptable version of the module." },
        };

        private static readonly char[] s_hashtableKeyPrefixes = new[]
        {
            '@',
            '{',
            ';',
            '"',
            '\'',
            ' ',
        };

        private static List<CompletionResult> CompleteCommentHelp(CompletionContext context, ref int replacementIndex, ref int replacementLength)
        {
            // Finds comment keywords like ".DESCRIPTION"
            MatchCollection usedKeywords = Regex.Matches(context.TokenAtCursor.Text, @"(?<=^\s*\.)\w*", RegexOptions.Multiline);
            if (usedKeywords.Count == 0)
            {
                return null;
            }

            // Last keyword at or before the cursor
            Match lineKeyword = null;
            for (int i = usedKeywords.Count - 1; i >= 0; i--)
            {
                Match keyword = usedKeywords[i];
                if (context.CursorPosition.Offset >= keyword.Index + context.TokenAtCursor.Extent.StartOffset)
                {
                    lineKeyword = keyword;
                    break;
                }
            }

            if (lineKeyword is null)
            {
                return null;
            }

            // Cursor is within or at the start/end of the keyword
            if (context.CursorPosition.Offset <= lineKeyword.Index + lineKeyword.Length + context.TokenAtCursor.Extent.StartOffset)
            {
                replacementIndex = context.TokenAtCursor.Extent.StartOffset + lineKeyword.Index;
                replacementLength = lineKeyword.Value.Length;

                var validKeywords = new HashSet<String>(s_commentHelpKeywords.Keys, StringComparer.OrdinalIgnoreCase);
                foreach (Match keyword in usedKeywords)
                {
                    if (keyword == lineKeyword || s_commentHelpAllowedDuplicateKeywords.Contains(keyword.Value))
                    {
                        continue;
                    }

                    validKeywords.Remove(keyword.Value);
                }

                var result = new List<CompletionResult>();
                foreach (string keyword in validKeywords)
                {
                    if (keyword.StartsWith(lineKeyword.Value, StringComparison.OrdinalIgnoreCase))
                    {
                        result.Add(new CompletionResult(keyword, keyword, CompletionResultType.Keyword, s_commentHelpKeywords[keyword]));
                    }
                }

                return result.Count > 0 ? result : null;
            }

            // Finds the argument for the keyword (any characters following the keyword, ignoring leading/trailing whitespace). For example "C:\New folder"
            Match keywordArgument = Regex.Match(context.CursorPosition.Line, @"(?<=^\s*\.\w+\s+)\S.*(?<=\S)");
            int lineStartIndex = lineKeyword.Index - context.CursorPosition.Line.IndexOf(lineKeyword.Value) + context.TokenAtCursor.Extent.StartOffset;
            int argumentIndex = keywordArgument.Success ? keywordArgument.Index : context.CursorPosition.ColumnNumber - 1;

            replacementIndex = lineStartIndex + argumentIndex;
            replacementLength = keywordArgument.Value.Length;

            if (lineKeyword.Value.Equals("PARAMETER", StringComparison.OrdinalIgnoreCase))
            {
                return CompleteCommentParameterValue(context, keywordArgument.Value);
            }

            if (lineKeyword.Value.Equals("FORWARDHELPTARGETNAME", StringComparison.OrdinalIgnoreCase))
            {
                var result = new List<CompletionResult>(CompleteCommand(keywordArgument.Value, "*", CommandTypes.All));
                return result.Count > 0 ? result : null;
            }

            if (lineKeyword.Value.Equals("FORWARDHELPCATEGORY", StringComparison.OrdinalIgnoreCase))
            {
                var result = new List<CompletionResult>();
                foreach (string category in s_commentHelpForwardCategories)
                {
                    if (category.StartsWith(keywordArgument.Value, StringComparison.OrdinalIgnoreCase))
                    {
                        result.Add(new CompletionResult(category));
                    }
                }
                return result.Count > 0 ? result : null;
            }

            if (lineKeyword.Value.Equals("REMOTEHELPRUNSPACE", StringComparison.OrdinalIgnoreCase))
            {
                var result = new List<CompletionResult>();
                foreach (CompletionResult variable in CompleteVariable(keywordArgument.Value))
                {
                    // ListItemText is used because it excludes the "$" as expected by REMOTEHELPRUNSPACE.
                    result.Add(new CompletionResult(variable.ListItemText, variable.ListItemText, variable.ResultType, variable.ToolTip));
                }
                return result.Count > 0 ? result : null;
            }

            if (lineKeyword.Value.Equals("EXTERNALHELP", StringComparison.OrdinalIgnoreCase))
            {
                context.WordToComplete = keywordArgument.Value;
                var result = new List<CompletionResult>(CompleteFilename(context, containerOnly: false, (new HashSet<string>() { ".xml" })));
                return result.Count > 0 ? result : null;
            }

            return null;
        }

        private static readonly IReadOnlyDictionary<string, string> s_commentHelpKeywords = new SortedList<string, string>(StringComparer.OrdinalIgnoreCase)
        {
            { "SYNOPSIS", "A brief description of the function or script. This keyword can be used only once in each topic." },
            { "DESCRIPTION", "A detailed description of the function or script. This keyword can be used only once in each topic." },
            { "PARAMETER", ".PARAMETER  <Parameter-Name>\nThe description of a parameter. Add a .PARAMETER keyword for each parameter in the function or script syntax." },
            { "EXAMPLE", "A sample command that uses the function or script, optionally followed by sample output and a description. Repeat this keyword for each example." },
            { "INPUTS", "The .NET types of objects that can be piped to the function or script. You can also include a description of the input objects." },
            { "OUTPUTS", "The .NET type of the objects that the cmdlet returns. You can also include a description of the returned objects." },
            { "NOTES", "Additional information about the function or script." },
            { "LINK", "The name of a related topic. Repeat the .LINK keyword for each related topic. The .Link keyword content can also include a URI to an online version of the same help topic." },
            { "COMPONENT", "The name of the technology or feature that the function or script uses, or to which it is related." },
            { "ROLE", "The name of the user role for the help topic." },
            { "FUNCTIONALITY", "The keywords that describe the intended use of the function." },
            { "FORWARDHELPTARGETNAME", ".FORWARDHELPTARGETNAME <Command-Name>\nRedirects to the help topic for the specified command." },
            { "FORWARDHELPCATEGORY", ".FORWARDHELPCATEGORY <Category>\nSpecifies the help category of the item in .ForwardHelpTargetName" },
            { "REMOTEHELPRUNSPACE", ".REMOTEHELPRUNSPACE <PSSession-variable>\nSpecifies a session that contains the help topic. Enter a variable that contains a PSSession object." },
            { "EXTERNALHELP", ".EXTERNALHELP <XML Help File>\nThe .ExternalHelp keyword is required when a function or script is documented in XML files." }
        };

        private static readonly HashSet<string> s_commentHelpAllowedDuplicateKeywords = new(StringComparer.OrdinalIgnoreCase)
        {
            "PARAMETER",
            "EXAMPLE",
            "LINK"
        };

        private static readonly string[] s_commentHelpForwardCategories = new string[]
        {
            "Alias",
            "Cmdlet",
            "HelpFile",
            "Function",
            "Provider",
            "General",
            "FAQ",
            "Glossary",
            "ScriptCommand",
            "ExternalScript",
            "Filter",
            "All"
        };

        private static FunctionDefinitionAst GetCommentHelpFunctionTarget(CompletionContext context)
        {
            if (context.TokenAtCursor.Kind != TokenKind.Comment)
            {
                return null;
            }

            Ast lastAst = context.RelatedAsts[^1];
            Ast firstAstAfterComment = lastAst.Find(ast => ast.Extent.StartOffset >= context.TokenAtCursor.Extent.EndOffset && ast is not NamedBlockAst, searchNestedScriptBlocks: false);

            // Comment-based help can apply to a following function definition if it starts within 2 lines
            int commentEndLine = context.TokenAtCursor.Extent.EndLineNumber + 2;

            if (lastAst is NamedBlockAst)
            {
                // Helpblock before function inside advanced function
                if (firstAstAfterComment is not null
                    && firstAstAfterComment.Extent.StartLineNumber <= commentEndLine
                    && firstAstAfterComment is FunctionDefinitionAst outerHelpFunctionDefAst)
                {
                    return outerHelpFunctionDefAst;
                }

                // Helpblock inside function
                if (lastAst.Parent.Parent is FunctionDefinitionAst innerHelpFunctionDefAst)
                {
                    return innerHelpFunctionDefAst;
                }
            }

            if (lastAst is ScriptBlockAst)
            {
                // Helpblock before function
                if (firstAstAfterComment is not null
                    && firstAstAfterComment.Extent.StartLineNumber <= commentEndLine
                    && firstAstAfterComment is FunctionDefinitionAst statement)
                {
                    return statement;
                }

                // Advanced function with help inside
                if (lastAst.Parent is FunctionDefinitionAst advFuncDefAst)
                {
                    return advFuncDefAst;
                }
            }

            return null;
        }

        private static List<CompletionResult> CompleteCommentParameterValue(CompletionContext context, string wordToComplete)
        {
            FunctionDefinitionAst foundFunction = GetCommentHelpFunctionTarget(context);

            ReadOnlyCollection<ParameterAst> foundParameters = null;
            if (foundFunction is not null)
            {
                foundParameters = foundFunction.Parameters ?? foundFunction.Body.ParamBlock?.Parameters;
            }
            else if (context.RelatedAsts[^1] is ScriptBlockAst scriptAst)
            {
                // The helpblock is for a script file
                foundParameters = scriptAst.ParamBlock?.Parameters;
            }

            if (foundParameters is null || foundParameters.Count == 0)
            {
                return null;
            }

            var parametersToShow = new HashSet<string>(StringComparer.OrdinalIgnoreCase);
            foreach (ParameterAst parameter in foundParameters)
            {
                if (parameter.Name.VariablePath.UserPath.StartsWith(wordToComplete, StringComparison.OrdinalIgnoreCase))
                {
                    parametersToShow.Add(parameter.Name.VariablePath.UserPath);
                }
            }

            MatchCollection usedParameters = Regex.Matches(context.TokenAtCursor.Text, @"(?<=^\s*\.parameter\s+)\w.*(?<=\S)", RegexOptions.Multiline | RegexOptions.IgnoreCase);
            foreach (Match parameter in usedParameters)
            {
                if (wordToComplete.Equals(parameter.Value, StringComparison.OrdinalIgnoreCase))
                {
                    continue;
                }
                parametersToShow.Remove(parameter.Value);
            }

            var result = new List<CompletionResult>();
            foreach (string parameter in parametersToShow)
            {
                result.Add(new CompletionResult(parameter));
            }

            return result.Count > 0 ? result : null;
        }

        #endregion Comments

        #region Members

        // List of extension methods <MethodName, Signature>
        private static readonly List<Tuple<string, string>> s_extensionMethods =
            new List<Tuple<string, string>>
                {
                    new Tuple<string, string>("Where", "Where({ expression } [, mode [, numberToReturn]])"),
                    new Tuple<string, string>("ForEach", "ForEach(expression [, arguments...])")
                };

        // List of DSC collection-value variables
        private static readonly HashSet<string> s_dscCollectionVariables =
            new HashSet<string>(StringComparer.OrdinalIgnoreCase) { "SelectedNodes", "AllNodes" };

        internal static List<CompletionResult> CompleteMember(CompletionContext context, bool @static, ref int replacementLength)
        {
            // If we get here, we know that either:
            //   * the cursor appeared after a member access token ('.' or '::').
            //   * the parent of the ast on the cursor was a member expression.
            //
            // In the first case, we have 2 possibilities:
            //   * the last ast is an error ast because no member name was entered and we were in expression context
            //   * the last ast is a string constant, with something like:   echo $foo.

            var results = new List<CompletionResult>();
            var lastAst = context.RelatedAsts.Last();
            var memberName = "*";
            Ast memberNameCandidateAst = null;
            ExpressionAst targetExpr = null;

            if (lastAst is MemberExpressionAst LastAstAsMemberExpression)
            {
                // If the cursor is not inside the member name in the member expression, assume
                // that the user had incomplete input, but the parser got lucky and succeeded parsing anyway.
                if (context.TokenAtCursor is not null && context.TokenAtCursor.Extent.StartOffset >= LastAstAsMemberExpression.Member.Extent.StartOffset)
                {
                    memberNameCandidateAst = LastAstAsMemberExpression.Member;
                }

                targetExpr = LastAstAsMemberExpression.Expression;
                // Handles scenario where the cursor is after the member access token but before the text
                // like: "".<Tab>Le
                // which completes the member using the partial text after the cursor.
                if (LastAstAsMemberExpression.Member is StringConstantExpressionAst stringExpression && stringExpression.Extent.StartOffset <= context.CursorPosition.Offset)
                {
                    memberName = $"{stringExpression.Value}*";
                }
            }
            else
            {
                memberNameCandidateAst = lastAst;
            }

            if (memberNameCandidateAst is StringConstantExpressionAst memberNameAst)
            {
                // Make sure to correctly handle: echo $foo.
                if (!memberNameAst.Value.Equals(".", StringComparison.OrdinalIgnoreCase) && !memberNameAst.Value.Equals("::", StringComparison.OrdinalIgnoreCase))
                {
                    memberName = memberNameAst.Value + "*";
                }
            }
            else if (lastAst is not ErrorExpressionAst && targetExpr == null)
            {
                // I don't think we can complete anything interesting
                return results;
            }

            if (lastAst.Parent is CommandAst commandAst)
            {
                int i;
                for (i = commandAst.CommandElements.Count - 1; i >= 0; --i)
                {
                    if (commandAst.CommandElements[i] == lastAst)
                    {
                        break;
                    }
                }

                var nextToLastAst = commandAst.CommandElements[i - 1];
                var nextToLastExtent = nextToLastAst.Extent;
                var lastExtent = lastAst.Extent;
                if (nextToLastExtent.EndLineNumber == lastExtent.StartLineNumber &&
                    nextToLastExtent.EndColumnNumber == lastExtent.StartColumnNumber)
                {
                    targetExpr = nextToLastAst as ExpressionAst;
                }
            }
            else if (lastAst.Parent is MemberExpressionAst parentAsMemberExpression)
            {
                if (lastAst is ErrorExpressionAst)
                {
                    // Handles scenarios like $PSVersionTable.PSVersi<tab>.Major.
                    // where the cursor is moved back to a previous member expression while
                    // there's an incomplete member expression at the end
                    targetExpr = parentAsMemberExpression;
                    do
                    {
                        if (targetExpr is MemberExpressionAst memberExpression)
                        {
                            targetExpr = memberExpression.Expression;
                        }
                        else
                        {
                            break;
                        }
                    } while (targetExpr.Extent.EndOffset >= context.CursorPosition.Offset);

                    if (targetExpr.Parent != parentAsMemberExpression
                        && targetExpr.Parent is MemberExpressionAst memberAst
                        && memberAst.Member is StringConstantExpressionAst stringExpression
                        && stringExpression.Extent.StartOffset <= context.CursorPosition.Offset)
                    {
                        memberName = $"{stringExpression.Value}*";
                    }
                }
                // If 'targetExpr' has already been set, we should skip this step. This is for some member completion
                // cases in VSCode, where we may add a new statement in the middle of existing statements as follows:
                //     $xml = New-Object Xml
                //     $xml.
                //     $xml.Save("C:\data.xml")
                // In this example, we add $xml. between two existing statements, and the 'lastAst' in this case is
                // a MemberExpressionAst '$xml.$xml', whose parent is still a MemberExpressionAst '$xml.$xml.Save'.
                // But here we DO NOT want to re-assign 'targetExpr' to be '$xml.$xml'. 'targetExpr' in this case
                // should be '$xml'.
                else
                {
                    targetExpr ??= parentAsMemberExpression.Expression;
                }
            }
            else if (lastAst.Parent is BinaryExpressionAst binaryExpression && context.TokenAtCursor.Kind.Equals(TokenKind.Multiply))
            {
                if (binaryExpression.Left is MemberExpressionAst memberExpression)
                {
                    targetExpr = memberExpression.Expression;
                    if (memberExpression.Member is StringConstantExpressionAst stringExpression)
                    {
                        memberName = $"{stringExpression.Value}*";
                    }
                }
            }
            else if (lastAst.Parent is ErrorStatementAst errorStatement)
            {
                // Handles switches like:
                // switch ($x)
                // {
                //     'RandomString'.<tab>
                //     { }
                // }
                Ast astBeforeMemberAccessToken = null;
                for (int i = errorStatement.Bodies.Count - 1; i >= 0; i--)
                {
                    astBeforeMemberAccessToken = errorStatement.Bodies[i];
                    if (astBeforeMemberAccessToken.Extent.EndOffset < lastAst.Extent.EndOffset)
                    {
                        break;
                    }
                }

                if (astBeforeMemberAccessToken is ExpressionAst expression)
                {
                    targetExpr = expression;
                }
            }

            if (targetExpr == null)
            {
                // Not sure what we have, but we're not looking for members.
                return results;
            }

            if (IsSplattedVariable(targetExpr))
            {
                // It's splatted variable, member expansion is not useful
                return results;
            }

            CompleteMemberHelper(@static, memberName, targetExpr, context, results);

            if (results.Count == 0)
            {
                PSTypeName[] inferredTypes = null;

                if (@static)
                {
                    var typeExpr = targetExpr as TypeExpressionAst;
                    if (typeExpr != null)
                    {
                        inferredTypes = new[] { new PSTypeName(typeExpr.TypeName) };
                    }
                }
                else
                {
                    inferredTypes = AstTypeInference.InferTypeOf(targetExpr, context.TypeInferenceContext, TypeInferenceRuntimePermissions.AllowSafeEval).ToArray();
                }

                if (!@static && inferredTypes.Length == 1 && inferredTypes[0].Name.Equals("System.Void", StringComparison.OrdinalIgnoreCase))
                {
                    return results;
                }

                if (inferredTypes != null && inferredTypes.Length > 0)
                {
                    // Use inferred types if we have any
                    CompleteMemberByInferredType(context.TypeInferenceContext, inferredTypes, results, memberName, filter: null, isStatic: @static);
                }
                else
                {
                    // Handle special DSC collection variables to complete the extension methods 'Where' and 'ForEach'
                    // e.g. Configuration foo { node $AllNodes.<tab> --> $AllNodes.Where(
                    var variableAst = targetExpr as VariableExpressionAst;
                    var memberExprAst = targetExpr as MemberExpressionAst;
                    bool shouldAddExtensionMethods = false;

                    // We complete against extension methods 'Where' and 'ForEach' for the following DSC variables
                    // $SelectedNodes, $AllNodes, $ConfigurationData.AllNodes
                    if (variableAst != null)
                    {
                        // Handle $SelectedNodes and $AllNodes
                        var variablePath = variableAst.VariablePath;
                        if (variablePath.IsVariable && s_dscCollectionVariables.Contains(variablePath.UserPath) && IsInDscContext(variableAst))
                        {
                            shouldAddExtensionMethods = true;
                        }
                    }
                    else if (memberExprAst != null)
                    {
                        // Handle $ConfigurationData.AllNodes
                        var member = memberExprAst.Member as StringConstantExpressionAst;
                        if (IsConfigurationDataVariable(memberExprAst.Expression) && member != null &&
                            string.Equals("AllNodes", member.Value, StringComparison.OrdinalIgnoreCase) &&
                            IsInDscContext(memberExprAst))
                        {
                            shouldAddExtensionMethods = true;
                        }
                    }

                    if (shouldAddExtensionMethods)
                    {
                        CompleteExtensionMethods(memberName, results);
                    }
                }

                if (results.Count == 0)
                {
                    // Handle '$ConfigurationData' specially to complete 'AllNodes' for it
                    if (IsConfigurationDataVariable(targetExpr) && IsInDscContext(targetExpr))
                    {
                        var pattern = WildcardPattern.Get(memberName, WildcardOptions.IgnoreCase);
                        if (pattern.IsMatch("AllNodes"))
                        {
                            results.Add(new CompletionResult("AllNodes", "AllNodes", CompletionResultType.Property, "AllNodes"));
                        }
                    }
                }
            }

            if (memberName != "*" && results.Count > 0)
            {
                // -1 because membername always has a trailing wildcard *
                replacementLength = memberName.Length - 1;
            }

            return results;
        }

        internal static List<CompletionResult> CompleteComparisonOperatorValues(CompletionContext context, ExpressionAst operatorLeftValue)
        {
            var result = new List<CompletionResult>();
            var resolvedTypes = new List<Type>();

            if (SafeExprEvaluator.TrySafeEval(operatorLeftValue, context.ExecutionContext, out object value) && value is not null)
            {
                resolvedTypes.Add(value.GetType());
            }
            else
            {
                var inferredTypes = AstTypeInference.InferTypeOf(operatorLeftValue, context.TypeInferenceContext, TypeInferenceRuntimePermissions.AllowSafeEval);
                foreach (var type in inferredTypes)
                {
                    if (type.Type is not null)
                    {
                        resolvedTypes.Add(type.Type);
                    }
                }
            }

            foreach (var type in resolvedTypes)
            {
                if (type.IsEnum)
                {
                    foreach (var name in type.GetEnumNames())
                    {
                        if (name.StartsWith(context.WordToComplete, StringComparison.OrdinalIgnoreCase))
                        {
                            result.Add(new CompletionResult($"'{name}'", name, CompletionResultType.ParameterValue, name));
                        }
                    }

                    break;
                }
            }

            return result;
        }

        /// <summary>
        /// Complete members against extension methods 'Where' and 'ForEach'
        /// </summary>
        private static void CompleteExtensionMethods(string memberName, List<CompletionResult> results, bool addMethodParenthesis = true)
        {
            var pattern = WildcardPattern.Get(memberName, WildcardOptions.IgnoreCase);
            CompleteExtensionMethods(pattern, results, addMethodParenthesis);
        }

        /// <summary>
        /// Complete members against extension methods 'Where' and 'ForEach' based on the given pattern.
        /// </summary>
        private static void CompleteExtensionMethods(WildcardPattern pattern, List<CompletionResult> results, bool addMethodParenthesis)
        {
            foreach (var member in s_extensionMethods)
            {
                if (pattern.IsMatch(member.Item1))
                {
                    string completionText = addMethodParenthesis ? $"{member.Item1}(" : member.Item1;
                    results.Add(new CompletionResult(completionText, member.Item1, CompletionResultType.Method, member.Item2));
                }
            }
        }

        /// <summary>
        /// Verify if an expression Ast is representing the $ConfigurationData variable.
        /// </summary>
        private static bool IsConfigurationDataVariable(ExpressionAst targetExpr)
        {
            var variableExpr = targetExpr as VariableExpressionAst;
            if (variableExpr != null)
            {
                var varPath = variableExpr.VariablePath;
                if (varPath.IsVariable &&
                    varPath.UserPath.Equals("ConfigurationData", StringComparison.OrdinalIgnoreCase))
                {
                    return true;
                }
            }

            return false;
        }

        /// <summary>
        /// Verify if an expression Ast is within a configuration definition.
        /// </summary>
        private static bool IsInDscContext(ExpressionAst expression)
        {
            return Ast.GetAncestorAst<ConfigurationDefinitionAst>(expression) != null;
        }

        internal static List<CompletionResult> CompleteIndexExpression(CompletionContext context, ExpressionAst indexTarget)
        {
            var result = new List<CompletionResult>();
            object value;
            if (SafeExprEvaluator.TrySafeEval(indexTarget, context.ExecutionContext, out value)
                && value is not null
                && PSObject.Base(value) is IDictionary dictionary)
            {
                foreach (var key in dictionary.Keys)
                {
                    if (key is string keyAsString && keyAsString.StartsWith(context.WordToComplete, StringComparison.OrdinalIgnoreCase))
                    {
                        result.Add(new CompletionResult($"'{keyAsString}'", keyAsString, CompletionResultType.Property, keyAsString));
                    }
                }
            }
            else
            {
                var inferredTypes = AstTypeInference.InferTypeOf(indexTarget, context.TypeInferenceContext, TypeInferenceRuntimePermissions.AllowSafeEval);
                foreach (var type in inferredTypes)
                {
                    if (type is PSSyntheticTypeName synthetic)
                    {
                        foreach (var member in synthetic.Members)
                        {
                            if (member.Name.StartsWith(context.WordToComplete, StringComparison.OrdinalIgnoreCase))
                            {
                                result.Add(new CompletionResult($"'{member.Name}'", member.Name, CompletionResultType.Property, member.Name));
                            }
                        }
                    }
                }
            }
            return result;
        }

        private static void CompleteFormatViewByInferredType(CompletionContext context, string[] inferredTypeNames, List<CompletionResult> results, string commandName)
        {
            var typeInfoDB = context.TypeInferenceContext.ExecutionContext.FormatDBManager.GetTypeInfoDataBase();

            if (typeInfoDB is null)
            {
                return;
            }

            Type controlBodyType = commandName switch
            {
                "Format-Table" => typeof(TableControlBody),
                "Format-List" => typeof(ListControlBody),
                "Format-Wide" => typeof(WideControlBody),
                "Format-Custom" => typeof(ComplexControlBody),
                _ => null
            };

            Diagnostics.Assert(controlBodyType is not null, "This should never happen unless a new Format-* cmdlet is added");

            var wordToComplete = context.WordToComplete;
            var quote = HandleDoubleAndSingleQuote(ref wordToComplete);
            WildcardPattern viewPattern = WildcardPattern.Get(wordToComplete + "*", WildcardOptions.IgnoreCase);

            var uniqueNames = new HashSet<string>();
            foreach (ViewDefinition viewDefinition in typeInfoDB.viewDefinitionsSection.viewDefinitionList)
            {
                if (viewDefinition?.appliesTo is not null && controlBodyType == viewDefinition.mainControl.GetType())
                {
                    foreach (TypeOrGroupReference applyTo in viewDefinition.appliesTo.referenceList)
                    {
                        foreach (string inferredTypeName in inferredTypeNames)
                        {
                            // We use 'StartsWith()' because 'applyTo.Name' can look like "System.Diagnostics.Process#IncludeUserName".
                            if (applyTo.name.StartsWith(inferredTypeName, StringComparison.OrdinalIgnoreCase)
                                && uniqueNames.Add(viewDefinition.name)
                                && viewPattern.IsMatch(viewDefinition.name))
                            {
                                string completionText = viewDefinition.name;
                                // If the string is quoted or if it contains characters that need quoting, quote it in single quotes
                                if (quote != string.Empty || viewDefinition.name.IndexOfAny(s_charactersRequiringQuotes) != -1)
                                {
                                    completionText = "'" + completionText.Replace("'", "''") + "'";
                                }

                                results.Add(new CompletionResult(completionText, viewDefinition.name, CompletionResultType.Text, viewDefinition.name));
                            }
                        }
                    }
                }
            }
        }

        internal static void CompleteMemberByInferredType(
            TypeInferenceContext context,
            IEnumerable<PSTypeName> inferredTypes,
            List<CompletionResult> results,
            string memberName,
            Func<object, bool> filter,
            bool isStatic,
            HashSet<string> excludedMembers = null,
            bool addMethodParenthesis = true,
            bool ignoreTypesWithoutDefaultConstructor = false)
        {
            bool extensionMethodsAdded = false;
            HashSet<string> typeNameUsed = new HashSet<string>(StringComparer.OrdinalIgnoreCase);
            WildcardPattern memberNamePattern = WildcardPattern.Get(memberName, WildcardOptions.IgnoreCase);
            foreach (var psTypeName in inferredTypes)
            {
                if (!typeNameUsed.Add(psTypeName.Name)
                    || (ignoreTypesWithoutDefaultConstructor && psTypeName.Type is not null && psTypeName.Type.GetConstructor(Type.EmptyTypes) is null && !psTypeName.Type.IsInterface))
                {
                    continue;
                }

                if (ignoreTypesWithoutDefaultConstructor && psTypeName.TypeDefinitionAst is not null)
                {
                    bool foundConstructor = false;
                    bool foundDefaultConstructor = false;
                    foreach (var member in psTypeName.TypeDefinitionAst.Members)
                    {
                        if (member is FunctionMemberAst methodDefinition && methodDefinition.IsConstructor)
                        {
                            foundConstructor = true;
                            if (methodDefinition.Parameters.Count == 0)
                            {
                                foundDefaultConstructor = true;
                                break;
                            }
                        }
                    }
                    if (foundConstructor && !foundDefaultConstructor)
                    {
                        continue;
                    }
                }

                var members = context.GetMembersByInferredType(psTypeName, isStatic, filter);
                foreach (var member in members)
                {
                    AddInferredMember(member, memberNamePattern, results, excludedMembers, addMethodParenthesis);
                }

                // Check if we need to complete against the extension methods 'Where' and 'ForEach'
                if (!extensionMethodsAdded && psTypeName.Type != null && IsStaticTypeEnumerable(psTypeName.Type))
                {
                    // Complete extension methods 'Where' and 'ForEach' for Enumerable types
                    extensionMethodsAdded = true;
                    CompleteExtensionMethods(memberNamePattern, results, addMethodParenthesis);
                }
            }

            if (results.Count > 0)
            {
                // Sort the results
                var powerShellExecutionHelper = context.Helper;
                powerShellExecutionHelper
                    .AddCommandWithPreferenceSetting("Microsoft.PowerShell.Utility\\Sort-Object")
                    .AddParameter("Property", new[] { "ResultType", "ListItemText" })
                    .AddParameter("Unique");
                var sortedResults = powerShellExecutionHelper.ExecuteCurrentPowerShell(out _, results);
                results.Clear();
                results.AddRange(sortedResults.Select(static psobj => PSObject.Base(psobj) as CompletionResult));
            }
        }

        private static void AddInferredMember(object member, WildcardPattern memberNamePattern, List<CompletionResult> results, HashSet<string> excludedMembers, bool addMethodParenthesis)
        {
            string memberName = null;
            bool isMethod = false;
            Func<string> getToolTip = null;
            var propertyInfo = member as PropertyInfo;
            if (propertyInfo != null)
            {
                memberName = propertyInfo.Name;
                getToolTip = () => ToStringCodeMethods.Type(propertyInfo.PropertyType) + " " + memberName
                    + " { " + (propertyInfo.GetGetMethod() != null ? "get; " : string.Empty)
                    + (propertyInfo.GetSetMethod() != null ? "set; " : string.Empty) + "}";
            }

            var fieldInfo = member as FieldInfo;
            if (fieldInfo != null)
            {
                memberName = fieldInfo.Name;
                getToolTip = () => ToStringCodeMethods.Type(fieldInfo.FieldType) + " " + memberName;
            }

            var methodCacheEntry = member as DotNetAdapter.MethodCacheEntry;
            if (methodCacheEntry != null)
            {
                memberName = methodCacheEntry[0].method.Name;
                isMethod = true;
                getToolTip = () => string.Join('\n', methodCacheEntry.methodInformationStructures.Select(static m => m.methodDefinition));
            }

            var psMemberInfo = member as PSMemberInfo;
            if (psMemberInfo != null)
            {
                memberName = psMemberInfo.Name;
                isMethod = member is PSMethodInfo;
                getToolTip = psMemberInfo.ToString;
            }

            var cimProperty = member as CimPropertyDeclaration;
            if (cimProperty != null)
            {
                memberName = cimProperty.Name;
                isMethod = false;
                getToolTip = () => GetCimPropertyToString(cimProperty);
            }

            if (member is MemberAst memberAst)
            {
                if (memberAst is CompilerGeneratedMemberFunctionAst)
                {
                    memberName = "new";
                    isMethod = true;
                }
                else if (memberAst is FunctionMemberAst functionMember)
                {
                    memberName = functionMember.IsConstructor ? "new" : functionMember.Name;
                    isMethod = true;
                }
                else
                {
                    memberName = memberAst.Name;
                    isMethod = false;
                }
                getToolTip = memberAst.GetTooltip;
            }

            if (memberName == null || !memberNamePattern.IsMatch(memberName) || (excludedMembers is not null && excludedMembers.Contains(memberName)))
            {
                return;
            }

            var completionResultType = isMethod ? CompletionResultType.Method : CompletionResultType.Property;
            string completionText;
            if (isMethod && addMethodParenthesis)
            {
                completionText = $"{memberName}(";
            }
            else if (memberName.IndexOfAny(s_charactersRequiringQuotes) != -1)
            {
                completionText = $"'{memberName}'";
            }
            else
            {
                completionText = memberName;
            }

            results.Add(new CompletionResult(completionText, memberName, completionResultType, getToolTip()));
        }

        private static string GetCimPropertyToString(CimPropertyDeclaration cimProperty)
        {
            string type;
            switch (cimProperty.CimType)
            {
                case Microsoft.Management.Infrastructure.CimType.DateTime:
                case Microsoft.Management.Infrastructure.CimType.Instance:
                case Microsoft.Management.Infrastructure.CimType.Reference:
                case Microsoft.Management.Infrastructure.CimType.DateTimeArray:
                case Microsoft.Management.Infrastructure.CimType.InstanceArray:
                case Microsoft.Management.Infrastructure.CimType.ReferenceArray:
                    type = "CimInstance#" + cimProperty.CimType.ToString();
                    break;

                default:
                    type = ToStringCodeMethods.Type(CimConverter.GetDotNetType(cimProperty.CimType));
                    break;
            }

            bool isReadOnly = ((cimProperty.Flags & CimFlags.ReadOnly) == CimFlags.ReadOnly);
            return type + " " + cimProperty.Name + " { get; " + (isReadOnly ? "}" : "set; }");
        }

        private static bool IsWriteablePropertyMember(object member)
        {
            var propertyInfo = member as PropertyInfo;
            if (propertyInfo != null)
            {
                return propertyInfo.CanWrite;
            }

            var psPropertyInfo = member as PSPropertyInfo;
            if (psPropertyInfo != null)
            {
                return psPropertyInfo.IsSettable;
            }

            if (member is PropertyMemberAst)
            {
                // Properties in PowerShell classes are always writeable
                return true;
            }

            return false;
        }

        internal static bool IsPropertyMember(object member)
        {
            return member is PropertyInfo
                   || member is FieldInfo
                   || member is PSPropertyInfo
                   || member is CimPropertyDeclaration
                   || member is PropertyMemberAst;
        }

        private static bool IsMemberHidden(object member)
        {
            var psMemberInfo = member as PSMemberInfo;
            if (psMemberInfo != null)
                return psMemberInfo.IsHidden;

            var memberInfo = member as MemberInfo;
            if (memberInfo != null)
                return memberInfo.GetCustomAttributes(typeof(HiddenAttribute), false).Length > 0;

            var propertyMemberAst = member as PropertyMemberAst;
            if (propertyMemberAst != null)
                return propertyMemberAst.IsHidden;

            var functionMemberAst = member as FunctionMemberAst;
            if (functionMemberAst != null)
                return functionMemberAst.IsHidden;

            return false;
        }

        private static bool IsConstructor(object member)
        {
            var psMethod = member as PSMethod;
            if (psMethod != null)
            {
                var methodCacheEntry = psMethod.adapterData as DotNetAdapter.MethodCacheEntry;
                if (methodCacheEntry != null)
                {
                    return methodCacheEntry.methodInformationStructures[0].method.IsConstructor;
                }
            }

            return false;
        }

        #endregion Members

        #region Types

        private abstract class TypeCompletionBase
        {
            internal abstract CompletionResult GetCompletionResult(string keyMatched, string prefix, string suffix);

            internal abstract CompletionResult GetCompletionResult(string keyMatched, string prefix, string suffix, string namespaceToRemove);

            internal static string RemoveBackTick(string typeName)
            {
                var backtick = typeName.LastIndexOf('`');
                return backtick == -1 ? typeName : typeName.Substring(0, backtick);
            }
        }

        /// <summary>
        /// In OneCore PS, there is no way to retrieve all loaded assemblies. But we have the type catalog dictionary
        /// which contains the full type names of all available CoreCLR .NET types. We can extract the necessary info
        /// from the full type names to make type name auto-completion work.
        /// This type represents a non-generic type for type name completion. It only contains information that can be
        /// inferred from the full type name.
        /// </summary>
        private class TypeCompletionInStringFormat : TypeCompletionBase
        {
            /// <summary>
            /// Get the full type name of the type represented by this instance.
            /// </summary>
            internal string FullTypeName;

            /// <summary>
            /// Get the short type name of the type represented by this instance.
            /// </summary>
            internal string ShortTypeName
            {
                get
                {
                    if (_shortTypeName == null)
                    {
                        int lastDotIndex = FullTypeName.LastIndexOf('.');
                        int lastPlusIndex = FullTypeName.LastIndexOf('+');
                        _shortTypeName = lastPlusIndex != -1
                                           ? FullTypeName.Substring(lastPlusIndex + 1)
                                           : FullTypeName.Substring(lastDotIndex + 1);
                    }

                    return _shortTypeName;
                }
            }

            private string _shortTypeName;

            /// <summary>
            /// Get the namespace of the type represented by this instance.
            /// </summary>
            internal string Namespace
            {
                get
                {
                    if (_namespace == null)
                    {
                        int lastDotIndex = FullTypeName.LastIndexOf('.');
                        _namespace = FullTypeName.Substring(0, lastDotIndex);
                    }

                    return _namespace;
                }
            }

            private string _namespace;

            /// <summary>
            /// Construct the CompletionResult based on the information of this instance.
            /// </summary>
            internal override CompletionResult GetCompletionResult(string keyMatched, string prefix, string suffix)
            {
                return GetCompletionResult(keyMatched, prefix, suffix, null);
            }

            /// <summary>
            /// Construct the CompletionResult based on the information of this instance.
            /// </summary>
            internal override CompletionResult GetCompletionResult(string keyMatched, string prefix, string suffix, string namespaceToRemove)
            {
                string completion = string.IsNullOrEmpty(namespaceToRemove)
                                        ? FullTypeName
                                        : FullTypeName.Substring(namespaceToRemove.Length + 1);

                string listItem = ShortTypeName;
                string tooltip = FullTypeName;

                return new CompletionResult(prefix + completion + suffix, listItem, CompletionResultType.Type, tooltip);
            }
        }

        /// <summary>
        /// In OneCore PS, there is no way to retrieve all loaded assemblies. But we have the type catalog dictionary
        /// which contains the full type names of all available CoreCLR .NET types. We can extract the necessary info
        /// from the full type names to make type name auto-completion work.
        /// This type represents a generic type for type name completion. It only contains information that can be
        /// inferred from the full type name.
        /// </summary>
        private sealed class GenericTypeCompletionInStringFormat : TypeCompletionInStringFormat
        {
            /// <summary>
            /// Get the number of generic type arguments required by the type represented by this instance.
            /// </summary>
            private int GenericArgumentCount
            {
                get
                {
                    if (_genericArgumentCount == 0)
                    {
                        var backtick = FullTypeName.LastIndexOf('`');
                        var argCount = FullTypeName.Substring(backtick + 1);
                        _genericArgumentCount = LanguagePrimitives.ConvertTo<int>(argCount);
                    }

                    return _genericArgumentCount;
                }
            }

            private int _genericArgumentCount = 0;

            /// <summary>
            /// Construct the CompletionResult based on the information of this instance.
            /// </summary>
            internal override CompletionResult GetCompletionResult(string keyMatched, string prefix, string suffix)
            {
                return GetCompletionResult(keyMatched, prefix, suffix, null);
            }

            /// <summary>
            /// Construct the CompletionResult based on the information of this instance.
            /// </summary>
            internal override CompletionResult GetCompletionResult(string keyMatched, string prefix, string suffix, string namespaceToRemove)
            {
                string fullNameWithoutBacktip = RemoveBackTick(FullTypeName);
                string completion = string.IsNullOrEmpty(namespaceToRemove)
                                        ? fullNameWithoutBacktip
                                        : fullNameWithoutBacktip.Substring(namespaceToRemove.Length + 1);

                string typeName = RemoveBackTick(ShortTypeName);
                var listItem = typeName + "<>";

                var tooltip = new StringBuilder();
                tooltip.Append(fullNameWithoutBacktip);
                tooltip.Append('[');

                for (int i = 0; i < GenericArgumentCount; i++)
                {
                    if (i != 0) tooltip.Append(", ");
                    tooltip.Append(GenericArgumentCount == 1
                                       ? "T"
                                       : string.Create(CultureInfo.InvariantCulture, $"T{i + 1}"));
                }

                tooltip.Append(']');

                return new CompletionResult(prefix + completion + suffix, listItem, CompletionResultType.Type, tooltip.ToString());
            }
        }

        /// <summary>
        /// This type represents a non-generic type for type name completion. It contains the actual type instance.
        /// </summary>
        private class TypeCompletion : TypeCompletionBase
        {
            internal Type Type;

            protected string GetTooltipPrefix()
            {
                if (typeof(Delegate).IsAssignableFrom(Type))
                    return "Delegate ";
                if (Type.IsInterface)
                    return "Interface ";
                if (Type.IsClass)
                    return "Class ";
                if (Type.IsEnum)
                    return "Enum ";
                if (typeof(ValueType).IsAssignableFrom(Type))
                    return "Struct ";

                return string.Empty; // what other interesting types are there?
            }

            internal override CompletionResult GetCompletionResult(string keyMatched, string prefix, string suffix)
            {
                return GetCompletionResult(keyMatched, prefix, suffix, null);
            }

            internal override CompletionResult GetCompletionResult(string keyMatched, string prefix, string suffix, string namespaceToRemove)
            {
                string completion = ToStringCodeMethods.Type(Type, false, keyMatched);

                // If the completion included a namespace and ToStringCodeMethods.Type found
                // an accelerator, then just use the type's FullName instead because the user
                // probably didn't want the accelerator.
                if (keyMatched.Contains('.') && !completion.Contains('.'))
                {
                    completion = Type.FullName;
                }

                if (!string.IsNullOrEmpty(namespaceToRemove) && completion.Equals(Type.FullName, StringComparison.OrdinalIgnoreCase))
                {
                    // Remove the namespace only if the completion text contains namespace
                    completion = completion.Substring(namespaceToRemove.Length + 1);
                }

                string listItem = Type.Name;
                string tooltip = GetTooltipPrefix() + Type.FullName;

                return new CompletionResult(prefix + completion + suffix, listItem, CompletionResultType.Type, tooltip);
            }
        }

        /// <summary>
        /// This type represents a generic type for type name completion. It contains the actual type instance.
        /// </summary>
        private sealed class GenericTypeCompletion : TypeCompletion
        {
            internal override CompletionResult GetCompletionResult(string keyMatched, string prefix, string suffix)
            {
                return GetCompletionResult(keyMatched, prefix, suffix, null);
            }

            internal override CompletionResult GetCompletionResult(string keyMatched, string prefix, string suffix, string namespaceToRemove)
            {
                string fullNameWithoutBacktip = RemoveBackTick(Type.FullName);
                string completion = string.IsNullOrEmpty(namespaceToRemove)
                                        ? fullNameWithoutBacktip
                                        : fullNameWithoutBacktip.Substring(namespaceToRemove.Length + 1);

                string typeName = RemoveBackTick(Type.Name);
                var listItem = typeName + "<>";

                var tooltip = new StringBuilder();
                tooltip.Append(GetTooltipPrefix());
                tooltip.Append(fullNameWithoutBacktip);
                tooltip.Append('[');
                var genericParameters = Type.GetGenericArguments();
                for (int i = 0; i < genericParameters.Length; i++)
                {
                    if (i != 0) tooltip.Append(", ");
                    tooltip.Append(genericParameters[i].Name);
                }

                tooltip.Append(']');

                return new CompletionResult(prefix + completion + suffix, listItem, CompletionResultType.Type, tooltip.ToString());
            }
        }

        /// <summary>
        /// This type represents a namespace for namespace completion.
        /// </summary>
        private sealed class NamespaceCompletion : TypeCompletionBase
        {
            internal string Namespace;

            internal override CompletionResult GetCompletionResult(string keyMatched, string prefix, string suffix)
            {
                var listItemText = Namespace;
                var dotIndex = listItemText.LastIndexOf('.');
                if (dotIndex != -1)
                {
                    listItemText = listItemText.Substring(dotIndex + 1);
                }

                return new CompletionResult(prefix + Namespace + suffix, listItemText, CompletionResultType.Namespace, "Namespace " + Namespace);
            }

            internal override CompletionResult GetCompletionResult(string keyMatched, string prefix, string suffix, string namespaceToRemove)
            {
                return GetCompletionResult(keyMatched, prefix, suffix);
            }
        }

        private sealed class TypeCompletionMapping
        {
            // The Key is the string we'll be searching on.  It could complete to various things.
            internal string Key;
            internal List<TypeCompletionBase> Completions = new List<TypeCompletionBase>();
        }

        private static TypeCompletionMapping[][] s_typeCache;

        private static TypeCompletionMapping[][] InitializeTypeCache()
        {
            #region Process_TypeAccelerators

            var entries = new Dictionary<string, TypeCompletionMapping>(StringComparer.OrdinalIgnoreCase);
            foreach (var type in TypeAccelerators.Get)
            {
                TypeCompletionMapping entry;
                var typeCompletionInstance = new TypeCompletion { Type = type.Value };

                if (entries.TryGetValue(type.Key, out entry))
                {
                    // Check if this accelerator type is already included in the mapping entry referenced by the same key.
                    Type acceleratorType = type.Value;
                    bool typeAlreadyIncluded = entry.Completions.Any(
                        item =>
                            {
                                var typeCompletion = item as TypeCompletion;
                                return typeCompletion != null && typeCompletion.Type == acceleratorType;
                            });

                    // If it's already included, skip it.
                    // This may happen when an accelerator name is the same as the short name of the type it represents,
                    // and aslo that type has more than one accelerator names. For example:
                    //    "float"  -> System.Single
                    //    "single" -> System.Single
                    if (typeAlreadyIncluded) { continue; }

                    // If this accelerator type is not included in the mapping entry, add it in.
                    // This may happen when an accelerator name happens to be the short name of a different type (rare case).
                    entry.Completions.Add(typeCompletionInstance);
                }
                else
                {
                    entries.Add(type.Key, new TypeCompletionMapping { Key = type.Key, Completions = { typeCompletionInstance } });
                }

                // If the full type name has already been included, then we know for sure that the short type name has also been included.
                string fullTypeName = type.Value.FullName;
                if (entries.ContainsKey(fullTypeName)) { continue; }

                // Otherwise, add the mapping from full type name to the type
                entries.Add(fullTypeName, new TypeCompletionMapping { Key = fullTypeName, Completions = { typeCompletionInstance } });

                // If the short type name is the same as the accelerator name, then skip it to avoid duplication.
                string shortTypeName = type.Value.Name;
                if (type.Key.Equals(shortTypeName, StringComparison.OrdinalIgnoreCase)) { continue; }

                // Otherwise, add a new mapping entry, or put the TypeCompletion instance in the existing mapping entry.
                // For example, this may happen if both System.TimeoutException and System.ServiceProcess.TimeoutException
                // are in the TypeAccelerator cache.
                if (!entries.TryGetValue(shortTypeName, out entry))
                {
                    entry = new TypeCompletionMapping { Key = shortTypeName };
                    entries.Add(shortTypeName, entry);
                }

                entry.Completions.Add(typeCompletionInstance);
            }

            #endregion Process_TypeAccelerators

            #region Process_CoreCLR_TypeCatalog

            // In CoreCLR, we have namespace-qualified type names of all available .NET Core types stored in TypeCatalog.
            // Populate the type completion cache using the namespace-qualified type names.
            foreach (string fullTypeName in ClrFacade.AvailableDotNetTypeNames)
            {
                var typeCompInString = new TypeCompletionInStringFormat { FullTypeName = fullTypeName };
                HandleNamespace(entries, typeCompInString.Namespace);
                HandleType(entries, fullTypeName, typeCompInString.ShortTypeName, null);
            }

            #endregion Process_CoreCLR_TypeCatalog

            #region Process_LoadedAssemblies

            foreach (Assembly assembly in ClrFacade.GetAssemblies())
            {
                // Ignore the assemblies that are already covered by the type catalog
                if (ClrFacade.AvailableDotNetAssemblyNames.Contains(assembly.FullName)) { continue; }

                try
                {
                    foreach (Type type in assembly.GetTypes())
                    {
                        // Ignore non-public types
                        if (!TypeResolver.IsPublic(type)) { continue; }

                        HandleNamespace(entries, type.Namespace);
                        HandleType(entries, type.FullName, type.Name, type);
                    }
                }
                catch (ReflectionTypeLoadException)
                {
                }
            }

            #endregion Process_LoadedAssemblies

            var grouping = entries.Values.GroupBy(static t => t.Key.Count(c => c == '.')).OrderBy(static g => g.Key).ToArray();
            var localTypeCache = new TypeCompletionMapping[grouping.Last().Key + 1][];
            foreach (var group in grouping)
            {
                localTypeCache[group.Key] = group.ToArray();
            }

            Interlocked.Exchange(ref s_typeCache, localTypeCache);
            return localTypeCache;
        }

        /// <summary>
        /// Handle namespace when initializing the type cache.
        /// </summary>
        /// <param name="entryCache">The TypeCompletionMapping dictionary.</param>
        /// <param name="namespace">The namespace.</param>
        private static void HandleNamespace(Dictionary<string, TypeCompletionMapping> entryCache, string @namespace)
        {
            if (string.IsNullOrEmpty(@namespace))
            {
                return;
            }

            int dotIndex = 0;
            while (dotIndex != -1)
            {
                dotIndex = @namespace.IndexOf('.', dotIndex + 1);
                string subNamespace = dotIndex != -1
                                        ? @namespace.Substring(0, dotIndex)
                                        : @namespace;

                TypeCompletionMapping entry;
                if (!entryCache.TryGetValue(subNamespace, out entry))
                {
                    entry = new TypeCompletionMapping
                    {
                        Key = subNamespace,
                        Completions = { new NamespaceCompletion { Namespace = subNamespace } }
                    };
                    entryCache.Add(subNamespace, entry);
                }
                else if (!entry.Completions.OfType<NamespaceCompletion>().Any())
                {
                    entry.Completions.Add(new NamespaceCompletion { Namespace = subNamespace });
                }
            }
        }

        /// <summary>
        /// Handle a type when initializing the type cache.
        /// </summary>
        /// <param name="entryCache">The TypeCompletionMapping dictionary.</param>
        /// <param name="fullTypeName">The full type name.</param>
        /// <param name="shortTypeName">The short type name.</param>
        /// <param name="actualType">The actual type object. It may be null if we are handling type information from the CoreCLR TypeCatalog.</param>
        private static void HandleType(Dictionary<string, TypeCompletionMapping> entryCache, string fullTypeName, string shortTypeName, Type actualType)
        {
            if (string.IsNullOrEmpty(fullTypeName)) { return; }

            TypeCompletionBase typeCompletionBase = null;
            var backtick = fullTypeName.LastIndexOf('`');
            var plusChar = fullTypeName.LastIndexOf('+');

            bool isGenericTypeDefinition = backtick != -1;
            bool isNested = plusChar != -1;

            if (isGenericTypeDefinition)
            {
                // Nested generic types aren't useful for completion.
                if (isNested) { return; }

                typeCompletionBase = actualType != null
                                         ? (TypeCompletionBase)new GenericTypeCompletion { Type = actualType }

                                         : new GenericTypeCompletionInStringFormat { FullTypeName = fullTypeName };

                // Remove the backtick, we only want 1 generic in our results for types like Func or Action.
                fullTypeName = fullTypeName.Substring(0, backtick);
                shortTypeName = shortTypeName.Substring(0, shortTypeName.LastIndexOf('`'));
            }
            else
            {
                typeCompletionBase = actualType != null
                                         ? (TypeCompletionBase)new TypeCompletion { Type = actualType }

                                         : new TypeCompletionInStringFormat { FullTypeName = fullTypeName };
            }

            // If the full type name has already been included, then we know for sure that the short type
            // name and the accelerator type names (if there are any) have also been included.
            TypeCompletionMapping entry;
            if (!entryCache.TryGetValue(fullTypeName, out entry))
            {
                entry = new TypeCompletionMapping
                {
                    Key = fullTypeName,
                    Completions = { typeCompletionBase }
                };
                entryCache.Add(fullTypeName, entry);

                // Add a new mapping entry, or put the TypeCompletion instance in the existing mapping entry of the shortTypeName.
                // For example, this may happen to System.ServiceProcess.TimeoutException when System.TimeoutException is already in the cache.
                if (!entryCache.TryGetValue(shortTypeName, out entry))
                {
                    entry = new TypeCompletionMapping { Key = shortTypeName };
                    entryCache.Add(shortTypeName, entry);
                }

                entry.Completions.Add(typeCompletionBase);
            }
        }

        internal static List<CompletionResult> CompleteNamespace(CompletionContext context, string prefix = "", string suffix = "")
        {
            var localTypeCache = s_typeCache ?? InitializeTypeCache();
            var results = new List<CompletionResult>();
            var wordToComplete = context.WordToComplete;
            var dots = wordToComplete.Count(static c => c == '.');
            if (dots >= localTypeCache.Length || localTypeCache[dots] == null)
            {
                return results;
            }

            var pattern = WildcardPattern.Get(wordToComplete + "*", WildcardOptions.IgnoreCase);

            foreach (var entry in localTypeCache[dots].Where(e => e.Completions.OfType<NamespaceCompletion>().Any() && pattern.IsMatch(e.Key)))
            {
                foreach (var completion in entry.Completions)
                {
                    results.Add(completion.GetCompletionResult(entry.Key, prefix, suffix));
                }
            }

            results.Sort(static (c1, c2) => string.Compare(c1.ListItemText, c2.ListItemText, StringComparison.OrdinalIgnoreCase));
            return results;
        }

        /// <summary>
        /// Complete a typename.
        /// </summary>
        /// <param name="typeName"></param>
        /// <returns></returns>
        public static IEnumerable<CompletionResult> CompleteType(string typeName)
        {
            // When completing types, we don't care about the runspace, types are visible across the appdomain
            var powershell = (Runspace.DefaultRunspace == null)
                                 ? PowerShell.Create()
                                 : PowerShell.Create(RunspaceMode.CurrentRunspace);

            var helper = new PowerShellExecutionHelper(powershell);
            var executionContext = helper.CurrentPowerShell.Runspace.ExecutionContext;
            return CompleteType(new CompletionContext { WordToComplete = typeName, Helper = helper, ExecutionContext = executionContext });
        }

        internal static List<CompletionResult> CompleteType(CompletionContext context, string prefix = "", string suffix = "")
        {
            var localTypeCache = s_typeCache ?? InitializeTypeCache();

            var results = new List<CompletionResult>();
            var completionTextSet = new HashSet<string>(StringComparer.OrdinalIgnoreCase);
            var wordToComplete = context.WordToComplete;
            var dots = wordToComplete.Count(static c => c == '.');
            if (dots >= localTypeCache.Length || localTypeCache[dots] == null)
            {
                return results;
            }

            var pattern = WildcardPattern.Get(wordToComplete + "*", WildcardOptions.IgnoreCase);

            foreach (var entry in localTypeCache[dots].Where(e => pattern.IsMatch(e.Key)))
            {
                foreach (var completion in entry.Completions)
                {
                    string namespaceToRemove = GetNamespaceToRemove(context, completion);
                    var completionResult = completion.GetCompletionResult(entry.Key, prefix, suffix, namespaceToRemove);

                    // We might get the same completion result twice. For example, the type cache has:
                    //    DscResource->System.Management.Automation.DscResourceAttribute (from accelerator)
                    //    DscResourceAttribute->System.Management.Automation.DscResourceAttribute (from short type name)
                    // input '[DSCRes' can match both of them, but they actually resolves to the same completion text 'DscResource'.
                    if (!completionTextSet.Contains(completionResult.CompletionText))
                    {
                        results.Add(completionResult);
                        completionTextSet.Add(completionResult.CompletionText);
                    }
                }
            }

            // this is a temporary fix. Only the type defined in the same script get complete. Need to use using Module when that is available.
            if (context.RelatedAsts != null && context.RelatedAsts.Count > 0)
            {
                var scriptBlockAst = (ScriptBlockAst)context.RelatedAsts[0];
                var typeAsts = scriptBlockAst.FindAll(static ast => ast is TypeDefinitionAst, false).Cast<TypeDefinitionAst>();
                foreach (var typeAst in typeAsts.Where(ast => pattern.IsMatch(ast.Name)))
                {
                    string toolTipPrefix = string.Empty;
                    if (typeAst.IsInterface)
                        toolTipPrefix = "Interface ";
                    else if (typeAst.IsClass)
                        toolTipPrefix = "Class ";
                    else if (typeAst.IsEnum)
                        toolTipPrefix = "Enum ";

                    results.Add(new CompletionResult(prefix + typeAst.Name + suffix, typeAst.Name, CompletionResultType.Type, toolTipPrefix + typeAst.Name));
                }
            }

            results.Sort(static (c1, c2) => string.Compare(c1.ListItemText, c2.ListItemText, StringComparison.OrdinalIgnoreCase));
            return results;
        }

        private static string GetNamespaceToRemove(CompletionContext context, TypeCompletionBase completion)
        {
            if (completion is NamespaceCompletion || context.RelatedAsts == null || context.RelatedAsts.Count == 0)
            {
                return null;
            }

            var typeCompletion = completion as TypeCompletion;
            string typeNameSpace = typeCompletion != null
                                       ? typeCompletion.Type.Namespace
                                       : ((TypeCompletionInStringFormat)completion).Namespace;

            var scriptBlockAst = (ScriptBlockAst)context.RelatedAsts[0];
            var matchingNsStates = scriptBlockAst.UsingStatements.Where(s =>
                 s.UsingStatementKind == UsingStatementKind.Namespace
                 && typeNameSpace != null
                 && typeNameSpace.StartsWith(s.Name.Value, StringComparison.OrdinalIgnoreCase));

            string ns = string.Empty;
            foreach (var nsState in matchingNsStates)
            {
                if (nsState.Name.Extent.Text.Length > ns.Length)
                {
                    ns = nsState.Name.Extent.Text;
                }
            }

            return ns;
        }

        #endregion Types

        #region Help Topics

        internal static List<CompletionResult> CompleteHelpTopics(CompletionContext context)
        {
            var results = new List<CompletionResult>();
            string userHelpDir = HelpUtils.GetUserHomeHelpSearchPath();
            string appHelpDir = Utils.GetApplicationBase(Utils.DefaultPowerShellShellID);
            string currentCulture = CultureInfo.CurrentCulture.Name;

            //search for help files for the current culture + en-US as fallback
            var searchPaths = new string[]
            {
                Path.Combine(userHelpDir, currentCulture),
                Path.Combine(appHelpDir, currentCulture),
                Path.Combine(userHelpDir, "en-US"),
                Path.Combine(appHelpDir, "en-US")
            }.Distinct();

            string wordToComplete = context.WordToComplete + "*";
            try
            {
                var wildcardPattern = WildcardPattern.Get(wordToComplete, WildcardOptions.IgnoreCase);

                foreach (var dir in searchPaths)
                {
                    var currentDir = new DirectoryInfo(dir);
                    if (currentDir.Exists)
                    {
                        foreach (var file in currentDir.EnumerateFiles("about_*.help.txt"))
                        {
                            if (wildcardPattern.IsMatch(file.Name))
                            {
                                string topicName = file.Name.Substring(0, file.Name.LastIndexOf(".help.txt"));
                                results.Add(new CompletionResult(topicName));
                            }
                        }
                    }
                }
            }
            catch (Exception)
            {
            }
            return results;
        }

        #endregion Help Topics

        #region Statement Parameters

        internal static List<CompletionResult> CompleteStatementFlags(TokenKind kind, string wordToComplete)
        {
            switch (kind)
            {
                case TokenKind.Switch:

                    Diagnostics.Assert(!string.IsNullOrEmpty(wordToComplete) && wordToComplete[0].IsDash(), "the word to complete should start with '-'");
                    wordToComplete = wordToComplete.Substring(1);
                    bool withColon = wordToComplete.EndsWith(':');
                    wordToComplete = withColon ? wordToComplete.Remove(wordToComplete.Length - 1) : wordToComplete;

                    string enumString = LanguagePrimitives.EnumSingleTypeConverter.EnumValues(typeof(SwitchFlags));
                    string separator = CultureInfo.CurrentUICulture.TextInfo.ListSeparator;
                    string[] enumArray = enumString.Split(separator, StringSplitOptions.RemoveEmptyEntries);

                    var pattern = WildcardPattern.Get(wordToComplete + "*", WildcardOptions.IgnoreCase);
                    var enumList = new List<string>();
                    var result = new List<CompletionResult>();
                    CompletionResult fullMatch = null;

                    foreach (string value in enumArray)
                    {
                        if (value.Equals(SwitchFlags.None.ToString(), StringComparison.OrdinalIgnoreCase)) { continue; }

                        if (wordToComplete.Equals(value, StringComparison.OrdinalIgnoreCase))
                        {
                            string completionText = withColon ? "-" + value + ":" : "-" + value;
                            fullMatch = new CompletionResult(completionText, value, CompletionResultType.ParameterName, value);
                            continue;
                        }

                        if (pattern.IsMatch(value))
                        {
                            enumList.Add(value);
                        }
                    }

                    if (fullMatch != null)
                    {
                        result.Add(fullMatch);
                    }

                    enumList.Sort();
                    result.AddRange(from entry in enumList
                                    let completionText = withColon ? "-" + entry + ":" : "-" + entry
                                    select new CompletionResult(completionText, entry, CompletionResultType.ParameterName, entry));

                    return result;

                default:
                    break;
            }

            return null;
        }

        #endregion Statement Parameters

        #region Hashtable Keys

        /// <summary>
        /// Generate auto complete results for hashtable key within a Dynamickeyword.
        /// Results are generated based on properties of a DynamicKeyword matches given identifier.
        /// For example, following "D" matches "DestinationPath"
        ///
        ///     Configuration
        ///     {
        ///         File
        ///         {
        ///             D^
        ///         }
        ///     }
        /// </summary>
        /// <param name="completionContext"></param>
        /// <param name="ast"></param>
        /// <param name="hashtableAst"></param>
        /// <returns></returns>
        internal static List<CompletionResult> CompleteHashtableKeyForDynamicKeyword(
            CompletionContext completionContext,
            DynamicKeywordStatementAst ast,
            HashtableAst hashtableAst)
        {
            Diagnostics.Assert(ast.Keyword != null, "DynamicKeywordStatementAst.Keyword can never be null");
            List<CompletionResult> results = null;
            var dynamicKeywordProperties = ast.Keyword.Properties;
            var memberPattern = completionContext.WordToComplete + "*";

            //
            // Capture all existing properties in hashtable
            //
            var propertiesName = new List<string>();
            int cursorOffset = completionContext.CursorPosition.Offset;
            foreach (var keyValueTuple in hashtableAst.KeyValuePairs)
            {
                var propName = keyValueTuple.Item1 as StringConstantExpressionAst;
                // Exclude the property name at cursor
                if (propName != null && propName.Extent.EndOffset != cursorOffset)
                {
                    propertiesName.Add(propName.Value);
                }
            }

            if (dynamicKeywordProperties.Count > 0)
            {
                // Excludes existing properties in the hashtable statement
                var tempProperties = dynamicKeywordProperties.Where(p => !propertiesName.Contains(p.Key, StringComparer.OrdinalIgnoreCase));
                if (tempProperties != null && tempProperties.Any())
                {
                    results = new List<CompletionResult>();
                    // Filter by name
                    var wildcardPattern = WildcardPattern.Get(memberPattern, WildcardOptions.IgnoreCase);
                    var matchedResults = tempProperties.Where(p => wildcardPattern.IsMatch(p.Key));
                    if (matchedResults == null || !matchedResults.Any())
                    {
                        // Fallback to all non-exist properties in the hashtable statement
                        matchedResults = tempProperties;
                    }

                    foreach (var p in matchedResults)
                    {
                        string psTypeName = LanguagePrimitives.ConvertTypeNameToPSTypeName(p.Value.TypeConstraint);
                        if (psTypeName == "[]" || string.IsNullOrEmpty(psTypeName))
                        {
                            psTypeName = "[" + p.Value.TypeConstraint + "]";
                        }

                        if (string.Equals(psTypeName, "[MSFT_Credential]", StringComparison.OrdinalIgnoreCase))
                        {
                            psTypeName = "[pscredential]";
                        }

                        results.Add(new CompletionResult(
                            p.Key + " = ",
                            p.Key,
                            CompletionResultType.Property,
                            psTypeName));
                    }
                }
            }

            return results;
        }

        private static PSTypeName GetNestedHashtableKeyType(TypeInferenceContext typeContext, PSTypeName parentType, IList<string> nestedKeys)
        {
            var currentType = parentType;
            // The nestedKeys list should have the outer most key as the last element, and the inner most key as the first element
            // If we fail to resolve the type of any key we return null
            for (int i = nestedKeys.Count - 1; i >= 0; i--)
            {
                if (currentType is null)
                {
                    return null;
                }

                var typeMembers = typeContext.GetMembersByInferredType(currentType, false, null);
                currentType = null;
                foreach (var member in typeMembers)
                {
                    if (member is PropertyInfo propertyInfo)
                    {
                        if (propertyInfo.Name.Equals(nestedKeys[i], StringComparison.OrdinalIgnoreCase))
                        {
                            currentType = new PSTypeName(propertyInfo.PropertyType);
                            break;
                        }
                    }
                    else if (member is PropertyMemberAst memberAst && memberAst.Name.Equals(nestedKeys[i], StringComparison.OrdinalIgnoreCase))
                    {
                        if (memberAst.PropertyType is null)
                        {
                            return null;
                        }
                        else
                        {
                            if (memberAst.PropertyType.TypeName is ArrayTypeName arrayType)
                            {
                                currentType = new PSTypeName(arrayType.ElementType);
                            }
                            else
                            {
                                currentType = new PSTypeName(memberAst.PropertyType.TypeName);
                            }
                        }

                        break;
                    }
                }
            }

            return currentType;
        }

        internal static List<CompletionResult> CompleteHashtableKey(CompletionContext completionContext, HashtableAst hashtableAst)
        {
            Ast previousAst = hashtableAst;
            Ast parentAst = hashtableAst.Parent;
            string parameterName = null;
            var nestedHashtableKeys = new List<string>();

            // This loop determines if it's a nested hashtable and what the outermost hashtable is used for (Dynamic keyword, command argument, etc.)
            // Note this also considers hashtables with arrays of hashtables to be nested to support scenarios like this:
            // class Level1
            // {
            //     [Level2[]] $Prop1
            // }
            // class Level2
            // {
            //     [string] $Prop2
            // }
            // [Level1] @{
            //     Prop1 = @(
            //         @{Prop2="Hello"}
            //         @{Pro<Tab>}
            //     )
            // }
            while (parentAst is not null)
            {
                switch (parentAst)
                {
                    case HashtableAst parentTable:
                        foreach (var pair in parentTable.KeyValuePairs)
                        {
                            if (pair.Item2 == previousAst)
                            {
                                // Try to get the value of the hashtable key in the nested hashtable.
                                // If we fail to get the value then return early because we can't generate any useful completions
                                if (SafeExprEvaluator.TrySafeEval(pair.Item1, completionContext.ExecutionContext, out object value))
                                {
                                    if (value is not string stringValue)
                                    {
                                        return null;
                                    }

                                    nestedHashtableKeys.Add(stringValue);
                                    break;
                                }
                                else
                                {
                                    return null;
                                }
                            }
                        }
                        break;

                    case DynamicKeywordStatementAst dynamicKeyword:
                        return CompleteHashtableKeyForDynamicKeyword(completionContext, dynamicKeyword, hashtableAst);

                    case CommandParameterAst cmdParam:
                        parameterName = cmdParam.ParameterName;
                        parentAst = cmdParam.Parent;
                        goto ExitWhileLoop;

                    case AssignmentStatementAst assignment:
                        if (assignment.Left is MemberExpressionAst or ConvertExpressionAst)
                        {
                            parentAst = assignment.Left;
                        }
                        goto ExitWhileLoop;

                    case CommandAst:
                    case ConvertExpressionAst:
                    case UsingStatementAst:
                        goto ExitWhileLoop;

                    case CommandExpressionAst:
                    case PipelineAst:
                    case StatementBlockAst:
                    case ArrayExpressionAst:
                    case ArrayLiteralAst:
                        break;

                    default:
                        return null;
                }

                previousAst = parentAst;
                parentAst = parentAst.Parent;
            }

            ExitWhileLoop:

            bool hashtableIsNested = nestedHashtableKeys.Count > 0;
            int cursorOffset = completionContext.CursorPosition.Offset;
            string wordToComplete = completionContext.WordToComplete;
            var excludedKeys = new HashSet<string>(StringComparer.OrdinalIgnoreCase);
            // Filters out keys that have already been defined in the hashtable, except the one the cursor is at
            foreach (var keyPair in hashtableAst.KeyValuePairs)
            {
                if (!(cursorOffset >= keyPair.Item1.Extent.StartOffset && cursorOffset <= keyPair.Item1.Extent.EndOffset))
                {
                    excludedKeys.Add(keyPair.Item1.Extent.Text);
                }
            }

            if (parentAst is UsingStatementAst usingStatement)
            {
                if (hashtableIsNested || usingStatement.UsingStatementKind != UsingStatementKind.Module)
                {
                    return null;
                }

                var result = new List<CompletionResult>();
                foreach (var key in s_requiresModuleSpecKeys.Keys)
                {
                    if (excludedKeys.Contains(key)
                        || (wordToComplete is not null && !key.StartsWith(wordToComplete, StringComparison.OrdinalIgnoreCase))
                        || (key.Equals("RequiredVersion") && (excludedKeys.Contains("ModuleVersion") || excludedKeys.Contains("MaximumVersion")))
                        || ((key.Equals("ModuleVersion") || key.Equals("MaximumVersion")) && excludedKeys.Contains("RequiredVersion")))
                    {
                        continue;
                    }
                    result.Add(new CompletionResult(key, key, CompletionResultType.Property, s_requiresModuleSpecKeys[key]));
                }

                return result;
            }

            if (parentAst is MemberExpressionAst or ConvertExpressionAst)
            {
                IEnumerable<PSTypeName> inferredTypes;
                if (hashtableIsNested)
                {
                    var nestedType = GetNestedHashtableKeyType(
                        completionContext.TypeInferenceContext,
                        AstTypeInference.InferTypeOf(parentAst, completionContext.TypeInferenceContext, TypeInferenceRuntimePermissions.AllowSafeEval)[0],
                        nestedHashtableKeys);
                    if (nestedType is null)
                    {
                        return null;
                    }

                    inferredTypes = TypeInferenceVisitor.GetInferredEnumeratedTypes(new PSTypeName[] { nestedType });
                }
                else
                {
                    inferredTypes = TypeInferenceVisitor.GetInferredEnumeratedTypes(
                        AstTypeInference.InferTypeOf(parentAst, completionContext.TypeInferenceContext, TypeInferenceRuntimePermissions.AllowSafeEval));
                }

                var result = new List<CompletionResult>();
                CompleteMemberByInferredType(
                    completionContext.TypeInferenceContext,
                    inferredTypes,
                    result,
                    wordToComplete + "*",
                    IsWriteablePropertyMember,
                    isStatic: false,
                    excludedKeys,
                    ignoreTypesWithoutDefaultConstructor: true);
                return result;
            }

            if (parentAst is CommandAst commandAst)
            {
                var binding = new PseudoParameterBinder().DoPseudoParameterBinding(commandAst, null, null, bindingType: PseudoParameterBinder.BindingType.ArgumentCompletion);
                if (binding is null)
                {
                    return null;
                }

                if (parameterName is null)
                {
                    foreach (var boundArg in binding.BoundArguments)
                    {
                        if (boundArg.Value is AstPair pair && pair.Argument == previousAst)
                        {
                            parameterName = boundArg.Key;
                        }
                        else if (boundArg.Value is AstArrayPair arrayPair && arrayPair.Argument.Contains(previousAst))
                        {
                            parameterName = boundArg.Key;
                        }
                    }
                }

                if (parameterName is not null)
                {
                    List<CompletionResult> results;
                    if (parameterName.Equals("GroupBy", StringComparison.OrdinalIgnoreCase))
                    {
                        if (!hashtableIsNested)
                        {
                            switch (binding.CommandName)
                            {
                                case "Format-Table":
                                case "Format-List":
                                case "Format-Wide":
                                case "Format-Custom":
                                    return GetSpecialHashTableKeyMembers(excludedKeys, wordToComplete, "Expression", "FormatString", "Label");
                            }
                        }

                        return null;
                    }

                    if (parameterName.Equals("Property", StringComparison.OrdinalIgnoreCase))
                    {
                        if (!hashtableIsNested)
                        {
                            switch (binding.CommandName)
                            {
                                case "New-Object":
                                    var inferredType = AstTypeInference.InferTypeOf(commandAst, completionContext.TypeInferenceContext, TypeInferenceRuntimePermissions.AllowSafeEval);
                                    results = new List<CompletionResult>();
                                    CompleteMemberByInferredType(
                                        completionContext.TypeInferenceContext, inferredType,
                                        results, completionContext.WordToComplete + "*", IsWriteablePropertyMember, isStatic: false, excludedKeys);
                                    return results;
                                case "Select-Object":
                                    return GetSpecialHashTableKeyMembers(excludedKeys, wordToComplete, "Name", "Expression");
                                case "Sort-Object":
                                    return GetSpecialHashTableKeyMembers(excludedKeys, wordToComplete, "Expression", "Ascending", "Descending");
                                case "Group-Object":
                                    return GetSpecialHashTableKeyMembers(excludedKeys, wordToComplete, "Expression");
                                case "Format-Table":
                                    return GetSpecialHashTableKeyMembers(excludedKeys, wordToComplete, "Expression", "FormatString", "Label", "Width", "Alignment");
                                case "Format-List":
                                    return GetSpecialHashTableKeyMembers(excludedKeys, wordToComplete, "Expression", "FormatString", "Label");
                                case "Format-Wide":
                                    return GetSpecialHashTableKeyMembers(excludedKeys, wordToComplete, "Expression", "FormatString");
                                case "Format-Custom":
                                    return GetSpecialHashTableKeyMembers(excludedKeys, wordToComplete, "Expression", "Depth");
                                case "Set-CimInstance":
                                case "New-CimInstance":
                                    results = new List<CompletionResult>();
                                    NativeCompletionCimCommands(parameterName, binding.BoundArguments, results, commandAst, completionContext, excludedKeys, binding.CommandName);
                                    // this method adds a null CompletionResult to the list but we don't want that here.
                                    if (results.Count > 1)
                                    {
                                        results.RemoveAt(results.Count - 1);
                                        return results;
                                    }
                                    return null;
                            }
                            return null;
                        }
                    }

                    if (parameterName.Equals("FilterHashtable", StringComparison.OrdinalIgnoreCase))
                    {
                        switch (binding.CommandName)
                        {
                            case "Get-WinEvent":
                                if (nestedHashtableKeys.Count == 1
                                    && nestedHashtableKeys[0].Equals("SuppressHashFilter", StringComparison.OrdinalIgnoreCase)
                                    && hashtableAst.Parent.Parent.Parent is HashtableAst)
                                {
                                    return GetSpecialHashTableKeyMembers(excludedKeys, wordToComplete, "LogName", "ProviderName", "Path", "Keywords", "ID", "Level",
                                    "StartTime", "EndTime", "UserID", "Data");
                                }
                                else if (!hashtableIsNested)
                                {
                                    return GetSpecialHashTableKeyMembers(excludedKeys, wordToComplete, "LogName", "ProviderName", "Path", "Keywords", "ID", "Level",
                                    "StartTime", "EndTime", "UserID", "Data", "SuppressHashFilter");
                                }

                                return null;
                        }
                    }

                    if (parameterName.Equals("Arguments", StringComparison.OrdinalIgnoreCase))
                    {
                        if (!hashtableIsNested)
                        {
                            switch (binding.CommandName)
                            {
                                case "Invoke-CimMethod":
                                    results = new List<CompletionResult>();
                                    NativeCompletionCimCommands(parameterName, binding.BoundArguments, results, commandAst, completionContext, excludedKeys, binding.CommandName);
                                    // this method adds a null CompletionResult to the list but we don't want that here.
                                    if (results.Count > 1)
                                    {
                                        results.RemoveAt(results.Count - 1);
                                        return results;
                                    }
                                    return null;
                            }
                        }
                        return null;
                    }

                    IEnumerable<PSTypeName> inferredTypes;
                    if (hashtableIsNested)
                    {
                        var nestedType = GetNestedHashtableKeyType(
                            completionContext.TypeInferenceContext,
                            new PSTypeName(binding.BoundParameters[parameterName].Parameter.Type),
                            nestedHashtableKeys);
                        if (nestedType is null)
                        {
                            return null;
                        }
                        inferredTypes = TypeInferenceVisitor.GetInferredEnumeratedTypes(new PSTypeName[] { nestedType });
                    }
                    else
                    {
                        inferredTypes = TypeInferenceVisitor.GetInferredEnumeratedTypes(new PSTypeName[] { new PSTypeName(binding.BoundParameters[parameterName].Parameter.Type) });
                    }

                    results = new List<CompletionResult>();
                    CompleteMemberByInferredType(
                        completionContext.TypeInferenceContext,
                        inferredTypes,
                        results,
                        $"{wordToComplete}*",
                        IsWriteablePropertyMember,
                        isStatic: false,
                        excludedKeys,
                        ignoreTypesWithoutDefaultConstructor: true);
                    return results;
                }
            }
            else if (!hashtableIsNested && parentAst is AssignmentStatementAst assignment && assignment.Left is VariableExpressionAst assignmentVar)
            {
                var firstSplatUse = completionContext.RelatedAsts[0].Find(
                    currentAst =>
                        currentAst.Extent.StartOffset > hashtableAst.Extent.EndOffset
                        && currentAst is VariableExpressionAst splatVar
                        && splatVar.Splatted
                        && splatVar.VariablePath.UserPath.Equals(assignmentVar.VariablePath.UserPath, StringComparison.OrdinalIgnoreCase),
                    searchNestedScriptBlocks: true) as VariableExpressionAst;

                if (firstSplatUse is not null && firstSplatUse.Parent is CommandAst command)
                {
                    var binding = new PseudoParameterBinder()
                        .DoPseudoParameterBinding(
                            command,
                            pipeArgumentType: null,
                            paramAstAtCursor: null,
                            PseudoParameterBinder.BindingType.ParameterCompletion);

                    if (binding is null)
                    {
                        return null;
                    }

                    var results = new List<CompletionResult>();
                    foreach (var parameter in binding.UnboundParameters)
                    {
                        if (!excludedKeys.Contains(parameter.Parameter.Name)
                            && (wordToComplete is null || parameter.Parameter.Name.StartsWith(wordToComplete, StringComparison.OrdinalIgnoreCase)))
                        {
                            results.Add(new CompletionResult(parameter.Parameter.Name, parameter.Parameter.Name, CompletionResultType.ParameterName, $"[{parameter.Parameter.Type.Name}]"));
                        }
                    }

                    if (results.Count > 0)
                    {
                        return results;
                    }
                }
            }

            return null;
        }

        private static List<CompletionResult> GetSpecialHashTableKeyMembers(HashSet<string> excludedKeys, string wordToComplete, params string[] keys)
        {
            var result = new List<CompletionResult>();
            foreach (string key in keys)
            {
                if ((string.IsNullOrEmpty(wordToComplete) || key.StartsWith(wordToComplete, StringComparison.OrdinalIgnoreCase)) && !excludedKeys.Contains(key))
                {
                    result.Add(new CompletionResult(key, key, CompletionResultType.Property, key));
                }
            }

            if (result.Count == 0)
            {
                return null;
            }

            return result;
        }

        #endregion Hashtable Keys

        #region Helpers

        internal static bool IsPathSafelyExpandable(ExpandableStringExpressionAst expandableStringAst, string extraText, ExecutionContext executionContext, out string expandedString)
        {
            expandedString = null;
            // Expand the string if its type is DoubleQuoted or BareWord
            var constType = expandableStringAst.StringConstantType;
            if (constType == StringConstantType.DoubleQuotedHereString) { return false; }

            Diagnostics.Assert(
                constType == StringConstantType.BareWord ||
                (constType == StringConstantType.DoubleQuoted && expandableStringAst.Extent.Text[0].IsDoubleQuote()),
                "the string to be expanded should be either BareWord or DoubleQuoted");

            var varValues = new List<string>();
            foreach (ExpressionAst nestedAst in expandableStringAst.NestedExpressions)
            {
                if (!(nestedAst is VariableExpressionAst variableAst)) { return false; }

                string strValue = CombineVariableWithPartialPath(variableAst, null, executionContext);
                if (strValue != null)
                {
                    varValues.Add(strValue);
                }
                else
                {
                    return false;
                }
            }

            var formattedString = string.Format(CultureInfo.InvariantCulture, expandableStringAst.FormatExpression, varValues.ToArray());
            string quote = (constType == StringConstantType.DoubleQuoted) ? "\"" : string.Empty;

            expandedString = quote + formattedString + extraText + quote;
            return true;
        }

        internal static string CombineVariableWithPartialPath(VariableExpressionAst variableAst, string extraText, ExecutionContext executionContext)
        {
            var varPath = variableAst.VariablePath;
            if (!varPath.IsVariable && !varPath.DriveName.Equals("env", StringComparison.OrdinalIgnoreCase))
            {
                return null;
            }

            if (varPath.UnqualifiedPath.Equals(SpecialVariables.PSScriptRoot, StringComparison.OrdinalIgnoreCase)
                && !string.IsNullOrEmpty(variableAst.Extent.File))
            {
                return Path.GetDirectoryName(variableAst.Extent.File) + extraText;
            }

            try
            {
                // We check the strict mode inside GetVariableValue
                object value = VariableOps.GetVariableValue(varPath, executionContext, variableAst);
                var strValue = (value == null) ? string.Empty : value as string;

                if (strValue == null)
                {
                    object baseObj = PSObject.Base(value);
                    if (baseObj is string || baseObj?.GetType()?.IsPrimitive is true)
                    {
                        strValue = LanguagePrimitives.ConvertTo<string>(value);
                    }
                }

                if (strValue != null)
                {
                    return strValue + extraText;
                }
            }
            catch (Exception)
            {
            }

            return null;
        }

        internal static string HandleDoubleAndSingleQuote(ref string wordToComplete)
        {
            string quote = string.Empty;

            if (!string.IsNullOrEmpty(wordToComplete) && (wordToComplete[0].IsSingleQuote() || wordToComplete[0].IsDoubleQuote()))
            {
                char frontQuote = wordToComplete[0];
                int length = wordToComplete.Length;

                if (length == 1)
                {
                    wordToComplete = string.Empty;
                    quote = frontQuote.IsSingleQuote() ? "'" : "\"";
                }
                else if (length > 1)
                {
                    if ((wordToComplete[length - 1].IsDoubleQuote() && frontQuote.IsDoubleQuote()) || (wordToComplete[length - 1].IsSingleQuote() && frontQuote.IsSingleQuote()))
                    {
                        wordToComplete = wordToComplete.Substring(1, length - 2);
                        quote = frontQuote.IsSingleQuote() ? "'" : "\"";
                    }
                    else if (!wordToComplete[length - 1].IsDoubleQuote() && !wordToComplete[length - 1].IsSingleQuote())
                    {
                        wordToComplete = wordToComplete.Substring(1);
                        quote = frontQuote.IsSingleQuote() ? "'" : "\"";
                    }
                }
            }

            return quote;
        }

        internal static bool IsSplattedVariable(Ast targetExpr)
        {
            if (targetExpr is VariableExpressionAst && ((VariableExpressionAst)targetExpr).Splatted)
            {
                // It's splatted variable, member expansion is not useful
                return true;
            }

            return false;
        }

        internal static void CompleteMemberHelper(
            bool @static,
            string memberName,
            ExpressionAst targetExpr,
            CompletionContext context,
            List<CompletionResult> results)
        {
            object value;
            if (SafeExprEvaluator.TrySafeEval(targetExpr, context.ExecutionContext, out value) && value != null)
            {
                if (targetExpr is ArrayExpressionAst && value is not object[])
                {
                    // When the array contains only one element, the evaluation result would be that element. We wrap it into an array
                    value = new[] { value };
                }

                // Instead of Get-Member, we access the members directly and send as input to the pipe.
                var powerShellExecutionHelper = context.Helper;
                powerShellExecutionHelper
                    .AddCommandWithPreferenceSetting("Microsoft.PowerShell.Core\\Where-Object")
                    .AddParameter("Property", "Name")
                    .AddParameter("Like")
                    .AddParameter("Value", memberName)
                    .AddCommandWithPreferenceSetting("Microsoft.PowerShell.Utility\\Sort-Object")
                    .AddParameter("Property", new object[] { "MemberType", "Name" });

                IEnumerable members;
                if (@static)
                {
                    if (!(PSObject.Base(value) is Type type))
                    {
                        return;
                    }

                    members = PSObject.DotNetStaticAdapter.BaseGetMembers<PSMemberInfo>(type);
                }
                else
                {
                    members = PSObject.AsPSObject(value).Members;
                }

                var sortedMembers = powerShellExecutionHelper.ExecuteCurrentPowerShell(out _, members);

                foreach (var member in sortedMembers)
                {
                    var memberInfo = (PSMemberInfo)PSObject.Base(member);
                    if (memberInfo.IsHidden)
                    {
                        continue;
                    }

                    var completionText = memberInfo.Name;

                    // Handle scenarios like this: $aa | add-member 'a b' 23; $aa.a<tab>
                    if (completionText.IndexOfAny(s_charactersRequiringQuotes) != -1)
                    {
                        completionText = completionText.Replace("'", "''");
                        completionText = "'" + completionText + "'";
                    }

                    var isMethod = memberInfo is PSMethodInfo;
                    if (isMethod)
                    {
                        var isSpecial = (memberInfo is PSMethod) && ((PSMethod)memberInfo).IsSpecial;
                        if (isSpecial)
                            continue;
                        completionText += '(';
                    }

                    string tooltip = memberInfo.ToString();
                    if (tooltip.Contains("),", StringComparison.Ordinal))
                    {
                        var overloads = tooltip.Split("),", StringSplitOptions.RemoveEmptyEntries);
                        var newTooltip = new StringBuilder();
                        foreach (var overload in overloads)
                        {
                            newTooltip.Append(overload.Trim() + ")\r\n");
                        }

                        newTooltip.Remove(newTooltip.Length - 3, 3);
                        tooltip = newTooltip.ToString();
                    }

                    results.Add(
                        new CompletionResult(completionText, memberInfo.Name,
                                             isMethod ? CompletionResultType.Method : CompletionResultType.Property,
                                             tooltip));
                }

                var dictionary = PSObject.Base(value) as IDictionary;
                if (dictionary != null)
                {
                    var pattern = WildcardPattern.Get(memberName, WildcardOptions.IgnoreCase);
                    foreach (DictionaryEntry entry in dictionary)
                    {
                        if (!(entry.Key is string key))
                            continue;

                        if (pattern.IsMatch(key))
                        {
                            // Handle scenarios like this: $hashtable["abc#d"] = 100; $hashtable.ab<tab>
                            if (key.IndexOfAny(s_charactersRequiringQuotes) != -1)
                            {
                                key = key.Replace("'", "''");
                                key = "'" + key + "'";
                            }

                            results.Add(new CompletionResult(key, key, CompletionResultType.Property, key));
                        }
                    }
                }

                if (!@static && IsValueEnumerable(PSObject.Base(value)))
                {
                    // Complete extension methods 'Where' and 'ForEach' for Enumerable values
                    CompleteExtensionMethods(memberName, results);
                }
            }
        }

        /// <summary>
        /// Check if a value is treated as Enumerable in powershell.
        /// </summary>
        private static bool IsValueEnumerable(object value)
        {
            object baseValue = PSObject.Base(value);

            if (baseValue == null || baseValue is string || baseValue is PSObject ||
                baseValue is IDictionary || baseValue is System.Xml.XmlNode)
            {
                return false;
            }

            if (baseValue is IEnumerable || baseValue is IEnumerator || baseValue is DataTable)
            {
                return true;
            }

            return false;
        }

        /// <summary>
        /// Check if a strong type is treated as Enumerable in powershell.
        /// </summary>
        private static bool IsStaticTypeEnumerable(Type type)
        {
            if (type.Equals(typeof(string)) || typeof(IDictionary).IsAssignableFrom(type) || typeof(System.Xml.XmlNode).IsAssignableFrom(type))
            {
                return false;
            }

            if (typeof(IEnumerable).IsAssignableFrom(type) || typeof(IEnumerator).IsAssignableFrom(type))
            {
                return true;
            }

            return false;
        }

        private static bool CompletionRequiresQuotes(string completion, bool escape)
        {
            // If the tokenizer sees the completion as more than two tokens, or if there is some error, then
            // some form of quoting is necessary (if it's a variable, we'd need ${}, filenames would need [], etc.)

            Language.Token[] tokens;
            ParseError[] errors;
            Language.Parser.ParseInput(completion, out tokens, out errors);

            char[] charToCheck = escape ? new[] { '$', '[', ']', '`' } : new[] { '$', '`' };

            // Expect no errors and 2 tokens (1 is for our completion, the other is eof)
            // Or if the completion is a keyword, we ignore the errors
            bool requireQuote = !(errors.Length == 0 && tokens.Length == 2);
            if ((!requireQuote && tokens[0] is StringToken) ||
                (tokens.Length == 2 && (tokens[0].TokenFlags & TokenFlags.Keyword) != 0))
            {
                requireQuote = false;
                var value = tokens[0].Text;
                if (value.IndexOfAny(charToCheck) != -1)
                    requireQuote = true;
            }

            return requireQuote;
        }

        private static bool ProviderSpecified(string path)
        {
            var index = path.IndexOf(':');
            return index != -1 && index + 1 < path.Length && path[index + 1] == ':';
        }

        private static Type GetEffectiveParameterType(Type type)
        {
            var underlying = Nullable.GetUnderlyingType(type);
            return underlying ?? type;
        }

        /// <summary>
        /// Turn on the "LiteralPaths" option.
        /// </summary>
        /// <param name="completionContext"></param>
        /// <returns>
        /// Indicate whether the "LiteralPaths" option needs to be removed after operation
        /// </returns>
        private static bool TurnOnLiteralPathOption(CompletionContext completionContext)
        {
            bool clearLiteralPathsKey = false;

            if (completionContext.Options == null)
            {
                completionContext.Options = new Hashtable { { "LiteralPaths", true } };
                clearLiteralPathsKey = true;
            }
            else if (!completionContext.Options.ContainsKey("LiteralPaths"))
            {
                // Dont escape '[',']','`' when the file name is treated as command name
                completionContext.Options.Add("LiteralPaths", true);
                clearLiteralPathsKey = true;
            }

            return clearLiteralPathsKey;
        }

        /// <summary>
        /// Return whether we need to add ampersand when it's necessary.
        /// </summary>
        /// <param name="context"></param>
        /// <param name="defaultChoice"></param>
        /// <returns></returns>
        internal static bool IsAmpersandNeeded(CompletionContext context, bool defaultChoice)
        {
            if (context.RelatedAsts != null && !string.IsNullOrEmpty(context.WordToComplete))
            {
                var lastAst = context.RelatedAsts.Last();
                var parent = lastAst.Parent as CommandAst;

                if (parent != null && parent.CommandElements.Count == 1 &&
                    ((!defaultChoice && parent.InvocationOperator == TokenKind.Unknown) ||
                     (defaultChoice && parent.InvocationOperator != TokenKind.Unknown)))
                {
                    // - When the default choice is NOT to add ampersand, we only return true
                    //   when the invocation operator is NOT specified.
                    // - When the default choice is to add ampersand, we only return false
                    //   when the invocation operator is specified.
                    defaultChoice = !defaultChoice;
                }
            }

            return defaultChoice;
        }

        private sealed class ItemPathComparer : IComparer<PSObject>
        {
            public int Compare(PSObject x, PSObject y)
            {
                var xPathInfo = PSObject.Base(x) as PathInfo;
                var xFileInfo = PSObject.Base(x) as IO.FileSystemInfo;
                var xPathStr = PSObject.Base(x) as string;

                var yPathInfo = PSObject.Base(y) as PathInfo;
                var yFileInfo = PSObject.Base(y) as IO.FileSystemInfo;
                var yPathStr = PSObject.Base(y) as string;

                string xPath = null, yPath = null;

                if (xPathInfo != null)
                    xPath = xPathInfo.ProviderPath;
                else if (xFileInfo != null)
                    xPath = xFileInfo.FullName;
                else if (xPathStr != null)
                    xPath = xPathStr;

                if (yPathInfo != null)
                    yPath = yPathInfo.ProviderPath;
                else if (yFileInfo != null)
                    yPath = yFileInfo.FullName;
                else if (yPathStr != null)
                    yPath = yPathStr;

                if (string.IsNullOrEmpty(xPath) || string.IsNullOrEmpty(yPath))
                    Diagnostics.Assert(false, "Base object of item PSObject should be either PathInfo or FileSystemInfo");

                return string.Compare(xPath, yPath, StringComparison.CurrentCultureIgnoreCase);
            }
        }

        private sealed class CommandNameComparer : IComparer<PSObject>
        {
            public int Compare(PSObject x, PSObject y)
            {
                string xName = null;
                string yName = null;

                object xObj = PSObject.Base(x);
                object yObj = PSObject.Base(y);

                var xCommandInfo = xObj as CommandInfo;
                xName = xCommandInfo != null ? xCommandInfo.Name : xObj as string;

                var yCommandInfo = yObj as CommandInfo;
                yName = yCommandInfo != null ? yCommandInfo.Name : yObj as string;

                if (xName == null || yName == null)
                    Diagnostics.Assert(false, "Base object of Command PSObject should be either CommandInfo or string");

                return string.Compare(xName, yName, StringComparison.OrdinalIgnoreCase);
            }
        }

        #endregion Helpers
    }

    /// <summary>
    /// This class is very similar to the restricted language checker, but it is meant to allow more things, yet still
    /// be considered "safe", at least in the sense that tab completion can rely on it to not do bad things.  The primary
    /// use is for intellisense where you don't want to run arbitrary code, but you do want to know the values
    /// of various expressions so you can get the members.
    /// </summary>
    internal class SafeExprEvaluator : ICustomAstVisitor2
    {
        internal static bool TrySafeEval(ExpressionAst ast, ExecutionContext executionContext, out object value)
        {
            if (!(bool)ast.Accept(new SafeExprEvaluator()))
            {
                value = null;
                return false;
            }

            try
            {
                // ConstrainedLanguage has already been applied as necessary when we construct CompletionContext
                Diagnostics.Assert(!(executionContext.HasRunspaceEverUsedConstrainedLanguageMode && executionContext.LanguageMode != PSLanguageMode.ConstrainedLanguage),
                                   "If the runspace has ever used constrained language mode, then the current language mode should already be set to constrained language");

                // We're passing 'true' here for isTrustedInput, because SafeExprEvaluator ensures that the AST
                // has no dangerous side-effects such as arbitrary expression evaluation. It does require variable
                // access and a few other minor things, which staples of tab completion:
                //
                // $t = Get-Process
                // $t[0].MainModule.<TAB>
                //
                value = Compiler.GetExpressionValue(ast, true, executionContext);
                return true;
            }
            catch
            {
                value = null;
                return false;
            }
        }

        public object VisitErrorStatement(ErrorStatementAst errorStatementAst) { return false; }

        public object VisitErrorExpression(ErrorExpressionAst errorExpressionAst) { return false; }

        public object VisitScriptBlock(ScriptBlockAst scriptBlockAst) { return false; }

        public object VisitParamBlock(ParamBlockAst paramBlockAst) { return false; }

        public object VisitNamedBlock(NamedBlockAst namedBlockAst) { return false; }

        public object VisitTypeConstraint(TypeConstraintAst typeConstraintAst) { return false; }

        public object VisitAttribute(AttributeAst attributeAst) { return false; }

        public object VisitNamedAttributeArgument(NamedAttributeArgumentAst namedAttributeArgumentAst) { return false; }

        public object VisitParameter(ParameterAst parameterAst) { return false; }

        public object VisitFunctionDefinition(FunctionDefinitionAst functionDefinitionAst) { return false; }

        public object VisitIfStatement(IfStatementAst ifStmtAst) { return false; }

        public object VisitTrap(TrapStatementAst trapStatementAst) { return false; }

        public object VisitSwitchStatement(SwitchStatementAst switchStatementAst) { return false; }

        public object VisitDataStatement(DataStatementAst dataStatementAst) { return false; }

        public object VisitForEachStatement(ForEachStatementAst forEachStatementAst) { return false; }

        public object VisitDoWhileStatement(DoWhileStatementAst doWhileStatementAst) { return false; }

        public object VisitForStatement(ForStatementAst forStatementAst) { return false; }

        public object VisitWhileStatement(WhileStatementAst whileStatementAst) { return false; }

        public object VisitCatchClause(CatchClauseAst catchClauseAst) { return false; }

        public object VisitTryStatement(TryStatementAst tryStatementAst) { return false; }

        public object VisitBreakStatement(BreakStatementAst breakStatementAst) { return false; }

        public object VisitContinueStatement(ContinueStatementAst continueStatementAst) { return false; }

        public object VisitReturnStatement(ReturnStatementAst returnStatementAst) { return false; }

        public object VisitExitStatement(ExitStatementAst exitStatementAst) { return false; }

        public object VisitThrowStatement(ThrowStatementAst throwStatementAst) { return false; }

        public object VisitDoUntilStatement(DoUntilStatementAst doUntilStatementAst) { return false; }

        public object VisitAssignmentStatement(AssignmentStatementAst assignmentStatementAst) { return false; }

        // REVIEW: we could relax this to allow specific commands
        public object VisitCommand(CommandAst commandAst) { return false; }

        public object VisitCommandExpression(CommandExpressionAst commandExpressionAst) { return false; }

        public object VisitCommandParameter(CommandParameterAst commandParameterAst) { return false; }

        public object VisitFileRedirection(FileRedirectionAst fileRedirectionAst) { return false; }

        public object VisitMergingRedirection(MergingRedirectionAst mergingRedirectionAst) { return false; }

        public object VisitExpandableStringExpression(ExpandableStringExpressionAst expandableStringExpressionAst) { return false; }

        public object VisitAttributedExpression(AttributedExpressionAst attributedExpressionAst) { return false; }

        public object VisitBlockStatement(BlockStatementAst blockStatementAst) { return false; }

        public object VisitInvokeMemberExpression(InvokeMemberExpressionAst invokeMemberExpressionAst) { return false; }

        public object VisitUsingExpression(UsingExpressionAst usingExpressionAst) { return false; }

        public object VisitTypeDefinition(TypeDefinitionAst typeDefinitionAst) { return false; }

        public object VisitPropertyMember(PropertyMemberAst propertyMemberAst) { return false; }

        public object VisitFunctionMember(FunctionMemberAst functionMemberAst) { return false; }

        public object VisitBaseCtorInvokeMemberExpression(BaseCtorInvokeMemberExpressionAst baseCtorInvokeMemberExpressionAst) { return false; }

        public object VisitUsingStatement(UsingStatementAst usingStatementAst) { return false; }

        public object VisitDynamicKeywordStatement(DynamicKeywordStatementAst dynamicKeywordStatementAst) { return false; }

        public object VisitPipelineChain(PipelineChainAst pipelineChainAst) { return false; }

        public object VisitConfigurationDefinition(ConfigurationDefinitionAst configurationDefinitionAst)
        {
            return configurationDefinitionAst.Body.Accept(this);
        }

        public object VisitStatementBlock(StatementBlockAst statementBlockAst)
        {
            if (statementBlockAst.Traps != null) return false;
            // REVIEW: we could relax this to allow multiple statements
            if (statementBlockAst.Statements.Count > 1) return false;
            var pipeline = statementBlockAst.Statements.FirstOrDefault();
            return pipeline != null && (bool)pipeline.Accept(this);
        }

        public object VisitPipeline(PipelineAst pipelineAst)
        {
            var expr = pipelineAst.GetPureExpression();
            return expr != null && (bool)expr.Accept(this);
        }

        public object VisitTernaryExpression(TernaryExpressionAst ternaryExpressionAst)
        {
            return (bool)ternaryExpressionAst.Condition.Accept(this) &&
                   (bool)ternaryExpressionAst.IfTrue.Accept(this) &&
                   (bool)ternaryExpressionAst.IfFalse.Accept(this);
        }

        public object VisitBinaryExpression(BinaryExpressionAst binaryExpressionAst)
        {
            return (bool)binaryExpressionAst.Left.Accept(this) && (bool)binaryExpressionAst.Right.Accept(this);
        }

        public object VisitUnaryExpression(UnaryExpressionAst unaryExpressionAst)
        {
            return (bool)unaryExpressionAst.Child.Accept(this);
        }

        public object VisitConvertExpression(ConvertExpressionAst convertExpressionAst)
        {
            return (bool)convertExpressionAst.Child.Accept(this);
        }

        public object VisitConstantExpression(ConstantExpressionAst constantExpressionAst)
        {
            return true;
        }

        public object VisitStringConstantExpression(StringConstantExpressionAst stringConstantExpressionAst)
        {
            return true;
        }

        public object VisitSubExpression(SubExpressionAst subExpressionAst)
        {
            return subExpressionAst.SubExpression.Accept(this);
        }

        public object VisitVariableExpression(VariableExpressionAst variableExpressionAst)
        {
            return true;
        }

        public object VisitTypeExpression(TypeExpressionAst typeExpressionAst)
        {
            return true;
        }

        public object VisitMemberExpression(MemberExpressionAst memberExpressionAst)
        {
            return (bool)memberExpressionAst.Expression.Accept(this) && (bool)memberExpressionAst.Member.Accept(this);
        }

        public object VisitIndexExpression(IndexExpressionAst indexExpressionAst)
        {
            return (bool)indexExpressionAst.Target.Accept(this) && (bool)indexExpressionAst.Index.Accept(this);
        }

        public object VisitArrayExpression(ArrayExpressionAst arrayExpressionAst)
        {
            return arrayExpressionAst.SubExpression.Accept(this);
        }

        public object VisitArrayLiteral(ArrayLiteralAst arrayLiteralAst)
        {
            return arrayLiteralAst.Elements.All(e => (bool)e.Accept(this));
        }

        public object VisitHashtable(HashtableAst hashtableAst)
        {
            foreach (var keyValuePair in hashtableAst.KeyValuePairs)
            {
                if (!(bool)keyValuePair.Item1.Accept(this))
                    return false;
                if (!(bool)keyValuePair.Item2.Accept(this))
                    return false;
            }

            return true;
        }

        public object VisitScriptBlockExpression(ScriptBlockExpressionAst scriptBlockExpressionAst)
        {
            return true;
        }

        public object VisitParenExpression(ParenExpressionAst parenExpressionAst)
        {
            return parenExpressionAst.Pipeline.Accept(this);
        }
    }

    /// <summary>
    /// Completes with the property names of the InputObject.
    /// </summary>
    internal class PropertyNameCompleter : IArgumentCompleter
    {
        private readonly string _parameterNameOfInput;

        /// <summary>
        /// Initializes a new instance of the <see cref="PropertyNameCompleter"/> class.
        /// </summary>
        public PropertyNameCompleter()
        {
            _parameterNameOfInput = "InputObject";
        }

        /// <summary>
        /// Initializes a new instance of the <see cref="PropertyNameCompleter"/> class.
        /// </summary>
        /// <param name="parameterNameOfInput">The name of the property of the input object for which to complete with property names.</param>
        public PropertyNameCompleter(string parameterNameOfInput)
        {
            _parameterNameOfInput = parameterNameOfInput;
        }

        IEnumerable<CompletionResult> IArgumentCompleter.CompleteArgument(
            string commandName,
            string parameterName,
            string wordToComplete,
            CommandAst commandAst,
            IDictionary fakeBoundParameters)
        {
            if (commandAst.Parent is not PipelineAst pipelineAst)
            {
                return null;
            }

            int i;
            for (i = 0; i < pipelineAst.PipelineElements.Count; i++)
            {
                if (pipelineAst.PipelineElements[i] == commandAst)
                {
                    break;
                }
            }

            var typeInferenceContext = new TypeInferenceContext();
            IEnumerable<PSTypeName> prevType;
            if (i == 0)
            {
                var parameterAst = (CommandParameterAst)commandAst.Find(ast => ast is CommandParameterAst cpa && cpa.ParameterName == "PropertyName", false);
                var pseudoBinding = new PseudoParameterBinder().DoPseudoParameterBinding(commandAst, null, parameterAst, PseudoParameterBinder.BindingType.ParameterCompletion);
                if (!pseudoBinding.BoundArguments.TryGetValue(_parameterNameOfInput, out var pair) || !pair.ArgumentSpecified)
                {
                    return null;
                }

                if (pair is AstPair astPair && astPair.Argument != null)
                {
                    prevType = AstTypeInference.InferTypeOf(astPair.Argument, typeInferenceContext, TypeInferenceRuntimePermissions.AllowSafeEval);
                }

                return null;
            }
            else
            {
                prevType = AstTypeInference.InferTypeOf(pipelineAst.PipelineElements[i - 1], typeInferenceContext, TypeInferenceRuntimePermissions.AllowSafeEval);
            }

            var result = new List<CompletionResult>();

            CompletionCompleters.CompleteMemberByInferredType(typeInferenceContext, prevType, result, wordToComplete + "*", filter: CompletionCompleters.IsPropertyMember, isStatic: false);
            return result;
        }
    }
}<|MERGE_RESOLUTION|>--- conflicted
+++ resolved
@@ -4726,15 +4726,6 @@
                 string basePath;
                 if (!relativePaths)
                 {
-<<<<<<< HEAD
-                    basePath = dirInfo.FullName.EndsWith(provider.ItemSeparator)
-                        ? providerPrefix + dirInfo.FullName
-                        : providerPrefix + dirInfo.FullName + provider.ItemSeparator;
-                    if (replaceSeparator)
-                    {
-                        basePath = basePath.Replace(provider.ItemSeparator, preferredSeparator);
-                    }
-=======
                     if (pathInfo.Drive is null)
                     {
                         basePath = dirInfo.FullName;
@@ -4753,7 +4744,10 @@
                     basePath = basePath.EndsWith(provider.ItemSeparator)
                         ? providerPrefix + basePath
                         : providerPrefix + basePath + provider.ItemSeparator;
->>>>>>> c066cd85
+                    if (replaceSeparator)
+                    {
+                        basePath = basePath.Replace(provider.ItemSeparator, preferredSeparator);
+                    }
                     basePath = RebuildPathWithVars(basePath, homePath, stringType, literalPaths, out baseQuotesNeeded);
                 }
                 else
