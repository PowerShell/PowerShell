// Copyright (c) Microsoft Corporation.
// Licensed under the MIT License.

using System.Buffers;
using System.Collections;
using System.Collections.Concurrent;
using System.Collections.Generic;
using System.Collections.ObjectModel;
using System.Data;
using System.Diagnostics.CodeAnalysis;
using System.Globalization;
using System.IO;
using System.Linq;
using System.Management.Automation.Internal;
using System.Management.Automation.Language;
using System.Management.Automation.Provider;
using System.Management.Automation.Runspaces;
using System.Reflection;
using System.Runtime.InteropServices;
using System.Text;
using System.Text.RegularExpressions;
using System.Threading;

using Microsoft.Management.Infrastructure;
using Microsoft.Management.Infrastructure.Options;
using Microsoft.PowerShell;
using Microsoft.PowerShell.Cim;
using Microsoft.PowerShell.Commands;
using Microsoft.PowerShell.Commands.Internal.Format;

namespace System.Management.Automation
{
    /// <summary>
    /// </summary>
    public static class CompletionCompleters
    {
        static CompletionCompleters()
        {
            AppDomain.CurrentDomain.AssemblyLoad += UpdateTypeCacheOnAssemblyLoad;
        }

        private static void UpdateTypeCacheOnAssemblyLoad(object sender, AssemblyLoadEventArgs args)
        {
            // Just null out the cache - we'll rebuild it the next time someone tries to complete a type.
            // We could rebuild it now, but we could be loading multiple assemblies (e.g. dependent assemblies)
            // and there is no sense in rebuilding anything until we're done loading all of the assemblies.
            Interlocked.Exchange(ref s_typeCache, null);
        }

        #region Command Names

        /// <summary>
        /// </summary>
        /// <param name="commandName"></param>
        /// <returns></returns>
        public static IEnumerable<CompletionResult> CompleteCommand(string commandName)
        {
            return CompleteCommand(commandName, null);
        }

        /// <summary>
        /// </summary>
        /// <param name="commandName"></param>
        /// <param name="moduleName"></param>
        /// <param name="commandTypes"></param>
        /// <returns></returns>
        [SuppressMessage("Microsoft.Design", "CA1026:DefaultParametersShouldNotBeUsed")]
        public static IEnumerable<CompletionResult> CompleteCommand(string commandName, string moduleName, CommandTypes commandTypes = CommandTypes.All)
        {
            var runspace = Runspace.DefaultRunspace;
            if (runspace == null)
            {
                // No runspace, just return no results.
                return CommandCompletion.EmptyCompletionResult;
            }

            var helper = new PowerShellExecutionHelper(PowerShell.Create(RunspaceMode.CurrentRunspace));
            var executionContext = helper.CurrentPowerShell.Runspace.ExecutionContext;
            return CompleteCommand(new CompletionContext { WordToComplete = commandName, Helper = helper, ExecutionContext = executionContext }, moduleName, commandTypes);
        }

        internal static List<CompletionResult> CompleteCommand(CompletionContext context)
        {
            return CompleteCommand(context, null);
        }

        private static List<CompletionResult> CompleteCommand(CompletionContext context, string moduleName, CommandTypes types = CommandTypes.All)
        {
            var addAmpersandIfNecessary = IsAmpersandNeeded(context, false);

            string commandName = context.WordToComplete;
            string quote = CompletionHelpers.HandleDoubleAndSingleQuote(ref commandName);

            List<CompletionResult> commandResults = null;

            if (commandName.IndexOfAny(Utils.Separators.DirectoryOrDrive) == -1)
            {
                // The name to complete is neither module qualified nor is it a relative/rooted file path.

                Ast lastAst = null;
                if (context.RelatedAsts != null && context.RelatedAsts.Count > 0)
                {
                    lastAst = context.RelatedAsts.Last();
                }

                commandResults = ExecuteGetCommandCommand(useModulePrefix: false);

                if (lastAst != null)
                {
                    // We need to add the wildcard to the end so the regex is built correctly.
                    commandName += "*";

                    // Search the asts for function definitions that we might be calling
                    var findFunctionsVisitor = new FindFunctionsVisitor();
                    while (lastAst.Parent != null)
                    {
                        lastAst = lastAst.Parent;
                    }

                    lastAst.Visit(findFunctionsVisitor);

                    WildcardPattern commandNamePattern = WildcardPattern.Get(commandName, WildcardOptions.IgnoreCase);
                    foreach (var defn in findFunctionsVisitor.FunctionDefinitions)
                    {
                        if (commandNamePattern.IsMatch(defn.Name)
                            && !commandResults.Any(cr => cr.CompletionText.Equals(defn.Name, StringComparison.OrdinalIgnoreCase)))
                        {
                            // Results found in the current script are prepended to show up at the top of the list.
                            commandResults.Insert(0, GetCommandNameCompletionResult(defn.Name, defn, addAmpersandIfNecessary, quote));
                        }
                    }
                }
            }
            else
            {
                // If there is a single \, we might be looking for a module/snapin qualified command
                var indexOfFirstColon = commandName.IndexOf(':');
                var indexOfFirstBackslash = commandName.IndexOf('\\');
                if (indexOfFirstBackslash > 0 && (indexOfFirstBackslash < indexOfFirstColon || indexOfFirstColon == -1))
                {
                    // First try the name before the backslash as a module name.
                    // Use the exact module name provided by the user
                    moduleName = commandName.Substring(0, indexOfFirstBackslash);
                    commandName = commandName.Substring(indexOfFirstBackslash + 1);

                    commandResults = ExecuteGetCommandCommand(useModulePrefix: true);
                }
            }

            return commandResults;

            List<CompletionResult> ExecuteGetCommandCommand(bool useModulePrefix)
            {
                var powershell = context.Helper
                    .AddCommandWithPreferenceSetting("Get-Command", typeof(GetCommandCommand))
                    .AddParameter("All")
                    .AddParameter("Name", commandName + "*");

                if (moduleName != null)
                {
                    powershell.AddParameter("Module", moduleName);
                }

                if (!types.Equals(CommandTypes.All))
                {
                    powershell.AddParameter("CommandType", types);
                }

                // Exception is ignored, the user simply does not get any completion results if the pipeline fails
                Exception exceptionThrown;
                var commandInfos = context.Helper.ExecuteCurrentPowerShell(out exceptionThrown);

                if (commandInfos == null || commandInfos.Count == 0)
                {
                    powershell.Commands.Clear();
                    powershell
                        .AddCommandWithPreferenceSetting("Get-Command", typeof(GetCommandCommand))
                        .AddParameter("All")
                        .AddParameter("Name", commandName)
                        .AddParameter("UseAbbreviationExpansion");

                    if (moduleName != null)
                    {
                        powershell.AddParameter("Module", moduleName);
                    }

                    if (!types.Equals(CommandTypes.All))
                    {
                        powershell.AddParameter("CommandType", types);
                    }

                    commandInfos = context.Helper.ExecuteCurrentPowerShell(out exceptionThrown);
                }

                List<CompletionResult> completionResults = null;

                if (commandInfos != null && commandInfos.Count > 1)
                {
                    // OrderBy is using stable sorting
                    var sortedCommandInfos = commandInfos.Order(new CommandNameComparer());
                    completionResults = MakeCommandsUnique(sortedCommandInfos, useModulePrefix, addAmpersandIfNecessary, quote);
                }
                else
                {
                    completionResults = MakeCommandsUnique(commandInfos, useModulePrefix, addAmpersandIfNecessary, quote);
                }

                return completionResults;
            }
        }

        private static readonly HashSet<string> s_keywordsToExcludeFromAddingAmpersand
            = new HashSet<string>(StringComparer.OrdinalIgnoreCase) { nameof(TokenKind.InlineScript), nameof(TokenKind.Configuration) };

        internal static CompletionResult GetCommandNameCompletionResult(string name, object command, bool addAmpersandIfNecessary, string quote)
        {
            string syntax = name, listItem = name;

            var commandInfo = command as CommandInfo;
            if (commandInfo != null)
            {
                try
                {
                    listItem = commandInfo.Name;
                    // This may require parsing a script, which could fail in a number of different ways
                    // (syntax errors, security exceptions, etc.)  If so, the name is fine for the tooltip.
                    syntax = commandInfo.Syntax;
                }
                catch (Exception)
                {
                }
            }

            syntax = string.IsNullOrEmpty(syntax) ? name : syntax;
            bool needAmpersand;

            if (CompletionHelpers.CompletionRequiresQuotes(name))
            {
                needAmpersand = quote == string.Empty && addAmpersandIfNecessary;
                string quoteInUse = quote == string.Empty ? "'" : quote;
                if (quoteInUse == "'")
                {
                    name = name.Replace("'", "''");
                }
                else
                {
                    name = name.Replace("`", "``");
                    name = name.Replace("$", "`$");
                }

                name = quoteInUse + name + quoteInUse;
            }
            else
            {
                needAmpersand = quote == string.Empty && addAmpersandIfNecessary &&
                                Tokenizer.IsKeyword(name) && !s_keywordsToExcludeFromAddingAmpersand.Contains(name);
                name = quote + name + quote;
            }

            // It's useless to call ForEach-Object (foreach) as the first command of a pipeline. For example:
            //     PS C:\> fore<tab>  --->   PS C:\> foreach   (expected, use as the keyword)
            //     PS C:\> fore<tab>  --->   PS C:\> & foreach (unexpected, ForEach-Object is seldom used as the first command of a pipeline)
            if (needAmpersand && name != SpecialVariables.@foreach)
            {
                name = "& " + name;
            }

            return new CompletionResult(name, listItem, CompletionResultType.Command, syntax);
        }

        internal static List<CompletionResult> MakeCommandsUnique(IEnumerable<PSObject> commandInfoPsObjs, bool includeModulePrefix, bool addAmpersandIfNecessary, string quote)
        {
            List<CompletionResult> results = new List<CompletionResult>();
            if (commandInfoPsObjs == null || !commandInfoPsObjs.Any())
            {
                return results;
            }

            var commandTable = new Dictionary<string, object>(StringComparer.OrdinalIgnoreCase);
            foreach (var psobj in commandInfoPsObjs)
            {
                object baseObj = PSObject.Base(psobj);
                string name = null;

                var commandInfo = baseObj as CommandInfo;
                if (commandInfo != null)
                {
                    // Skip the private commands
                    if (commandInfo.Visibility == SessionStateEntryVisibility.Private) { continue; }

                    name = commandInfo.Name;
                    if (includeModulePrefix && !string.IsNullOrEmpty(commandInfo.ModuleName))
                    {
                        // The command might be a prefixed commandInfo that we get by importing a module with the -Prefix parameter, for example:
                        //    FooModule.psm1: Get-Foo
                        //    import-module FooModule -Prefix PowerShell
                        //    --> command 'Get-PowerShellFoo' in the global session state (prefixed commandInfo)
                        //        command 'Get-Foo' in the module session state (un-prefixed commandInfo)
                        // in that case, we should not add the module name qualification because it doesn't work
                        if (string.IsNullOrEmpty(commandInfo.Prefix) || !ModuleCmdletBase.IsPrefixedCommand(commandInfo))
                        {
                            name = commandInfo.ModuleName + "\\" + commandInfo.Name;
                        }
                    }
                }
                else
                {
                    name = baseObj as string;
                    if (name == null) { continue; }
                }

                object value;
                if (!commandTable.TryGetValue(name, out value))
                {
                    commandTable.Add(name, baseObj);
                }
                else
                {
                    var list = value as List<object>;
                    if (list != null)
                    {
                        list.Add(baseObj);
                    }
                    else
                    {
                        list = new List<object> { value, baseObj };
                        commandTable[name] = list;
                    }
                }
            }

            foreach (var keyValuePair in commandTable)
            {
                if (keyValuePair.Value is List<object> commandList)
                {
                    var modulesWithCommand = new HashSet<string>(StringComparer.OrdinalIgnoreCase);
                    var importedModules = new HashSet<string>(StringComparer.OrdinalIgnoreCase);
                    var commandInfoList = new List<CommandInfo>(commandList.Count);
                    for (int i = 0; i < commandList.Count; i++)
                    {
                        if (commandList[i] is not CommandInfo commandInfo)
                        {
                            continue;
                        }

                        commandInfoList.Add(commandInfo);
                        if (commandInfo.CommandType == CommandTypes.Application)
                        {
                            continue;
                        }

                        modulesWithCommand.Add(commandInfo.ModuleName);
                        if ((commandInfo.CommandType == CommandTypes.Cmdlet && commandInfo.CommandMetadata.CommandType is not null)
                            || (commandInfo.CommandType is CommandTypes.Function or CommandTypes.Filter && commandInfo.Definition != string.Empty)
                            || (commandInfo.CommandType == CommandTypes.Alias && commandInfo.Definition is not null))
                        {
                            // Checks if the command or source module has been imported.
                            _ = importedModules.Add(commandInfo.ModuleName);
                        }
                    }

                    if (commandInfoList.Count == 0)
                    {
                        continue;
                    }

                    int moduleCount = modulesWithCommand.Count;
                    modulesWithCommand.Clear();
                    int index;
                    if (commandInfoList[0].CommandType == CommandTypes.Application
                        || importedModules.Count == 1
                        || moduleCount < 2)
                    {
                        // We can use the short name for this command because there's no ambiguity about which command it resolves to.
                        // If the first element is an application then we know there's no conflicting commands/aliases (because of the command precedence).
                        // If there's just 1 module imported then the short name refers to that module (and it will be the first element in the list)
                        // If there's less than 2 unique modules exporting that command then we can use the short name because it can only refer to that module.
                        index = 1;
                        results.Add(GetCommandNameCompletionResult(keyValuePair.Key, commandInfoList[0], addAmpersandIfNecessary, quote));
                        modulesWithCommand.Add(commandInfoList[0].ModuleName);
                    }
                    else
                    {
                        index = 0;
                    }

                    for (; index < commandInfoList.Count; index++)
                    {
                        CommandInfo commandInfo = commandInfoList[index];
                        if (commandInfo.CommandType == CommandTypes.Application)
                        {
                            results.Add(GetCommandNameCompletionResult(commandInfo.Definition, commandInfo, addAmpersandIfNecessary, quote));
                        }
                        else if (!string.IsNullOrEmpty(commandInfo.ModuleName) && modulesWithCommand.Add(commandInfo.ModuleName))
                        {
                            var name = commandInfo.ModuleName + "\\" + commandInfo.Name;
                            results.Add(GetCommandNameCompletionResult(name, commandInfo, addAmpersandIfNecessary, quote));
                        }
                    }
                }
                else
                {
                    // The first command might be an un-prefixed commandInfo that we get by importing a module with the -Prefix parameter,
                    // in that case, we should add the module name qualification because if the module is not in the module path, calling
                    // 'Get-Foo' directly doesn't work
                    string completionName = keyValuePair.Key;
                    if (!includeModulePrefix)
                    {
                        var commandInfo = keyValuePair.Value as CommandInfo;
                        if (commandInfo != null && !string.IsNullOrEmpty(commandInfo.Prefix))
                        {
                            Diagnostics.Assert(!string.IsNullOrEmpty(commandInfo.ModuleName), "the module name should exist if commandInfo.Prefix is not an empty string");
                            if (!ModuleCmdletBase.IsPrefixedCommand(commandInfo))
                            {
                                completionName = commandInfo.ModuleName + "\\" + completionName;
                            }
                        }
                    }

                    results.Add(GetCommandNameCompletionResult(completionName, keyValuePair.Value, addAmpersandIfNecessary, quote));
                }
            }

            return results;
        }

        private sealed class FindFunctionsVisitor : AstVisitor
        {
            internal readonly List<FunctionDefinitionAst> FunctionDefinitions = new List<FunctionDefinitionAst>();

            public override AstVisitAction VisitFunctionDefinition(FunctionDefinitionAst functionDefinitionAst)
            {
                FunctionDefinitions.Add(functionDefinitionAst);
                return AstVisitAction.Continue;
            }
        }

        #endregion Command Names

        #region Module Names

        internal static List<CompletionResult> CompleteModuleName(CompletionContext context, bool loadedModulesOnly, bool skipEditionCheck = false)
        {
            var wordToComplete = context.WordToComplete ?? string.Empty;
            var result = new List<CompletionResult>();
            var quote = CompletionHelpers.HandleDoubleAndSingleQuote(ref wordToComplete);

            // Indicates if we should search for modules where the last part of the name matches the input text
            // eg: Host<Tab> finds Microsoft.PowerShell.Host
            // If the user has entered a manual wildcard, or a module name that contains a "." we assume they only want results that matches the input exactly.
            bool shortNameSearch = wordToComplete.Length > 0 && !WildcardPattern.ContainsWildcardCharacters(wordToComplete) && !wordToComplete.Contains('.');
            
            if (!wordToComplete.EndsWith('*'))
            {
                wordToComplete += "*";
            }
            
            string[] moduleNames;
            WildcardPattern shortNamePattern;
            if (shortNameSearch)
            {
                moduleNames = new string[] { wordToComplete, "*." + wordToComplete };
                shortNamePattern = new WildcardPattern(wordToComplete, WildcardOptions.IgnoreCase);
            }
            else
            {
                moduleNames = new string[] { wordToComplete };
                shortNamePattern = null;
            }

            var powershell = context.Helper.AddCommandWithPreferenceSetting("Get-Module", typeof(GetModuleCommand)).AddParameter("Name", moduleNames);
            if (!loadedModulesOnly)
            {
                powershell.AddParameter("ListAvailable", true);

                // -SkipEditionCheck should only be set or apply to -ListAvailable
                if (skipEditionCheck)
                {
                    powershell.AddParameter("SkipEditionCheck", true);
                }
            }

            Collection<PSObject> psObjects = context.Helper.ExecuteCurrentPowerShell(out _);

            if (psObjects != null)
            {
                // When PowerShell is used interactively, completion is usually triggered by PSReadLine, with PSReadLine's SessionState
                // as the engine session state. In that case, results from the module search may contain a nested module of PSReadLine,
                // which should be filtered out below.
                // When the completion is triggered from global session state, such as when running 'TabExpansion2' from command line,
                // the module associated with engine session state will be null.
                //
                // Note that, it's intentional to not hard code the name 'PSReadLine' in the change, so that in case the tab completion
                // is triggered from within a different module, its nested modules can also be filtered out.
                HashSet<PSModuleInfo> nestedModulesToFilterOut = null;
                PSModuleInfo currentModule = context.ExecutionContext.EngineSessionState.Module;
                if (loadedModulesOnly && currentModule?.NestedModules.Count > 0)
                {
                    nestedModulesToFilterOut = new(currentModule.NestedModules);
                }

                foreach (PSObject item in psObjects)
                {
                    var moduleInfo = (PSModuleInfo)item.BaseObject;
                    var completionText = moduleInfo.Name;
                    var listItemText = completionText;
                    if (shortNameSearch
                        && completionText.Contains('.')
                        && !shortNamePattern.IsMatch(completionText.Substring(completionText.LastIndexOf('.') + 1))
                        && !shortNamePattern.IsMatch(completionText))
                    {
                        // This check is to make sure we don't return a module whose name only matches the user specified word in the middle.
                        // For example, when user completes with 'gmo power', we should not return 'Microsoft.PowerShell.Utility'.
                        continue;
                    }

                    if (nestedModulesToFilterOut is not null
                        && nestedModulesToFilterOut.Contains(moduleInfo))
                    {
                        continue;
                    }

                    var toolTip = "Description: " + moduleInfo.Description + "\r\nModuleType: "
                                  + moduleInfo.ModuleType.ToString() + "\r\nPath: "
                                  + moduleInfo.Path;

                    completionText = CompletionHelpers.QuoteCompletionText(completionText, quote);

                    result.Add(new CompletionResult(completionText, listItemText, CompletionResultType.ParameterValue, toolTip));
                }
            }

            return result;
        }

        #endregion Module Names

        #region Command Parameters
        private static readonly string[] s_parameterNamesOfImportDSCResource = { "Name", "ModuleName", "ModuleVersion" };

        internal static List<CompletionResult> CompleteCommandParameter(CompletionContext context)
        {
            string partialName = null;
            bool withColon = false;
            CommandAst commandAst = null;
            List<CompletionResult> result = new List<CompletionResult>();

            // Find the parameter ast, it will be near or at the end
            CommandParameterAst parameterAst = null;
            DynamicKeywordStatementAst keywordAst = null;
            for (int i = context.RelatedAsts.Count - 1; i >= 0; i--)
            {
                keywordAst ??= context.RelatedAsts[i] as DynamicKeywordStatementAst;
                parameterAst = (context.RelatedAsts[i] as CommandParameterAst);
                if (parameterAst != null) break;
            }

            if (parameterAst != null)
            {
                keywordAst = parameterAst.Parent as DynamicKeywordStatementAst;
            }

            // If parent is DynamicKeywordStatementAst - 'Import-DscResource',
            // then customize the auto completion results
            if (keywordAst != null && string.Equals(keywordAst.Keyword.Keyword, "Import-DscResource", StringComparison.OrdinalIgnoreCase)
                && !string.IsNullOrWhiteSpace(context.WordToComplete) && context.WordToComplete.StartsWith('-'))
            {
                var lastAst = context.RelatedAsts.Last();
                var wordToMatch = string.Concat(context.WordToComplete.AsSpan(1), "*");
                var pattern = WildcardPattern.Get(wordToMatch, WildcardOptions.IgnoreCase);
                var parameterNames = keywordAst.CommandElements.Where(static ast => ast is CommandParameterAst).Select(static ast => (ast as CommandParameterAst).ParameterName);
                foreach (var parameterName in s_parameterNamesOfImportDSCResource)
                {
                    if (pattern.IsMatch(parameterName) && !parameterNames.Contains(parameterName, StringComparer.OrdinalIgnoreCase))
                    {
                        string tooltip = "[String] " + parameterName;
                        result.Add(new CompletionResult("-" + parameterName, parameterName, CompletionResultType.ParameterName, tooltip));
                    }
                }

                if (result.Count > 0)
                {
                    context.ReplacementLength = context.WordToComplete.Length;
                    context.ReplacementIndex = lastAst.Extent.StartOffset;
                }

                return result;
            }

            bool bindPositionalParameters = true;
            if (parameterAst != null)
            {
                // Parent must be a command
                commandAst = (CommandAst)parameterAst.Parent;
                partialName = parameterAst.ParameterName;
                withColon = context.WordToComplete.EndsWith(':');
            }
            else
            {
                // No CommandParameterAst is found. It could be a StringConstantExpressionAst "-"
                if (!(context.RelatedAsts[context.RelatedAsts.Count - 1] is StringConstantExpressionAst dashAst))
                    return result;
                if (!dashAst.Value.Trim().Equals("-", StringComparison.OrdinalIgnoreCase))
                    return result;

                // Parent must be a command
                commandAst = (CommandAst)dashAst.Parent;
                partialName = string.Empty;

                // If the user tries to tab complete a new parameter in front of a positional argument like: dir -<Tab> C:\
                // the user may want to add the parameter name so we don't want to bind positional arguments
                if (commandAst is not null)
                {
                    foreach (var element in commandAst.CommandElements)
                    {
                        if (element.Extent.StartOffset > context.TokenAtCursor.Extent.StartOffset)
                        {
                            bindPositionalParameters = element is CommandParameterAst;
                            break;
                        }
                    }
                }
            }

            PseudoBindingInfo pseudoBinding = new PseudoParameterBinder()
                                                .DoPseudoParameterBinding(commandAst, null, parameterAst, PseudoParameterBinder.BindingType.ParameterCompletion, bindPositionalParameters);
            // The command cannot be found or it's not a cmdlet, not a script cmdlet, not a function.
            // Try completing as if it the parameter is a command argument for native command completion.
            if (pseudoBinding == null)
            {
                return CompleteCommandArgument(context);
            }

            switch (pseudoBinding.InfoType)
            {
                case PseudoBindingInfoType.PseudoBindingFail:
                    // The command is a cmdlet or script cmdlet. Binding failed
                    result = GetParameterCompletionResults(partialName, uint.MaxValue, pseudoBinding.UnboundParameters, withColon);
                    break;
                case PseudoBindingInfoType.PseudoBindingSucceed:
                    // The command is a cmdlet or script cmdlet. Binding succeeded.
                    result = GetParameterCompletionResults(partialName, pseudoBinding, parameterAst, withColon);
                    break;
            }

            if (result.Count == 0)
            {
                result = pseudoBinding.CommandName.Equals("Set-Location", StringComparison.OrdinalIgnoreCase)
                             ? new List<CompletionResult>(CompleteFilename(context, containerOnly: true, extension: null))
                             : new List<CompletionResult>(CompleteFilename(context));
            }

            return result;
        }

        /// <summary>
        /// Get the parameter completion results when the pseudo binding was successful.
        /// </summary>
        /// <param name="parameterName"></param>
        /// <param name="bindingInfo"></param>
        /// <param name="parameterAst"></param>
        /// <param name="withColon"></param>
        /// <returns></returns>
        private static List<CompletionResult> GetParameterCompletionResults(string parameterName, PseudoBindingInfo bindingInfo, CommandParameterAst parameterAst, bool withColon)
        {
            Diagnostics.Assert(bindingInfo.InfoType.Equals(PseudoBindingInfoType.PseudoBindingSucceed), "The pseudo binding should succeed");
            List<CompletionResult> result = new List<CompletionResult>();

            if (parameterName == string.Empty)
            {
                result = GetParameterCompletionResults(
                    parameterName,
                    bindingInfo.ValidParameterSetsFlags,
                    bindingInfo.UnboundParameters,
                    withColon);
                return result;
            }

            if (bindingInfo.ParametersNotFound.Count > 0)
            {
                // The parameter name cannot be matched to any parameter
                if (bindingInfo.ParametersNotFound.Any(pAst => parameterAst.GetHashCode() == pAst.GetHashCode()))
                {
                    return result;
                }
            }

            if (bindingInfo.AmbiguousParameters.Count > 0)
            {
                // The parameter name is ambiguous. It's ignored in the pseudo binding, and we should search in the UnboundParameters
                if (bindingInfo.AmbiguousParameters.Any(pAst => parameterAst.GetHashCode() == pAst.GetHashCode()))
                {
                    result = GetParameterCompletionResults(
                        parameterName,
                        bindingInfo.ValidParameterSetsFlags,
                        bindingInfo.UnboundParameters,
                        withColon);
                }

                return result;
            }

            if (bindingInfo.DuplicateParameters.Count > 0)
            {
                // The parameter name is resolved to a parameter that is already bound. We search it in the BoundParameters
                if (bindingInfo.DuplicateParameters.Any(pAst => parameterAst.GetHashCode() == pAst.Parameter.GetHashCode()))
                {
                    result = GetParameterCompletionResults(
                        parameterName,
                        bindingInfo.ValidParameterSetsFlags,
                        bindingInfo.BoundParameters.Values,
                        withColon);
                }

                return result;
            }

            // The parameter should be bound in the pseudo binding during the named binding
            string matchedParameterName = null;
            foreach (KeyValuePair<string, AstParameterArgumentPair> entry in bindingInfo.BoundArguments)
            {
                switch (entry.Value.ParameterArgumentType)
                {
                    case AstParameterArgumentType.AstPair:
                        {
                            AstPair pair = (AstPair)entry.Value;
                            if (pair.ParameterSpecified && pair.Parameter.GetHashCode() == parameterAst.GetHashCode())
                            {
                                matchedParameterName = entry.Key;
                            }
                            else if (pair.ArgumentIsCommandParameterAst && pair.Argument.GetHashCode() == parameterAst.GetHashCode())
                            {
                                // The parameter name cannot be resolved to a parameter
                                return result;
                            }
                        }

                        break;
                    case AstParameterArgumentType.Fake:
                        {
                            FakePair pair = (FakePair)entry.Value;
                            if (pair.ParameterSpecified && pair.Parameter.GetHashCode() == parameterAst.GetHashCode())
                            {
                                matchedParameterName = entry.Key;
                            }
                        }

                        break;
                    case AstParameterArgumentType.Switch:
                        {
                            SwitchPair pair = (SwitchPair)entry.Value;
                            if (pair.ParameterSpecified && pair.Parameter.GetHashCode() == parameterAst.GetHashCode())
                            {
                                matchedParameterName = entry.Key;
                            }
                        }

                        break;
                    case AstParameterArgumentType.AstArray:
                    case AstParameterArgumentType.PipeObject:
                        break;
                }

                if (matchedParameterName != null)
                    break;
            }

            if (matchedParameterName is null)
            {
                // The pseudo binder has skipped a parameter
                // This will happen when completing parameters for commands with dynamic parameters.
                result = GetParameterCompletionResults(
                    parameterName,
                    bindingInfo.ValidParameterSetsFlags,
                    bindingInfo.UnboundParameters,
                    withColon);
                return result;
            }

            MergedCompiledCommandParameter param = bindingInfo.BoundParameters[matchedParameterName];

            WildcardPattern pattern = WildcardPattern.Get(parameterName + "*", WildcardOptions.IgnoreCase);
            string parameterType = "[" + ToStringCodeMethods.Type(param.Parameter.Type, dropNamespaces: true) + "] ";
            string colonSuffix = withColon ? ":" : string.Empty;
            if (pattern.IsMatch(matchedParameterName))
            {
                string completionText = "-" + matchedParameterName + colonSuffix;
                string tooltip = parameterType + matchedParameterName;
                result.Add(new CompletionResult(completionText, matchedParameterName, CompletionResultType.ParameterName, tooltip));
            }
            else
            {
                // Process alias when there is partial input
                foreach (var alias in param.Parameter.Aliases)
                {
                    if (pattern.IsMatch(alias))
                    {
                        result.Add(new CompletionResult(
                            $"-{alias}{colonSuffix}",
                            alias,
                            CompletionResultType.ParameterName,
                            parameterType + alias));
                    }
                }
            }

            return result;
        }

        /// <summary>
        /// Get the parameter completion results by using the given valid parameter sets and available parameters.
        /// </summary>
        /// <param name="parameterName"></param>
        /// <param name="validParameterSetFlags"></param>
        /// <param name="parameters"></param>
        /// <param name="withColon"></param>
        /// <returns></returns>
        private static List<CompletionResult> GetParameterCompletionResults(
            string parameterName,
            uint validParameterSetFlags,
            IEnumerable<MergedCompiledCommandParameter> parameters,
            bool withColon)
        {
            var result = new List<CompletionResult>();
            var commonParamResult = new List<CompletionResult>();
            var pattern = WildcardPattern.Get(parameterName + "*", WildcardOptions.IgnoreCase);
            var colonSuffix = withColon ? ":" : string.Empty;

            bool addCommonParameters = true;
            foreach (MergedCompiledCommandParameter param in parameters)
            {
                bool inParameterSet = (param.Parameter.ParameterSetFlags & validParameterSetFlags) != 0 || param.Parameter.IsInAllSets;
                if (!inParameterSet)
                    continue;

                string name = param.Parameter.Name;
                string type = "[" + ToStringCodeMethods.Type(param.Parameter.Type, dropNamespaces: true) + "] ";
                bool isCommonParameter = Cmdlet.CommonParameters.Contains(name, StringComparer.OrdinalIgnoreCase);
                List<CompletionResult> listInUse = isCommonParameter ? commonParamResult : result;

                if (pattern.IsMatch(name))
                {
                    // Then using functions to back dynamic keywords, we don't necessarily
                    // want all of the parameters to be shown to the user. Those that are marked
                    // DontShow will not be displayed. Also, if any of the parameters have
                    // don't show set, we won't show any of the common parameters either.
                    bool showToUser = true;
                    var compiledAttributes = param.Parameter.CompiledAttributes;
                    if (compiledAttributes != null && compiledAttributes.Count > 0)
                    {
                        foreach (var attr in compiledAttributes)
                        {
                            var pattr = attr as ParameterAttribute;
                            if (pattr != null && pattr.DontShow)
                            {
                                showToUser = false;
                                addCommonParameters = false;
                                break;
                            }
                        }
                    }

                    if (showToUser)
                    {
                        string completionText = "-" + name + colonSuffix;
                        string tooltip = type + name;
                        listInUse.Add(new CompletionResult(completionText, name, CompletionResultType.ParameterName,
                                                           tooltip));
                    }
                }
                else if (parameterName != string.Empty)
                {
                    // Process alias when there is partial input
                    foreach (var alias in param.Parameter.Aliases)
                    {
                        if (pattern.IsMatch(alias))
                        {
                            listInUse.Add(new CompletionResult(
                                $"-{alias}{colonSuffix}",
                                alias,
                                CompletionResultType.ParameterName,
                                type + alias));
                        }
                    }
                }
            }

            // Add the common parameters to the results if expected.
            if (addCommonParameters)
            {
                result.AddRange(commonParamResult);
            }

            return result;
        }

        /// <summary>
        /// Get completion results for operators that start with <paramref name="wordToComplete"/>
        /// </summary>
        /// <param name="wordToComplete">The starting text of the operator to complete.</param>
        /// <returns>A list of completion results.</returns>
        public static List<CompletionResult> CompleteOperator(string wordToComplete)
        {
            if (wordToComplete.StartsWith('-'))
            {
                wordToComplete = wordToComplete.Substring(1);
            }

            return (from op in Tokenizer._operatorText
                    where op.StartsWith(wordToComplete, StringComparison.OrdinalIgnoreCase)
                    orderby op
                    select new CompletionResult("-" + op, op, CompletionResultType.ParameterName, GetOperatorDescription(op))).ToList();
        }

        private static string GetOperatorDescription(string op)
        {
            return ResourceManagerCache.GetResourceString(typeof(CompletionCompleters).Assembly,
                                                          "System.Management.Automation.resources.TabCompletionStrings",
                                                          op + "OperatorDescription");
        }

        #endregion Command Parameters

        #region Command Arguments

        internal static List<CompletionResult> CompleteCommandArgument(CompletionContext context)
        {
            CommandAst commandAst = null;
            List<CompletionResult> result = new List<CompletionResult>();

            // Find the expression ast. It should be at the end if there is one
            ExpressionAst expressionAst = null;
            MemberExpressionAst secondToLastMemberAst = null;
            Ast lastAst = context.RelatedAsts.Last();

            expressionAst = lastAst as ExpressionAst;
            if (expressionAst != null)
            {
                if (expressionAst.Parent is CommandAst)
                {
                    commandAst = (CommandAst)expressionAst.Parent;

                    if (expressionAst is ErrorExpressionAst && expressionAst.Extent.Text.EndsWith(','))
                    {
                        context.WordToComplete = string.Empty;
                        // BUGBUG context.CursorPosition = expressionAst.Extent.StartScriptPosition;
                    }
                    else if (commandAst.CommandElements.Count == 1 || context.WordToComplete == string.Empty)
                    {
                        expressionAst = null;
                    }
                    else if (commandAst.CommandElements.Count > 2)
                    {
                        var length = commandAst.CommandElements.Count;
                        var index = 1;

                        for (; index < length; index++)
                        {
                            if (commandAst.CommandElements[index] == expressionAst)
                                break;
                        }

                        CommandElementAst secondToLastAst = null;
                        if (index > 1)
                        {
                            secondToLastAst = commandAst.CommandElements[index - 1];
                            secondToLastMemberAst = secondToLastAst as MemberExpressionAst;
                        }

                        var partialPathAst = expressionAst as StringConstantExpressionAst;
                        if (partialPathAst != null && secondToLastAst != null &&
                            partialPathAst.StringConstantType == StringConstantType.BareWord &&
                            secondToLastAst.Extent.EndLineNumber == partialPathAst.Extent.StartLineNumber &&
                            secondToLastAst.Extent.EndColumnNumber == partialPathAst.Extent.StartColumnNumber &&
                            partialPathAst.Value.AsSpan().IndexOfAny('\\', '/') == 0)
                        {
                            var secondToLastStringConstantAst = secondToLastAst as StringConstantExpressionAst;
                            var secondToLastExpandableStringAst = secondToLastAst as ExpandableStringExpressionAst;
                            var secondToLastArrayAst = secondToLastAst as ArrayLiteralAst;
                            var secondToLastParamAst = secondToLastAst as CommandParameterAst;

                            if (secondToLastStringConstantAst != null || secondToLastExpandableStringAst != null)
                            {
                                var fullPath = ConcatenateStringPathArguments(secondToLastAst, partialPathAst.Value, context);
                                expressionAst = secondToLastStringConstantAst != null
                                                    ? (ExpressionAst)secondToLastStringConstantAst
                                                    : (ExpressionAst)secondToLastExpandableStringAst;

                                context.ReplacementIndex = ((InternalScriptPosition)secondToLastAst.Extent.StartScriptPosition).Offset;
                                context.ReplacementLength += ((InternalScriptPosition)secondToLastAst.Extent.EndScriptPosition).Offset - context.ReplacementIndex;
                                context.WordToComplete = fullPath;
                                // context.CursorPosition = secondToLastAst.Extent.StartScriptPosition;
                            }
                            else if (secondToLastArrayAst != null)
                            {
                                // Handle cases like: dir -Path .\cd, 'a b'\new<tab>
                                var lastArrayElement = secondToLastArrayAst.Elements.LastOrDefault();
                                var fullPath = ConcatenateStringPathArguments(lastArrayElement, partialPathAst.Value, context);
                                if (fullPath != null)
                                {
                                    expressionAst = secondToLastArrayAst;

                                    context.ReplacementIndex = ((InternalScriptPosition)lastArrayElement.Extent.StartScriptPosition).Offset;
                                    context.ReplacementLength += ((InternalScriptPosition)lastArrayElement.Extent.EndScriptPosition).Offset - context.ReplacementIndex;
                                    context.WordToComplete = fullPath;
                                }
                            }
                            else if (secondToLastParamAst != null)
                            {
                                // Handle cases like: dir -Path: .\cd, 'a b'\new<tab> || dir -Path: 'a b'\new<tab>
                                var fullPath = ConcatenateStringPathArguments(secondToLastParamAst.Argument, partialPathAst.Value, context);
                                if (fullPath != null)
                                {
                                    expressionAst = secondToLastParamAst.Argument;

                                    context.ReplacementIndex = ((InternalScriptPosition)secondToLastParamAst.Argument.Extent.StartScriptPosition).Offset;
                                    context.ReplacementLength += ((InternalScriptPosition)secondToLastParamAst.Argument.Extent.EndScriptPosition).Offset - context.ReplacementIndex;
                                    context.WordToComplete = fullPath;
                                }
                                else
                                {
                                    var arrayArgAst = secondToLastParamAst.Argument as ArrayLiteralAst;
                                    if (arrayArgAst != null)
                                    {
                                        var lastArrayElement = arrayArgAst.Elements.LastOrDefault();
                                        fullPath = ConcatenateStringPathArguments(lastArrayElement, partialPathAst.Value, context);
                                        if (fullPath != null)
                                        {
                                            expressionAst = arrayArgAst;

                                            context.ReplacementIndex = ((InternalScriptPosition)lastArrayElement.Extent.StartScriptPosition).Offset;
                                            context.ReplacementLength += ((InternalScriptPosition)lastArrayElement.Extent.EndScriptPosition).Offset - context.ReplacementIndex;
                                            context.WordToComplete = fullPath;
                                        }
                                    }
                                }
                            }
                        }
                    }
                }
                else if (expressionAst.Parent is ArrayLiteralAst && expressionAst.Parent.Parent is CommandAst)
                {
                    commandAst = (CommandAst)expressionAst.Parent.Parent;

                    if (commandAst.CommandElements.Count == 1 || context.WordToComplete == string.Empty)
                    {
                        // dir -Path a.txt, b.txt <tab>
                        expressionAst = null;
                    }
                    else
                    {
                        // dir -Path a.txt, b.txt c<tab>
                        expressionAst = (ExpressionAst)expressionAst.Parent;
                    }
                }
                else if (expressionAst.Parent is ArrayLiteralAst && expressionAst.Parent.Parent is CommandParameterAst)
                {
                    // Handle scenarios such as
                    //      dir -Path: a.txt, <tab> || dir -Path: a.txt, b.txt <tab>
                    commandAst = (CommandAst)expressionAst.Parent.Parent.Parent;
                    if (context.WordToComplete == string.Empty)
                    {
                        // dir -Path: a.txt, b.txt <tab>
                        expressionAst = null;
                    }
                    else
                    {
                        // dir -Path: a.txt, b<tab>
                        expressionAst = (ExpressionAst)expressionAst.Parent;
                    }
                }
                else if (expressionAst.Parent is CommandParameterAst && expressionAst.Parent.Parent is CommandAst)
                {
                    commandAst = (CommandAst)expressionAst.Parent.Parent;
                    if (expressionAst is ErrorExpressionAst && expressionAst.Extent.Text.EndsWith(','))
                    {
                        // dir -Path: a.txt,<tab>
                        context.WordToComplete = string.Empty;
                        // context.CursorPosition = expressionAst.Extent.StartScriptPosition;
                    }
                    else if (context.WordToComplete == string.Empty)
                    {
                        // Handle scenario like this: Set-ExecutionPolicy -Scope:CurrentUser <tab>
                        expressionAst = null;
                    }
                }
            }
            else
            {
                var paramAst = lastAst as CommandParameterAst;
                if (paramAst != null)
                {
                    commandAst = paramAst.Parent as CommandAst;
                }
                else
                {
                    commandAst = lastAst as CommandAst;
                }
            }

            if (commandAst == null)
            {
                // We don't know if this could be expanded into anything interesting
                return result;
            }

            PseudoBindingInfo pseudoBinding = new PseudoParameterBinder()
                                                .DoPseudoParameterBinding(commandAst, null, null, PseudoParameterBinder.BindingType.ArgumentCompletion);

            do
            {
                // The command cannot be found, or it's NOT a cmdlet, NOT a script cmdlet and NOT a function
                if (pseudoBinding == null)
                    break;

                bool parsedArgumentsProvidesMatch = false;

                if (pseudoBinding.AllParsedArguments != null && pseudoBinding.AllParsedArguments.Count > 0)
                {
                    ArgumentLocation argLocation;
                    bool treatAsExpression = false;

                    if (expressionAst != null)
                    {
                        treatAsExpression = true;
                        var dashExp = expressionAst as StringConstantExpressionAst;
                        if (dashExp != null && dashExp.Value.Trim().Equals("-", StringComparison.OrdinalIgnoreCase))
                        {
                            // "-" is represented as StringConstantExpressionAst. Most likely the user is typing a <tab>
                            // after it, so in the pseudo binder, we ignore it to avoid treating it as an argument.
                            // for example:
                            //      Get-Content -Path "-<tab>  -->  Get-Content -Path ".\-patt.txt"
                            treatAsExpression = false;
                        }
                    }

                    if (treatAsExpression)
                    {
                        argLocation = FindTargetArgumentLocation(
                            pseudoBinding.AllParsedArguments, expressionAst);
                    }
                    else
                    {
                        argLocation = FindTargetArgumentLocation(
                            pseudoBinding.AllParsedArguments, context.TokenAtCursor ?? context.TokenBeforeCursor);
                    }

                    if (argLocation != null)
                    {
                        context.PseudoBindingInfo = pseudoBinding;
                        switch (pseudoBinding.InfoType)
                        {
                            case PseudoBindingInfoType.PseudoBindingSucceed:
                                result = GetArgumentCompletionResultsWithSuccessfulPseudoBinding(context, argLocation, commandAst);
                                break;
                            case PseudoBindingInfoType.PseudoBindingFail:
                                result = GetArgumentCompletionResultsWithFailedPseudoBinding(context, argLocation, commandAst);
                                break;
                        }

                        parsedArgumentsProvidesMatch = true;
                    }
                }

                if (!parsedArgumentsProvidesMatch)
                {
                    int index = 0;
                    CommandElementAst prevElem = null;
                    if (expressionAst != null)
                    {
                        foreach (CommandElementAst eleAst in commandAst.CommandElements)
                        {
                            if (eleAst.GetHashCode() == expressionAst.GetHashCode())
                                break;
                            prevElem = eleAst;
                            index++;
                        }
                    }
                    else
                    {
                        var token = context.TokenAtCursor ?? context.TokenBeforeCursor;
                        foreach (CommandElementAst eleAst in commandAst.CommandElements)
                        {
                            if (eleAst.Extent.StartOffset > token.Extent.EndOffset)
                                break;
                            prevElem = eleAst;
                            index++;
                        }
                    }

                    // positional argument with position 0
                    if (index == 1)
                    {
                        CompletePositionalArgument(
                            pseudoBinding.CommandName,
                            commandAst,
                            context,
                            result,
                            pseudoBinding.UnboundParameters,
                            pseudoBinding.DefaultParameterSetFlag,
                            uint.MaxValue,
                            0);
                    }
                    else
                    {
                        if (prevElem is CommandParameterAst && ((CommandParameterAst)prevElem).Argument == null)
                        {
                            var paramName = ((CommandParameterAst)prevElem).ParameterName;
                            var pattern = WildcardPattern.Get(paramName + "*", WildcardOptions.IgnoreCase);
                            foreach (MergedCompiledCommandParameter param in pseudoBinding.UnboundParameters)
                            {
                                if (pattern.IsMatch(param.Parameter.Name))
                                {
                                    ProcessParameter(pseudoBinding.CommandName, commandAst, context, result, param);
                                    break;
                                }

                                var isAliasMatch = false;
                                foreach (string alias in param.Parameter.Aliases)
                                {
                                    if (pattern.IsMatch(alias))
                                    {
                                        isAliasMatch = true;
                                        ProcessParameter(pseudoBinding.CommandName, commandAst, context, result, param);
                                        break;
                                    }
                                }

                                if (isAliasMatch)
                                    break;
                            }
                        }
                    }
                }
            } while (false);

            // Indicate if the current argument completion falls into those pre-defined cases and
            // has been processed already.
            bool hasBeenProcessed = false;
            if (result.Count > 0 && result[result.Count - 1].Equals(CompletionResult.Null))
            {
                result.RemoveAt(result.Count - 1);
                hasBeenProcessed = true;

                if (result.Count > 0)
                    return result;
            }

            // Handle some special cases such as:
            //    & "get-comm<tab> --> & "Get-Command"
            //    & "sa<tab>       --> & ".\sa[v].txt"
            if (expressionAst == null && !hasBeenProcessed &&
                commandAst.CommandElements.Count == 1 &&
                commandAst.InvocationOperator != TokenKind.Unknown &&
                context.WordToComplete != string.Empty)
            {
                // Use literal path after Ampersand
                var tryCmdletCompletion = false;
                var clearLiteralPathsKey = TurnOnLiteralPathOption(context);

                if (context.WordToComplete.Contains('-'))
                {
                    tryCmdletCompletion = true;
                }

                try
                {
                    var fileCompletionResults = new List<CompletionResult>(CompleteFilename(context));
                    if (tryCmdletCompletion)
                    {
                        // It's actually command name completion, other than argument completion
                        var cmdletCompletionResults = CompleteCommand(context);
                        if (cmdletCompletionResults != null && cmdletCompletionResults.Count > 0)
                        {
                            fileCompletionResults.AddRange(cmdletCompletionResults);
                        }
                    }

                    return fileCompletionResults;
                }
                finally
                {
                    if (clearLiteralPathsKey)
                        context.Options.Remove("LiteralPaths");
                }
            }

            if (expressionAst is StringConstantExpressionAst)
            {
                var pathAst = (StringConstantExpressionAst)expressionAst;
                // Handle static member completion: echo [int]::<tab>
                var shareMatch = Regex.Match(pathAst.Value, @"^(\[[\w\d\.]+\]::[\w\d\*]*)$");
                if (shareMatch.Success)
                {
                    int fakeReplacementIndex, fakeReplacementLength;
                    var input = shareMatch.Groups[1].Value;
                    var completionParameters = CommandCompletion.MapStringInputToParsedInput(input, input.Length);
                    var completionAnalysis = new CompletionAnalysis(completionParameters.Item1, completionParameters.Item2, completionParameters.Item3, context.Options);
                    var ret = completionAnalysis.GetResults(
                        context.Helper.CurrentPowerShell,
                        out fakeReplacementIndex,
                        out fakeReplacementLength);

                    if (ret != null && ret.Count > 0)
                    {
                        string prefix = string.Concat(TokenKind.LParen.Text(), input.AsSpan(0, fakeReplacementIndex));
                        foreach (CompletionResult entry in ret)
                        {
                            string completionText = prefix + entry.CompletionText;
                            if (entry.ResultType.Equals(CompletionResultType.Property))
                                completionText += TokenKind.RParen.Text();
                            result.Add(new CompletionResult(completionText, entry.ListItemText, entry.ResultType,
                                                            entry.ToolTip));
                        }

                        return result;
                    }
                }

                // Handle member completion with wildcard: echo $a.*<tab>
                if (pathAst.Value.Contains('*') && secondToLastMemberAst != null &&
                    secondToLastMemberAst.Extent.EndLineNumber == pathAst.Extent.StartLineNumber &&
                    secondToLastMemberAst.Extent.EndColumnNumber == pathAst.Extent.StartColumnNumber)
                {
                    var memberName = pathAst.Value.EndsWith('*')
                                         ? pathAst.Value
                                         : pathAst.Value + "*";
                    var targetExpr = secondToLastMemberAst.Expression;
                    if (IsSplattedVariable(targetExpr))
                    {
                        // It's splatted variable, and the member completion is not useful
                        return result;
                    }

                    var memberAst = secondToLastMemberAst.Member as StringConstantExpressionAst;
                    if (memberAst != null)
                    {
                        memberName = memberAst.Value + memberName;
                    }

                    CompleteMemberHelper(false, memberName, targetExpr, context, result);
                    if (result.Count > 0)
                    {
                        context.ReplacementIndex =
                            ((InternalScriptPosition)secondToLastMemberAst.Expression.Extent.EndScriptPosition).Offset + 1;
                        if (memberAst != null)
                            context.ReplacementLength += memberAst.Value.Length;
                        return result;
                    }
                }

                // Treat it as the file name completion
                // Handle this scenario: & 'c:\a b'\<tab>
                string fileName = pathAst.Value;
                if (commandAst.InvocationOperator != TokenKind.Unknown && fileName.AsSpan().IndexOfAny('\\', '/') == 0 &&
                    commandAst.CommandElements.Count == 2 && commandAst.CommandElements[0] is StringConstantExpressionAst &&
                    commandAst.CommandElements[0].Extent.EndLineNumber == expressionAst.Extent.StartLineNumber &&
                    commandAst.CommandElements[0].Extent.EndColumnNumber == expressionAst.Extent.StartColumnNumber)
                {
                    if (pseudoBinding != null)
                    {
                        // CommandElements[0] is resolved to a command
                        return result;
                    }
                    else
                    {
                        var constantAst = (StringConstantExpressionAst)commandAst.CommandElements[0];
                        fileName = constantAst.Value + fileName;
                        context.ReplacementIndex = ((InternalScriptPosition)constantAst.Extent.StartScriptPosition).Offset;
                        context.ReplacementLength += ((InternalScriptPosition)constantAst.Extent.EndScriptPosition).Offset - context.ReplacementIndex;
                        context.WordToComplete = fileName;
                        // commandAst.InvocationOperator != TokenKind.Unknown, so we should use literal path
                        var clearLiteralPathKey = TurnOnLiteralPathOption(context);

                        try
                        {
                            return new List<CompletionResult>(CompleteFilename(context));
                        }
                        finally
                        {
                            if (clearLiteralPathKey)
                                context.Options.Remove("LiteralPaths");
                        }
                    }
                }
            }

            // The default argument completion: file path completion, command name completion('WordToComplete' is not empty and contains a dash).
            // If the current argument completion has been process already, we don't go through the default argument completion anymore.
            if (!hasBeenProcessed)
            {
                var commandName = commandAst.GetCommandName();
                var customCompleter = GetCustomArgumentCompleter(
                    "NativeArgumentCompleters",
                    new[] { commandName, Path.GetFileName(commandName), Path.GetFileNameWithoutExtension(commandName) },
                    context);
                if (customCompleter != null)
                {
                    if (InvokeScriptArgumentCompleter(
                        customCompleter,
                        new object[] { context.WordToComplete, commandAst, context.CursorPosition.Offset },
                        result))
                    {
                        return result;
                    }
                }

                var clearLiteralPathKey = false;
                if (pseudoBinding == null)
                {
                    // the command could be a native command such as notepad.exe, we use literal path in this case
                    clearLiteralPathKey = TurnOnLiteralPathOption(context);
                }

                try
                {
                    result = new List<CompletionResult>(CompleteFilename(context));
                }
                finally
                {
                    if (clearLiteralPathKey)
                        context.Options.Remove("LiteralPaths");
                }

                // The word to complete contains a dash and it's not the first character. We try command names in this case.
                if (context.WordToComplete.IndexOf('-') > 0)
                {
                    var commandResults = CompleteCommand(context);
                    if (commandResults != null)
                        result.AddRange(commandResults);
                }
            }

            return result;
        }

        internal static string ConcatenateStringPathArguments(CommandElementAst stringAst, string partialPath, CompletionContext completionContext)
        {
            var constantPathAst = stringAst as StringConstantExpressionAst;
            if (constantPathAst != null)
            {
                string quote = string.Empty;
                switch (constantPathAst.StringConstantType)
                {
                    case StringConstantType.SingleQuoted:
                        quote = "'";
                        break;
                    case StringConstantType.DoubleQuoted:
                        quote = "\"";
                        break;
                    default:
                        break;
                }

                return quote + constantPathAst.Value + partialPath + quote;
            }
            else
            {
                var expandablePathAst = stringAst as ExpandableStringExpressionAst;
                string fullPath = null;
                if (expandablePathAst != null &&
                    IsPathSafelyExpandable(expandableStringAst: expandablePathAst,
                                           extraText: partialPath,
                                           executionContext: completionContext.ExecutionContext,
                                           expandedString: out fullPath))
                {
                    return fullPath;
                }
            }

            return null;
        }

        /// <summary>
        /// Get the argument completion results when the pseudo binding was not successful.
        /// </summary>
        private static List<CompletionResult> GetArgumentCompletionResultsWithFailedPseudoBinding(
            CompletionContext context,
            ArgumentLocation argLocation,
            CommandAst commandAst)
        {
            List<CompletionResult> result = new List<CompletionResult>();

            PseudoBindingInfo bindingInfo = context.PseudoBindingInfo;
            if (argLocation.IsPositional)
            {
                CompletePositionalArgument(
                    bindingInfo.CommandName,
                    commandAst,
                    context,
                    result,
                    bindingInfo.UnboundParameters,
                    bindingInfo.DefaultParameterSetFlag,
                    uint.MaxValue,
                    argLocation.Position);
            }
            else
            {
                string paramName = argLocation.Argument.ParameterName;
                WildcardPattern pattern = WildcardPattern.Get(paramName + "*", WildcardOptions.IgnoreCase);
                foreach (MergedCompiledCommandParameter param in bindingInfo.UnboundParameters)
                {
                    if (pattern.IsMatch(param.Parameter.Name))
                    {
                        ProcessParameter(bindingInfo.CommandName, commandAst, context, result, param);
                        break;
                    }

                    bool isAliasMatch = false;
                    foreach (string alias in param.Parameter.Aliases)
                    {
                        if (pattern.IsMatch(alias))
                        {
                            isAliasMatch = true;
                            ProcessParameter(bindingInfo.CommandName, commandAst, context, result, param);
                            break;
                        }
                    }

                    if (isAliasMatch)
                        break;
                }
            }

            return result;
        }

        /// <summary>
        /// Get the argument completion results when the pseudo binding was successful.
        /// </summary>
        private static List<CompletionResult> GetArgumentCompletionResultsWithSuccessfulPseudoBinding(
            CompletionContext context,
            ArgumentLocation argLocation,
            CommandAst commandAst)
        {
            PseudoBindingInfo bindingInfo = context.PseudoBindingInfo;
            Diagnostics.Assert(bindingInfo.InfoType.Equals(PseudoBindingInfoType.PseudoBindingSucceed), "Caller needs to make sure the pseudo binding was successful");
            List<CompletionResult> result = new List<CompletionResult>();

            if (argLocation.IsPositional && argLocation.Argument == null)
            {
                AstPair lastPositionalArg;
                AstParameterArgumentPair targetPositionalArg =
                    FindTargetPositionalArgument(
                        bindingInfo.AllParsedArguments,
                        argLocation.Position,
                        out lastPositionalArg);

                if (targetPositionalArg != null)
                    argLocation.Argument = targetPositionalArg;
                else
                {
                    if (lastPositionalArg != null)
                    {
                        bool lastPositionalGetBound = false;
                        Collection<string> parameterNames = new Collection<string>();

                        foreach (KeyValuePair<string, AstParameterArgumentPair> entry in bindingInfo.BoundArguments)
                        {
                            // positional argument
                            if (!entry.Value.ParameterSpecified)
                            {
                                var arg = (AstPair)entry.Value;
                                if (arg.Argument.GetHashCode() == lastPositionalArg.Argument.GetHashCode())
                                {
                                    lastPositionalGetBound = true;
                                    break;
                                }
                            }
                            else if (entry.Value.ParameterArgumentType.Equals(AstParameterArgumentType.AstArray))
                            {
                                // check if the positional argument would be bound to a "ValueFromRemainingArgument" parameter
                                var arg = (AstArrayPair)entry.Value;
                                if (arg.Argument.Any(exp => exp.GetHashCode() == lastPositionalArg.Argument.GetHashCode()))
                                {
                                    parameterNames.Add(entry.Key);
                                }
                            }
                        }

                        if (parameterNames.Count > 0)
                        {
                            // parameter should be in BoundParameters
                            foreach (string param in parameterNames)
                            {
                                MergedCompiledCommandParameter parameter = bindingInfo.BoundParameters[param];
                                ProcessParameter(bindingInfo.CommandName, commandAst, context, result, parameter, bindingInfo.BoundArguments);
                            }

                            return result;
                        }
                        else if (!lastPositionalGetBound)
                        {
                            // last positional argument was not bound, then positional argument 'tab' wants to
                            // expand will not get bound either
                            return result;
                        }
                    }

                    CompletePositionalArgument(
                        bindingInfo.CommandName,
                        commandAst,
                        context,
                        result,
                        bindingInfo.UnboundParameters,
                        bindingInfo.DefaultParameterSetFlag,
                        bindingInfo.ValidParameterSetsFlags,
                        argLocation.Position,
                        bindingInfo.BoundArguments);

                    return result;
                }
            }

            if (argLocation.Argument != null)
            {
                Collection<string> parameterNames = new Collection<string>();
                foreach (KeyValuePair<string, AstParameterArgumentPair> entry in bindingInfo.BoundArguments)
                {
                    if (entry.Value.ParameterArgumentType.Equals(AstParameterArgumentType.PipeObject))
                        continue;

                    if (entry.Value.ParameterArgumentType.Equals(AstParameterArgumentType.AstArray) && !argLocation.Argument.ParameterSpecified)
                    {
                        var arrayArg = (AstArrayPair)entry.Value;
                        var target = (AstPair)argLocation.Argument;
                        if (arrayArg.Argument.Any(exp => exp.GetHashCode() == target.Argument.GetHashCode()))
                        {
                            parameterNames.Add(entry.Key);
                        }
                    }
                    else if (entry.Value.GetHashCode() == argLocation.Argument.GetHashCode())
                    {
                        parameterNames.Add(entry.Key);
                    }
                }

                if (parameterNames.Count > 0)
                {
                    // those parameters should be in BoundParameters
                    foreach (string param in parameterNames)
                    {
                        MergedCompiledCommandParameter parameter = bindingInfo.BoundParameters[param];
                        ProcessParameter(bindingInfo.CommandName, commandAst, context, result, parameter, bindingInfo.BoundArguments);
                    }
                }
            }

            return result;
        }

        /// <summary>
        /// Get the positional argument completion results based on the position it's in the command line.
        /// </summary>
        private static void CompletePositionalArgument(
            string commandName,
            CommandAst commandAst,
            CompletionContext context,
            List<CompletionResult> result,
            IEnumerable<MergedCompiledCommandParameter> parameters,
            uint defaultParameterSetFlag,
            uint validParameterSetFlags,
            int position,
            Dictionary<string, AstParameterArgumentPair> boundArguments = null)
        {
            bool isProcessedAsPositional = false;
            bool isDefaultParameterSetValid = defaultParameterSetFlag != 0 &&
                                              (defaultParameterSetFlag & validParameterSetFlags) != 0;
            MergedCompiledCommandParameter positionalParam = null;

            MergedCompiledCommandParameter bestMatchParam = null;
            ParameterSetSpecificMetadata bestMatchSet = null;

            // Finds the parameter with the position closest to the specified position
            foreach (MergedCompiledCommandParameter param in parameters)
            {
                bool isInParameterSet = (param.Parameter.ParameterSetFlags & validParameterSetFlags) != 0 || param.Parameter.IsInAllSets;
                if (!isInParameterSet)
                {
                    continue;
                }

                var parameterSetDataCollection = param.Parameter.GetMatchingParameterSetData(validParameterSetFlags);

                foreach (ParameterSetSpecificMetadata parameterSetData in parameterSetDataCollection)
                {
                    // in the first pass, we skip the remaining argument ones
                    if (parameterSetData.ValueFromRemainingArguments)
                    {
                        continue;
                    }

                    // Check the position
                    int positionInParameterSet = parameterSetData.Position;

                    if (positionInParameterSet < position)
                    {
                        // The parameter is not positional (position == int.MinValue), or its position is lower than what we want.
                        continue;
                    }

                    if (bestMatchSet is null
                        || bestMatchSet.Position > positionInParameterSet
                        || (isDefaultParameterSetValid && positionInParameterSet == bestMatchSet.Position && defaultParameterSetFlag == parameterSetData.ParameterSetFlag))
                    {
                        bestMatchParam = param;
                        bestMatchSet = parameterSetData;
                        if (positionInParameterSet == position)
                        {
                            break;
                        }
                    }
                }
            }

            if (bestMatchParam is not null)
            {
                if (isDefaultParameterSetValid)
                {
                    if (bestMatchSet.ParameterSetFlag == defaultParameterSetFlag)
                    {
                        ProcessParameter(commandName, commandAst, context, result, bestMatchParam, boundArguments);
                        isProcessedAsPositional = result.Count > 0;
                    }
                    else
                    {
                        positionalParam ??= bestMatchParam;
                    }
                }
                else
                {
                    isProcessedAsPositional = true;
                    ProcessParameter(commandName, commandAst, context, result, bestMatchParam, boundArguments);
                }
            }

            if (!isProcessedAsPositional && positionalParam != null)
            {
                isProcessedAsPositional = true;
                ProcessParameter(commandName, commandAst, context, result, positionalParam, boundArguments);
            }

            if (!isProcessedAsPositional)
            {
                foreach (MergedCompiledCommandParameter param in parameters)
                {
                    bool isInParameterSet = (param.Parameter.ParameterSetFlags & validParameterSetFlags) != 0 || param.Parameter.IsInAllSets;
                    if (!isInParameterSet)
                        continue;

                    var parameterSetDataCollection = param.Parameter.GetMatchingParameterSetData(validParameterSetFlags);
                    foreach (ParameterSetSpecificMetadata parameterSetData in parameterSetDataCollection)
                    {
                        // in the second pass, we check the remaining argument ones
                        if (parameterSetData.ValueFromRemainingArguments)
                        {
                            ProcessParameter(commandName, commandAst, context, result, param, boundArguments);
                            break;
                        }
                    }
                }
            }
        }

        /// <summary>
        /// Process a parameter to get the argument completion results.
        /// </summary>
        /// <remarks>
        /// If the argument completion falls into these pre-defined cases:
        ///   1. The matching parameter is declared with ValidateSetAttribute
        ///   2. The matching parameter is of type Enum
        ///   3. The matching parameter is of type SwitchParameter
        ///   4. Falls into the native command argument completion
        /// a null instance of CompletionResult is added to the end of the
        /// "result" list, to indicate that this particular argument completion
        /// has been processed already. If the "result" list is still empty, we
        /// will not go through the default argument completion steps anymore.
        /// </remarks>
        private static void ProcessParameter(
            string commandName,
            CommandAst commandAst,
            CompletionContext context,
            List<CompletionResult> result,
            MergedCompiledCommandParameter parameter,
            Dictionary<string, AstParameterArgumentPair> boundArguments = null)
        {
            CompletionResult fullMatch = null;
            Type parameterType = GetEffectiveParameterType(parameter.Parameter.Type);

            if (parameterType.IsArray)
            {
                parameterType = parameterType.GetElementType();
            }

            foreach (ValidateArgumentsAttribute att in parameter.Parameter.ValidationAttributes)
            {
                if (att is ValidateSetAttribute setAtt)
                {
                    RemoveLastNullCompletionResult(result);

                    string wordToComplete = context.WordToComplete ?? string.Empty;
                    string quote = CompletionHelpers.HandleDoubleAndSingleQuote(ref wordToComplete);

                    var pattern = WildcardPattern.Get(wordToComplete + "*", WildcardOptions.IgnoreCase);
                    var setList = new List<string>();

                    foreach (string value in setAtt.ValidValues)
                    {
                        if (value == string.Empty)
                        {
                            continue;
                        }

                        if (wordToComplete.Equals(value, StringComparison.OrdinalIgnoreCase))
                        {
                            string completionText = quote == string.Empty ? value : quote + value + quote;
                            fullMatch = new CompletionResult(completionText, value, CompletionResultType.ParameterValue, value);
                            continue;
                        }

                        if (pattern.IsMatch(value))
                        {
                            setList.Add(value);
                        }
                    }

                    if (fullMatch != null)
                    {
                        result.Add(fullMatch);
                    }

                    setList.Sort();
                    foreach (string entry in setList)
                    {
                        string realEntry = entry;
                        string completionText = entry;

                        completionText = CompletionHelpers.QuoteCompletionText(completionText, quote);

                        result.Add(new CompletionResult(completionText, entry, CompletionResultType.ParameterValue, entry));
                    }

                    result.Add(CompletionResult.Null);
                    return;
                }
            }

            if (parameterType.IsEnum)
            {
                RemoveLastNullCompletionResult(result);

                IEnumerable enumValues = LanguagePrimitives.EnumSingleTypeConverter.GetEnumValues(parameterType);

                // Exclude values not accepted by ValidateRange-attributes
                foreach (ValidateArgumentsAttribute att in parameter.Parameter.ValidationAttributes)
                {
                    if (att is ValidateRangeAttribute rangeAtt)
                    {
                        enumValues = rangeAtt.GetValidatedElements(enumValues);
                    }
                }

                string wordToComplete = context.WordToComplete ?? string.Empty;
                string quote = CompletionHelpers.HandleDoubleAndSingleQuote(ref wordToComplete);

                var pattern = WildcardPattern.Get(wordToComplete + "*", WildcardOptions.IgnoreCase);
                var enumList = new List<string>();

                foreach (Enum value in enumValues)
                {
                    string name = value.ToString();
                    if (wordToComplete.Equals(name, StringComparison.OrdinalIgnoreCase))
                    {
                        string completionText = quote == string.Empty ? name : quote + name + quote;
                        fullMatch = new CompletionResult(completionText, name, CompletionResultType.ParameterValue, name);
                        continue;
                    }

                    if (pattern.IsMatch(name))
                    {
                        enumList.Add(name);
                    }
                }

                if (fullMatch != null)
                {
                    result.Add(fullMatch);
                }

                enumList.Sort();
                result.AddRange(from entry in enumList
                                let completionText = quote == string.Empty ? entry : quote + entry + quote
                                select new CompletionResult(completionText, entry, CompletionResultType.ParameterValue, entry));

                result.Add(CompletionResult.Null);
                return;
            }

            if (parameterType.Equals(typeof(SwitchParameter)))
            {
                RemoveLastNullCompletionResult(result);

                if (context.WordToComplete == string.Empty || context.WordToComplete.Equals("$", StringComparison.Ordinal))
                {
                    result.Add(new CompletionResult("$true", "$true", CompletionResultType.ParameterValue, "$true"));
                    result.Add(new CompletionResult("$false", "$false", CompletionResultType.ParameterValue, "$false"));
                }

                result.Add(CompletionResult.Null);
                return;
            }

            NativeCommandArgumentCompletion(commandName, parameter.Parameter, result, commandAst, context, boundArguments);
        }

        private static IEnumerable<PSTypeName> NativeCommandArgumentCompletion_InferTypesOfArgument(
            Dictionary<string, AstParameterArgumentPair> boundArguments,
            CommandAst commandAst,
            CompletionContext context,
            string parameterName)
        {
            if (boundArguments == null)
            {
                yield break;
            }

            AstParameterArgumentPair astParameterArgumentPair;
            if (!boundArguments.TryGetValue(parameterName, out astParameterArgumentPair))
            {
                yield break;
            }

            Ast argumentAst = null;
            switch (astParameterArgumentPair.ParameterArgumentType)
            {
                case AstParameterArgumentType.AstPair:
                    {
                        AstPair astPair = (AstPair)astParameterArgumentPair;
                        argumentAst = astPair.Argument;
                    }

                    break;

                case AstParameterArgumentType.PipeObject:
                    {
                        var pipelineAst = commandAst.Parent as PipelineAst;
                        if (pipelineAst != null)
                        {
                            int i;
                            for (i = 0; i < pipelineAst.PipelineElements.Count; i++)
                            {
                                if (pipelineAst.PipelineElements[i] == commandAst)
                                    break;
                            }

                            if (i != 0)
                            {
                                argumentAst = pipelineAst.PipelineElements[i - 1];
                            }
                        }
                    }

                    break;

                default:
                    break;
            }

            if (argumentAst == null)
            {
                yield break;
            }

            ExpressionAst argumentExpressionAst = argumentAst as ExpressionAst;
            if (argumentExpressionAst == null)
            {
                CommandExpressionAst argumentCommandExpressionAst = argumentAst as CommandExpressionAst;
                if (argumentCommandExpressionAst != null)
                {
                    argumentExpressionAst = argumentCommandExpressionAst.Expression;
                }
            }

            object argumentValue;
            if (argumentExpressionAst != null && SafeExprEvaluator.TrySafeEval(argumentExpressionAst, context.ExecutionContext, out argumentValue))
            {
                if (argumentValue != null)
                {
                    IEnumerable enumerable = LanguagePrimitives.GetEnumerable(argumentValue) ??
                                             new object[] { argumentValue };
                    foreach (var element in enumerable)
                    {
                        if (element == null)
                        {
                            continue;
                        }

                        PSObject pso = PSObject.AsPSObject(element);
                        if ((pso.TypeNames.Count > 0) && (!(pso.TypeNames[0].Equals(pso.BaseObject.GetType().FullName, StringComparison.OrdinalIgnoreCase))))
                        {
                            yield return new PSTypeName(pso.TypeNames[0]);
                        }

                        if (pso.BaseObject is not PSCustomObject)
                        {
                            yield return new PSTypeName(pso.BaseObject.GetType());
                        }
                    }

                    yield break;
                }
            }

            foreach (PSTypeName typeName in AstTypeInference.InferTypeOf(argumentAst, context.TypeInferenceContext, TypeInferenceRuntimePermissions.AllowSafeEval))
            {
                yield return typeName;
            }
        }

        internal static IList<string> NativeCommandArgumentCompletion_ExtractSecondaryArgument(
            Dictionary<string, AstParameterArgumentPair> boundArguments,
            string parameterName)
        {
            List<string> result = new List<string>();

            if (boundArguments == null)
            {
                return result;
            }

            AstParameterArgumentPair argumentValue;
            if (!boundArguments.TryGetValue(parameterName, out argumentValue))
            {
                return result;
            }

            switch (argumentValue.ParameterArgumentType)
            {
                case AstParameterArgumentType.AstPair:
                    {
                        var value = (AstPair)argumentValue;
                        if (value.Argument is StringConstantExpressionAst)
                        {
                            var argument = (StringConstantExpressionAst)value.Argument;
                            result.Add(argument.Value);
                        }
                        else if (value.Argument is ArrayLiteralAst)
                        {
                            var argument = (ArrayLiteralAst)value.Argument;
                            foreach (ExpressionAst entry in argument.Elements)
                            {
                                var entryAsString = entry as StringConstantExpressionAst;
                                if (entryAsString != null)
                                {
                                    result.Add(entryAsString.Value);
                                }
                                else
                                {
                                    result.Clear();
                                    break;
                                }
                            }
                        }

                        break;
                    }
                case AstParameterArgumentType.AstArray:
                    {
                        var value = (AstArrayPair)argumentValue;
                        var argument = value.Argument;

                        foreach (ExpressionAst entry in argument)
                        {
                            var entryAsString = entry as StringConstantExpressionAst;
                            if (entryAsString != null)
                            {
                                result.Add(entryAsString.Value);
                            }
                            else
                            {
                                result.Clear();
                                break;
                            }
                        }

                        break;
                    }
                default:
                    break;
            }

            return result;
        }

        private static void NativeCommandArgumentCompletion(
            string commandName,
            CompiledCommandParameter parameter,
            List<CompletionResult> result,
            CommandAst commandAst,
            CompletionContext context,
            Dictionary<string, AstParameterArgumentPair> boundArguments = null)
        {
            string parameterName = parameter.Name;

            // Fall back to the commandAst command name if a command name is not found. This can be caused by a script block or AST with the matching function definition being passed to CompleteInput
            // This allows for editors and other tools using CompleteInput with Script/AST definitions to get values from RegisteredArgumentCompleters to better match the console experience.
            // See issue https://github.com/PowerShell/PowerShell/issues/10567
            string actualCommandName = string.IsNullOrEmpty(commandName)
                        ? commandAst.GetCommandName()
                        : commandName;

            if (string.IsNullOrEmpty(actualCommandName))
            {
                return;
            }

            string parameterFullName = $"{actualCommandName}:{parameterName}";

            ScriptBlock customCompleter = GetCustomArgumentCompleter(
                "CustomArgumentCompleters",
                new[] { parameterFullName, parameterName },
                context);

            if (customCompleter != null)
            {
                if (InvokeScriptArgumentCompleter(
                    customCompleter,
                    commandName, parameterName, context.WordToComplete, commandAst, context,
                    result))
                {
                    return;
                }
            }

            var argumentCompleterAttribute = parameter.CompiledAttributes.OfType<ArgumentCompleterAttribute>().FirstOrDefault();
            if (argumentCompleterAttribute != null)
            {
                try
                {
                    var completer = argumentCompleterAttribute.CreateArgumentCompleter();

                    if (completer != null)
                    {
                        var customResults = completer.CompleteArgument(commandName, parameterName,
                            context.WordToComplete, commandAst, GetBoundArgumentsAsHashtable(context));
                        if (customResults != null)
                        {
                            result.AddRange(customResults);
                            result.Add(CompletionResult.Null);
                            return;
                        }
                    }
                    else
                    {
                        if (InvokeScriptArgumentCompleter(
                            argumentCompleterAttribute.ScriptBlock,
                            commandName, parameterName, context.WordToComplete, commandAst, context,
                            result))
                        {
                            return;
                        }
                    }
                }
                catch (Exception)
                {
                }
            }

            var argumentCompletionsAttribute = parameter.CompiledAttributes.OfType<ArgumentCompletionsAttribute>().FirstOrDefault();
            if (argumentCompletionsAttribute != null)
            {
                var customResults = argumentCompletionsAttribute.CompleteArgument(commandName, parameterName,
                        context.WordToComplete, commandAst, GetBoundArgumentsAsHashtable(context));
                if (customResults != null)
                {
                    result.AddRange(customResults);
                    result.Add(CompletionResult.Null);
                    return;
                }
            }

            switch (commandName)
            {
                case "Get-Command":
                    {
                        if (parameterName.Equals("Module", StringComparison.OrdinalIgnoreCase))
                        {
                            NativeCompletionGetCommand(context, /* moduleName: */ null, parameterName, result);
                            break;
                        }

                        if (parameterName.Equals("ExcludeModule", StringComparison.OrdinalIgnoreCase))
                        {
                            NativeCompletionGetCommand(context, moduleName: null, parameterName, result);
                            break;
                        }

                        if (parameterName.Equals("Name", StringComparison.OrdinalIgnoreCase))
                        {
                            var moduleNames = NativeCommandArgumentCompletion_ExtractSecondaryArgument(boundArguments, "Module");

                            if (moduleNames.Count > 0)
                            {
                                foreach (string module in moduleNames)
                                {
                                    NativeCompletionGetCommand(context, module, parameterName, result);
                                }
                            }
                            else
                            {
                                NativeCompletionGetCommand(context, /* moduleName: */ null, parameterName, result);
                            }

                            break;
                        }

                        if (parameterName.Equals("ParameterType", StringComparison.OrdinalIgnoreCase))
                        {
                            NativeCompletionTypeName(context, result);
                            break;
                        }

                        break;
                    }
                case "Show-Command":
                    {
                        NativeCompletionGetHelpCommand(context, parameterName, /* isHelpRelated: */ false, result);
                        break;
                    }
                case "help":
                case "Get-Help":
                    {
                        NativeCompletionGetHelpCommand(context, parameterName, /* isHelpRelated: */ true, result);
                        break;
                    }
                case "Save-Help":
                    {
                        if (parameterName.Equals("Module", StringComparison.OrdinalIgnoreCase))
                        {
                            CompleteModule(context, result);
                        }
                        break;
                    }
                case "Update-Help":
                    {
                        if (parameterName.Equals("Module", StringComparison.OrdinalIgnoreCase))
                        {
                            CompleteModule(context, result);
                        }
                        break;
                    }
                case "Invoke-Expression":
                    {
                        if (parameterName.Equals("Command", StringComparison.OrdinalIgnoreCase))
                        {
                            var commandResults = CompleteCommand(context);
                            if (commandResults != null)
                                result.AddRange(commandResults);
                        }

                        break;
                    }
                case "Clear-EventLog":
                case "Get-EventLog":
                case "Limit-EventLog":
                case "Remove-EventLog":
                case "Write-EventLog":
                    {
                        NativeCompletionEventLogCommands(context, parameterName, result);
                        break;
                    }
                case "Get-Job":
                case "Receive-Job":
                case "Remove-Job":
                case "Stop-Job":
                case "Wait-Job":
                case "Suspend-Job":
                case "Resume-Job":
                    {
                        NativeCompletionJobCommands(context, parameterName, result);
                        break;
                    }
                case "Disable-ScheduledJob":
                case "Enable-ScheduledJob":
                case "Get-ScheduledJob":
                case "Unregister-ScheduledJob":
                    {
                        NativeCompletionScheduledJobCommands(context, parameterName, result);
                        break;
                    }
                case "Get-Module":
                    {
                        bool loadedModulesOnly = boundArguments == null || !boundArguments.ContainsKey("ListAvailable");
                        bool skipEditionCheck = !loadedModulesOnly && boundArguments.ContainsKey("SkipEditionCheck");
                        NativeCompletionModuleCommands(context, parameterName, result, loadedModulesOnly, skipEditionCheck: skipEditionCheck);
                        break;
                    }
                case "Remove-Module":
                    {
                        NativeCompletionModuleCommands(context, parameterName, result, loadedModulesOnly: true);
                        break;
                    }
                case "Import-Module":
                    {
                        bool skipEditionCheck = boundArguments != null && boundArguments.ContainsKey("SkipEditionCheck");
                        NativeCompletionModuleCommands(context, parameterName, result, isImportModule: true, skipEditionCheck: skipEditionCheck);
                        break;
                    }
                case "Debug-Process":
                case "Get-Process":
                case "Stop-Process":
                case "Wait-Process":
                case "Enter-PSHostProcess":
                    {
                        NativeCompletionProcessCommands(context, parameterName, result);
                        break;
                    }
                case "Get-PSDrive":
                case "Remove-PSDrive":
                    {
                        if (parameterName.Equals("PSProvider", StringComparison.OrdinalIgnoreCase))
                        {
                            NativeCompletionProviderCommands(context, parameterName, result);
                        }
                        else if (parameterName.Equals("Name", StringComparison.OrdinalIgnoreCase))
                        {
                            var psProviders = NativeCommandArgumentCompletion_ExtractSecondaryArgument(boundArguments, "PSProvider");
                            if (psProviders.Count > 0)
                            {
                                foreach (string psProvider in psProviders)
                                {
                                    NativeCompletionDriveCommands(context, psProvider, parameterName, result);
                                }
                            }
                            else
                            {
                                NativeCompletionDriveCommands(context, /* psProvider: */ null, parameterName, result);
                            }
                        }

                        break;
                    }
                case "New-PSDrive":
                    {
                        NativeCompletionProviderCommands(context, parameterName, result);
                        break;
                    }
                case "Get-PSProvider":
                    {
                        NativeCompletionProviderCommands(context, parameterName, result);
                        break;
                    }
                case "Get-Service":
                case "Start-Service":
                case "Restart-Service":
                case "Resume-Service":
                case "Set-Service":
                case "Stop-Service":
                case "Suspend-Service":
                    {
                        NativeCompletionServiceCommands(context, parameterName, result);
                        break;
                    }
                case "Clear-Variable":
                case "Get-Variable":
                case "Remove-Variable":
                case "Set-Variable":
                    {
                        NativeCompletionVariableCommands(context, parameterName, result);
                        break;
                    }
                case "Get-Alias":
                    {
                        NativeCompletionAliasCommands(context, parameterName, result);
                        break;
                    }
                case "Get-TraceSource":
                case "Set-TraceSource":
                case "Trace-Command":
                    {
                        NativeCompletionTraceSourceCommands(context, parameterName, result);
                        break;
                    }
                case "Push-Location":
                case "Set-Location":
                    {
                        NativeCompletionSetLocationCommand(context, parameterName, result);
                        break;
                    }
                case "Move-Item":
                case "Copy-Item":
                    {
                        NativeCompletionCopyMoveItemCommand(context, parameterName, result);
                        break;
                    }
                case "New-Item":
                    {
                        NativeCompletionNewItemCommand(context, parameterName, result);
                        break;
                    }
                case "ForEach-Object":
                    {
                        if (parameterName.Equals("MemberName", StringComparison.OrdinalIgnoreCase))
                        {
                            NativeCompletionMemberName(context, result, commandAst, boundArguments?[parameterName], propertiesOnly: false);
                        }

                        break;
                    }
                case "Group-Object":
                case "Measure-Object":
                case "Sort-Object":
                case "Where-Object":
                    {
                        if (parameterName.Equals("Property", StringComparison.OrdinalIgnoreCase))
                        {
                            NativeCompletionMemberName(context, result, commandAst, boundArguments?[parameterName]);
                        }
                        else if (parameterName.Equals("Value", StringComparison.OrdinalIgnoreCase)
                            && boundArguments?["Property"] is AstPair pair && pair.Argument is StringConstantExpressionAst stringAst)
                        {
                            NativeCompletionMemberValue(context, result, commandAst, stringAst.Value);
                        }

                        break;
                    }
                case "Format-Custom":
                case "Format-List":
                case "Format-Table":
                case "Format-Wide":
                    {
                        if (parameterName.Equals("Property", StringComparison.OrdinalIgnoreCase))
                        {
                            NativeCompletionMemberName(context, result, commandAst, boundArguments?[parameterName]);
                        }
                        else if (parameterName.Equals("View", StringComparison.OrdinalIgnoreCase))
                        {
                            NativeCompletionFormatViewName(context, boundArguments, result, commandAst, commandName);
                        }

                        break;
                    }
                case "Select-Object":
                    {
                        if (parameterName.Equals("Property", StringComparison.OrdinalIgnoreCase)
                         || parameterName.Equals("ExcludeProperty", StringComparison.OrdinalIgnoreCase)
                         || parameterName.Equals("ExpandProperty", StringComparison.OrdinalIgnoreCase))
                        {
                            NativeCompletionMemberName(context, result, commandAst, boundArguments?[parameterName]);
                        }

                        break;
                    }

                case "New-Object":
                    {
                        if (parameterName.Equals("TypeName", StringComparison.OrdinalIgnoreCase))
                        {
                            NativeCompletionTypeName(context, result);
                        }

                        break;
                    }

                case "Get-CimClass":
                case "Get-CimInstance":
                case "Get-CimAssociatedInstance":
                case "Invoke-CimMethod":
                case "New-CimInstance":
                case "Register-CimIndicationEvent":
                case "Set-CimInstance":
                    {
                        // Avoids completion for parameters that expect a hashtable.
                        if (parameterName.Equals("Arguments", StringComparison.OrdinalIgnoreCase)
                            || (parameterName.Equals("Property", StringComparison.OrdinalIgnoreCase) && !commandName.Equals("Get-CimInstance")))
                        {
                            break;
                        }

                        HashSet<string> excludedValues = null;
                        if (parameterName.Equals("Property", StringComparison.OrdinalIgnoreCase) && boundArguments["Property"] is AstPair pair)
                        {
                            excludedValues = GetParameterValues(pair, context.CursorPosition.Offset);
                        }

                        NativeCompletionCimCommands(parameterName, boundArguments, result, commandAst, context, excludedValues, commandName);
                        break;
                    }

                default:
                    {
                        NativeCompletionPathArgument(context, parameterName, result);
                        break;
                    }
            }
        }

        private static Hashtable GetBoundArgumentsAsHashtable(CompletionContext context)
        {
            var result = new Hashtable(StringComparer.OrdinalIgnoreCase);
            if (context.PseudoBindingInfo != null)
            {
                var boundArguments = context.PseudoBindingInfo.BoundArguments;
                if (boundArguments != null)
                {
                    foreach (var boundArgument in boundArguments)
                    {
                        var astPair = boundArgument.Value as AstPair;
                        if (astPair != null)
                        {
                            var parameterAst = astPair.Argument as CommandParameterAst;
                            var exprAst = parameterAst != null
                                              ? parameterAst.Argument
                                              : astPair.Argument as ExpressionAst;
                            object value;
                            if (exprAst != null && SafeExprEvaluator.TrySafeEval(exprAst, context.ExecutionContext, out value))
                            {
                                result[boundArgument.Key] = value;
                            }

                            continue;
                        }

                        var switchPair = boundArgument.Value as SwitchPair;
                        if (switchPair != null)
                        {
                            result[boundArgument.Key] = switchPair.Argument;
                            continue;
                        }
                        // Ignored:
                        //     AstArrayPair - only used for ValueFromRemainingArguments, not that useful for tab completion
                        //     FakePair - missing argument, not that useful
                        //     PipeObjectPair - no actual argument, makes for a poor api
                    }
                }
            }

            return result;
        }

        private static ScriptBlock GetCustomArgumentCompleter(
            string optionKey,
            IEnumerable<string> keys,
            CompletionContext context)
        {
            ScriptBlock scriptBlock;
            var options = context.Options;
            if (options != null)
            {
                var customCompleters = options[optionKey] as Hashtable;
                if (customCompleters != null)
                {
                    foreach (var key in keys)
                    {
                        if (customCompleters.ContainsKey(key))
                        {
                            scriptBlock = customCompleters[key] as ScriptBlock;
                            if (scriptBlock != null)
                                return scriptBlock;
                        }
                    }
                }
            }

            var registeredCompleters = optionKey.Equals("NativeArgumentCompleters", StringComparison.OrdinalIgnoreCase)
                ? context.NativeArgumentCompleters
                : context.CustomArgumentCompleters;

            if (registeredCompleters != null)
            {
                foreach (var key in keys)
                {
                    if (registeredCompleters.TryGetValue(key, out scriptBlock))
                    {
                        return scriptBlock;
                    }
                }
            }

            return null;
        }

        private static bool InvokeScriptArgumentCompleter(
            ScriptBlock scriptBlock,
            string commandName,
            string parameterName,
            string wordToComplete,
            CommandAst commandAst,
            CompletionContext context,
            List<CompletionResult> resultList)
        {
            bool result = InvokeScriptArgumentCompleter(
                scriptBlock,
                new object[] { commandName, parameterName, wordToComplete, commandAst, GetBoundArgumentsAsHashtable(context) },
                resultList);
            if (result)
            {
                resultList.Add(CompletionResult.Null);
            }

            return result;
        }

        private static bool InvokeScriptArgumentCompleter(
            ScriptBlock scriptBlock,
            object[] argumentsToCompleter,
            List<CompletionResult> result)
        {
            Collection<PSObject> customResults = null;
            try
            {
                customResults = scriptBlock.Invoke(argumentsToCompleter);
            }
            catch (Exception)
            {
            }

            if (customResults == null || customResults.Count == 0)
            {
                return false;
            }

            foreach (var customResult in customResults)
            {
                var resultAsCompletion = customResult.BaseObject as CompletionResult;
                if (resultAsCompletion != null)
                {
                    result.Add(resultAsCompletion);
                    continue;
                }

                var resultAsString = customResult.ToString();
                result.Add(new CompletionResult(resultAsString));
            }

            return true;
        }

        // All the methods for native command argument completion will add a null instance of the type CompletionResult to the end of the
        // "result" list, to indicate that this particular argument completion has fallen into one of the native command argument completion methods,
        // and has been processed already. So if the "result" list is still empty afterward, we will not go through the default argument completion anymore.
        #region Native Command Argument Completion

        private static void RemoveLastNullCompletionResult(List<CompletionResult> result)
        {
            if (result.Count > 0 && result[result.Count - 1].Equals(CompletionResult.Null))
            {
                result.RemoveAt(result.Count - 1);
            }
        }

        private static void NativeCompletionCimCommands(
            string parameter,
            Dictionary<string, AstParameterArgumentPair> boundArguments,
            List<CompletionResult> result,
            CommandAst commandAst,
            CompletionContext context,
            HashSet<string> excludedValues,
            string commandName)
        {
            if (boundArguments != null)
            {
                AstParameterArgumentPair astParameterArgumentPair;
                if ((boundArguments.TryGetValue("ComputerName", out astParameterArgumentPair)
                     || boundArguments.TryGetValue("CimSession", out astParameterArgumentPair))
                    && astParameterArgumentPair != null)
                {
                    switch (astParameterArgumentPair.ParameterArgumentType)
                    {
                        case AstParameterArgumentType.PipeObject:
                        case AstParameterArgumentType.Fake:
                            break;

                        default:
                            return; // we won't tab-complete remote class names
                    }
                }
            }

            RemoveLastNullCompletionResult(result);
            if (parameter.Equals("Namespace", StringComparison.OrdinalIgnoreCase))
            {
                NativeCompletionCimNamespace(result, context);
                result.Add(CompletionResult.Null);
                return;
            }

            string pseudoboundCimNamespace = NativeCommandArgumentCompletion_ExtractSecondaryArgument(boundArguments, "Namespace").FirstOrDefault();
            if (parameter.Equals("ClassName", StringComparison.OrdinalIgnoreCase))
            {
                NativeCompletionCimClassName(pseudoboundCimNamespace, result, context);
                result.Add(CompletionResult.Null);
                return;
            }

            bool gotInstance = false;
            IEnumerable<PSTypeName> cimClassTypeNames = null;
            string pseudoboundClassName = NativeCommandArgumentCompletion_ExtractSecondaryArgument(boundArguments, "ClassName").FirstOrDefault();
            if (pseudoboundClassName != null)
            {
                gotInstance = false;
                var tmp = new List<PSTypeName>();
                tmp.Add(new PSTypeName(typeof(CimInstance).FullName + "#" + (pseudoboundCimNamespace ?? "root/cimv2") + "/" + pseudoboundClassName));
                cimClassTypeNames = tmp;
            }
            else if (boundArguments != null && boundArguments.ContainsKey("InputObject"))
            {
                gotInstance = true;
                cimClassTypeNames = NativeCommandArgumentCompletion_InferTypesOfArgument(boundArguments, commandAst, context, "InputObject");
            }

            if (cimClassTypeNames != null)
            {
                foreach (PSTypeName typeName in cimClassTypeNames)
                {
                    if (TypeInferenceContext.ParseCimCommandsTypeName(typeName, out pseudoboundCimNamespace, out pseudoboundClassName))
                    {
                        if (parameter.Equals("ResultClassName", StringComparison.OrdinalIgnoreCase))
                        {
                            NativeCompletionCimAssociationResultClassName(pseudoboundCimNamespace, pseudoboundClassName, result, context);
                        }
                        else if (parameter.Equals("MethodName", StringComparison.OrdinalIgnoreCase))
                        {
                            NativeCompletionCimMethodName(pseudoboundCimNamespace, pseudoboundClassName, !gotInstance, result, context);
                        }
                        else if (parameter.Equals("Arguments", StringComparison.OrdinalIgnoreCase))
                        {
                            string pseudoboundMethodName = NativeCommandArgumentCompletion_ExtractSecondaryArgument(boundArguments, "MethodName").FirstOrDefault();
                            NativeCompletionCimMethodArgumentName(pseudoboundCimNamespace, pseudoboundClassName, pseudoboundMethodName, excludedValues, result, context);
                        }
                        else if (parameter.Equals("Property", StringComparison.OrdinalIgnoreCase))
                        {
                            bool includeReadOnly = !commandName.Equals("Set-CimInstance", StringComparison.OrdinalIgnoreCase);
                            NativeCompletionCimPropertyName(pseudoboundCimNamespace, pseudoboundClassName, includeReadOnly, excludedValues, result, context);
                        }
                    }
                }

                result.Add(CompletionResult.Null);
            }
        }

        private static readonly ConcurrentDictionary<string, IEnumerable<string>> s_cimNamespaceAndClassNameToAssociationResultClassNames =
            new ConcurrentDictionary<string, IEnumerable<string>>(StringComparer.OrdinalIgnoreCase);

        private static IEnumerable<string> NativeCompletionCimAssociationResultClassName_GetResultClassNames(
            string cimNamespaceOfSource,
            string cimClassNameOfSource)
        {
            StringBuilder safeClassName = new StringBuilder();
            foreach (char c in cimClassNameOfSource)
            {
                if (char.IsLetterOrDigit(c) || c == '_')
                {
                    safeClassName.Append(c);
                }
            }

            List<string> resultClassNames = new List<string>();
            using (var cimSession = CimSession.Create(null))
            {
                CimClass cimClass = cimSession.GetClass(cimNamespaceOfSource ?? "root/cimv2", cimClassNameOfSource);
                while (cimClass != null)
                {
                    string query = string.Format(
                        CultureInfo.InvariantCulture,
                        "associators of {{{0}}} WHERE SchemaOnly",
                        cimClass.CimSystemProperties.ClassName);

                    resultClassNames.AddRange(
                        cimSession.QueryInstances(cimNamespaceOfSource ?? "root/cimv2", "WQL", query)
                            .Select(static associationInstance => associationInstance.CimSystemProperties.ClassName));

                    cimClass = cimClass.CimSuperClass;
                }
            }

            resultClassNames.Sort(StringComparer.OrdinalIgnoreCase);

            return resultClassNames.Distinct(StringComparer.OrdinalIgnoreCase).ToList();
        }

        private static void NativeCompletionCimAssociationResultClassName(
            string pseudoboundNamespace,
            string pseudoboundClassName,
            List<CompletionResult> result,
            CompletionContext context)
        {
            if (string.IsNullOrWhiteSpace(pseudoboundClassName))
            {
                return;
            }

            IEnumerable<string> resultClassNames = s_cimNamespaceAndClassNameToAssociationResultClassNames.GetOrAdd(
                (pseudoboundNamespace ?? "root/cimv2") + ":" + pseudoboundClassName,
                _ => NativeCompletionCimAssociationResultClassName_GetResultClassNames(pseudoboundNamespace, pseudoboundClassName));

            WildcardPattern resultClassNamePattern = WildcardPattern.Get(context.WordToComplete + "*", WildcardOptions.IgnoreCase | WildcardOptions.CultureInvariant);
            result.AddRange(resultClassNames
                .Where(resultClassNamePattern.IsMatch)
                .Select(x => new CompletionResult(x, x, CompletionResultType.Type, string.Create(CultureInfo.InvariantCulture, $"{pseudoboundClassName} -> {x}"))));
        }

        private static void NativeCompletionCimMethodName(
            string pseudoboundNamespace,
            string pseudoboundClassName,
            bool staticMethod,
            List<CompletionResult> result,
            CompletionContext context)
        {
            if (string.IsNullOrWhiteSpace(pseudoboundClassName))
            {
                return;
            }

            CimClass cimClass;
            using (var cimSession = CimSession.Create(null))
            {
                cimClass = cimSession.GetClass(pseudoboundNamespace ?? "root/cimv2", pseudoboundClassName);
            }

            WildcardPattern methodNamePattern = WildcardPattern.Get(context.WordToComplete + "*", WildcardOptions.CultureInvariant | WildcardOptions.IgnoreCase);
            List<CompletionResult> localResults = new List<CompletionResult>();
            foreach (CimMethodDeclaration methodDeclaration in cimClass.CimClassMethods)
            {
                string methodName = methodDeclaration.Name;
                if (!methodNamePattern.IsMatch(methodName))
                {
                    continue;
                }

                bool currentMethodIsStatic = methodDeclaration.Qualifiers.Any(static q => q.Name.Equals("Static", StringComparison.OrdinalIgnoreCase));
                if ((currentMethodIsStatic && !staticMethod) || (!currentMethodIsStatic && staticMethod))
                {
                    continue;
                }

                StringBuilder tooltipText = new StringBuilder();
                tooltipText.Append(methodName);
                tooltipText.Append('(');
                bool gotFirstParameter = false;
                foreach (var methodParameter in methodDeclaration.Parameters)
                {
                    bool outParameter = methodParameter.Qualifiers.Any(static q => q.Name.Equals("Out", StringComparison.OrdinalIgnoreCase));

                    if (!gotFirstParameter)
                    {
                        gotFirstParameter = true;
                    }
                    else
                    {
                        tooltipText.Append(", ");
                    }

                    if (outParameter)
                    {
                        tooltipText.Append("[out] ");
                    }

                    tooltipText.Append(CimInstanceAdapter.CimTypeToTypeNameDisplayString(methodParameter.CimType));
                    tooltipText.Append(' ');
                    tooltipText.Append(methodParameter.Name);

                    if (outParameter)
                    {
                        continue;
                    }
                }

                tooltipText.Append(')');

                localResults.Add(new CompletionResult(methodName, methodName, CompletionResultType.Method, tooltipText.ToString()));
            }

            result.AddRange(localResults.OrderBy(static x => x.ListItemText, StringComparer.OrdinalIgnoreCase));
        }

        private static void NativeCompletionCimMethodArgumentName(
            string pseudoboundNamespace,
            string pseudoboundClassName,
            string pseudoboundMethodName,
            HashSet<string> excludedParameters,
            List<CompletionResult> result,
            CompletionContext context)
        {
            if (string.IsNullOrWhiteSpace(pseudoboundClassName) || string.IsNullOrWhiteSpace(pseudoboundMethodName))
            {
                return;
            }

            CimClass cimClass;
            using (var cimSession = CimSession.Create(null))
            {
                using var options = new CimOperationOptions();
                options.Flags |= CimOperationFlags.LocalizedQualifiers;
                cimClass = cimSession.GetClass(pseudoboundNamespace ?? "root/cimv2", pseudoboundClassName, options);
            }

            var methodParameters = cimClass.CimClassMethods[pseudoboundMethodName]?.Parameters;
            if (methodParameters is null)
            {
                return;
            }

            foreach (var parameter in methodParameters)
            {
                if ((string.IsNullOrEmpty(context.WordToComplete) || parameter.Name.StartsWith(context.WordToComplete, StringComparison.OrdinalIgnoreCase))
                        && (excludedParameters is null || !excludedParameters.Contains(parameter.Name))
                        && parameter.Qualifiers["In"]?.Value is true)
                {
                    string parameterDescription = parameter.Qualifiers["Description"]?.Value as string ?? string.Empty;
                    string toolTip = $"[{CimInstanceAdapter.CimTypeToTypeNameDisplayString(parameter.CimType)}] {parameterDescription}";
                    result.Add(new CompletionResult(parameter.Name, parameter.Name, CompletionResultType.Property, toolTip));
                }
            }
        }

        private static void NativeCompletionCimPropertyName(
            string pseudoboundNamespace,
            string pseudoboundClassName,
            bool includeReadOnly,
            HashSet<string> excludedProperties,
            List<CompletionResult> result,
            CompletionContext context)
        {
            if (string.IsNullOrWhiteSpace(pseudoboundClassName))
            {
                return;
            }

            CimClass cimClass;
            using (var cimSession = CimSession.Create(null))
            {
                using var options = new CimOperationOptions();
                options.Flags |= CimOperationFlags.LocalizedQualifiers;
                cimClass = cimSession.GetClass(pseudoboundNamespace ?? "root/cimv2", pseudoboundClassName, options);
            }

            foreach (var property in cimClass.CimClassProperties)
            {
                bool isReadOnly = (property.Flags & CimFlags.ReadOnly) != 0;
                if ((!isReadOnly || (isReadOnly && includeReadOnly))
                    && (string.IsNullOrEmpty(context.WordToComplete) || property.Name.StartsWith(context.WordToComplete, StringComparison.OrdinalIgnoreCase))
                    && (excludedProperties is null || !excludedProperties.Contains(property.Name)))
                {
                    string propertyDescription = property.Qualifiers["Description"]?.Value as string ?? string.Empty;
                    string accessString = isReadOnly ? "{ get; }" : "{ get; set; }";
                    string toolTip = $"[{CimInstanceAdapter.CimTypeToTypeNameDisplayString(property.CimType)}] {accessString} {propertyDescription}";
                    result.Add(new CompletionResult(property.Name, property.Name, CompletionResultType.Property, toolTip));
                }
            }
        }

        private static readonly ConcurrentDictionary<string, IEnumerable<string>> s_cimNamespaceToClassNames =
            new ConcurrentDictionary<string, IEnumerable<string>>(StringComparer.OrdinalIgnoreCase);

        private static IEnumerable<string> NativeCompletionCimClassName_GetClassNames(string targetNamespace)
        {
            List<string> result = new List<string>();
            using (CimSession cimSession = CimSession.Create(null))
            {
                using (var operationOptions = new CimOperationOptions { ClassNamesOnly = true })
                    foreach (CimClass cimClass in cimSession.EnumerateClasses(targetNamespace, null, operationOptions))
                        using (cimClass)
                        {
                            string className = cimClass.CimSystemProperties.ClassName;
                            result.Add(className);
                        }
            }

            return result;
        }

        private static void NativeCompletionCimClassName(
            string pseudoBoundNamespace,
            List<CompletionResult> result,
            CompletionContext context)
        {
            string targetNamespace = pseudoBoundNamespace ?? "root/cimv2";

            List<string> regularClasses = new List<string>();
            List<string> systemClasses = new List<string>();

            IEnumerable<string> allClasses = s_cimNamespaceToClassNames.GetOrAdd(
                targetNamespace,
                NativeCompletionCimClassName_GetClassNames);
            WildcardPattern classNamePattern = WildcardPattern.Get(context.WordToComplete + "*", WildcardOptions.CultureInvariant | WildcardOptions.IgnoreCase);

            foreach (string className in allClasses)
            {
                if (context.Helper.CancelTabCompletion)
                {
                    break;
                }

                if (!classNamePattern.IsMatch(className))
                {
                    continue;
                }

                if (className.Length > 0 && className[0] == '_')
                {
                    systemClasses.Add(className);
                }
                else
                {
                    regularClasses.Add(className);
                }
            }

            regularClasses.Sort(StringComparer.OrdinalIgnoreCase);
            systemClasses.Sort(StringComparer.OrdinalIgnoreCase);
            result.AddRange(
                regularClasses.Concat(systemClasses)
                    .Select(className => new CompletionResult(className, className, CompletionResultType.Type, targetNamespace + ":" + className)));
        }

        private static void NativeCompletionCimNamespace(
            List<CompletionResult> result,
            CompletionContext context)
        {
            string containerNamespace = "root";
            string prefixOfChildNamespace = string.Empty;
            if (!string.IsNullOrEmpty(context.WordToComplete))
            {
                int lastSlashOrBackslash = context.WordToComplete.AsSpan().LastIndexOfAny('\\', '/');
                if (lastSlashOrBackslash != (-1))
                {
                    containerNamespace = context.WordToComplete.Substring(0, lastSlashOrBackslash);
                    prefixOfChildNamespace = context.WordToComplete.Substring(lastSlashOrBackslash + 1);
                }
            }

            List<CompletionResult> namespaceResults = new List<CompletionResult>();
            WildcardPattern childNamespacePattern = WildcardPattern.Get(prefixOfChildNamespace + "*", WildcardOptions.IgnoreCase | WildcardOptions.CultureInvariant);
            using (CimSession cimSession = CimSession.Create(null))
            {
                foreach (CimInstance namespaceInstance in cimSession.EnumerateInstances(containerNamespace, "__Namespace"))
                    using (namespaceInstance)
                    {
                        if (context.Helper.CancelTabCompletion)
                        {
                            break;
                        }

                        CimProperty namespaceNameProperty = namespaceInstance.CimInstanceProperties["Name"];
                        if (namespaceNameProperty == null)
                        {
                            continue;
                        }

                        if (!(namespaceNameProperty.Value is string childNamespace))
                        {
                            continue;
                        }

                        if (!childNamespacePattern.IsMatch(childNamespace))
                        {
                            continue;
                        }

                        namespaceResults.Add(new CompletionResult(
                                                 containerNamespace + "/" + childNamespace,
                                                 childNamespace,
                                                 CompletionResultType.Namespace,
                                                 containerNamespace + "/" + childNamespace));
                    }
            }

            result.AddRange(namespaceResults.OrderBy(static x => x.ListItemText, StringComparer.OrdinalIgnoreCase));
        }

        private static void NativeCompletionGetCommand(CompletionContext context, string moduleName, string paramName, List<CompletionResult> result)
        {
            if (!string.IsNullOrEmpty(paramName) && paramName.Equals("Name", StringComparison.OrdinalIgnoreCase))
            {
                RemoveLastNullCompletionResult(result);

                // Available commands
                var commandResults = CompleteCommand(context, moduleName);
                if (commandResults != null)
                    result.AddRange(commandResults);

                // Consider files only if the -Module parameter is not present
                if (moduleName == null)
                {
                    // ps1 files and directories. We only complete the files with .ps1 extension for Get-Command, because the -Syntax
                    // may only works on files with .ps1 extension
                    var ps1Extension = new HashSet<string>(StringComparer.OrdinalIgnoreCase) { StringLiterals.PowerShellScriptFileExtension };
                    var moduleFilesResults = new List<CompletionResult>(CompleteFilename(context, /* containerOnly: */ false, ps1Extension));
                    if (moduleFilesResults.Count > 0)
                        result.AddRange(moduleFilesResults);
                }

                result.Add(CompletionResult.Null);
            }
            else if (!string.IsNullOrEmpty(paramName)
                && (paramName.Equals("Module", StringComparison.OrdinalIgnoreCase)
                || paramName.Equals("ExcludeModule", StringComparison.OrdinalIgnoreCase)))
            {
                CompleteModule(context, result);
            }
        }

        private static void CompleteModule(CompletionContext context, List<CompletionResult> result)
        {
            RemoveLastNullCompletionResult(result);

            var modules = new HashSet<string>(StringComparer.OrdinalIgnoreCase);
            var moduleResults = CompleteModuleName(context, loadedModulesOnly: true);
            if (moduleResults != null)
            {
                foreach (CompletionResult moduleResult in moduleResults)
                {
                    if (!modules.Contains(moduleResult.ToolTip))
                    {
                        modules.Add(moduleResult.ToolTip);
                        result.Add(moduleResult);
                    }
                }
            }

            moduleResults = CompleteModuleName(context, loadedModulesOnly: false);
            if (moduleResults != null)
            {
                foreach (CompletionResult moduleResult in moduleResults)
                {
                    if (!modules.Contains(moduleResult.ToolTip))
                    {
                        modules.Add(moduleResult.ToolTip);
                        result.Add(moduleResult);
                    }
                }
            }

            result.Add(CompletionResult.Null);
        }

        private static void NativeCompletionGetHelpCommand(CompletionContext context, string paramName, bool isHelpRelated, List<CompletionResult> result)
        {
            if (!string.IsNullOrEmpty(paramName) && paramName.Equals("Name", StringComparison.OrdinalIgnoreCase))
            {
                RemoveLastNullCompletionResult(result);

                // Available commands
                const CommandTypes commandTypes = CommandTypes.Cmdlet | CommandTypes.Function | CommandTypes.Alias | CommandTypes.ExternalScript | CommandTypes.Configuration;
                var commandResults = CompleteCommand(context, /* moduleName: */ null, commandTypes);
                if (commandResults != null)
                    result.AddRange(commandResults);

                // ps1 files and directories
                var ps1Extension = new HashSet<string>(StringComparer.OrdinalIgnoreCase) { StringLiterals.PowerShellScriptFileExtension };
                var fileResults = new List<CompletionResult>(CompleteFilename(context, /* containerOnly: */ false, ps1Extension));
                if (fileResults.Count > 0)
                    result.AddRange(fileResults);

                if (isHelpRelated)
                {
                    // Available topics
                    var helpTopicResults = CompleteHelpTopics(context);
                    if (helpTopicResults != null)
                        result.AddRange(helpTopicResults);
                }

                result.Add(CompletionResult.Null);
            }
        }

        private static void NativeCompletionEventLogCommands(CompletionContext context, string paramName, List<CompletionResult> result)
        {
            if (!string.IsNullOrEmpty(paramName) && paramName.Equals("LogName", StringComparison.OrdinalIgnoreCase))
            {
                RemoveLastNullCompletionResult(result);

                var logName = context.WordToComplete ?? string.Empty;
                var quote = CompletionHelpers.HandleDoubleAndSingleQuote(ref logName);

                if (!logName.EndsWith('*'))
                {
                    logName += "*";
                }

                var pattern = WildcardPattern.Get(logName, WildcardOptions.IgnoreCase);

                var powerShellExecutionHelper = context.Helper;
                var powershell = powerShellExecutionHelper.AddCommandWithPreferenceSetting("Microsoft.PowerShell.Management\\Get-EventLog").AddParameter("LogName", "*");

                Exception exceptionThrown;
                var psObjects = powerShellExecutionHelper.ExecuteCurrentPowerShell(out exceptionThrown);

                if (psObjects != null)
                {
                    foreach (dynamic eventLog in psObjects)
                    {
                        var completionText = eventLog.Log.ToString();
                        var listItemText = completionText;

                        completionText = CompletionHelpers.QuoteCompletionText(completionText, quote);

                        if (pattern.IsMatch(listItemText))
                        {
                            result.Add(new CompletionResult(completionText, listItemText, CompletionResultType.ParameterValue, listItemText));
                        }
                    }
                }

                result.Add(CompletionResult.Null);
            }
        }

        private static void NativeCompletionJobCommands(CompletionContext context, string paramName, List<CompletionResult> result)
        {
            if (string.IsNullOrEmpty(paramName))
                return;

            var wordToComplete = context.WordToComplete ?? string.Empty;
            var quote = CompletionHelpers.HandleDoubleAndSingleQuote(ref wordToComplete);

            if (!wordToComplete.EndsWith('*'))
            {
                wordToComplete += "*";
            }

            var pattern = WildcardPattern.Get(wordToComplete, WildcardOptions.IgnoreCase);

            var paramIsName = paramName.Equals("Name", StringComparison.OrdinalIgnoreCase);
            var (parameterName, value) = paramIsName ? ("Name", wordToComplete) : ("IncludeChildJob", (object)true);
            var powerShellExecutionHelper = context.Helper;
            powerShellExecutionHelper.AddCommandWithPreferenceSetting("Get-Job", typeof(GetJobCommand)).AddParameter(parameterName, value);

            Exception exceptionThrown;
            var psObjects = powerShellExecutionHelper.ExecuteCurrentPowerShell(out exceptionThrown);
            if (psObjects == null)
                return;

            if (paramName.Equals("Id", StringComparison.OrdinalIgnoreCase))
            {
                RemoveLastNullCompletionResult(result);

                foreach (dynamic psJob in psObjects)
                {
                    var completionText = psJob.Id.ToString();
                    if (pattern.IsMatch(completionText))
                    {
                        var listItemText = completionText;
                        completionText = quote + completionText + quote;
                        result.Add(new CompletionResult(completionText, listItemText, CompletionResultType.ParameterValue, listItemText));
                    }
                }

                result.Add(CompletionResult.Null);
            }
            else if (paramName.Equals("InstanceId", StringComparison.OrdinalIgnoreCase))
            {
                RemoveLastNullCompletionResult(result);

                foreach (dynamic psJob in psObjects)
                {
                    var completionText = psJob.InstanceId.ToString();
                    if (pattern.IsMatch(completionText))
                    {
                        var listItemText = completionText;
                        completionText = quote + completionText + quote;
                        result.Add(new CompletionResult(completionText, listItemText, CompletionResultType.ParameterValue, listItemText));
                    }
                }

                result.Add(CompletionResult.Null);
            }
            else if (paramIsName)
            {
                RemoveLastNullCompletionResult(result);

                foreach (dynamic psJob in psObjects)
                {
                    var completionText = psJob.Name;
                    var listItemText = completionText;

                    completionText = CompletionHelpers.QuoteCompletionText(completionText, quote);

                    result.Add(new CompletionResult(completionText, listItemText, CompletionResultType.ParameterValue, listItemText));
                }

                result.Add(CompletionResult.Null);
            }
        }

        private static void NativeCompletionScheduledJobCommands(CompletionContext context, string paramName, List<CompletionResult> result)
        {
            if (string.IsNullOrEmpty(paramName))
                return;

            var wordToComplete = context.WordToComplete ?? string.Empty;
            var quote = CompletionHelpers.HandleDoubleAndSingleQuote(ref wordToComplete);

            if (!wordToComplete.EndsWith('*'))
            {
                wordToComplete += "*";
            }

            var pattern = WildcardPattern.Get(wordToComplete, WildcardOptions.IgnoreCase);

            var powerShellExecutionHelper = context.Helper;
            if (paramName.Equals("Name", StringComparison.OrdinalIgnoreCase))
            {
                powerShellExecutionHelper.AddCommandWithPreferenceSetting("PSScheduledJob\\Get-ScheduledJob").AddParameter("Name", wordToComplete);
            }
            else
            {
                powerShellExecutionHelper.AddCommandWithPreferenceSetting("PSScheduledJob\\Get-ScheduledJob");
            }

            Exception exceptionThrown;
            var psObjects = powerShellExecutionHelper.ExecuteCurrentPowerShell(out exceptionThrown);
            if (psObjects == null)
                return;

            if (paramName.Equals("Id", StringComparison.OrdinalIgnoreCase))
            {
                RemoveLastNullCompletionResult(result);

                foreach (dynamic psJob in psObjects)
                {
                    var completionText = psJob.Id.ToString();
                    if (pattern.IsMatch(completionText))
                    {
                        var listItemText = completionText;
                        completionText = quote + completionText + quote;
                        result.Add(new CompletionResult(completionText, listItemText, CompletionResultType.ParameterValue, listItemText));
                    }
                }

                result.Add(CompletionResult.Null);
            }
            else if (paramName.Equals("Name", StringComparison.OrdinalIgnoreCase))
            {
                RemoveLastNullCompletionResult(result);

                foreach (dynamic psJob in psObjects)
                {
                    var completionText = psJob.Name;
                    var listItemText = completionText;

                    completionText = CompletionHelpers.QuoteCompletionText(completionText, quote);

                    result.Add(new CompletionResult(completionText, listItemText, CompletionResultType.ParameterValue, listItemText));
                }

                result.Add(CompletionResult.Null);
            }
        }

        private static void NativeCompletionModuleCommands(
            CompletionContext context,
            string paramName,
            List<CompletionResult> result,
            bool loadedModulesOnly = false,
            bool isImportModule = false,
            bool skipEditionCheck = false)
        {
            if (string.IsNullOrEmpty(paramName))
            {
                return;
            }

            if (paramName.Equals("Name", StringComparison.OrdinalIgnoreCase))
            {
                RemoveLastNullCompletionResult(result);

                if (isImportModule)
                {
                    var moduleExtensions = new HashSet<string>(StringComparer.OrdinalIgnoreCase)
                            {   StringLiterals.PowerShellScriptFileExtension,
                                StringLiterals.PowerShellModuleFileExtension,
                                StringLiterals.PowerShellDataFileExtension,
                                StringLiterals.PowerShellNgenAssemblyExtension,
                                StringLiterals.PowerShellILAssemblyExtension,
                                StringLiterals.PowerShellILExecutableExtension,
                                StringLiterals.PowerShellCmdletizationFileExtension
                            };
                    var moduleFilesResults = new List<CompletionResult>(CompleteFilename(context, containerOnly: false, moduleExtensions));
                    if (moduleFilesResults.Count > 0)
                        result.AddRange(moduleFilesResults);

                    var assemblyOrModuleName = context.WordToComplete;
                    if (assemblyOrModuleName.IndexOfAny(Utils.Separators.DirectoryOrDrive) != -1)
                    {
                        // The partial input is a path, then we don't iterate modules under $ENV:PSModulePath
                        return;
                    }
                }

                var moduleResults = CompleteModuleName(context, loadedModulesOnly, skipEditionCheck);
                if (moduleResults != null && moduleResults.Count > 0)
                    result.AddRange(moduleResults);

                result.Add(CompletionResult.Null);
            }
            else if (paramName.Equals("Assembly", StringComparison.OrdinalIgnoreCase))
            {
                RemoveLastNullCompletionResult(result);

                var moduleExtensions = new HashSet<string>(StringComparer.OrdinalIgnoreCase) { ".dll" };
                var moduleFilesResults = new List<CompletionResult>(CompleteFilename(context, /* containerOnly: */ false, moduleExtensions));
                if (moduleFilesResults.Count > 0)
                    result.AddRange(moduleFilesResults);

                result.Add(CompletionResult.Null);
            }
        }

        private static void NativeCompletionProcessCommands(CompletionContext context, string paramName, List<CompletionResult> result)
        {
            if (string.IsNullOrEmpty(paramName))
                return;

            var wordToComplete = context.WordToComplete ?? string.Empty;
            var quote = CompletionHelpers.HandleDoubleAndSingleQuote(ref wordToComplete);

            if (!wordToComplete.EndsWith('*'))
            {
                wordToComplete += "*";
            }

            var powerShellExecutionHelper = context.Helper;
            if (paramName.Equals("Id", StringComparison.OrdinalIgnoreCase))
            {
                powerShellExecutionHelper.AddCommandWithPreferenceSetting("Microsoft.PowerShell.Management\\Get-Process");
            }
            else
            {
                powerShellExecutionHelper.AddCommandWithPreferenceSetting("Microsoft.PowerShell.Management\\Get-Process").AddParameter("Name", wordToComplete);
            }

            Exception exceptionThrown;
            var psObjects = powerShellExecutionHelper.ExecuteCurrentPowerShell(out exceptionThrown);
            if (psObjects == null)
                return;

            if (paramName.Equals("Id", StringComparison.OrdinalIgnoreCase))
            {
                RemoveLastNullCompletionResult(result);

                var pattern = WildcardPattern.Get(wordToComplete, WildcardOptions.IgnoreCase);
                foreach (dynamic process in psObjects)
                {
                    var processId = process.Id.ToString();
                    if (pattern.IsMatch(processId))
                    {
                        var processName = process.Name;

                        var idAndName = $"{processId} - {processName}";
                        processId = quote + processId + quote;
                        result.Add(new CompletionResult(processId, idAndName, CompletionResultType.ParameterValue, idAndName));
                    }
                }

                result.Add(CompletionResult.Null);
            }
            else if (paramName.Equals("Name", StringComparison.OrdinalIgnoreCase))
            {
                RemoveLastNullCompletionResult(result);

                var uniqueSet = new HashSet<string>(StringComparer.OrdinalIgnoreCase);
                foreach (dynamic process in psObjects)
                {
                    var completionText = process.Name;
                    var listItemText = completionText;

                    if (uniqueSet.Contains(completionText))
                        continue;

                    uniqueSet.Add(completionText);
                    completionText = CompletionHelpers.QuoteCompletionText(completionText, quote);

                    // on macOS, system processes names will be empty if PowerShell isn't run as `sudo`
                    if (string.IsNullOrEmpty(listItemText))
                    {
                        continue;
                    }

                    result.Add(new CompletionResult(completionText, listItemText, CompletionResultType.ParameterValue, listItemText));
                }

                result.Add(CompletionResult.Null);
            }
        }

        private static void NativeCompletionProviderCommands(CompletionContext context, string paramName, List<CompletionResult> result)
        {
            if (string.IsNullOrEmpty(paramName) || !paramName.Equals("PSProvider", StringComparison.OrdinalIgnoreCase))
            {
                return;
            }

            RemoveLastNullCompletionResult(result);

            var providerName = context.WordToComplete ?? string.Empty;
            var quote = CompletionHelpers.HandleDoubleAndSingleQuote(ref providerName);

            if (!providerName.EndsWith('*'))
            {
                providerName += "*";
            }

            var powerShellExecutionHelper = context.Helper;
            powerShellExecutionHelper.AddCommandWithPreferenceSetting("Microsoft.PowerShell.Management\\Get-PSProvider").AddParameter("PSProvider", providerName);
            var psObjects = powerShellExecutionHelper.ExecuteCurrentPowerShell(out _);
            if (psObjects == null)
                return;

            foreach (dynamic providerInfo in psObjects)
            {
                var completionText = providerInfo.Name;
                var listItemText = completionText;

                completionText = CompletionHelpers.QuoteCompletionText(completionText, quote);

                result.Add(new CompletionResult(completionText, listItemText, CompletionResultType.ParameterValue, listItemText));
            }

            result.Add(CompletionResult.Null);
        }

        private static void NativeCompletionDriveCommands(CompletionContext context, string psProvider, string paramName, List<CompletionResult> result)
        {
            if (string.IsNullOrEmpty(paramName) || !paramName.Equals("Name", StringComparison.OrdinalIgnoreCase))
                return;

            RemoveLastNullCompletionResult(result);

            var wordToComplete = context.WordToComplete ?? string.Empty;
            var quote = CompletionHelpers.HandleDoubleAndSingleQuote(ref wordToComplete);

            if (!wordToComplete.EndsWith('*'))
            {
                wordToComplete += "*";
            }

            var powerShellExecutionHelper = context.Helper;
            var powershell = powerShellExecutionHelper
                .AddCommandWithPreferenceSetting("Microsoft.PowerShell.Management\\Get-PSDrive")
                .AddParameter("Name", wordToComplete);
            if (psProvider != null)
                powershell.AddParameter("PSProvider", psProvider);

            var psObjects = powerShellExecutionHelper.ExecuteCurrentPowerShell(out _);
            if (psObjects != null)
            {
                foreach (dynamic driveInfo in psObjects)
                {
                    var completionText = driveInfo.Name;
                    var listItemText = completionText;

                    completionText = CompletionHelpers.QuoteCompletionText(completionText, quote);

                    result.Add(new CompletionResult(completionText, listItemText, CompletionResultType.ParameterValue, listItemText));
                }
            }

            result.Add(CompletionResult.Null);
        }

        private static void NativeCompletionServiceCommands(CompletionContext context, string paramName, List<CompletionResult> result)
        {
            if (string.IsNullOrEmpty(paramName))
                return;

            var wordToComplete = context.WordToComplete ?? string.Empty;
            var quote = CompletionHelpers.HandleDoubleAndSingleQuote(ref wordToComplete);

            if (!wordToComplete.EndsWith('*'))
            {
                wordToComplete += "*";
            }

            Exception exceptionThrown;
            var powerShellExecutionHelper = context.Helper;
            if (paramName.Equals("DisplayName", StringComparison.OrdinalIgnoreCase))
            {
                RemoveLastNullCompletionResult(result);

                powerShellExecutionHelper
                    .AddCommandWithPreferenceSetting("Microsoft.PowerShell.Management\\Get-Service")
                    .AddParameter("DisplayName", wordToComplete)
                    .AddCommandWithPreferenceSetting("Microsoft.PowerShell.Utility\\Sort-Object")
                    .AddParameter("Property", "DisplayName");
                var psObjects = powerShellExecutionHelper.ExecuteCurrentPowerShell(out exceptionThrown);
                if (psObjects != null)
                {
                    foreach (dynamic serviceInfo in psObjects)
                    {
                        var completionText = serviceInfo.DisplayName;
                        var listItemText = completionText;

                        completionText = CompletionHelpers.QuoteCompletionText(completionText, quote);

                        result.Add(new CompletionResult(completionText, listItemText, CompletionResultType.ParameterValue, listItemText));
                    }
                }

                result.Add(CompletionResult.Null);
            }
            else if (paramName.Equals("Name", StringComparison.OrdinalIgnoreCase))
            {
                RemoveLastNullCompletionResult(result);

                powerShellExecutionHelper.AddCommandWithPreferenceSetting("Microsoft.PowerShell.Management\\Get-Service").AddParameter("Name", wordToComplete);
                var psObjects = powerShellExecutionHelper.ExecuteCurrentPowerShell(out exceptionThrown);
                if (psObjects != null)
                {
                    foreach (dynamic serviceInfo in psObjects)
                    {
                        var completionText = serviceInfo.Name;
                        var listItemText = completionText;

                        completionText = CompletionHelpers.QuoteCompletionText(completionText, quote);

                        result.Add(new CompletionResult(completionText, listItemText, CompletionResultType.ParameterValue, listItemText));
                    }
                }

                result.Add(CompletionResult.Null);
            }
        }

        private static void NativeCompletionVariableCommands(CompletionContext context, string paramName, List<CompletionResult> result)
        {
            if (string.IsNullOrEmpty(paramName) || !paramName.Equals("Name", StringComparison.OrdinalIgnoreCase))
            {
                return;
            }

            RemoveLastNullCompletionResult(result);

            var variableName = context.WordToComplete ?? string.Empty;
            var quote = CompletionHelpers.HandleDoubleAndSingleQuote(ref variableName);
            if (!variableName.EndsWith('*'))
            {
                variableName += "*";
            }

            var powerShellExecutionHelper = context.Helper;
            var powershell = powerShellExecutionHelper.AddCommandWithPreferenceSetting("Microsoft.PowerShell.Utility\\Get-Variable").AddParameter("Name", variableName);
            var psObjects = powerShellExecutionHelper.ExecuteCurrentPowerShell(out _);
            if (psObjects == null)
                return;

            foreach (dynamic variable in psObjects)
            {
                var effectiveQuote = quote;
                var completionText = variable.Name;
                var listItemText = completionText;

                // Handle special characters ? and * in variable names
                if (completionText.IndexOfAny(Utils.Separators.StarOrQuestion) != -1)
                {
                    effectiveQuote = "'";
                    completionText = completionText.Replace("?", "`?");
                    completionText = completionText.Replace("*", "`*");
                }

                if (!completionText.Equals("$", StringComparison.Ordinal) && CompletionHelpers.CompletionRequiresQuotes(completionText))
                {
                    var quoteInUse = effectiveQuote == string.Empty ? "'" : effectiveQuote;
                    if (quoteInUse == "'")
                        completionText = completionText.Replace("'", "''");
                    completionText = quoteInUse + completionText + quoteInUse;
                }
                else
                {
                    completionText = effectiveQuote + completionText + effectiveQuote;
                }

                result.Add(new CompletionResult(completionText, listItemText, CompletionResultType.ParameterValue, listItemText));
            }

            result.Add(CompletionResult.Null);
        }

        private static void NativeCompletionAliasCommands(CompletionContext context, string paramName, List<CompletionResult> result)
        {
            if (string.IsNullOrEmpty(paramName) ||
                (!paramName.Equals("Definition", StringComparison.OrdinalIgnoreCase) &&
                 !paramName.Equals("Name", StringComparison.OrdinalIgnoreCase)))
            {
                return;
            }

            RemoveLastNullCompletionResult(result);

            var powerShellExecutionHelper = context.Helper;
            if (paramName.Equals("Name", StringComparison.OrdinalIgnoreCase))
            {
                var commandName = context.WordToComplete ?? string.Empty;
                var quote = CompletionHelpers.HandleDoubleAndSingleQuote(ref commandName);

                if (!commandName.EndsWith('*'))
                {
                    commandName += "*";
                }

                Exception exceptionThrown;
                var powershell = powerShellExecutionHelper.AddCommandWithPreferenceSetting("Microsoft.PowerShell.Utility\\Get-Alias").AddParameter("Name", commandName);
                var psObjects = powerShellExecutionHelper.ExecuteCurrentPowerShell(out exceptionThrown);
                if (psObjects != null)
                {
                    foreach (dynamic aliasInfo in psObjects)
                    {
                        var completionText = aliasInfo.Name;
                        var listItemText = completionText;

                        completionText = CompletionHelpers.QuoteCompletionText(completionText, quote);

                        result.Add(new CompletionResult(completionText, listItemText, CompletionResultType.ParameterValue, listItemText));
                    }
                }
            }
            else
            {
                // Complete for the parameter Definition
                // Available commands
                const CommandTypes commandTypes = CommandTypes.Cmdlet | CommandTypes.Function | CommandTypes.ExternalScript | CommandTypes.Configuration;
                var commandResults = CompleteCommand(context, /* moduleName: */ null, commandTypes);
                if (commandResults != null && commandResults.Count > 0)
                    result.AddRange(commandResults);

                // The parameter Definition takes a file
                var fileResults = new List<CompletionResult>(CompleteFilename(context));
                if (fileResults.Count > 0)
                    result.AddRange(fileResults);
            }

            result.Add(CompletionResult.Null);
        }

        private static void NativeCompletionTraceSourceCommands(CompletionContext context, string paramName, List<CompletionResult> result)
        {
            if (string.IsNullOrEmpty(paramName) || !paramName.Equals("Name", StringComparison.OrdinalIgnoreCase))
            {
                return;
            }

            RemoveLastNullCompletionResult(result);

            var traceSourceName = context.WordToComplete ?? string.Empty;
            var quote = CompletionHelpers.HandleDoubleAndSingleQuote(ref traceSourceName);

            if (!traceSourceName.EndsWith('*'))
            {
                traceSourceName += "*";
            }

            var powerShellExecutionHelper = context.Helper;
            var powershell = powerShellExecutionHelper.AddCommandWithPreferenceSetting("Microsoft.PowerShell.Utility\\Get-TraceSource").AddParameter("Name", traceSourceName);
            Exception exceptionThrown;
            var psObjects = powerShellExecutionHelper.ExecuteCurrentPowerShell(out exceptionThrown);
            if (psObjects == null)
                return;

            foreach (dynamic trace in psObjects)
            {
                var completionText = trace.Name;
                var listItemText = completionText;

                completionText = CompletionHelpers.QuoteCompletionText(completionText, quote);

                result.Add(new CompletionResult(completionText, listItemText, CompletionResultType.ParameterValue, listItemText));
            }

            result.Add(CompletionResult.Null);
        }

        private static void NativeCompletionSetLocationCommand(CompletionContext context, string paramName, List<CompletionResult> result)
        {
            if (string.IsNullOrEmpty(paramName) ||
                (!paramName.Equals("Path", StringComparison.OrdinalIgnoreCase) &&
                 !paramName.Equals("LiteralPath", StringComparison.OrdinalIgnoreCase)))
            {
                return;
            }

            RemoveLastNullCompletionResult(result);

            context.WordToComplete ??= string.Empty;
            var clearLiteralPath = false;
            if (paramName.Equals("LiteralPath", StringComparison.OrdinalIgnoreCase))
            {
                clearLiteralPath = TurnOnLiteralPathOption(context);
            }

            try
            {
                var fileNameResults = CompleteFilename(context, containerOnly: true, extension: null);
                if (fileNameResults != null)
                    result.AddRange(fileNameResults);
            }
            finally
            {
                if (clearLiteralPath)
                    context.Options.Remove("LiteralPaths");
            }

            result.Add(CompletionResult.Null);
        }

        /// <summary>
        /// Provides completion results for NewItemCommand.
        /// </summary>
        /// <param name="context">Completion context.</param>
        /// <param name="paramName">Name of the parameter whose value needs completion.</param>
        /// <param name="result">List of completion suggestions.</param>
        private static void NativeCompletionNewItemCommand(CompletionContext context, string paramName, List<CompletionResult> result)
        {
            if (string.IsNullOrEmpty(paramName))
            {
                return;
            }

            var executionContext = context.ExecutionContext;

            var boundArgs = GetBoundArgumentsAsHashtable(context);
            var providedPath = boundArgs["Path"] as string ?? executionContext.SessionState.Path.CurrentLocation.Path;

            ProviderInfo provider;
            executionContext.LocationGlobber.GetProviderPath(providedPath, out provider);

            var isFileSystem = provider != null &&
                               provider.Name.Equals(FileSystemProvider.ProviderName, StringComparison.OrdinalIgnoreCase);

            // AutoComplete only if filesystem provider.
            if (isFileSystem)
            {
                if (paramName.Equals("ItemType", StringComparison.OrdinalIgnoreCase))
                {
                    if (!string.IsNullOrEmpty(context.WordToComplete))
                    {
                        WildcardPattern patternEvaluator = WildcardPattern.Get(context.WordToComplete + "*", WildcardOptions.IgnoreCase);

                        if (patternEvaluator.IsMatch("file"))
                        {
                            result.Add(new CompletionResult("File"));
                        }
                        else if (patternEvaluator.IsMatch("directory"))
                        {
                            result.Add(new CompletionResult("Directory"));
                        }
                        else if (patternEvaluator.IsMatch("symboliclink"))
                        {
                            result.Add(new CompletionResult("SymbolicLink"));
                        }
                        else if (patternEvaluator.IsMatch("junction"))
                        {
                            result.Add(new CompletionResult("Junction"));
                        }
                        else if (patternEvaluator.IsMatch("hardlink"))
                        {
                            result.Add(new CompletionResult("HardLink"));
                        }
                    }
                    else
                    {
                        result.Add(new CompletionResult("File"));
                        result.Add(new CompletionResult("Directory"));
                        result.Add(new CompletionResult("SymbolicLink"));
                        result.Add(new CompletionResult("Junction"));
                        result.Add(new CompletionResult("HardLink"));
                    }

                    result.Add(CompletionResult.Null);
                }
            }
        }

        private static void NativeCompletionCopyMoveItemCommand(CompletionContext context, string paramName, List<CompletionResult> result)
        {
            if (string.IsNullOrEmpty(paramName))
            {
                return;
            }

            if (paramName.Equals("LiteralPath", StringComparison.OrdinalIgnoreCase) || paramName.Equals("Path", StringComparison.OrdinalIgnoreCase))
            {
                NativeCompletionPathArgument(context, paramName, result);
            }
            else if (paramName.Equals("Destination", StringComparison.OrdinalIgnoreCase))
            {
                // The parameter Destination for Move-Item and Copy-Item takes literal path
                RemoveLastNullCompletionResult(result);

                context.WordToComplete ??= string.Empty;
                var clearLiteralPath = TurnOnLiteralPathOption(context);

                try
                {
                    var fileNameResults = CompleteFilename(context);
                    if (fileNameResults != null)
                        result.AddRange(fileNameResults);
                }
                finally
                {
                    if (clearLiteralPath)
                        context.Options.Remove("LiteralPaths");
                }

                result.Add(CompletionResult.Null);
            }
        }

        private static void NativeCompletionPathArgument(CompletionContext context, string paramName, List<CompletionResult> result)
        {
            if (string.IsNullOrEmpty(paramName) ||
                (!paramName.Equals("LiteralPath", StringComparison.OrdinalIgnoreCase) &&
                (!paramName.Equals("Path", StringComparison.OrdinalIgnoreCase)) &&
                (!paramName.Equals("FilePath", StringComparison.OrdinalIgnoreCase))))
            {
                return;
            }

            RemoveLastNullCompletionResult(result);

            context.WordToComplete ??= string.Empty;
            var clearLiteralPath = false;
            if (paramName.Equals("LiteralPath", StringComparison.OrdinalIgnoreCase))
            {
                clearLiteralPath = TurnOnLiteralPathOption(context);
            }

            try
            {
                var fileNameResults = CompleteFilename(context);
                if (fileNameResults != null)
                    result.AddRange(fileNameResults);
            }
            finally
            {
                if (clearLiteralPath)
                    context.Options.Remove("LiteralPaths");
            }

            result.Add(CompletionResult.Null);
        }

        private static IEnumerable<PSTypeName> GetInferenceTypes(CompletionContext context, CommandAst commandAst)
        {
            // Command is something like where-object/foreach-object/format-list/etc. where there is a parameter that is a property name
            // and we want member names based on the input object, which is either the parameter InputObject, or comes from the pipeline.
            if (commandAst.Parent is not PipelineAst pipelineAst)
            {
                return null;
            }

            int i;
            for (i = 0; i < pipelineAst.PipelineElements.Count; i++)
            {
                if (pipelineAst.PipelineElements[i] == commandAst)
                {
                    break;
                }
            }

            IEnumerable<PSTypeName> prevType = null;
            if (i == 0)
            {
                // based on a type of the argument which is binded to 'InputObject' parameter.
                AstParameterArgumentPair pair;
                if (!context.PseudoBindingInfo.BoundArguments.TryGetValue("InputObject", out pair)
                    || !pair.ArgumentSpecified)
                {
                    return null;
                }

                var astPair = pair as AstPair;
                if (astPair == null || astPair.Argument == null)
                {
                    return null;
                }

                prevType = AstTypeInference.InferTypeOf(astPair.Argument, context.TypeInferenceContext, TypeInferenceRuntimePermissions.AllowSafeEval);
            }
            else
            {
                // based on OutputTypeAttribute() of the first cmdlet in pipeline.
                prevType = AstTypeInference.InferTypeOf(pipelineAst.PipelineElements[i - 1], context.TypeInferenceContext, TypeInferenceRuntimePermissions.AllowSafeEval);
            }

            return prevType;
        }

        private static void NativeCompletionMemberName(CompletionContext context, List<CompletionResult> result, CommandAst commandAst, AstParameterArgumentPair parameterInfo, bool propertiesOnly = true)
        {
            IEnumerable<PSTypeName> prevType = TypeInferenceVisitor.GetInferredEnumeratedTypes(GetInferenceTypes(context, commandAst));
            if (prevType is not null)
            {
                HashSet<string> excludedMembers = null;
                if (parameterInfo is AstPair pair)
                {
                    excludedMembers = GetParameterValues(pair, context.CursorPosition.Offset);
                }

                Func<object, bool> filter = propertiesOnly ? IsPropertyMember : null;
                CompleteMemberByInferredType(context.TypeInferenceContext, prevType, result, context.WordToComplete + "*", filter, isStatic: false, excludedMembers, addMethodParenthesis: false);
            }

            result.Add(CompletionResult.Null);
        }

        private static void NativeCompletionMemberValue(CompletionContext context, List<CompletionResult> result, CommandAst commandAst, string propertyName)
        {
            string wordToComplete = context.WordToComplete.Trim('"', '\'');
            IEnumerable<PSTypeName> prevTypes = GetInferenceTypes(context, commandAst);
            if (prevTypes is not null)
            {
                foreach (var type in prevTypes)
                {
                    if (type.Type is null)
                    {
                        continue;
                    }

                    PropertyInfo property = type.Type.GetProperty(propertyName, BindingFlags.IgnoreCase | BindingFlags.Public | BindingFlags.Instance);
                    if (property is not null && property.PropertyType.IsEnum)
                    {
                        foreach (var value in property.PropertyType.GetEnumNames())
                        {
                            if (value.StartsWith(wordToComplete, StringComparison.OrdinalIgnoreCase))
                            {
                                result.Add(new CompletionResult(value, value, CompletionResultType.ParameterValue, value));
                            }
                        }

                        break;
                    }
                }
            }

            result.Add(CompletionResult.Null);
        }

        /// <summary>
        /// Returns all string values bound to a parameter except the one the cursor is currently at.
        /// </summary>
        private static HashSet<string>GetParameterValues(AstPair parameter, int cursorOffset)
        {
            var result = new HashSet<string>(StringComparer.OrdinalIgnoreCase);
            var parameterValues = parameter.Argument.FindAll(ast => !(cursorOffset >= ast.Extent.StartOffset && cursorOffset <= ast.Extent.EndOffset) && ast is StringConstantExpressionAst, searchNestedScriptBlocks: false);
            foreach (Ast ast in parameterValues)
            {
                result.Add(ast.Extent.Text);
            }

            return result;
        }

        private static void NativeCompletionFormatViewName(
            CompletionContext context,
            Dictionary<string, AstParameterArgumentPair> boundArguments,
            List<CompletionResult> result,
            CommandAst commandAst,
            string commandName)
        {
            IEnumerable<PSTypeName> prevType = NativeCommandArgumentCompletion_InferTypesOfArgument(boundArguments, commandAst, context, "InputObject");

            if (prevType is not null)
            {
                string[] inferTypeNames = prevType.Select(t => t.Name).ToArray();
                CompleteFormatViewByInferredType(context, inferTypeNames, result, commandName);
            }

            result.Add(CompletionResult.Null);
        }

        private static void NativeCompletionTypeName(CompletionContext context, List<CompletionResult> result)
        {
            var wordToComplete = context.WordToComplete;
            var isQuoted = wordToComplete.Length > 0 && (wordToComplete[0].IsSingleQuote() || wordToComplete[0].IsDoubleQuote());
            string prefix = string.Empty;
            string suffix = string.Empty;
            if (isQuoted)
            {
                prefix = suffix = wordToComplete.Substring(0, 1);

                var endQuoted = (wordToComplete.Length > 1) && wordToComplete[wordToComplete.Length - 1] == wordToComplete[0];
                wordToComplete = wordToComplete.Substring(1, wordToComplete.Length - (endQuoted ? 2 : 1));
            }

            if (wordToComplete.Contains('['))
            {
                var cursor = (InternalScriptPosition)context.CursorPosition;
                cursor = cursor.CloneWithNewOffset(cursor.Offset - context.TokenAtCursor.Extent.StartOffset - (isQuoted ? 1 : 0));
                var fullTypeName = Parser.ScanType(wordToComplete, ignoreErrors: true);
                var typeNameToComplete = CompletionAnalysis.FindTypeNameToComplete(fullTypeName, cursor);
                if (typeNameToComplete == null)
                    return;

                var openBrackets = 0;
                var closeBrackets = 0;
                foreach (char c in wordToComplete)
                {
                    if (c == '[') openBrackets += 1;
                    else if (c == ']') closeBrackets += 1;
                }

                wordToComplete = typeNameToComplete.FullName;
                var typeNameText = fullTypeName.Extent.Text;
                if (!isQuoted)
                {
                    // We need to add quotes - the square bracket messes up parsing the argument
                    prefix = suffix = "'";
                }

                if (closeBrackets < openBrackets)
                {
                    suffix = suffix.Insert(0, new string(']', (openBrackets - closeBrackets)));
                }

                if (isQuoted && closeBrackets == openBrackets)
                {
                    // Already quoted, and has matching [].  We can give a better Intellisense experience
                    // if we only replace the minimum.
                    context.ReplacementIndex = typeNameToComplete.Extent.StartOffset + context.TokenAtCursor.Extent.StartOffset + 1;
                    context.ReplacementLength = wordToComplete.Length;
                    prefix = suffix = string.Empty;
                }
                else
                {
                    prefix += typeNameText.Substring(0, typeNameToComplete.Extent.StartOffset);
                    suffix = suffix.Insert(0, typeNameText.Substring(typeNameToComplete.Extent.EndOffset));
                }
            }

            context.WordToComplete = wordToComplete;

            var typeResults = CompleteType(context, prefix, suffix);
            if (typeResults != null)
            {
                result.AddRange(typeResults);
            }

            result.Add(CompletionResult.Null);
        }

        #endregion Native Command Argument Completion

        /// <summary>
        /// Find the positional argument at the specific position from the parsed argument list.
        /// </summary>
        /// <param name="parsedArguments"></param>
        /// <param name="position"></param>
        /// <param name="lastPositionalArgument"></param>
        /// <returns>
        /// If the command line after the [tab] will not be truncated, the return value could be non-null: Get-Cmdlet [tab] abc
        /// If the command line after the [tab] is truncated, the return value will always be null
        /// </returns>
        private static AstPair FindTargetPositionalArgument(Collection<AstParameterArgumentPair> parsedArguments, int position, out AstPair lastPositionalArgument)
        {
            int index = 0;
            lastPositionalArgument = null;
            foreach (AstParameterArgumentPair pair in parsedArguments)
            {
                if (!pair.ParameterSpecified && index == position)
                    return (AstPair)pair;
                else if (!pair.ParameterSpecified)
                {
                    index++;
                    lastPositionalArgument = (AstPair)pair;
                }
            }

            // Cannot find an existing positional argument at 'position'
            return null;
        }

        /// <summary>
        /// Find the location where 'tab' is typed based on the line and column.
        /// </summary>
        private static ArgumentLocation FindTargetArgumentLocation(Collection<AstParameterArgumentPair> parsedArguments, Token token)
        {
            int position = 0;
            AstParameterArgumentPair prevArg = null;
            foreach (AstParameterArgumentPair pair in parsedArguments)
            {
                switch (pair.ParameterArgumentType)
                {
                    case AstParameterArgumentType.AstPair:
                        {
                            var arg = (AstPair)pair;
                            if (arg.ParameterSpecified)
                            {
                                // Named argument
                                if (arg.Parameter.Extent.StartOffset > token.Extent.StartOffset)
                                {
                                    // case: Get-Cmdlet <tab> -Param abc
                                    return GenerateArgumentLocation(prevArg, position);
                                }

                                if ((token.Kind == TokenKind.Parameter && token.Extent.StartOffset == arg.Parameter.Extent.StartOffset)
                                    || (token.Extent.StartOffset > arg.Argument.Extent.StartOffset && token.Extent.EndOffset < arg.Argument.Extent.EndOffset))
                                {
                                    // case 1: Get-Cmdlet -Param <tab> abc
                                    // case 2: dir -Path .\abc.txt, <tab> -File
                                    return new ArgumentLocation() { Argument = arg, IsPositional = false, Position = -1 };
                                }
                            }
                            else
                            {
                                // Positional argument
                                if (arg.Argument.Extent.StartOffset > token.Extent.StartOffset)
                                {
                                    // case: Get-Cmdlet <tab> abc
                                    return GenerateArgumentLocation(prevArg, position);
                                }

                                position++;
                            }

                            prevArg = arg;
                        }

                        break;
                    case AstParameterArgumentType.Fake:
                    case AstParameterArgumentType.Switch:
                        {
                            if (pair.Parameter.Extent.StartOffset > token.Extent.StartOffset)
                            {
                                return GenerateArgumentLocation(prevArg, position);
                            }

                            prevArg = pair;
                        }

                        break;
                    case AstParameterArgumentType.AstArray:
                    case AstParameterArgumentType.PipeObject:
                        Diagnostics.Assert(false, "parsed arguments should not contain AstArray and PipeObject");
                        break;
                }
            }

            // The 'tab' should be typed after the last argument
            return GenerateArgumentLocation(prevArg, position);
        }

        /// <summary>
        /// </summary>
        /// <param name="prev">The argument that is right before the 'tab' location.</param>
        /// <param name="position">The number of positional arguments before the 'tab' location.</param>
        /// <returns></returns>
        private static ArgumentLocation GenerateArgumentLocation(AstParameterArgumentPair prev, int position)
        {
            // Tab is typed before the first argument
            if (prev == null)
            {
                return new ArgumentLocation() { Argument = null, IsPositional = true, Position = 0 };
            }

            switch (prev.ParameterArgumentType)
            {
                case AstParameterArgumentType.AstPair:
                case AstParameterArgumentType.Switch:
                    if (!prev.ParameterSpecified)
                        return new ArgumentLocation() { Argument = null, IsPositional = true, Position = position };

                    return prev.Parameter.Extent.Text.EndsWith(':')
                        ? new ArgumentLocation() { Argument = prev, IsPositional = false, Position = -1 }

                        : new ArgumentLocation() { Argument = null, IsPositional = true, Position = position };
                case AstParameterArgumentType.Fake:
                    return new ArgumentLocation() { Argument = prev, IsPositional = false, Position = -1 };
                default:
                    Diagnostics.Assert(false, "parsed arguments should not contain AstArray and PipeObject");
                    return null;
            }
        }

        /// <summary>
        /// Find the location where 'tab' is typed based on the expressionAst.
        /// </summary>
        /// <param name="parsedArguments"></param>
        /// <param name="expAst"></param>
        /// <returns></returns>
        private static ArgumentLocation FindTargetArgumentLocation(Collection<AstParameterArgumentPair> parsedArguments, ExpressionAst expAst)
        {
            Diagnostics.Assert(expAst != null, "Caller needs to make sure expAst is not null");
            int position = 0;
            foreach (AstParameterArgumentPair pair in parsedArguments)
            {
                switch (pair.ParameterArgumentType)
                {
                    case AstParameterArgumentType.AstPair:
                        {
                            AstPair arg = (AstPair)pair;
                            if (arg.ArgumentIsCommandParameterAst)
                                continue;

                            if (arg.ParameterContainsArgument && arg.Argument == expAst)
                            {
                                return new ArgumentLocation() { IsPositional = false, Position = -1, Argument = arg };
                            }

                            if (arg.Argument.GetHashCode() == expAst.GetHashCode())
                            {
                                return arg.ParameterSpecified ?
                                    new ArgumentLocation() { IsPositional = false, Position = -1, Argument = arg } :
                                    new ArgumentLocation() { IsPositional = true, Position = position, Argument = arg };
                            }

                            if (!arg.ParameterSpecified)
                                position++;
                        }

                        break;
                    case AstParameterArgumentType.Fake:
                    case AstParameterArgumentType.Switch:
                        // FakePair and SwitchPair contains no ExpressionAst
                        break;
                    case AstParameterArgumentType.AstArray:
                    case AstParameterArgumentType.PipeObject:
                        Diagnostics.Assert(false, "parsed arguments should not contain AstArray and PipeObject arguments");
                        break;
                }
            }

            // We should be able to find the ExpAst from the parsed argument list, if all parameters was specified correctly.
            // We may try to complete something incorrect
            // ls -Recurse -QQQ qwe<+tab>
            return null;
        }

        private sealed class ArgumentLocation
        {
            internal bool IsPositional { get; set; }

            internal int Position { get; set; }

            internal AstParameterArgumentPair Argument { get; set; }
        }

        #endregion Command Arguments

        #region Filenames

        /// <summary>
        /// </summary>
        /// <param name="fileName"></param>
        /// <returns></returns>
        [SuppressMessage("Microsoft.Naming", "CA1702:CompoundWordsShouldBeCasedCorrectly")]
        public static IEnumerable<CompletionResult> CompleteFilename(string fileName)
        {
            var runspace = Runspace.DefaultRunspace;
            if (runspace == null)
            {
                // No runspace, just return no results.
                return CommandCompletion.EmptyCompletionResult;
            }

            var helper = new PowerShellExecutionHelper(PowerShell.Create(RunspaceMode.CurrentRunspace));
            var executionContext = helper.CurrentPowerShell.Runspace.ExecutionContext;
            return CompleteFilename(new CompletionContext { WordToComplete = fileName, Helper = helper, ExecutionContext = executionContext });
        }

        internal static IEnumerable<CompletionResult> CompleteFilename(CompletionContext context)
        {
            return CompleteFilename(context, containerOnly: false, extension: null);
        }

        [SuppressMessage("Microsoft.Naming", "CA1702:CompoundWordsShouldBeCasedCorrectly")]
        internal static IEnumerable<CompletionResult> CompleteFilename(CompletionContext context, bool containerOnly, HashSet<string> extension)
        {
            var wordToComplete = context.WordToComplete;
            var quote = CompletionHelpers.HandleDoubleAndSingleQuote(ref wordToComplete);

            // Matches file shares with and without the provider name and with either slash direction.
            // Avoids matching Windows device paths like \\.\CDROM0 and \\?\Volume{b8f3fc1c-5cd6-4553-91e2-d6814c4cd375}\
            var shareMatch = s_shareMatch.Match(wordToComplete);
            if (shareMatch.Success)
            {
                // Only match share names, no filenames.
                var provider = shareMatch.Groups[1].Value;
                var server = shareMatch.Groups[2].Value;
                var sharePattern = WildcardPattern.Get(shareMatch.Groups[3].Value + "*", WildcardOptions.IgnoreCase);
                var ignoreHidden = context.GetOption("IgnoreHiddenShares", @default: false);
                var shares = GetFileShares(server, ignoreHidden);
                if (shares.Count == 0)
                {
                    return CommandCompletion.EmptyCompletionResult;
                }

                var shareResults = new List<CompletionResult>(shares.Count);
                foreach (var share in shares)
                {
                    if (sharePattern.IsMatch(share))
                    {
                        string sharePath = $"\\\\{server}\\{share}";
                        string completionText;
                        if (quote == string.Empty)
                        {
                            completionText = share.Contains(' ')
                                ? $"'{provider}{sharePath}'"
                                : $"{provider}{sharePath}";
                        }
                        else
                        {
                            completionText = $"{quote}{provider}{sharePath}{quote}";
                        }

                        shareResults.Add(new CompletionResult(completionText, share, CompletionResultType.ProviderContainer, sharePath));
                    }
                }

                return shareResults;
            }

            string filter;
            string basePath;
            int providerSeparatorIndex = -1;
            bool defaultRelativePath = false;
            bool inputUsedHomeChar = false;

            if (string.IsNullOrEmpty(wordToComplete))
            {
                filter = "*";
                basePath = ".";
                defaultRelativePath = true;
            }
            else
            {
                providerSeparatorIndex = wordToComplete.IndexOf("::", StringComparison.Ordinal);
                int pathStartOffset = providerSeparatorIndex == -1 ? 0 : providerSeparatorIndex + 2;
                inputUsedHomeChar = pathStartOffset + 2 <= wordToComplete.Length
                    && wordToComplete[pathStartOffset] is '~'
                    && wordToComplete[pathStartOffset + 1] is '/' or '\\';

                // This simple analysis is quick but doesn't handle scenarios where a separator character is not actually a separator
                // For example "\" or ":" in *nix filenames. This is only a problem if it appears to be the last separator though.
                int lastSeparatorIndex = wordToComplete.LastIndexOfAny(Utils.Separators.DirectoryOrDrive);
                if (lastSeparatorIndex == -1)
                {
                    // Input is a simple word with no path separators like: "Program Files"
                    filter = $"{wordToComplete}*";
                    basePath = ".";
                    defaultRelativePath = true;
                }
                else
                {
                    if (lastSeparatorIndex + 1 == wordToComplete.Length)
                    {
                        // Input ends with a separator like: "./", "filesystem::" or "C:"
                        filter = "*";
                        basePath = wordToComplete;
                    }
                    else
                    {
                        // Input contains a separator, but doesn't end with one like: "C:\Program Fil" or "Registry::HKEY_LOC"
                        filter = $"{wordToComplete.Substring(lastSeparatorIndex + 1)}*";
                        basePath = wordToComplete.Substring(0, lastSeparatorIndex + 1);
                    }

                    if (!inputUsedHomeChar && basePath[0] is not '/' and not '\\')
                    {
                        defaultRelativePath = !context.ExecutionContext.LocationGlobber.IsAbsolutePath(wordToComplete, out _);
                    }
                }
            }

            StringConstantType stringType;
            switch (quote)
            {
                case "":
                    stringType = StringConstantType.BareWord;
                    break;

                case "\"":
                    stringType = StringConstantType.DoubleQuoted;
                    break;

                default:
                    stringType = StringConstantType.SingleQuoted;
                    break;
            }

            var useLiteralPath = context.GetOption("LiteralPaths", @default: false);
            if (useLiteralPath)
            {
                basePath = EscapePath(basePath, stringType, useLiteralPath, out _);
            }

            PowerShell currentPS = context.Helper
                .AddCommandWithPreferenceSetting("Microsoft.PowerShell.Management\\Resolve-Path")
                .AddParameter("Path", basePath);

            string relativeBasePath;
            var useRelativePath = context.GetOption("RelativePaths", @default: defaultRelativePath);
            if (useRelativePath)
            {
                if (providerSeparatorIndex != -1)
                {
                    // User must have requested relative paths but that's not valid with provider paths.
                    return CommandCompletion.EmptyCompletionResult;
                }

                var lastAst = context.RelatedAsts[^1];
                if (lastAst.Parent is UsingStatementAst usingStatement
                    && usingStatement.UsingStatementKind is UsingStatementKind.Module or UsingStatementKind.Assembly
                    && lastAst.Extent.File is not null)
                {
                    relativeBasePath = Directory.GetParent(lastAst.Extent.File).FullName;
                    _ = currentPS.AddParameter("RelativeBasePath", relativeBasePath);
                }
                else
                {
                    relativeBasePath = context.ExecutionContext.SessionState.Internal.CurrentLocation.ProviderPath;
                }
            }
            else
            {
                relativeBasePath = string.Empty;
            }

            var resolvedPaths = context.Helper.ExecuteCurrentPowerShell(out _);
            if (resolvedPaths is null || resolvedPaths.Count == 0)
            {
                return CommandCompletion.EmptyCompletionResult;
            }

            var resolvedProvider = ((PathInfo)resolvedPaths[0].BaseObject).Provider;
            string providerPrefix;
            if (providerSeparatorIndex == -1)
            {
                providerPrefix = string.Empty;
            }
            else if (providerSeparatorIndex == resolvedProvider.Name.Length)
            {
                providerPrefix = $"{resolvedProvider.Name}::";
            }
            else
            {
                providerPrefix = $"{resolvedProvider.ModuleName}\\{resolvedProvider.Name}::";
            }

            List<CompletionResult> results;
            switch (resolvedProvider.Name)
            {
                case FileSystemProvider.ProviderName:
                    results = GetFileSystemProviderResults(
                        context,
                        resolvedProvider,
                        resolvedPaths,
                        filter,
                        extension,
                        containerOnly,
                        useRelativePath,
                        useLiteralPath,
                        inputUsedHomeChar,
                        providerPrefix,
                        stringType,
                        relativeBasePath);
                    break;

                default:
                    results = GetDefaultProviderResults(
                        context,
                        resolvedProvider,
                        resolvedPaths,
                        filter,
                        containerOnly,
                        useRelativePath,
                        useLiteralPath,
                        inputUsedHomeChar,
                        providerPrefix,
                        stringType);
                    break;
            }

            return results.OrderBy(x => x.ToolTip);
        }

        /// <summary>
        /// Helper method for generating path completion results for the file system provider.
        /// </summary>
        /// <param name="context"></param>
        /// <param name="provider"></param>
        /// <param name="resolvedPaths"></param>
        /// <param name="filterText"></param>
        /// <param name="includedExtensions"></param>
        /// <param name="containersOnly"></param>
        /// <param name="relativePaths"></param>
        /// <param name="literalPaths"></param>
        /// <param name="inputUsedHome"></param>
        /// <param name="providerPrefix"></param>
        /// <param name="stringType"></param>
        /// <param name="relativeBasePath"></param>
        /// <returns></returns>
        private static List<CompletionResult> GetFileSystemProviderResults(
            CompletionContext context,
            ProviderInfo provider,
            Collection<PSObject> resolvedPaths,
            string filterText,
            HashSet<string> includedExtensions,
            bool containersOnly,
            bool relativePaths,
            bool literalPaths,
            bool inputUsedHome,
            string providerPrefix,
            StringConstantType stringType,
            string relativeBasePath)
        {
#if DEBUG
            Diagnostics.Assert(provider.Name.Equals(FileSystemProvider.ProviderName), "Provider should be filesystem provider.");
#endif
            var enumerationOptions = _enumerationOptions;
            var results = new List<CompletionResult>();
            string homePath = inputUsedHome && !string.IsNullOrEmpty(provider.Home) ? provider.Home : null;

            WildcardPattern wildcardFilter;
            if (WildcardPattern.ContainsRangeWildcard(filterText))
            {
                wildcardFilter = WildcardPattern.Get(filterText, WildcardOptions.IgnoreCase);
                filterText = "*";
            }
            else
            {
                wildcardFilter = null;
            }

            foreach (var item in resolvedPaths)
            {
                var pathInfo = (PathInfo)item.BaseObject;
                var dirInfo = new DirectoryInfo(pathInfo.ProviderPath);

                bool baseQuotesNeeded = false;
                string basePath;
                if (!relativePaths)
                {
                    if (pathInfo.Drive is null)
                    {
                        basePath = dirInfo.FullName;
                    }
                    else
                    {
                        int stringStartIndex = pathInfo.Drive.Root.EndsWith(provider.ItemSeparator) && pathInfo.Drive.Root.Length > 1
                            ? pathInfo.Drive.Root.Length - 1
                            : pathInfo.Drive.Root.Length;

                        basePath = pathInfo.Drive.VolumeSeparatedByColon
                            ? string.Concat(pathInfo.Drive.Name, ":", dirInfo.FullName.AsSpan(stringStartIndex))
                            : string.Concat(pathInfo.Drive.Name, dirInfo.FullName.AsSpan(stringStartIndex));
                    }

                    basePath = basePath.EndsWith(provider.ItemSeparator)
                        ? providerPrefix + basePath
                        : providerPrefix + basePath + provider.ItemSeparator;
                    basePath = RebuildPathWithVars(basePath, homePath, stringType, literalPaths, out baseQuotesNeeded);
                }
                else
                {
                    basePath = null;
                }
                IEnumerable <FileSystemInfo> fileSystemObjects = containersOnly
                    ? dirInfo.EnumerateDirectories(filterText, enumerationOptions)
                    : dirInfo.EnumerateFileSystemInfos(filterText, enumerationOptions);

                foreach (var entry in fileSystemObjects)
                {
                    bool isContainer = entry.Attributes.HasFlag(FileAttributes.Directory);
                    if (!isContainer && includedExtensions is not null && !includedExtensions.Contains(entry.Extension))
                    {
                        continue;
                    }

                    var entryName = entry.Name;
                    if (wildcardFilter is not null && !wildcardFilter.IsMatch(entryName))
                    {
                        continue;
                    }

                    if (basePath is null)
                    {
                        basePath = context.ExecutionContext.EngineSessionState.NormalizeRelativePath(
                            entry.FullName,
                            relativeBasePath);
                        if (!basePath.StartsWith($"..{provider.ItemSeparator}", StringComparison.Ordinal))
                        {
                            basePath = $".{provider.ItemSeparator}{basePath}";
                        }

                        basePath = basePath.Remove(basePath.Length - entry.Name.Length);
                        basePath = RebuildPathWithVars(basePath, homePath, stringType, literalPaths, out baseQuotesNeeded);
                    }

                    var resultType = isContainer
                        ? CompletionResultType.ProviderContainer
                        : CompletionResultType.ProviderItem;
                    
                    bool leafQuotesNeeded;
                    var completionText = NewPathCompletionText(
                        basePath,
                        EscapePath(entryName, stringType, literalPaths, out leafQuotesNeeded),
                        stringType,
                        containsNestedExpressions: false,
                        forceQuotes: baseQuotesNeeded || leafQuotesNeeded,
                        addAmpersand: false);
                    results.Add(new CompletionResult(completionText, entryName, resultType, entry.FullName));
                }
            }

            return results;
        }

        /// <summary>
        /// Helper method for generating path completion results standard providers that don't need any special treatment.
        /// </summary>
        /// <param name="context"></param>
        /// <param name="provider"></param>
        /// <param name="resolvedPaths"></param>
        /// <param name="filterText"></param>
        /// <param name="containersOnly"></param>
        /// <param name="relativePaths"></param>
        /// <param name="literalPaths"></param>
        /// <param name="inputUsedHome"></param>
        /// <param name="providerPrefix"></param>
        /// <param name="stringType"></param>
        /// <returns></returns>
        private static List<CompletionResult> GetDefaultProviderResults(
            CompletionContext context,
            ProviderInfo provider,
            Collection<PSObject> resolvedPaths,
            string filterText,
            bool containersOnly,
            bool relativePaths,
            bool literalPaths,
            bool inputUsedHome,
            string providerPrefix,
            StringConstantType stringType)
        {
            string homePath = inputUsedHome && !string.IsNullOrEmpty(provider.Home)
                ? provider.Home
                : null;

            var pattern = WildcardPattern.Get(filterText, WildcardOptions.IgnoreCase);
            var results = new List<CompletionResult>();

            foreach (var item in resolvedPaths)
            {
                var pathInfo = (PathInfo)item.BaseObject;
                string baseTooltip = pathInfo.ProviderPath.Equals(string.Empty, StringComparison.Ordinal)
                    ? pathInfo.Path
                    : pathInfo.ProviderPath;
                if (baseTooltip[^1] is not '\\' and not '/' and not ':')
                {
                    baseTooltip += provider.ItemSeparator;
                }

                _ = context.Helper.CurrentPowerShell
                    .AddCommandWithPreferenceSetting("Microsoft.PowerShell.Management\\Get-ChildItem")
                    .AddParameter("LiteralPath", pathInfo.Path);

                bool hadErrors;
                var childItemOutput = context.Helper.ExecuteCurrentPowerShell(out _, out hadErrors);

                if (childItemOutput.Count == 1 &&
                    (pathInfo.Provider.FullName + "::" + pathInfo.ProviderPath).EqualsOrdinalIgnoreCase(childItemOutput[0].Properties["PSPath"].Value as string))
                {
                    // Get-ChildItem returned the item itself instead of the children so there must be no child items to complete.
                    continue;
                }

                var childrenInfoTable = new Dictionary<string, bool>(childItemOutput.Count);
                var childNameList = new List<string>(childItemOutput.Count);

                if (hadErrors)
                {
                    // Get-ChildItem failed to get some items (Access denied or something)
                    // Save relevant info and try again to get just the names.
                    foreach (dynamic child in childItemOutput)
                    {
                        childrenInfoTable.Add(GetChildNameFromPsObject(child, provider.ItemSeparator), child.PSIsContainer);
                    }

                    _ = context.Helper.CurrentPowerShell
                        .AddCommandWithPreferenceSetting("Microsoft.PowerShell.Management\\Get-ChildItem")
                        .AddParameter("LiteralPath", pathInfo.Path)
                        .AddParameter("Name");
                    childItemOutput = context.Helper.ExecuteCurrentPowerShell(out _);
                    foreach (var child in childItemOutput)
                    {
                        var childName = (string)child.BaseObject;
                        childNameList.Add(childName);
                    }
                }
                else
                {
                    foreach (dynamic child in childItemOutput)
                    {
                        var childName = GetChildNameFromPsObject(child, provider.ItemSeparator);
                        childrenInfoTable.Add(childName, child.PSIsContainer);
                        childNameList.Add(childName);
                    }
                }

                if (childNameList.Count == 0)
                {
                    continue;
                }

                string basePath = providerPrefix.Length > 0
                    ? string.Concat(providerPrefix, pathInfo.Path.AsSpan(providerPrefix.Length))
                    : pathInfo.Path;
                if (basePath[^1] is not '\\' and not '/' and not ':')
                {
                    basePath += provider.ItemSeparator;
                }

                if (relativePaths)
                {
                    basePath = context.ExecutionContext.EngineSessionState.NormalizeRelativePath(
                        basePath + childNameList[0], context.ExecutionContext.SessionState.Internal.CurrentLocation.ProviderPath);
                    if (!basePath.StartsWith($"..{provider.ItemSeparator}", StringComparison.Ordinal))
                    {
                        basePath = $".{provider.ItemSeparator}{basePath}";
                    }

                    basePath = basePath.Remove(basePath.Length - childNameList[0].Length);
                }

                bool baseQuotesNeeded;
                basePath = RebuildPathWithVars(basePath, homePath, stringType, literalPaths, out baseQuotesNeeded);

                foreach (var childName in childNameList)
                {
                    if (!pattern.IsMatch(childName))
                    {
                        continue;
                    }

                    CompletionResultType resultType;
                    if (childrenInfoTable.TryGetValue(childName, out bool isContainer))
                    {
                        if (containersOnly && !isContainer)
                        {
                            continue;
                        }

                        resultType = isContainer
                            ? CompletionResultType.ProviderContainer
                            : CompletionResultType.ProviderItem;
                    }
                    else
                    {
                        resultType = CompletionResultType.Text;
                    }

                    bool leafQuotesNeeded;
                    var completionText = NewPathCompletionText(
                        basePath,
                        EscapePath(childName, stringType, literalPaths, out leafQuotesNeeded),
                        stringType,
                        containsNestedExpressions: false,
                        forceQuotes: baseQuotesNeeded || leafQuotesNeeded,
                        addAmpersand: false);
                    results.Add(new CompletionResult(completionText, childName, resultType, baseTooltip + childName));
                }
            }

            return results;
        }

        private static string GetChildNameFromPsObject(dynamic psObject, char separator)
        {
            if (((PSObject)psObject).BaseObject is string result)
            {
                // The "Get-ChildItem" call for this provider returned a string that we assume is the child name.
                // This is what the SCCM provider returns.
                return result;
            }

            string childName = psObject.PSChildName;
            if (childName is not null)
            {
                return childName;
            }

            // Some providers (Like the variable provider) don't include a PSChildName property
            // so we get the child name from the path instead.
            childName = psObject.PSPath ?? string.Empty;
            int ProviderSeparatorIndex = childName.IndexOf("::", StringComparison.Ordinal);
            childName = childName.Substring(ProviderSeparatorIndex + 2);
            int indexOfName = childName.LastIndexOf(separator);
            if (indexOfName == -1 || indexOfName + 1 == childName.Length)
            {
                return childName;
            }

            return childName.Substring(indexOfName + 1);
        }

        /// <summary>
        /// Takes a path and rebuilds it with the specified variable replacements.
        /// Also escapes special characters as needed.
        /// </summary>
        private static string RebuildPathWithVars(
            string path,
            string homePath,
            StringConstantType stringType,
            bool literalPath,
            out bool quotesAreNeeded)
        {
            var sb = new StringBuilder(path.Length);
            int homeIndex = string.IsNullOrEmpty(homePath)
                ? -1
                : path.IndexOf(homePath, StringComparison.OrdinalIgnoreCase);
            quotesAreNeeded = false;
            bool useSingleQuoteEscapeRules = stringType is StringConstantType.SingleQuoted or StringConstantType.BareWord;

            for (int i = 0; i < path.Length; i++)
            {
                // on Windows, we need to preserve the expanded home path as native commands don't understand it
#if UNIX                
                if (i == homeIndex)
                {
                    _ = sb.Append('~');
                    i += homePath.Length - 1;
                    continue;
                }
#endif

                EscapeCharIfNeeded(sb, path, i, stringType, literalPath, useSingleQuoteEscapeRules, ref quotesAreNeeded);
                _ = sb.Append(path[i]);
            }

            return sb.ToString();
        }

        private static string EscapePath(string path, StringConstantType stringType, bool literalPath, out bool quotesAreNeeded)
        {
            var sb = new StringBuilder(path.Length);
            bool useSingleQuoteEscapeRules = stringType is StringConstantType.SingleQuoted or StringConstantType.BareWord;
            quotesAreNeeded = false;

            for (int i = 0; i < path.Length; i++)
            {
                EscapeCharIfNeeded(sb, path, i, stringType, literalPath, useSingleQuoteEscapeRules, ref quotesAreNeeded);
                _ = sb.Append(path[i]);
            }

            return sb.ToString();
        }

        private static void EscapeCharIfNeeded(
            StringBuilder sb,
            string path,
            int index,
            StringConstantType stringType,
            bool literalPath,
            bool useSingleQuoteEscapeRules,
            ref bool quotesAreNeeded)
        {
            switch (path[index])
            {
                case '#':
                case '-':
                case '@':
                    if (index == 0 && stringType == StringConstantType.BareWord)
                    {
                        // Chars that would start a new token when used as the first char in a bareword argument.
                        quotesAreNeeded = true;
                    }
                    break;

                case ' ':
                case ',':
                case ';':
                case '(':
                case ')':
                case '{':
                case '}':
                case '|':
                case '&':
                    if (stringType == StringConstantType.BareWord)
                    {
                        // Chars that would start a new token when used anywhere in a bareword argument.
                        quotesAreNeeded = true;
                    }
                    break;

                case '[':
                case ']':
                    if (!literalPath)
                    {
                        // Wildcard characters that need to be escaped.
                        int backtickCount;
                        if (useSingleQuoteEscapeRules)
                        {
                            backtickCount = 1;
                        }
                        else
                        {
                            backtickCount = sb[^1] == '`' ? 4 : 2;
                        }

                        _ = sb.Append('`', backtickCount);
                        quotesAreNeeded = true;
                    }
                    break;

                case '`':
                    // Literal backtick needs to be escaped to not be treated as an escape character
                    if (useSingleQuoteEscapeRules)
                    {
                        if (!literalPath)
                        {
                            _ = sb.Append('`');
                        }
                    }
                    else
                    {
                        int backtickCount = !literalPath && sb[^1] == '`' ? 3 : 1;
                        _ = sb.Append('`', backtickCount);
                    }

                    if (stringType is StringConstantType.BareWord or StringConstantType.DoubleQuoted)
                    {
                        quotesAreNeeded = true;
                    }
                    break;

                case '$':
                    // $ needs to be escaped so following chars are not parsed as a variable/subexpression
                    if (!useSingleQuoteEscapeRules)
                    {
                        _ = sb.Append('`');
                    }

                    if (stringType is StringConstantType.BareWord or StringConstantType.DoubleQuoted)
                    {
                        quotesAreNeeded = true;
                    }
                    break;

                default:
                    // Handle all the different quote types
                    if (useSingleQuoteEscapeRules && path[index].IsSingleQuote())
                    {
                        _ = sb.Append('\'');
                        quotesAreNeeded = true;
                    }
                    else if (!useSingleQuoteEscapeRules && path[index].IsDoubleQuote())
                    {
                        _ = sb.Append('`');
                        quotesAreNeeded = true;
                    }
                    break;
            }
        }

        private static string NewPathCompletionText(string parent, string leaf, StringConstantType stringType, bool containsNestedExpressions, bool forceQuotes, bool addAmpersand)
        {
            string result;
            if (stringType == StringConstantType.SingleQuoted)
            {
                result = addAmpersand ? $"& '{parent}{leaf}'" : $"'{parent}{leaf}'";
            }
            else if (stringType == StringConstantType.DoubleQuoted)
            {
                result = addAmpersand ? $"& \"{parent}{leaf}\"" : $"\"{parent}{leaf}\"";
            }
            else
            {
                if (forceQuotes)
                {
                    if (containsNestedExpressions)
                    {
                        result = addAmpersand ? $"& \"{parent}{leaf}\"" : $"\"{parent}{leaf}\"";
                    }
                    else
                    {
                        result = addAmpersand ? $"& '{parent}{leaf}'" : $"'{parent}{leaf}'";
                    }
                }
                else
                {
                    result = string.Concat(parent, leaf);
                }
            }

            return result;
        }

        private static readonly Regex s_shareMatch = new(
            @"(^Microsoft\.PowerShell\.Core\\FileSystem::|^FileSystem::|^)(?:\\\\|//)(?![.|?])([^\\/]+)(?:\\|/)([^\\/]*)$",
            RegexOptions.IgnoreCase | RegexOptions.Compiled);

        [StructLayout(LayoutKind.Sequential, CharSet = CharSet.Unicode)]
        private struct SHARE_INFO_1
        {
            public string netname;
            public int type;
            public string remark;
        }

        private static readonly System.IO.EnumerationOptions _enumerationOptions = new System.IO.EnumerationOptions
        {
            MatchCasing = MatchCasing.CaseInsensitive,
            AttributesToSkip = 0 // Default is to skip Hidden and System files, so we clear this to retain existing behavior
        };

        internal static List<string> GetFileShares(string machine, bool ignoreHidden)
        {
#if UNIX
            return new List<string>();
#else
            nint shBuf = nint.Zero;
            uint numEntries = 0;
            uint totalEntries;
            uint resumeHandle = 0;
            int result = Interop.Windows.NetShareEnum(
                machine,
                level: 1,
                out shBuf,
                Interop.Windows.MAX_PREFERRED_LENGTH,
                out numEntries,
                out totalEntries,
                ref resumeHandle);

            var shares = new List<string>();
            if (result == Interop.Windows.ERROR_SUCCESS || result == Interop.Windows.ERROR_MORE_DATA)
            {
                for (int i = 0; i < numEntries; ++i)
                {
                    nint curInfoPtr = shBuf + (Marshal.SizeOf<SHARE_INFO_1>() * i);
                    SHARE_INFO_1 shareInfo = Marshal.PtrToStructure<SHARE_INFO_1>(curInfoPtr);

                    if ((shareInfo.type & Interop.Windows.STYPE_MASK) != Interop.Windows.STYPE_DISKTREE)
                    {
                        continue;
                    }

                    if (ignoreHidden && shareInfo.netname.EndsWith('$'))
                    {
                        continue;
                    }

                    shares.Add(shareInfo.netname);
                }
            }

            return shares;
#endif
        }

        private static bool CheckFileExtension(string path, HashSet<string> extension)
        {
            if (extension == null || extension.Count == 0)
                return true;

            var ext = System.IO.Path.GetExtension(path);
            return ext == null || extension.Contains(ext);
        }

        #endregion Filenames

        #region Variable

        /// <summary>
        /// </summary>
        /// <param name="variableName"></param>
        /// <returns></returns>
        public static IEnumerable<CompletionResult> CompleteVariable(string variableName)
        {
            var runspace = Runspace.DefaultRunspace;
            if (runspace == null)
            {
                // No runspace, just return no results.
                return CommandCompletion.EmptyCompletionResult;
            }

            var helper = new PowerShellExecutionHelper(PowerShell.Create(RunspaceMode.CurrentRunspace));
            var executionContext = helper.CurrentPowerShell.Runspace.ExecutionContext;
            return CompleteVariable(new CompletionContext { WordToComplete = variableName, Helper = helper, ExecutionContext = executionContext });
        }

        private static readonly string[] s_variableScopes = new string[] { "Global:", "Local:", "Script:", "Private:", "Using:" };

        private static readonly SearchValues<char> s_charactersRequiringQuotes = SearchValues.Create("-`&@'\"#{}()$,;|<> .\\/ \t^");

        private static bool ContainsCharactersRequiringQuotes(ReadOnlySpan<char> text)
            => text.ContainsAny(s_charactersRequiringQuotes);

        internal static List<CompletionResult> CompleteVariable(CompletionContext context)
        {
            HashSet<string> hashedResults = new(StringComparer.OrdinalIgnoreCase);
            List<CompletionResult> results = new();
            List<CompletionResult> tempResults = new();

            var wordToComplete = context.WordToComplete;
            string scopePrefix = string.Empty;
            var colon = wordToComplete.IndexOf(':');
            if (colon >= 0)
            {
                scopePrefix = wordToComplete.Remove(colon + 1);
                wordToComplete = wordToComplete.Substring(colon + 1);
            }

            var lastAst = context.RelatedAsts?[^1];
            var variableAst = lastAst as VariableExpressionAst;
            if (lastAst is PropertyMemberAst ||
                (lastAst is not null && lastAst.Parent is ParameterAst parameter && parameter.DefaultValue != lastAst))
            {
                // User is adding a new parameter or a class member, variable tab completion is not useful.
                return results;
            }
            var prefix = variableAst != null && variableAst.Splatted ? "@" : "$";
            bool tokenAtCursorUsedBraces = context.TokenAtCursor is not null && context.TokenAtCursor.Text.StartsWith("${");

            // Look for variables in the input (e.g. parameters, etc.) before checking session state - these
            // variables might not exist in session state yet.
            var wildcardPattern = WildcardPattern.Get(wordToComplete + "*", WildcardOptions.IgnoreCase);
            if (lastAst is not null)
            {
                Ast parent = lastAst.Parent;
                var findVariablesVisitor = new FindVariablesVisitor
                {
                    CompletionVariableAst = lastAst,
                    StopSearchOffset = lastAst.Extent.StartOffset,
                    Context = context.TypeInferenceContext
                };
                while (parent != null)
                {
                    if (parent is IParameterMetadataProvider)
                    {
                        findVariablesVisitor.Top = parent;
                        parent.Visit(findVariablesVisitor);
                    }

                    parent = parent.Parent;
                }

                foreach (string varName in findVariablesVisitor.FoundVariables)
                {
                    if (!wildcardPattern.IsMatch(varName))
                    {
                        continue;
                    }

                    VariableInfo varInfo = findVariablesVisitor.VariableInfoTable[varName];
                    PSTypeName varType = varInfo.LastDeclaredConstraint ?? varInfo.LastAssignedType;
                    string toolTip;
                    if (varType is null)
                    {
                        toolTip = varName;
                    }
                    else
                    {
                        toolTip = varType.Type is not null
                            ? StringUtil.Format("[{0}]${1}", ToStringCodeMethods.Type(varType.Type, dropNamespaces: true), varName)
                            : varType.Name;
                    }

                    var completionText = !tokenAtCursorUsedBraces && !ContainsCharactersRequiringQuotes(varName)
                        ? prefix + scopePrefix + varName
                        : prefix + "{" + scopePrefix + varName + "}";
                    AddUniqueVariable(hashedResults, results, completionText, varName, toolTip);
                }
            }

            if (colon == -1)
            {
                var allVariables = context.ExecutionContext.SessionState.Internal.GetVariableTable();
                foreach (var key in allVariables.Keys)
                {
                    if (wildcardPattern.IsMatch(key))
                    {
                        var variable = allVariables[key];
                        var name = variable.Name;
                        var value = variable.Value;
                        var toolTip = value is null
                            ? key
                            : StringUtil.Format("[{0}]${1}", ToStringCodeMethods.Type(value.GetType(), dropNamespaces: true), key);
                        if (!string.IsNullOrEmpty(variable.Description))
                        {
                            toolTip += $" - {variable.Description}";
                        }

                        var completionText = !tokenAtCursorUsedBraces && !ContainsCharactersRequiringQuotes(name)
                            ? prefix + name
                            : prefix + "{" + name + "}";
                        AddUniqueVariable(hashedResults, tempResults, completionText, key, toolTip);
                    }
                }

                if (tempResults.Count > 0)
                {
                    results.AddRange(tempResults.OrderBy(item => item.ListItemText, StringComparer.OrdinalIgnoreCase));
                    tempResults.Clear();
                }
            }
            else
            {
                string pattern;
                if (s_variableScopes.Contains(scopePrefix, StringComparer.OrdinalIgnoreCase))
                {
                    pattern = string.Concat("variable:", wordToComplete, "*");
                }
                else
                {
                    pattern = scopePrefix + wordToComplete + "*";
                }

                var powerShellExecutionHelper = context.Helper;
                powerShellExecutionHelper
                    .AddCommandWithPreferenceSetting("Microsoft.PowerShell.Management\\Get-Item").AddParameter("Path", pattern)
                    .AddCommandWithPreferenceSetting("Microsoft.PowerShell.Utility\\Sort-Object").AddParameter("Property", "Name");

                var psobjs = powerShellExecutionHelper.ExecuteCurrentPowerShell(out _);

                if (psobjs is not null)
                {
                    foreach (dynamic psobj in psobjs)
                    {
                        var name = psobj.Name as string;
                        if (!string.IsNullOrEmpty(name))
                        {
                            var tooltip = name;
                            var variable = PSObject.Base(psobj) as PSVariable;
                            if (variable != null)
                            {
                                var value = variable.Value;
                                if (value != null)
                                {
                                    tooltip = StringUtil.Format("[{0}]${1}",
                                                                ToStringCodeMethods.Type(value.GetType(),
                                                                                         dropNamespaces: true), name);
                                }
                            }

                            if (!string.IsNullOrEmpty(variable.Description))
                            {
                                tooltip += $" - {variable.Description}";
                            }

                            var completedName = !tokenAtCursorUsedBraces && !ContainsCharactersRequiringQuotes(name)
                                                    ? prefix + scopePrefix + name
                                                    : prefix + "{" + scopePrefix + name + "}";
                            AddUniqueVariable(hashedResults, results, completedName, name, tooltip);
                        }
                    }
                }
            }

            if (colon == -1 && "env".StartsWith(wordToComplete, StringComparison.OrdinalIgnoreCase))
            {
                var envVars = Environment.GetEnvironmentVariables();
                foreach (var key in envVars.Keys)
                {
                    var name = "env:" + key;
                    var completedName = !tokenAtCursorUsedBraces && !ContainsCharactersRequiringQuotes(name)
                        ? prefix + name
                        : prefix + "{" + name + "}";
                    AddUniqueVariable(hashedResults, tempResults, completedName, name, "[string]" + name);
                }

                results.AddRange(tempResults.OrderBy(item => item.ListItemText, StringComparer.OrdinalIgnoreCase));
                tempResults.Clear();
            }

            if (colon == -1)
            {
                // Return variables already in session state first, because we can sometimes give better information,
                // like the variables type.
                foreach (var specialVariable in s_specialVariablesCache.Value)
                {
                    if (wildcardPattern.IsMatch(specialVariable))
                    {
                        var completedName = !tokenAtCursorUsedBraces && !ContainsCharactersRequiringQuotes(specialVariable)
                                                ? prefix + specialVariable
                                                : prefix + "{" + specialVariable + "}";

                        AddUniqueVariable(hashedResults, results, completedName, specialVariable, specialVariable);
                    }
                }

                var allDrives = context.ExecutionContext.SessionState.Drive.GetAll();
                foreach (var drive in allDrives)
                {
                    if (drive.Name.Length < 2
                        || !wildcardPattern.IsMatch(drive.Name)
                        || !drive.Provider.ImplementingType.IsAssignableTo(typeof(IContentCmdletProvider)))
                    {
                        continue;
                    }

                    var completedName = !tokenAtCursorUsedBraces && !ContainsCharactersRequiringQuotes(drive.Name)
                        ? prefix + drive.Name + ":"
                        : prefix + "{" + drive.Name + ":}";
                    var tooltip = string.IsNullOrEmpty(drive.Description)
                        ? drive.Name
                        : drive.Description;
                    AddUniqueVariable(hashedResults, tempResults, completedName, drive.Name, tooltip);
                }

                if (tempResults.Count > 0)
                {
                    results.AddRange(tempResults.OrderBy(item => item.ListItemText, StringComparer.OrdinalIgnoreCase));
                }

                foreach (var scope in s_variableScopes)
                {
                    if (wildcardPattern.IsMatch(scope))
                    {
                        var completedName = !tokenAtCursorUsedBraces && !ContainsCharactersRequiringQuotes(scope)
                            ? prefix + scope
                            : prefix + "{" + scope + "}";
                        AddUniqueVariable(hashedResults, results, completedName, scope, scope);
                    }
                }
            }

            return results;
        }

        private static void AddUniqueVariable(HashSet<string> hashedResults, List<CompletionResult> results, string completionText, string listItemText, string tooltip)
        {
            if (hashedResults.Add(completionText))
            {
                results.Add(new CompletionResult(completionText, listItemText, CompletionResultType.Variable, tooltip));
            }
        }

        internal static readonly HashSet<string> s_varModificationCommands = new(StringComparer.OrdinalIgnoreCase)
        {
            "New-Variable",
            "nv",
            "Set-Variable",
            "set",
            "sv"
        };

        internal static readonly string[] s_varModificationParameters = new string[]
        {
            "Name",
            "Value"
        };

        internal static readonly string[] s_outVarParameters = new string[]
        {
            "ErrorVariable",
            "ev",
            "WarningVariable",
            "wv",
            "InformationVariable",
            "iv",
            "OutVariable",
            "ov",

        };

        internal static readonly string[] s_pipelineVariableParameters = new string[]
        {
            "PipelineVariable",
            "pv"
        };

        internal static readonly HashSet<string> s_localScopeCommandNames = new(StringComparer.OrdinalIgnoreCase)
        {
            "Microsoft.PowerShell.Core\\ForEach-Object",
            "ForEach-Object",
            "foreach",
            "%",
            "Microsoft.PowerShell.Core\\Where-Object",
            "Where-Object",
            "where",
            "?",
            "BeforeAll",
            "BeforeEach"
        };

        private sealed class VariableInfo
        {
            internal PSTypeName LastDeclaredConstraint;
            internal PSTypeName LastAssignedType;
        }

        private sealed class FindVariablesVisitor : AstVisitor2
        {
            internal Ast Top;
            internal Ast CompletionVariableAst;
            internal readonly List<string> FoundVariables = new();
            internal readonly Dictionary<string, VariableInfo> VariableInfoTable = new(StringComparer.OrdinalIgnoreCase);
            internal int StopSearchOffset;
            internal TypeInferenceContext Context;

            private static PSTypeName GetInferredVarTypeFromAst(Ast ast)
            {
                PSTypeName type;
                switch (ast)
                {
                    case ConstantExpressionAst constant:
                        type = new PSTypeName(constant.StaticType);
                        break;

                    case ExpandableStringExpressionAst:
                        type = new PSTypeName(typeof(string));
                        break;

                    case ConvertExpressionAst convertExpression:
                        type = new PSTypeName(convertExpression.Type.TypeName);
                        break;

                    case HashtableAst:
                        type = new PSTypeName(typeof(Hashtable));
                        break;

                    case ArrayExpressionAst:
                    case ArrayLiteralAst:
                        type = new PSTypeName(typeof(object[]));
                        break;

                    case ScriptBlockExpressionAst:
                        type = new PSTypeName(typeof(ScriptBlock));
                        break;

                    default:
                        type = null;
                        break;
                }

                return type;
            }

            private void SaveVariableInfo(string variableName, PSTypeName variableType, bool isConstraint)
            {
                if (VariableInfoTable.TryGetValue(variableName, out VariableInfo varInfo))
                {
                    if (isConstraint)
                    {
                        varInfo.LastDeclaredConstraint = variableType;
                    }
                    else
                    {
                        varInfo.LastAssignedType = variableType;
                    }
                }
                else
                {
                    varInfo = isConstraint
                        ? new VariableInfo() { LastDeclaredConstraint = variableType }
                        : new VariableInfo() { LastAssignedType = variableType };
                    VariableInfoTable.Add(variableName, varInfo);
                    FoundVariables.Add(variableName);
                }
            }

            public override AstVisitAction DefaultVisit(Ast ast)
            {
                if (ast.Extent.StartOffset > StopSearchOffset)
                {
                    // When visiting do while/until statements, the condition will be visited before the statement block.
                    // The condition itself may not be interesting if it's after the cursor, but the statement block could be.
                    return ast is PipelineBaseAst && ast.Parent is DoUntilStatementAst or DoWhileStatementAst
                        ? AstVisitAction.SkipChildren
                        : AstVisitAction.StopVisit;
                }

                return AstVisitAction.Continue;
            }

            public override AstVisitAction VisitAssignmentStatement(AssignmentStatementAst assignmentStatementAst)
            {
                if (assignmentStatementAst.Extent.StartOffset > StopSearchOffset)
                {
                    return assignmentStatementAst.Parent is DoUntilStatementAst or DoWhileStatementAst ?
                        AstVisitAction.SkipChildren
                        : AstVisitAction.StopVisit;
                }

                if (assignmentStatementAst.Left is AttributedExpressionAst attributedExpression)
                {
                    var firstConvertExpression = attributedExpression as ConvertExpressionAst;
                    ExpressionAst child = attributedExpression.Child;
                    while (child is AttributedExpressionAst attributeChild)
                    {
                        if (firstConvertExpression is null && attributeChild is ConvertExpressionAst convertExpression)
                        {
                            // Multiple type constraint can be set on a variable like this: [int] [string] $Var1 = 1
                            // But it's the left most type constraint that determines the final type.
                            firstConvertExpression = convertExpression;
                        }

                        child = attributeChild.Child;
                    }

                    if (child is VariableExpressionAst variableExpression)
                    {
                        if (variableExpression == CompletionVariableAst || s_specialVariablesCache.Value.Contains(variableExpression.VariablePath.UserPath))
                        {
                            return AstVisitAction.Continue;
                        }

                        if (firstConvertExpression is not null)
                        {
                            SaveVariableInfo(variableExpression.VariablePath.UnqualifiedPath, new PSTypeName(firstConvertExpression.Type.TypeName), isConstraint: true);
                        }
                        else
                        {
                            PSTypeName lastAssignedType = assignmentStatementAst.Right is CommandExpressionAst commandExpression
                                ? GetInferredVarTypeFromAst(commandExpression.Expression)
                                : null;
                            SaveVariableInfo(variableExpression.VariablePath.UnqualifiedPath, lastAssignedType, isConstraint: false);
                        }
                    }
                }
                else if (assignmentStatementAst.Left is VariableExpressionAst variableExpression)
                {
                    if (variableExpression == CompletionVariableAst || s_specialVariablesCache.Value.Contains(variableExpression.VariablePath.UserPath))
                    {
                        return AstVisitAction.Continue;
                    }

                    PSTypeName lastAssignedType;
                    if (assignmentStatementAst.Right is CommandExpressionAst commandExpression)
                    {
                        lastAssignedType = GetInferredVarTypeFromAst(commandExpression.Expression);
                    }
                    else
                    {
                        lastAssignedType = null;
                    }

                    SaveVariableInfo(variableExpression.VariablePath.UnqualifiedPath, lastAssignedType, isConstraint: false);
                }

                return AstVisitAction.Continue;
            }

            public override AstVisitAction VisitCommand(CommandAst commandAst)
            {
                if (commandAst.Extent.StartOffset > StopSearchOffset)
                {
                    return AstVisitAction.StopVisit;
                }

                var commandName = commandAst.GetCommandName();
                if (commandName is not null && s_varModificationCommands.Contains(commandName))
                {
                    StaticBindingResult bindingResult = StaticParameterBinder.BindCommand(commandAst, resolve: false, s_varModificationParameters);
                    if (bindingResult is not null
                        && bindingResult.BoundParameters.TryGetValue("Name", out ParameterBindingResult variableName))
                    {
                        var nameValue = variableName.ConstantValue as string;
                        if (nameValue is not null)
                        {
                            PSTypeName variableType;
                            if (bindingResult.BoundParameters.TryGetValue("Value", out ParameterBindingResult variableValue))
                            {
                                variableType = GetInferredVarTypeFromAst(variableValue.Value);
                            }
                            else
                            {
                                variableType = null;
                            }

                            SaveVariableInfo(nameValue, variableType, isConstraint: false);
                        }
                    }
                }

                var bindResult = StaticParameterBinder.BindCommand(commandAst, resolve: false);
                if (bindResult is not null)
                {
                    foreach (var parameterName in s_outVarParameters)
                    {
                        if (bindResult.BoundParameters.TryGetValue(parameterName, out ParameterBindingResult outVarBind))
                        {
                            var varName = outVarBind.ConstantValue as string;
                            if (varName is not null)
                            {
                                SaveVariableInfo(varName, new PSTypeName(typeof(ArrayList)), isConstraint: false);
                            }
                        }
                    }

                    if (commandAst.Parent is PipelineAst pipeline && pipeline.Extent.EndOffset > CompletionVariableAst.Extent.StartOffset)
                    {
                        foreach (var parameterName in s_pipelineVariableParameters)
                        {
                            if (bindResult.BoundParameters.TryGetValue(parameterName, out ParameterBindingResult pipeVarBind))
                            {
                                var varName = pipeVarBind.ConstantValue as string;
                                if (varName is not null)
                                {
                                    var inferredTypes = AstTypeInference.InferTypeOf(commandAst, Context, TypeInferenceRuntimePermissions.AllowSafeEval);
                                    PSTypeName varType = inferredTypes.Count == 0
                                        ? null
                                        : inferredTypes[0];
                                    SaveVariableInfo(varName, varType, isConstraint: false);
                                }
                            }
                        }
                    }
                }

                foreach (RedirectionAst redirection in commandAst.Redirections)
                {
                    if (redirection is FileRedirectionAst fileRedirection
                        && fileRedirection.Location is StringConstantExpressionAst redirectTarget
                        && redirectTarget.Value.StartsWith("variable:", StringComparison.OrdinalIgnoreCase)
                        && redirectTarget.Value.Length > "variable:".Length)
                    {
                        string varName = redirectTarget.Value.Substring("variable:".Length);
                        PSTypeName varType;
                        switch (fileRedirection.FromStream)
                        {
                            case RedirectionStream.Error:
                                varType = new PSTypeName(typeof(ErrorRecord));
                                break;

                            case RedirectionStream.Warning:
                                varType = new PSTypeName(typeof(WarningRecord));
                                break;

                            case RedirectionStream.Verbose:
                                varType = new PSTypeName(typeof(VerboseRecord));
                                break;

                            case RedirectionStream.Debug:
                                varType = new PSTypeName(typeof(DebugRecord));
                                break;

                            case RedirectionStream.Information:
                                varType = new PSTypeName(typeof(InformationRecord));
                                break;

                            default:
                                varType = null;
                                break;
                        }

                        SaveVariableInfo(varName, varType, isConstraint: false);
                    }
                }

                return AstVisitAction.Continue;
            }

            public override AstVisitAction VisitParameter(ParameterAst parameterAst)
            {
                if (parameterAst.Extent.StartOffset > StopSearchOffset)
                {
                    return AstVisitAction.StopVisit;
                }

                VariableExpressionAst variableExpression = parameterAst.Name;
                if (variableExpression == CompletionVariableAst)
                {
                    return AstVisitAction.Continue;
                }

                SaveVariableInfo(variableExpression.VariablePath.UnqualifiedPath, new PSTypeName(parameterAst.StaticType), isConstraint: true);

                return AstVisitAction.Continue;
            }

            public override AstVisitAction VisitForEachStatement(ForEachStatementAst forEachStatementAst)
            {
                if (forEachStatementAst.Extent.StartOffset > StopSearchOffset || forEachStatementAst.Variable == CompletionVariableAst)
                {
                    return AstVisitAction.StopVisit;
                }

                SaveVariableInfo(forEachStatementAst.Variable.VariablePath.UnqualifiedPath, variableType: null, isConstraint: false);
                return AstVisitAction.Continue;
            }

            public override AstVisitAction VisitAttribute(AttributeAst attributeAst)
            {
                // Attributes can't assign values to variables so they aren't interesting.
                return AstVisitAction.SkipChildren;
            }

            public override AstVisitAction VisitFunctionDefinition(FunctionDefinitionAst functionDefinitionAst)
            {
                return functionDefinitionAst != Top ? AstVisitAction.SkipChildren : AstVisitAction.Continue;
            }

            public override AstVisitAction VisitScriptBlockExpression(ScriptBlockExpressionAst scriptBlockExpressionAst)
            {
                if (scriptBlockExpressionAst == Top)
                {
                    return AstVisitAction.Continue;
                }

                Ast parent = scriptBlockExpressionAst.Parent;
                // This loop checks if the scriptblock is used as a command, or an argument for a command, eg: ForEach-Object -Process {$Var1 = "Hello"}, {Var2 = $true}
                while (true)
                {
                    if (parent is CommandAst cmdAst)
                    {
                        string cmdName = cmdAst.GetCommandName();
                        return s_localScopeCommandNames.Contains(cmdName)
                            || (cmdAst.CommandElements[0] is ScriptBlockExpressionAst && cmdAst.InvocationOperator == TokenKind.Dot)
                            ? AstVisitAction.Continue
                            : AstVisitAction.SkipChildren;
                    }

                    if (parent is not CommandExpressionAst and not PipelineAst and not StatementBlockAst and not ArrayExpressionAst and not ArrayLiteralAst)
                    {
                        return AstVisitAction.SkipChildren;
                    }

                    parent = parent.Parent;
                }
            }

            public override AstVisitAction VisitDataStatement(DataStatementAst dataStatementAst)
            {
                if (dataStatementAst.Extent.StartOffset >= StopSearchOffset)
                {
                    return AstVisitAction.StopVisit;
                }

                if (dataStatementAst.Variable is not null)
                {
                    SaveVariableInfo(dataStatementAst.Variable, variableType: null, isConstraint: false);
                }

                return AstVisitAction.SkipChildren;
            }
        }

        private static readonly Lazy<SortedSet<string>> s_specialVariablesCache = new(BuildSpecialVariablesCache);

        private static SortedSet<string> BuildSpecialVariablesCache()
        {
            var result = new SortedSet<string>(StringComparer.OrdinalIgnoreCase);
            foreach (var member in typeof(SpecialVariables).GetFields(BindingFlags.NonPublic | BindingFlags.Static))
            {
                if (member.FieldType.Equals(typeof(string)))
                {
                    result.Add((string)member.GetValue(null));
                }
            }

            return result;
        }

        internal static PSTypeName GetLastDeclaredTypeConstraint(VariableExpressionAst variableAst, TypeInferenceContext typeInferenceContext)
        {
            Ast parent = variableAst.Parent;
            var findVariablesVisitor = new FindVariablesVisitor()
            {
                CompletionVariableAst = variableAst,
                StopSearchOffset = variableAst.Extent.StartOffset,
                Context = typeInferenceContext
            };
            while (parent != null)
            {
                if (parent is IParameterMetadataProvider)
                {
                    findVariablesVisitor.Top = parent;
                    parent.Visit(findVariablesVisitor);
                }

                if (findVariablesVisitor.VariableInfoTable.TryGetValue(variableAst.VariablePath.UserPath, out VariableInfo varInfo)
                    && varInfo.LastDeclaredConstraint is not null)
                {
                    return varInfo.LastDeclaredConstraint;
                }

                parent = parent.Parent;
            }

            return null;
        }

        #endregion Variables

        #region Comments

        internal static List<CompletionResult> CompleteComment(CompletionContext context, ref int replacementIndex, ref int replacementLength)
        {
            if (context.WordToComplete.StartsWith("<#", StringComparison.Ordinal))
            {
                return CompleteCommentHelp(context, ref replacementIndex, ref replacementLength);
            }

            // Complete #requires statements
            if (context.WordToComplete.StartsWith("#requires ", StringComparison.OrdinalIgnoreCase))
            {
                return CompleteRequires(context, ref replacementIndex, ref replacementLength);
            }

            var results = new List<CompletionResult>();

            // Complete the history entries
            Match matchResult = Regex.Match(context.WordToComplete, @"^#([\w\-]*)$");
            if (!matchResult.Success)
            {
                return results;
            }

            string wordToComplete = matchResult.Groups[1].Value;
            Collection<PSObject> psobjs;

            int entryId;
            if (Regex.IsMatch(wordToComplete, @"^[0-9]+$") && LanguagePrimitives.TryConvertTo(wordToComplete, out entryId))
            {
                context.Helper.AddCommandWithPreferenceSetting("Get-History", typeof(GetHistoryCommand)).AddParameter("Id", entryId);
                psobjs = context.Helper.ExecuteCurrentPowerShell(out _);

                if (psobjs != null && psobjs.Count == 1)
                {
                    var historyInfo = PSObject.Base(psobjs[0]) as HistoryInfo;
                    if (historyInfo != null)
                    {
                        var commandLine = historyInfo.CommandLine;
                        if (!string.IsNullOrEmpty(commandLine))
                        {
                            // var tooltip = "Id: " + historyInfo.Id + "\n" +
                            //               "ExecutionStatus: " + historyInfo.ExecutionStatus + "\n" +
                            //               "StartExecutionTime: " + historyInfo.StartExecutionTime + "\n" +
                            //               "EndExecutionTime: " + historyInfo.EndExecutionTime + "\n";
                            // Use the commandLine as the Tooltip in case the commandLine is multiple lines of scripts
                            results.Add(new CompletionResult(commandLine, commandLine, CompletionResultType.History, commandLine));
                        }
                    }
                }

                return results;
            }

            wordToComplete = "*" + wordToComplete + "*";
            context.Helper.AddCommandWithPreferenceSetting("Get-History", typeof(GetHistoryCommand));

            psobjs = context.Helper.ExecuteCurrentPowerShell(out _);
            var pattern = WildcardPattern.Get(wordToComplete, WildcardOptions.IgnoreCase);

            if (psobjs != null)
            {
                for (int index = psobjs.Count - 1; index >= 0; index--)
                {
                    var psobj = psobjs[index];
                    if (!(PSObject.Base(psobj) is HistoryInfo historyInfo)) continue;

                    var commandLine = historyInfo.CommandLine;
                    if (!string.IsNullOrEmpty(commandLine) && pattern.IsMatch(commandLine))
                    {
                        // var tooltip = "Id: " + historyInfo.Id + "\n" +
                        //               "ExecutionStatus: " + historyInfo.ExecutionStatus + "\n" +
                        //               "StartExecutionTime: " + historyInfo.StartExecutionTime + "\n" +
                        //               "EndExecutionTime: " + historyInfo.EndExecutionTime + "\n";
                        // Use the commandLine as the Tooltip in case the commandLine is multiple lines of scripts
                        results.Add(new CompletionResult(commandLine, commandLine, CompletionResultType.History, commandLine));
                    }
                }
            }

            return results;
        }

        private static List<CompletionResult> CompleteRequires(CompletionContext context, ref int replacementIndex, ref int replacementLength)
        {
            var results = new List<CompletionResult>();

            int cursorIndex = context.CursorPosition.ColumnNumber - 1;
            string lineToCursor = context.CursorPosition.Line.Substring(0, cursorIndex);

            // RunAsAdministrator must be the last parameter in a Requires statement so no completion if the cursor is after the parameter.
            if (lineToCursor.Contains(" -RunAsAdministrator", StringComparison.OrdinalIgnoreCase))
            {
                return results;
            }

            // Regex to find parameter like " -Parameter1" or " -"
            MatchCollection hashtableKeyMatches = Regex.Matches(lineToCursor, @"\s+-([A-Za-z]+|$)");
            if (hashtableKeyMatches.Count == 0)
            {
                return results;
            }

            Group currentParameterMatch = hashtableKeyMatches[^1].Groups[1];

            // Complete the parameter if the cursor is at a parameter
            if (currentParameterMatch.Index + currentParameterMatch.Length == cursorIndex)
            {
                string currentParameterPrefix = currentParameterMatch.Value;

                replacementIndex = context.CursorPosition.Offset - currentParameterPrefix.Length;
                replacementLength = currentParameterPrefix.Length;

                // Produce completions for all parameters that begin with the prefix we've found,
                // but which haven't already been specified in the line we need to complete
                foreach (string parameter in s_requiresParameters)
                {
                    if (parameter.StartsWith(currentParameterPrefix, StringComparison.OrdinalIgnoreCase)
                        && !context.CursorPosition.Line.Contains($" -{parameter}", StringComparison.OrdinalIgnoreCase))
                    {
                        string toolTip = GetRequiresParametersToolTip(parameter);
                        results.Add(new CompletionResult(parameter, parameter, CompletionResultType.ParameterName, toolTip));
                    }
                }

                return results;
            }

            // Regex to find parameter values (any text that appears after various delimiters)
            hashtableKeyMatches = Regex.Matches(lineToCursor, @"(\s+|,|;|{|\""|'|=)(\w+|$)");
            string currentValue;
            if (hashtableKeyMatches.Count == 0)
            {
                currentValue = string.Empty;
            }
            else
            {
                currentValue = hashtableKeyMatches[^1].Groups[2].Value;
            }

            replacementIndex = context.CursorPosition.Offset - currentValue.Length;
            replacementLength = currentValue.Length;

            // Complete PSEdition parameter values
            if (currentParameterMatch.Value.Equals("PSEdition", StringComparison.OrdinalIgnoreCase))
            {
                foreach (string psEditionEntry in s_requiresPSEditions)
                {
                    if (psEditionEntry.StartsWith(currentValue, StringComparison.OrdinalIgnoreCase))
                    {
                        string toolTip = GetRequiresPsEditionsToolTip(psEditionEntry);
                        results.Add(new CompletionResult(psEditionEntry, psEditionEntry, CompletionResultType.ParameterValue, toolTip));
                    }
                }

                return results;
            }

            // Complete Modules module specification values
            if (currentParameterMatch.Value.Equals("Modules", StringComparison.OrdinalIgnoreCase))
            {
                int hashtableStart = lineToCursor.LastIndexOf("@{");
                int hashtableEnd = lineToCursor.LastIndexOf('}');

                bool insideHashtable = hashtableStart != -1 && (hashtableEnd == -1 || hashtableEnd < hashtableStart);

                // If not inside a hashtable, try to complete a module simple name
                if (!insideHashtable)
                {
                    context.WordToComplete = currentValue;
                    return CompleteModuleName(context, true);
                }

                string hashtableString = lineToCursor.Substring(hashtableStart);

                // Regex to find hashtable keys with or without quotes
                hashtableKeyMatches = Regex.Matches(hashtableString, @"(@{|;)\s*(?:'|\""|\w*)\w*");

                // Build the list of keys we might want to complete, based on what's already been provided
                var moduleSpecKeysToComplete = new HashSet<string>(s_requiresModuleSpecKeys);
                bool sawModuleNameLast = false;
                foreach (Match existingHashtableKeyMatch in hashtableKeyMatches)
                {
                    string existingHashtableKey = existingHashtableKeyMatch.Value.TrimStart(s_hashtableKeyPrefixes);

                    if (string.IsNullOrEmpty(existingHashtableKey))
                    {
                        continue;
                    }

                    // Remove the existing key we just saw
                    moduleSpecKeysToComplete.Remove(existingHashtableKey);

                    // We need to remember later if we saw "ModuleName" as the last hashtable key, for completions
                    if (sawModuleNameLast = existingHashtableKey.Equals("ModuleName", StringComparison.OrdinalIgnoreCase))
                    {
                        continue;
                    }

                    // "RequiredVersion" is mutually exclusive with "ModuleVersion" and "MaximumVersion"
                    if (existingHashtableKey.Equals("ModuleVersion", StringComparison.OrdinalIgnoreCase)
                        || existingHashtableKey.Equals("MaximumVersion", StringComparison.OrdinalIgnoreCase))
                    {
                        moduleSpecKeysToComplete.Remove("RequiredVersion");
                        continue;
                    }

                    if (existingHashtableKey.Equals("RequiredVersion", StringComparison.OrdinalIgnoreCase))
                    {
                        moduleSpecKeysToComplete.Remove("ModuleVersion");
                        moduleSpecKeysToComplete.Remove("MaximumVersion");
                        continue;
                    }
                }

                Group lastHashtableKeyPrefixGroup = hashtableKeyMatches[^1].Groups[0];

                // If we're not completing a key for the hashtable, try to complete module names, but nothing else
                bool completingHashtableKey = lastHashtableKeyPrefixGroup.Index + lastHashtableKeyPrefixGroup.Length == hashtableString.Length;
                if (!completingHashtableKey)
                {
                    if (sawModuleNameLast)
                    {
                        context.WordToComplete = currentValue;
                        return CompleteModuleName(context, true);
                    }

                    return results;
                }

                // Now try to complete hashtable keys
                foreach (string moduleSpecKey in moduleSpecKeysToComplete)
                {
                    if (moduleSpecKey.StartsWith(currentValue, StringComparison.OrdinalIgnoreCase))
                    {
                        string toolTip = GetRequiresModuleSpecKeysToolTip(moduleSpecKey);
                        results.Add(new CompletionResult(moduleSpecKey, moduleSpecKey, CompletionResultType.ParameterValue, toolTip));
                    }
                }
            }

            return results;
        }

        private static readonly string[] s_requiresParameters = new string[]
        {
            "Modules",
            "PSEdition",
            "RunAsAdministrator",
            "Version"
        };

        private static string GetRequiresParametersToolTip(string name) => name switch
        {
            "Modules" => TabCompletionStrings.RequiresModulesParameterDescription,
            "PSEdition" => TabCompletionStrings.RequiresPSEditionParameterDescription,
            "RunAsAdministrator" => TabCompletionStrings.RequiresRunAsAdministratorParameterDescription,
            "Version" => TabCompletionStrings.RequiresVersionParameterDescription,
            _ => string.Empty
        };

        private static readonly string[] s_requiresPSEditions = new string[]
        {
            "Core",
            "Desktop"
        };

        private static string GetRequiresPsEditionsToolTip(string name) => name switch
        {
            "Core" => TabCompletionStrings.RequiresPsEditionCoreDescription,
            "Desktop" => TabCompletionStrings.RequiresPsEditionDesktopDescription,
            _ => string.Empty
        };

        private static readonly string[] s_requiresModuleSpecKeys = new string[]
        {
            "GUID",
            "MaximumVersion",
            "ModuleName",
            "ModuleVersion",
            "RequiredVersion"
        };

        private static string GetRequiresModuleSpecKeysToolTip(string name) => name switch
        {
            "GUID" => TabCompletionStrings.RequiresModuleSpecGUIDDescription,
            "MaximumVersion" => TabCompletionStrings.RequiresModuleSpecMaximumVersionDescription,
            "ModuleName" => TabCompletionStrings.RequiresModuleSpecModuleNameDescription,
            "ModuleVersion" => TabCompletionStrings.RequiresModuleSpecModuleVersionDescription,
            "RequiredVersion" => TabCompletionStrings.RequiresModuleSpecRequiredVersionDescription,
            _ => string.Empty
        };

        private static readonly char[] s_hashtableKeyPrefixes = new[]
        {
            '@',
            '{',
            ';',
            '"',
            '\'',
            ' ',
        };

        private static List<CompletionResult> CompleteCommentHelp(CompletionContext context, ref int replacementIndex, ref int replacementLength)
        {
            // Finds comment keywords like ".DESCRIPTION"
            MatchCollection usedKeywords = Regex.Matches(context.TokenAtCursor.Text, @"(?<=^\s*\.)\w*", RegexOptions.Multiline);
            if (usedKeywords.Count == 0)
            {
                return null;
            }

            // Last keyword at or before the cursor
            Match lineKeyword = null;
            for (int i = usedKeywords.Count - 1; i >= 0; i--)
            {
                Match keyword = usedKeywords[i];
                if (context.CursorPosition.Offset >= keyword.Index + context.TokenAtCursor.Extent.StartOffset)
                {
                    lineKeyword = keyword;
                    break;
                }
            }

            if (lineKeyword is null)
            {
                return null;
            }

            // Cursor is within or at the start/end of the keyword
            if (context.CursorPosition.Offset <= lineKeyword.Index + lineKeyword.Length + context.TokenAtCursor.Extent.StartOffset)
            {
                replacementIndex = context.TokenAtCursor.Extent.StartOffset + lineKeyword.Index;
                replacementLength = lineKeyword.Value.Length;

                var validKeywords = new HashSet<string>(s_commentHelpKeywords, StringComparer.OrdinalIgnoreCase);
                foreach (Match keyword in usedKeywords)
                {
                    if (keyword == lineKeyword || s_commentHelpAllowedDuplicateKeywords.Contains(keyword.Value))
                    {
                        continue;
                    }

                    validKeywords.Remove(keyword.Value);
                }

                var result = new List<CompletionResult>();
                foreach (string keyword in validKeywords)
                {
                    if (keyword.StartsWith(lineKeyword.Value, StringComparison.OrdinalIgnoreCase))
                    {
                        string toolTip = GetCommentHelpKeywordsToolTip(keyword);
                        result.Add(new CompletionResult(keyword, keyword, CompletionResultType.Keyword, toolTip));
                    }
                }

                return result.Count > 0 ? result : null;
            }

            // Finds the argument for the keyword (any characters following the keyword, ignoring leading/trailing whitespace). For example "C:\New folder"
            Match keywordArgument = Regex.Match(context.CursorPosition.Line, @"(?<=^\s*\.\w+\s+)\S.*(?<=\S)");
            int lineStartIndex = lineKeyword.Index - context.CursorPosition.Line.IndexOf(lineKeyword.Value) + context.TokenAtCursor.Extent.StartOffset;
            int argumentIndex = keywordArgument.Success ? keywordArgument.Index : context.CursorPosition.ColumnNumber - 1;

            replacementIndex = lineStartIndex + argumentIndex;
            replacementLength = keywordArgument.Value.Length;

            if (lineKeyword.Value.Equals("PARAMETER", StringComparison.OrdinalIgnoreCase))
            {
                return CompleteCommentParameterValue(context, keywordArgument.Value);
            }

            if (lineKeyword.Value.Equals("FORWARDHELPTARGETNAME", StringComparison.OrdinalIgnoreCase))
            {
                var result = new List<CompletionResult>(CompleteCommand(keywordArgument.Value, "*", CommandTypes.All));
                return result.Count > 0 ? result : null;
            }

            if (lineKeyword.Value.Equals("FORWARDHELPCATEGORY", StringComparison.OrdinalIgnoreCase))
            {
                var result = new List<CompletionResult>();
                foreach (string category in s_commentHelpForwardCategories)
                {
                    if (category.StartsWith(keywordArgument.Value, StringComparison.OrdinalIgnoreCase))
                    {
                        result.Add(new CompletionResult(category));
                    }
                }
                return result.Count > 0 ? result : null;
            }

            if (lineKeyword.Value.Equals("REMOTEHELPRUNSPACE", StringComparison.OrdinalIgnoreCase))
            {
                var result = new List<CompletionResult>();
                foreach (CompletionResult variable in CompleteVariable(keywordArgument.Value))
                {
                    // ListItemText is used because it excludes the "$" as expected by REMOTEHELPRUNSPACE.
                    result.Add(new CompletionResult(variable.ListItemText, variable.ListItemText, variable.ResultType, variable.ToolTip));
                }
                return result.Count > 0 ? result : null;
            }

            if (lineKeyword.Value.Equals("EXTERNALHELP", StringComparison.OrdinalIgnoreCase))
            {
                context.WordToComplete = keywordArgument.Value;
                var result = new List<CompletionResult>(CompleteFilename(context, containerOnly: false, (new HashSet<string>() { ".xml" })));
                return result.Count > 0 ? result : null;
            }

            return null;
        }

        private static readonly string[] s_commentHelpKeywords = new string[]
        {
            "COMPONENT",
            "DESCRIPTION",
            "EXAMPLE",
            "EXTERNALHELP",
            "FORWARDHELPCATEGORY",
            "FORWARDHELPTARGETNAME",
            "FUNCTIONALITY",
            "INPUTS",
            "LINK",
            "NOTES",
            "OUTPUTS",
            "PARAMETER",
            "REMOTEHELPRUNSPACE",
            "ROLE",
            "SYNOPSIS"
        };

        private static string GetCommentHelpKeywordsToolTip(string name) => name switch
        {
            "COMPONENT" => TabCompletionStrings.CommentHelpCOMPONENTKeywordDescription,
            "DESCRIPTION" => TabCompletionStrings.CommentHelpDESCRIPTIONKeywordDescription,
            "EXAMPLE" => TabCompletionStrings.CommentHelpEXAMPLEKeywordDescription,
            "EXTERNALHELP" => TabCompletionStrings.CommentHelpEXTERNALHELPKeywordDescription,
            "FORWARDHELPCATEGORY" => TabCompletionStrings.CommentHelpFORWARDHELPCATEGORYKeywordDescription,
            "FORWARDHELPTARGETNAME" => TabCompletionStrings.CommentHelpFORWARDHELPTARGETNAMEKeywordDescription,
            "FUNCTIONALITY" => TabCompletionStrings.CommentHelpFUNCTIONALITYKeywordDescription,
            "INPUTS" => TabCompletionStrings.CommentHelpINPUTSKeywordDescription,
            "LINK" => TabCompletionStrings.CommentHelpLINKKeywordDescription,
            "NOTES" => TabCompletionStrings.CommentHelpNOTESKeywordDescription,
            "OUTPUTS" => TabCompletionStrings.CommentHelpOUTPUTSKeywordDescription,
            "PARAMETER" => TabCompletionStrings.CommentHelpPARAMETERKeywordDescription,
            "REMOTEHELPRUNSPACE" => TabCompletionStrings.CommentHelpREMOTEHELPRUNSPACEKeywordDescription,
            "ROLE" => TabCompletionStrings.CommentHelpROLEKeywordDescription,
            "SYNOPSIS" => TabCompletionStrings.CommentHelpSYNOPSISKeywordDescription,
            _ => string.Empty
        };

        private static readonly HashSet<string> s_commentHelpAllowedDuplicateKeywords = new(StringComparer.OrdinalIgnoreCase)
        {
            "EXAMPLE",
            "LINK",
            "PARAMETER"
        };

        private static readonly string[] s_commentHelpForwardCategories = new string[]
        {
            "Alias",
            "All",
            "Cmdlet",
            "ExternalScript",
            "FAQ",
            "Filter",
            "Function",
            "General",
            "Glossary",
            "HelpFile",
            "Provider",
            "ScriptCommand"
        };

        private static FunctionDefinitionAst GetCommentHelpFunctionTarget(CompletionContext context)
        {
            if (context.TokenAtCursor.Kind != TokenKind.Comment)
            {
                return null;
            }

            Ast lastAst = context.RelatedAsts[^1];
            Ast firstAstAfterComment = lastAst.Find(ast => ast.Extent.StartOffset >= context.TokenAtCursor.Extent.EndOffset && ast is not NamedBlockAst, searchNestedScriptBlocks: false);

            // Comment-based help can apply to a following function definition if it starts within 2 lines
            int commentEndLine = context.TokenAtCursor.Extent.EndLineNumber + 2;

            if (lastAst is NamedBlockAst)
            {
                // Helpblock before function inside advanced function
                if (firstAstAfterComment is not null
                    && firstAstAfterComment.Extent.StartLineNumber <= commentEndLine
                    && firstAstAfterComment is FunctionDefinitionAst outerHelpFunctionDefAst)
                {
                    return outerHelpFunctionDefAst;
                }

                // Helpblock inside function
                if (lastAst.Parent.Parent is FunctionDefinitionAst innerHelpFunctionDefAst)
                {
                    return innerHelpFunctionDefAst;
                }
            }

            if (lastAst is ScriptBlockAst)
            {
                // Helpblock before function
                if (firstAstAfterComment is not null
                    && firstAstAfterComment.Extent.StartLineNumber <= commentEndLine
                    && firstAstAfterComment is FunctionDefinitionAst statement)
                {
                    return statement;
                }

                // Advanced function with help inside
                if (lastAst.Parent is FunctionDefinitionAst advFuncDefAst)
                {
                    return advFuncDefAst;
                }
            }

            return null;
        }

        private static List<CompletionResult> CompleteCommentParameterValue(CompletionContext context, string wordToComplete)
        {
            FunctionDefinitionAst foundFunction = GetCommentHelpFunctionTarget(context);

            ReadOnlyCollection<ParameterAst> foundParameters = null;
            if (foundFunction is not null)
            {
                foundParameters = foundFunction.Parameters ?? foundFunction.Body.ParamBlock?.Parameters;
            }
            else if (context.RelatedAsts[^1] is ScriptBlockAst scriptAst)
            {
                // The helpblock is for a script file
                foundParameters = scriptAst.ParamBlock?.Parameters;
            }

            if (foundParameters is null || foundParameters.Count == 0)
            {
                return null;
            }

            var parametersToShow = new HashSet<string>(StringComparer.OrdinalIgnoreCase);
            foreach (ParameterAst parameter in foundParameters)
            {
                if (parameter.Name.VariablePath.UserPath.StartsWith(wordToComplete, StringComparison.OrdinalIgnoreCase))
                {
                    parametersToShow.Add(parameter.Name.VariablePath.UserPath);
                }
            }

            MatchCollection usedParameters = Regex.Matches(context.TokenAtCursor.Text, @"(?<=^\s*\.parameter\s+)\w.*(?<=\S)", RegexOptions.Multiline | RegexOptions.IgnoreCase);
            foreach (Match parameter in usedParameters)
            {
                if (wordToComplete.Equals(parameter.Value, StringComparison.OrdinalIgnoreCase))
                {
                    continue;
                }
                parametersToShow.Remove(parameter.Value);
            }

            var result = new List<CompletionResult>();
            foreach (string parameter in parametersToShow)
            {
                result.Add(new CompletionResult(parameter));
            }

            return result.Count > 0 ? result : null;
        }

        #endregion Comments

        #region Members

        // List of extension methods <MethodName, Signature>
        private static readonly List<Tuple<string, string>> s_extensionMethods =
            new List<Tuple<string, string>>
                {
                    new Tuple<string, string>("Where", "Where({ expression } [, mode [, numberToReturn]])"),
                    new Tuple<string, string>("ForEach", "ForEach(expression [, arguments...])")
                };

        // List of DSC collection-value variables
        private static readonly HashSet<string> s_dscCollectionVariables =
            new HashSet<string>(StringComparer.OrdinalIgnoreCase) { "SelectedNodes", "AllNodes" };

        internal static List<CompletionResult> CompleteMember(CompletionContext context, bool @static, ref int replacementLength)
        {
            // If we get here, we know that either:
            //   * the cursor appeared after a member access token ('.' or '::').
            //   * the parent of the ast on the cursor was a member expression.
            //
            // In the first case, we have 2 possibilities:
            //   * the last ast is an error ast because no member name was entered and we were in expression context
            //   * the last ast is a string constant, with something like:   echo $foo.

            var results = new List<CompletionResult>();
            var lastAst = context.RelatedAsts.Last();
            var memberName = "*";
            Ast memberNameCandidateAst = null;
            ExpressionAst targetExpr = null;

            if (lastAst is MemberExpressionAst LastAstAsMemberExpression)
            {
                // If the cursor is not inside the member name in the member expression, assume
                // that the user had incomplete input, but the parser got lucky and succeeded parsing anyway.
                if (context.TokenAtCursor is not null && context.TokenAtCursor.Extent.StartOffset >= LastAstAsMemberExpression.Member.Extent.StartOffset)
                {
                    memberNameCandidateAst = LastAstAsMemberExpression.Member;
                }

                targetExpr = LastAstAsMemberExpression.Expression;
                // Handles scenario where the cursor is after the member access token but before the text
                // like: "".<Tab>Le
                // which completes the member using the partial text after the cursor.
                if (LastAstAsMemberExpression.Member is StringConstantExpressionAst stringExpression && stringExpression.Extent.StartOffset <= context.CursorPosition.Offset)
                {
                    memberName = $"{stringExpression.Value}*";
                }
            }
            else
            {
                memberNameCandidateAst = lastAst;
            }

            if (memberNameCandidateAst is StringConstantExpressionAst memberNameAst)
            {
                // Make sure to correctly handle: echo $foo.
                if (!memberNameAst.Value.Equals(".", StringComparison.OrdinalIgnoreCase) && !memberNameAst.Value.Equals("::", StringComparison.OrdinalIgnoreCase))
                {
                    memberName = memberNameAst.Value + "*";
                }
            }
            else if (lastAst is not ErrorExpressionAst && targetExpr == null)
            {
                // I don't think we can complete anything interesting
                return results;
            }

            if (lastAst.Parent is CommandAst commandAst)
            {
                int i;
                for (i = commandAst.CommandElements.Count - 1; i >= 0; --i)
                {
                    if (commandAst.CommandElements[i] == lastAst)
                    {
                        break;
                    }
                }

                var nextToLastAst = commandAst.CommandElements[i - 1];
                var nextToLastExtent = nextToLastAst.Extent;
                var lastExtent = lastAst.Extent;
                if (nextToLastExtent.EndLineNumber == lastExtent.StartLineNumber &&
                    nextToLastExtent.EndColumnNumber == lastExtent.StartColumnNumber)
                {
                    targetExpr = nextToLastAst as ExpressionAst;
                }
            }
            else if (lastAst.Parent is MemberExpressionAst parentAsMemberExpression)
            {
                if (lastAst is ErrorExpressionAst)
                {
                    // Handles scenarios like $PSVersionTable.PSVersi<tab>.Major.
                    // where the cursor is moved back to a previous member expression while
                    // there's an incomplete member expression at the end
                    targetExpr = parentAsMemberExpression;
                    do
                    {
                        if (targetExpr is MemberExpressionAst memberExpression)
                        {
                            targetExpr = memberExpression.Expression;
                        }
                        else
                        {
                            break;
                        }
                    } while (targetExpr.Extent.EndOffset >= context.CursorPosition.Offset);

                    if (targetExpr.Parent != parentAsMemberExpression
                        && targetExpr.Parent is MemberExpressionAst memberAst
                        && memberAst.Member is StringConstantExpressionAst stringExpression
                        && stringExpression.Extent.StartOffset <= context.CursorPosition.Offset)
                    {
                        memberName = $"{stringExpression.Value}*";
                    }
                }
                // If 'targetExpr' has already been set, we should skip this step. This is for some member completion
                // cases in VSCode, where we may add a new statement in the middle of existing statements as follows:
                //     $xml = New-Object Xml
                //     $xml.
                //     $xml.Save("C:\data.xml")
                // In this example, we add $xml. between two existing statements, and the 'lastAst' in this case is
                // a MemberExpressionAst '$xml.$xml', whose parent is still a MemberExpressionAst '$xml.$xml.Save'.
                // But here we DO NOT want to re-assign 'targetExpr' to be '$xml.$xml'. 'targetExpr' in this case
                // should be '$xml'.
                else
                {
                    targetExpr ??= parentAsMemberExpression.Expression;
                }
            }
            else if (lastAst.Parent is BinaryExpressionAst binaryExpression && context.TokenAtCursor.Kind.Equals(TokenKind.Multiply))
            {
                if (binaryExpression.Left is MemberExpressionAst memberExpression)
                {
                    targetExpr = memberExpression.Expression;
                    if (memberExpression.Member is StringConstantExpressionAst stringExpression)
                    {
                        memberName = $"{stringExpression.Value}*";
                    }
                }
            }
            else if (lastAst.Parent is ErrorStatementAst errorStatement)
            {
                // Handles switches like:
                // switch ($x)
                // {
                //     'RandomString'.<tab>
                //     { }
                // }
                Ast astBeforeMemberAccessToken = null;
                for (int i = errorStatement.Bodies.Count - 1; i >= 0; i--)
                {
                    astBeforeMemberAccessToken = errorStatement.Bodies[i];
                    if (astBeforeMemberAccessToken.Extent.EndOffset < lastAst.Extent.EndOffset)
                    {
                        break;
                    }
                }

                if (astBeforeMemberAccessToken is ExpressionAst expression)
                {
                    targetExpr = expression;
                }
            }

            if (targetExpr == null)
            {
                // Not sure what we have, but we're not looking for members.
                return results;
            }

            if (IsSplattedVariable(targetExpr))
            {
                // It's splatted variable, member expansion is not useful
                return results;
            }

            CompleteMemberHelper(@static, memberName, targetExpr, context, results);

            if (results.Count == 0)
            {
                PSTypeName[] inferredTypes = null;

                if (@static)
                {
                    var typeExpr = targetExpr as TypeExpressionAst;
                    if (typeExpr != null)
                    {
                        inferredTypes = new[] { new PSTypeName(typeExpr.TypeName) };
                    }
                }
                else
                {
                    inferredTypes = AstTypeInference.InferTypeOf(targetExpr, context.TypeInferenceContext, TypeInferenceRuntimePermissions.AllowSafeEval).ToArray();
                }

                if (!@static && inferredTypes.Length == 1 && inferredTypes[0].Name.Equals("System.Void", StringComparison.OrdinalIgnoreCase))
                {
                    return results;
                }

                if (inferredTypes != null && inferredTypes.Length > 0)
                {
                    // Use inferred types if we have any
                    CompleteMemberByInferredType(context.TypeInferenceContext, inferredTypes, results, memberName, filter: null, isStatic: @static);
                }
                else
                {
                    // Handle special DSC collection variables to complete the extension methods 'Where' and 'ForEach'
                    // e.g. Configuration foo { node $AllNodes.<tab> --> $AllNodes.Where(
                    var variableAst = targetExpr as VariableExpressionAst;
                    var memberExprAst = targetExpr as MemberExpressionAst;
                    bool shouldAddExtensionMethods = false;

                    // We complete against extension methods 'Where' and 'ForEach' for the following DSC variables
                    // $SelectedNodes, $AllNodes, $ConfigurationData.AllNodes
                    if (variableAst != null)
                    {
                        // Handle $SelectedNodes and $AllNodes
                        var variablePath = variableAst.VariablePath;
                        if (variablePath.IsVariable && s_dscCollectionVariables.Contains(variablePath.UserPath) && IsInDscContext(variableAst))
                        {
                            shouldAddExtensionMethods = true;
                        }
                    }
                    else if (memberExprAst != null)
                    {
                        // Handle $ConfigurationData.AllNodes
                        var member = memberExprAst.Member as StringConstantExpressionAst;
                        if (IsConfigurationDataVariable(memberExprAst.Expression) && member != null &&
                            string.Equals("AllNodes", member.Value, StringComparison.OrdinalIgnoreCase) &&
                            IsInDscContext(memberExprAst))
                        {
                            shouldAddExtensionMethods = true;
                        }
                    }

                    if (shouldAddExtensionMethods)
                    {
                        CompleteExtensionMethods(memberName, results);
                    }
                }

                if (results.Count == 0)
                {
                    // Handle '$ConfigurationData' specially to complete 'AllNodes' for it
                    if (IsConfigurationDataVariable(targetExpr) && IsInDscContext(targetExpr))
                    {
                        var pattern = WildcardPattern.Get(memberName, WildcardOptions.IgnoreCase);
                        if (pattern.IsMatch("AllNodes"))
                        {
                            results.Add(new CompletionResult("AllNodes", "AllNodes", CompletionResultType.Property, "AllNodes"));
                        }
                    }
                }
            }

            if (memberName != "*" && results.Count > 0)
            {
                // -1 because membername always has a trailing wildcard *
                replacementLength = memberName.Length - 1;
            }

            return results;
        }

        internal static List<CompletionResult> CompleteComparisonOperatorValues(CompletionContext context, ExpressionAst operatorLeftValue)
        {
            var result = new List<CompletionResult>();
            var resolvedTypes = new List<Type>();

            if (SafeExprEvaluator.TrySafeEval(operatorLeftValue, context.ExecutionContext, out object value) && value is not null)
            {
                resolvedTypes.Add(value.GetType());
            }
            else
            {
                var inferredTypes = AstTypeInference.InferTypeOf(operatorLeftValue, context.TypeInferenceContext, TypeInferenceRuntimePermissions.AllowSafeEval);
                foreach (var type in inferredTypes)
                {
                    if (type.Type is not null)
                    {
                        resolvedTypes.Add(type.Type);
                    }
                }
            }

            foreach (var type in resolvedTypes)
            {
                if (type.IsEnum)
                {
                    foreach (var name in type.GetEnumNames())
                    {
                        if (name.StartsWith(context.WordToComplete, StringComparison.OrdinalIgnoreCase))
                        {
                            result.Add(new CompletionResult($"'{name}'", name, CompletionResultType.ParameterValue, name));
                        }
                    }

                    break;
                }
            }

            return result;
        }

        /// <summary>
        /// Complete members against extension methods 'Where' and 'ForEach'
        /// </summary>
        private static void CompleteExtensionMethods(string memberName, List<CompletionResult> results, bool addMethodParenthesis = true)
        {
            var pattern = WildcardPattern.Get(memberName, WildcardOptions.IgnoreCase);
            CompleteExtensionMethods(pattern, results, addMethodParenthesis);
        }

        /// <summary>
        /// Complete members against extension methods 'Where' and 'ForEach' based on the given pattern.
        /// </summary>
        private static void CompleteExtensionMethods(WildcardPattern pattern, List<CompletionResult> results, bool addMethodParenthesis)
        {
            foreach (var member in s_extensionMethods)
            {
                if (pattern.IsMatch(member.Item1))
                {
                    string completionText = addMethodParenthesis ? $"{member.Item1}(" : member.Item1;
                    results.Add(new CompletionResult(completionText, member.Item1, CompletionResultType.Method, member.Item2));
                }
            }
        }

        /// <summary>
        /// Verify if an expression Ast is representing the $ConfigurationData variable.
        /// </summary>
        private static bool IsConfigurationDataVariable(ExpressionAst targetExpr)
        {
            var variableExpr = targetExpr as VariableExpressionAst;
            if (variableExpr != null)
            {
                var varPath = variableExpr.VariablePath;
                if (varPath.IsVariable &&
                    varPath.UserPath.Equals("ConfigurationData", StringComparison.OrdinalIgnoreCase))
                {
                    return true;
                }
            }

            return false;
        }

        /// <summary>
        /// Verify if an expression Ast is within a configuration definition.
        /// </summary>
        private static bool IsInDscContext(ExpressionAst expression)
        {
            return Ast.GetAncestorAst<ConfigurationDefinitionAst>(expression) != null;
        }

        internal static List<CompletionResult> CompleteIndexExpression(CompletionContext context, ExpressionAst indexTarget)
        {
            var result = new List<CompletionResult>();
            object value;
            if (SafeExprEvaluator.TrySafeEval(indexTarget, context.ExecutionContext, out value)
                && value is not null
                && PSObject.Base(value) is IDictionary dictionary)
            {
                foreach (var key in dictionary.Keys)
                {
                    if (key is string keyAsString && keyAsString.StartsWith(context.WordToComplete, StringComparison.OrdinalIgnoreCase))
                    {
                        result.Add(new CompletionResult($"'{keyAsString}'", keyAsString, CompletionResultType.Property, keyAsString));
                    }
                }
            }
            else
            {
                var inferredTypes = AstTypeInference.InferTypeOf(indexTarget, context.TypeInferenceContext, TypeInferenceRuntimePermissions.AllowSafeEval);
                foreach (var type in inferredTypes)
                {
                    if (type is PSSyntheticTypeName synthetic)
                    {
                        foreach (var member in synthetic.Members)
                        {
                            if (member.Name.StartsWith(context.WordToComplete, StringComparison.OrdinalIgnoreCase))
                            {
                                result.Add(new CompletionResult($"'{member.Name}'", member.Name, CompletionResultType.Property, member.Name));
                            }
                        }
                    }
                }
            }
            return result;
        }

        private static void CompleteFormatViewByInferredType(CompletionContext context, string[] inferredTypeNames, List<CompletionResult> results, string commandName)
        {
            var typeInfoDB = context.TypeInferenceContext.ExecutionContext.FormatDBManager.GetTypeInfoDataBase();

            if (typeInfoDB is null)
            {
                return;
            }

            Type controlBodyType = commandName switch
            {
                "Format-Table" => typeof(TableControlBody),
                "Format-List" => typeof(ListControlBody),
                "Format-Wide" => typeof(WideControlBody),
                "Format-Custom" => typeof(ComplexControlBody),
                _ => null
            };

            Diagnostics.Assert(controlBodyType is not null, "This should never happen unless a new Format-* cmdlet is added");

            var wordToComplete = context.WordToComplete;
            var quote = CompletionHelpers.HandleDoubleAndSingleQuote(ref wordToComplete);
            WildcardPattern viewPattern = WildcardPattern.Get(wordToComplete + "*", WildcardOptions.IgnoreCase);

            var uniqueNames = new HashSet<string>();
            foreach (ViewDefinition viewDefinition in typeInfoDB.viewDefinitionsSection.viewDefinitionList)
            {
                if (viewDefinition?.appliesTo is not null && controlBodyType == viewDefinition.mainControl.GetType())
                {
                    foreach (TypeOrGroupReference applyTo in viewDefinition.appliesTo.referenceList)
                    {
                        foreach (string inferredTypeName in inferredTypeNames)
                        {
                            // We use 'StartsWith()' because 'applyTo.Name' can look like "System.Diagnostics.Process#IncludeUserName".
                            if (applyTo.name.StartsWith(inferredTypeName, StringComparison.OrdinalIgnoreCase)
                                && uniqueNames.Add(viewDefinition.name)
                                && viewPattern.IsMatch(viewDefinition.name))
                            {
                                string completionText = viewDefinition.name;
                                // If the string is quoted or if it contains characters that need quoting, quote it in single quotes
                                if (quote != string.Empty || ContainsCharactersRequiringQuotes(viewDefinition.name))
                                {
                                    completionText = "'" + completionText.Replace("'", "''") + "'";
                                }

                                results.Add(new CompletionResult(completionText, viewDefinition.name, CompletionResultType.Text, viewDefinition.name));
                            }
                        }
                    }
                }
            }
        }

        internal static void CompleteMemberByInferredType(
            TypeInferenceContext context,
            IEnumerable<PSTypeName> inferredTypes,
            List<CompletionResult> results,
            string memberName,
            Func<object, bool> filter,
            bool isStatic,
            HashSet<string> excludedMembers = null,
            bool addMethodParenthesis = true,
            bool ignoreTypesWithoutDefaultConstructor = false)
        {
            bool extensionMethodsAdded = false;
            HashSet<string> typeNameUsed = new HashSet<string>(StringComparer.OrdinalIgnoreCase);
            WildcardPattern memberNamePattern = WildcardPattern.Get(memberName, WildcardOptions.IgnoreCase);
            foreach (var psTypeName in inferredTypes)
            {
                if (!typeNameUsed.Add(psTypeName.Name)
                    || (ignoreTypesWithoutDefaultConstructor && psTypeName.Type is not null && psTypeName.Type.GetConstructor(Type.EmptyTypes) is null && !psTypeName.Type.IsInterface))
                {
                    continue;
                }

                if (ignoreTypesWithoutDefaultConstructor && psTypeName.TypeDefinitionAst is not null)
                {
                    bool foundConstructor = false;
                    bool foundDefaultConstructor = false;
                    foreach (var member in psTypeName.TypeDefinitionAst.Members)
                    {
                        if (member is FunctionMemberAst methodDefinition && methodDefinition.IsConstructor)
                        {
                            foundConstructor = true;
                            if (methodDefinition.Parameters.Count == 0)
                            {
                                foundDefaultConstructor = true;
                                break;
                            }
                        }
                    }
                    if (foundConstructor && !foundDefaultConstructor)
                    {
                        continue;
                    }
                }

                var members = context.GetMembersByInferredType(psTypeName, isStatic, filter);
                foreach (var member in members)
                {
                    AddInferredMember(member, memberNamePattern, results, excludedMembers, addMethodParenthesis);
                }

                // Check if we need to complete against the extension methods 'Where' and 'ForEach'
                if (!extensionMethodsAdded && psTypeName.Type != null && IsStaticTypeEnumerable(psTypeName.Type))
                {
                    // Complete extension methods 'Where' and 'ForEach' for Enumerable types
                    extensionMethodsAdded = true;
                    CompleteExtensionMethods(memberNamePattern, results, addMethodParenthesis);
                }
            }

            if (results.Count > 0)
            {
                // Sort the results
                var powerShellExecutionHelper = context.Helper;
                powerShellExecutionHelper
                    .AddCommandWithPreferenceSetting("Microsoft.PowerShell.Utility\\Sort-Object")
                    .AddParameter("Property", new[] { "ResultType", "ListItemText" })
                    .AddParameter("Unique");
                var sortedResults = powerShellExecutionHelper.ExecuteCurrentPowerShell(out _, results);
                results.Clear();
                results.AddRange(sortedResults.Select(static psobj => PSObject.Base(psobj) as CompletionResult));
            }
        }

        private static void AddInferredMember(object member, WildcardPattern memberNamePattern, List<CompletionResult> results, HashSet<string> excludedMembers, bool addMethodParenthesis)
        {
            string memberName = null;
            bool isMethod = false;
            Func<string> getToolTip = null;
            var propertyInfo = member as PropertyInfo;
            if (propertyInfo != null)
            {
                memberName = propertyInfo.Name;
                getToolTip = () => ToStringCodeMethods.Type(propertyInfo.PropertyType) + " " + memberName
                    + " { " + (propertyInfo.GetGetMethod() != null ? "get; " : string.Empty)
                    + (propertyInfo.GetSetMethod() != null ? "set; " : string.Empty) + "}";
            }

            var fieldInfo = member as FieldInfo;
            if (fieldInfo != null)
            {
                memberName = fieldInfo.Name;
                getToolTip = () => ToStringCodeMethods.Type(fieldInfo.FieldType) + " " + memberName;
            }

            var methodCacheEntry = member as DotNetAdapter.MethodCacheEntry;
            if (methodCacheEntry != null)
            {
                memberName = methodCacheEntry[0].method.Name;
                isMethod = true;
                getToolTip = () => string.Join('\n', methodCacheEntry.methodInformationStructures.Select(static m => m.methodDefinition));
            }

            var psMemberInfo = member as PSMemberInfo;
            if (psMemberInfo != null)
            {
                memberName = psMemberInfo.Name;
                isMethod = member is PSMethodInfo;
                getToolTip = psMemberInfo.ToString;
            }

            var cimProperty = member as CimPropertyDeclaration;
            if (cimProperty != null)
            {
                memberName = cimProperty.Name;
                isMethod = false;
                getToolTip = () => GetCimPropertyToString(cimProperty);
            }

            if (member is MemberAst memberAst)
            {
                if (memberAst is CompilerGeneratedMemberFunctionAst)
                {
                    memberName = "new";
                    isMethod = true;
                }
                else if (memberAst is FunctionMemberAst functionMember)
                {
                    memberName = functionMember.IsConstructor ? "new" : functionMember.Name;
                    isMethod = true;
                }
                else
                {
                    memberName = memberAst.Name;
                    isMethod = false;
                }
                getToolTip = memberAst.GetTooltip;
            }

            if (memberName == null || !memberNamePattern.IsMatch(memberName) || (excludedMembers is not null && excludedMembers.Contains(memberName)))
            {
                return;
            }

            var completionResultType = isMethod ? CompletionResultType.Method : CompletionResultType.Property;
            string completionText;
            if (isMethod && addMethodParenthesis)
            {
                completionText = $"{memberName}(";
            }
            else if (ContainsCharactersRequiringQuotes(memberName))
            {
                completionText = $"'{memberName}'";
            }
            else
            {
                completionText = memberName;
            }

            results.Add(new CompletionResult(completionText, memberName, completionResultType, getToolTip()));
        }

        private static string GetCimPropertyToString(CimPropertyDeclaration cimProperty)
        {
            string type;
            switch (cimProperty.CimType)
            {
                case Microsoft.Management.Infrastructure.CimType.DateTime:
                case Microsoft.Management.Infrastructure.CimType.Instance:
                case Microsoft.Management.Infrastructure.CimType.Reference:
                case Microsoft.Management.Infrastructure.CimType.DateTimeArray:
                case Microsoft.Management.Infrastructure.CimType.InstanceArray:
                case Microsoft.Management.Infrastructure.CimType.ReferenceArray:
                    type = "CimInstance#" + cimProperty.CimType.ToString();
                    break;

                default:
                    type = ToStringCodeMethods.Type(CimConverter.GetDotNetType(cimProperty.CimType));
                    break;
            }

            bool isReadOnly = ((cimProperty.Flags & CimFlags.ReadOnly) == CimFlags.ReadOnly);
            return type + " " + cimProperty.Name + " { get; " + (isReadOnly ? "}" : "set; }");
        }

        private static bool IsWriteablePropertyMember(object member)
        {
            var propertyInfo = member as PropertyInfo;
            if (propertyInfo != null)
            {
                return propertyInfo.CanWrite;
            }

            var psPropertyInfo = member as PSPropertyInfo;
            if (psPropertyInfo != null)
            {
                return psPropertyInfo.IsSettable;
            }

            if (member is PropertyMemberAst)
            {
                // Properties in PowerShell classes are always writeable
                return true;
            }

            return false;
        }

        internal static bool IsPropertyMember(object member)
        {
            return member is PropertyInfo
                   || member is FieldInfo
                   || member is PSPropertyInfo
                   || member is CimPropertyDeclaration
                   || member is PropertyMemberAst;
        }

        private static bool IsMemberHidden(object member)
        {
            var psMemberInfo = member as PSMemberInfo;
            if (psMemberInfo != null)
                return psMemberInfo.IsHidden;

            var memberInfo = member as MemberInfo;
            if (memberInfo != null)
                return memberInfo.GetCustomAttributes(typeof(HiddenAttribute), false).Length > 0;

            var propertyMemberAst = member as PropertyMemberAst;
            if (propertyMemberAst != null)
                return propertyMemberAst.IsHidden;

            var functionMemberAst = member as FunctionMemberAst;
            if (functionMemberAst != null)
                return functionMemberAst.IsHidden;

            return false;
        }

        private static bool IsConstructor(object member)
        {
            var psMethod = member as PSMethod;
            if (psMethod != null)
            {
                var methodCacheEntry = psMethod.adapterData as DotNetAdapter.MethodCacheEntry;
                if (methodCacheEntry != null)
                {
                    return methodCacheEntry.methodInformationStructures[0].method.IsConstructor;
                }
            }

            return false;
        }

        #endregion Members

        #region Types

        private abstract class TypeCompletionBase
        {
            internal abstract CompletionResult GetCompletionResult(string keyMatched, string prefix, string suffix);

            internal abstract CompletionResult GetCompletionResult(string keyMatched, string prefix, string suffix, string namespaceToRemove);

            internal static string RemoveBackTick(string typeName)
            {
                var backtick = typeName.LastIndexOf('`');
                return backtick == -1 ? typeName : typeName.Substring(0, backtick);
            }
        }

        /// <summary>
        /// In OneCore PS, there is no way to retrieve all loaded assemblies. But we have the type catalog dictionary
        /// which contains the full type names of all available CoreCLR .NET types. We can extract the necessary info
        /// from the full type names to make type name auto-completion work.
        /// This type represents a non-generic type for type name completion. It only contains information that can be
        /// inferred from the full type name.
        /// </summary>
        private class TypeCompletionInStringFormat : TypeCompletionBase
        {
            /// <summary>
            /// Get the full type name of the type represented by this instance.
            /// </summary>
            internal string FullTypeName;

            /// <summary>
            /// Get the short type name of the type represented by this instance.
            /// </summary>
            internal string ShortTypeName
            {
                get
                {
                    if (_shortTypeName == null)
                    {
                        int lastDotIndex = FullTypeName.LastIndexOf('.');
                        int lastPlusIndex = FullTypeName.LastIndexOf('+');
                        _shortTypeName = lastPlusIndex != -1
                                           ? FullTypeName.Substring(lastPlusIndex + 1)
                                           : FullTypeName.Substring(lastDotIndex + 1);
                    }

                    return _shortTypeName;
                }
            }

            private string _shortTypeName;

            /// <summary>
            /// Get the namespace of the type represented by this instance.
            /// </summary>
            internal string Namespace
            {
                get
                {
                    if (_namespace == null)
                    {
                        int lastDotIndex = FullTypeName.LastIndexOf('.');
                        _namespace = FullTypeName.Substring(0, lastDotIndex);
                    }

                    return _namespace;
                }
            }

            private string _namespace;

            /// <summary>
            /// Construct the CompletionResult based on the information of this instance.
            /// </summary>
            internal override CompletionResult GetCompletionResult(string keyMatched, string prefix, string suffix)
            {
                return GetCompletionResult(keyMatched, prefix, suffix, null);
            }

            /// <summary>
            /// Construct the CompletionResult based on the information of this instance.
            /// </summary>
            internal override CompletionResult GetCompletionResult(string keyMatched, string prefix, string suffix, string namespaceToRemove)
            {
                string completion = string.IsNullOrEmpty(namespaceToRemove)
                                        ? FullTypeName
                                        : FullTypeName.Substring(namespaceToRemove.Length + 1);

                string listItem = ShortTypeName;
                string tooltip = FullTypeName;

                return new CompletionResult(prefix + completion + suffix, listItem, CompletionResultType.Type, tooltip);
            }
        }

        /// <summary>
        /// In OneCore PS, there is no way to retrieve all loaded assemblies. But we have the type catalog dictionary
        /// which contains the full type names of all available CoreCLR .NET types. We can extract the necessary info
        /// from the full type names to make type name auto-completion work.
        /// This type represents a generic type for type name completion. It only contains information that can be
        /// inferred from the full type name.
        /// </summary>
        private sealed class GenericTypeCompletionInStringFormat : TypeCompletionInStringFormat
        {
            /// <summary>
            /// Get the number of generic type arguments required by the type represented by this instance.
            /// </summary>
            private int GenericArgumentCount
            {
                get
                {
                    if (_genericArgumentCount == 0)
                    {
                        var backtick = FullTypeName.LastIndexOf('`');
                        var argCount = FullTypeName.Substring(backtick + 1);
                        _genericArgumentCount = LanguagePrimitives.ConvertTo<int>(argCount);
                    }

                    return _genericArgumentCount;
                }
            }

            private int _genericArgumentCount = 0;

            /// <summary>
            /// Construct the CompletionResult based on the information of this instance.
            /// </summary>
            internal override CompletionResult GetCompletionResult(string keyMatched, string prefix, string suffix)
            {
                return GetCompletionResult(keyMatched, prefix, suffix, null);
            }

            /// <summary>
            /// Construct the CompletionResult based on the information of this instance.
            /// </summary>
            internal override CompletionResult GetCompletionResult(string keyMatched, string prefix, string suffix, string namespaceToRemove)
            {
                string fullNameWithoutBacktip = RemoveBackTick(FullTypeName);
                string completion = string.IsNullOrEmpty(namespaceToRemove)
                                        ? fullNameWithoutBacktip
                                        : fullNameWithoutBacktip.Substring(namespaceToRemove.Length + 1);

                string typeName = RemoveBackTick(ShortTypeName);
                var listItem = typeName + "<>";

                var tooltip = new StringBuilder();
                tooltip.Append(fullNameWithoutBacktip);
                tooltip.Append('[');

                for (int i = 0; i < GenericArgumentCount; i++)
                {
                    if (i != 0) tooltip.Append(", ");
                    tooltip.Append(GenericArgumentCount == 1
                                       ? "T"
                                       : string.Create(CultureInfo.InvariantCulture, $"T{i + 1}"));
                }

                tooltip.Append(']');

                return new CompletionResult(prefix + completion + suffix, listItem, CompletionResultType.Type, tooltip.ToString());
            }
        }

        /// <summary>
        /// This type represents a non-generic type for type name completion. It contains the actual type instance.
        /// </summary>
        private class TypeCompletion : TypeCompletionBase
        {
            internal Type Type;

            protected string GetTooltipPrefix()
            {
                if (typeof(Delegate).IsAssignableFrom(Type))
                    return "Delegate ";
                if (Type.IsInterface)
                    return "Interface ";
                if (Type.IsClass)
                    return "Class ";
                if (Type.IsEnum)
                    return "Enum ";
                if (typeof(ValueType).IsAssignableFrom(Type))
                    return "Struct ";

                return string.Empty; // what other interesting types are there?
            }

            internal override CompletionResult GetCompletionResult(string keyMatched, string prefix, string suffix)
            {
                return GetCompletionResult(keyMatched, prefix, suffix, null);
            }

            internal override CompletionResult GetCompletionResult(string keyMatched, string prefix, string suffix, string namespaceToRemove)
            {
                string completion = ToStringCodeMethods.Type(Type, false, keyMatched);

                // If the completion included a namespace and ToStringCodeMethods.Type found
                // an accelerator, then just use the type's FullName instead because the user
                // probably didn't want the accelerator.
                if (keyMatched.Contains('.') && !completion.Contains('.'))
                {
                    completion = Type.FullName;
                }

                if (!string.IsNullOrEmpty(namespaceToRemove) && completion.Equals(Type.FullName, StringComparison.OrdinalIgnoreCase))
                {
                    // Remove the namespace only if the completion text contains namespace
                    completion = completion.Substring(namespaceToRemove.Length + 1);
                }

                string listItem = Type.Name;
                string tooltip = GetTooltipPrefix() + Type.FullName;

                return new CompletionResult(prefix + completion + suffix, listItem, CompletionResultType.Type, tooltip);
            }
        }

        /// <summary>
        /// This type represents a generic type for type name completion. It contains the actual type instance.
        /// </summary>
        private sealed class GenericTypeCompletion : TypeCompletion
        {
            internal override CompletionResult GetCompletionResult(string keyMatched, string prefix, string suffix)
            {
                return GetCompletionResult(keyMatched, prefix, suffix, null);
            }

            internal override CompletionResult GetCompletionResult(string keyMatched, string prefix, string suffix, string namespaceToRemove)
            {
                string fullNameWithoutBacktip = RemoveBackTick(Type.FullName);
                string completion = string.IsNullOrEmpty(namespaceToRemove)
                                        ? fullNameWithoutBacktip
                                        : fullNameWithoutBacktip.Substring(namespaceToRemove.Length + 1);

                string typeName = RemoveBackTick(Type.Name);
                var listItem = typeName + "<>";

                var tooltip = new StringBuilder();
                tooltip.Append(GetTooltipPrefix());
                tooltip.Append(fullNameWithoutBacktip);
                tooltip.Append('[');
                var genericParameters = Type.GetGenericArguments();
                for (int i = 0; i < genericParameters.Length; i++)
                {
                    if (i != 0) tooltip.Append(", ");
                    tooltip.Append(genericParameters[i].Name);
                }

                tooltip.Append(']');

                return new CompletionResult(prefix + completion + suffix, listItem, CompletionResultType.Type, tooltip.ToString());
            }
        }

        /// <summary>
        /// This type represents a namespace for namespace completion.
        /// </summary>
        private sealed class NamespaceCompletion : TypeCompletionBase
        {
            internal string Namespace;

            internal override CompletionResult GetCompletionResult(string keyMatched, string prefix, string suffix)
            {
                var listItemText = Namespace;
                var dotIndex = listItemText.LastIndexOf('.');
                if (dotIndex != -1)
                {
                    listItemText = listItemText.Substring(dotIndex + 1);
                }

                return new CompletionResult(prefix + Namespace + suffix, listItemText, CompletionResultType.Namespace, "Namespace " + Namespace);
            }

            internal override CompletionResult GetCompletionResult(string keyMatched, string prefix, string suffix, string namespaceToRemove)
            {
                return GetCompletionResult(keyMatched, prefix, suffix);
            }
        }

        private sealed class TypeCompletionMapping
        {
            // The Key is the string we'll be searching on.  It could complete to various things.
            internal string Key;
            internal List<TypeCompletionBase> Completions = new List<TypeCompletionBase>();
        }

        private static TypeCompletionMapping[][] s_typeCache;

        private static TypeCompletionMapping[][] InitializeTypeCache()
        {
            #region Process_TypeAccelerators

            var entries = new Dictionary<string, TypeCompletionMapping>(StringComparer.OrdinalIgnoreCase);
            foreach (var type in TypeAccelerators.Get)
            {
                TypeCompletionMapping entry;
                var typeCompletionInstance = new TypeCompletion { Type = type.Value };

                if (entries.TryGetValue(type.Key, out entry))
                {
                    // Check if this accelerator type is already included in the mapping entry referenced by the same key.
                    Type acceleratorType = type.Value;
                    bool typeAlreadyIncluded = entry.Completions.Any(
                        item =>
                            {
                                var typeCompletion = item as TypeCompletion;
                                return typeCompletion != null && typeCompletion.Type == acceleratorType;
                            });

                    // If it's already included, skip it.
                    // This may happen when an accelerator name is the same as the short name of the type it represents,
                    // and aslo that type has more than one accelerator names. For example:
                    //    "float"  -> System.Single
                    //    "single" -> System.Single
                    if (typeAlreadyIncluded) { continue; }

                    // If this accelerator type is not included in the mapping entry, add it in.
                    // This may happen when an accelerator name happens to be the short name of a different type (rare case).
                    entry.Completions.Add(typeCompletionInstance);
                }
                else
                {
                    entries.Add(type.Key, new TypeCompletionMapping { Key = type.Key, Completions = { typeCompletionInstance } });
                }

                // If the full type name has already been included, then we know for sure that the short type name has also been included.
                string fullTypeName = type.Value.FullName;
                if (entries.ContainsKey(fullTypeName)) { continue; }

                // Otherwise, add the mapping from full type name to the type
                entries.Add(fullTypeName, new TypeCompletionMapping { Key = fullTypeName, Completions = { typeCompletionInstance } });

                // If the short type name is the same as the accelerator name, then skip it to avoid duplication.
                string shortTypeName = type.Value.Name;
                if (type.Key.Equals(shortTypeName, StringComparison.OrdinalIgnoreCase)) { continue; }

                // Otherwise, add a new mapping entry, or put the TypeCompletion instance in the existing mapping entry.
                // For example, this may happen if both System.TimeoutException and System.ServiceProcess.TimeoutException
                // are in the TypeAccelerator cache.
                if (!entries.TryGetValue(shortTypeName, out entry))
                {
                    entry = new TypeCompletionMapping { Key = shortTypeName };
                    entries.Add(shortTypeName, entry);
                }

                entry.Completions.Add(typeCompletionInstance);
            }

            #endregion Process_TypeAccelerators

            #region Process_CoreCLR_TypeCatalog

            // In CoreCLR, we have namespace-qualified type names of all available .NET Core types stored in TypeCatalog.
            // Populate the type completion cache using the namespace-qualified type names.
            foreach (string fullTypeName in ClrFacade.AvailableDotNetTypeNames)
            {
                var typeCompInString = new TypeCompletionInStringFormat { FullTypeName = fullTypeName };
                HandleNamespace(entries, typeCompInString.Namespace);
                HandleType(entries, fullTypeName, typeCompInString.ShortTypeName, null);
            }

            #endregion Process_CoreCLR_TypeCatalog

            #region Process_LoadedAssemblies

            foreach (Assembly assembly in ClrFacade.GetAssemblies())
            {
                // Ignore the assemblies that are already covered by the type catalog
                if (ClrFacade.AvailableDotNetAssemblyNames.Contains(assembly.FullName)) { continue; }

                try
                {
                    foreach (Type type in assembly.GetTypes())
                    {
                        // Ignore non-public types
                        if (!TypeResolver.IsPublic(type)) { continue; }

                        HandleNamespace(entries, type.Namespace);
                        HandleType(entries, type.FullName, type.Name, type);
                    }
                }
                catch (ReflectionTypeLoadException)
                {
                }
            }

            #endregion Process_LoadedAssemblies

            var grouping = entries.Values.GroupBy(static t => t.Key.Count(c => c == '.')).OrderBy(static g => g.Key).ToArray();
            var localTypeCache = new TypeCompletionMapping[grouping.Last().Key + 1][];
            foreach (var group in grouping)
            {
                localTypeCache[group.Key] = group.ToArray();
            }

            Interlocked.Exchange(ref s_typeCache, localTypeCache);
            return localTypeCache;
        }

        /// <summary>
        /// Handle namespace when initializing the type cache.
        /// </summary>
        /// <param name="entryCache">The TypeCompletionMapping dictionary.</param>
        /// <param name="namespace">The namespace.</param>
        private static void HandleNamespace(Dictionary<string, TypeCompletionMapping> entryCache, string @namespace)
        {
            if (string.IsNullOrEmpty(@namespace))
            {
                return;
            }

            int dotIndex = 0;
            while (dotIndex != -1)
            {
                dotIndex = @namespace.IndexOf('.', dotIndex + 1);
                string subNamespace = dotIndex != -1
                                        ? @namespace.Substring(0, dotIndex)
                                        : @namespace;

                TypeCompletionMapping entry;
                if (!entryCache.TryGetValue(subNamespace, out entry))
                {
                    entry = new TypeCompletionMapping
                    {
                        Key = subNamespace,
                        Completions = { new NamespaceCompletion { Namespace = subNamespace } }
                    };
                    entryCache.Add(subNamespace, entry);
                }
                else if (!entry.Completions.OfType<NamespaceCompletion>().Any())
                {
                    entry.Completions.Add(new NamespaceCompletion { Namespace = subNamespace });
                }
            }
        }

        /// <summary>
        /// Handle a type when initializing the type cache.
        /// </summary>
        /// <param name="entryCache">The TypeCompletionMapping dictionary.</param>
        /// <param name="fullTypeName">The full type name.</param>
        /// <param name="shortTypeName">The short type name.</param>
        /// <param name="actualType">The actual type object. It may be null if we are handling type information from the CoreCLR TypeCatalog.</param>
        private static void HandleType(Dictionary<string, TypeCompletionMapping> entryCache, string fullTypeName, string shortTypeName, Type actualType)
        {
            if (string.IsNullOrEmpty(fullTypeName)) { return; }

            TypeCompletionBase typeCompletionBase = null;
            var backtick = fullTypeName.LastIndexOf('`');
            var plusChar = fullTypeName.LastIndexOf('+');

            bool isGenericTypeDefinition = backtick != -1;
            bool isNested = plusChar != -1;

            if (isGenericTypeDefinition)
            {
                // Nested generic types aren't useful for completion.
                if (isNested) { return; }

                typeCompletionBase = actualType != null
                                         ? (TypeCompletionBase)new GenericTypeCompletion { Type = actualType }

                                         : new GenericTypeCompletionInStringFormat { FullTypeName = fullTypeName };

                // Remove the backtick, we only want 1 generic in our results for types like Func or Action.
                fullTypeName = fullTypeName.Substring(0, backtick);
                shortTypeName = shortTypeName.Substring(0, shortTypeName.LastIndexOf('`'));
            }
            else
            {
                typeCompletionBase = actualType != null
                                         ? (TypeCompletionBase)new TypeCompletion { Type = actualType }

                                         : new TypeCompletionInStringFormat { FullTypeName = fullTypeName };
            }

            // If the full type name has already been included, then we know for sure that the short type
            // name and the accelerator type names (if there are any) have also been included.
            TypeCompletionMapping entry;
            if (!entryCache.TryGetValue(fullTypeName, out entry))
            {
                entry = new TypeCompletionMapping
                {
                    Key = fullTypeName,
                    Completions = { typeCompletionBase }
                };
                entryCache.Add(fullTypeName, entry);

                // Add a new mapping entry, or put the TypeCompletion instance in the existing mapping entry of the shortTypeName.
                // For example, this may happen to System.ServiceProcess.TimeoutException when System.TimeoutException is already in the cache.
                if (!entryCache.TryGetValue(shortTypeName, out entry))
                {
                    entry = new TypeCompletionMapping { Key = shortTypeName };
                    entryCache.Add(shortTypeName, entry);
                }

                entry.Completions.Add(typeCompletionBase);
            }
        }

        internal static List<CompletionResult> CompleteNamespace(CompletionContext context, string prefix = "", string suffix = "")
        {
            var localTypeCache = s_typeCache ?? InitializeTypeCache();
            var results = new List<CompletionResult>();
            var wordToComplete = context.WordToComplete;
            var dots = wordToComplete.Count(static c => c == '.');
            if (dots >= localTypeCache.Length || localTypeCache[dots] == null)
            {
                return results;
            }

            var pattern = WildcardPattern.Get(wordToComplete + "*", WildcardOptions.IgnoreCase);

            foreach (var entry in localTypeCache[dots].Where(e => e.Completions.OfType<NamespaceCompletion>().Any() && pattern.IsMatch(e.Key)))
            {
                foreach (var completion in entry.Completions)
                {
                    results.Add(completion.GetCompletionResult(entry.Key, prefix, suffix));
                }
            }

            results.Sort(static (c1, c2) => string.Compare(c1.ListItemText, c2.ListItemText, StringComparison.OrdinalIgnoreCase));
            return results;
        }

        /// <summary>
        /// Complete a typename.
        /// </summary>
        /// <param name="typeName"></param>
        /// <returns></returns>
        public static IEnumerable<CompletionResult> CompleteType(string typeName)
        {
            // When completing types, we don't care about the runspace, types are visible across the appdomain
            var powershell = (Runspace.DefaultRunspace == null)
                                 ? PowerShell.Create()
                                 : PowerShell.Create(RunspaceMode.CurrentRunspace);

            var helper = new PowerShellExecutionHelper(powershell);
            var executionContext = helper.CurrentPowerShell.Runspace.ExecutionContext;
            return CompleteType(new CompletionContext { WordToComplete = typeName, Helper = helper, ExecutionContext = executionContext });
        }

        internal static List<CompletionResult> CompleteType(CompletionContext context, string prefix = "", string suffix = "")
        {
            var localTypeCache = s_typeCache ?? InitializeTypeCache();

            var results = new List<CompletionResult>();
            var completionTextSet = new HashSet<string>(StringComparer.OrdinalIgnoreCase);
            var wordToComplete = context.WordToComplete;
            var dots = wordToComplete.Count(static c => c == '.');
            if (dots >= localTypeCache.Length || localTypeCache[dots] == null)
            {
                return results;
            }

            var pattern = WildcardPattern.Get(wordToComplete + "*", WildcardOptions.IgnoreCase);

            foreach (var entry in localTypeCache[dots].Where(e => pattern.IsMatch(e.Key)))
            {
                foreach (var completion in entry.Completions)
                {
                    string namespaceToRemove = GetNamespaceToRemove(context, completion);
                    var completionResult = completion.GetCompletionResult(entry.Key, prefix, suffix, namespaceToRemove);

                    // We might get the same completion result twice. For example, the type cache has:
                    //    DscResource->System.Management.Automation.DscResourceAttribute (from accelerator)
                    //    DscResourceAttribute->System.Management.Automation.DscResourceAttribute (from short type name)
                    // input '[DSCRes' can match both of them, but they actually resolves to the same completion text 'DscResource'.
                    if (!completionTextSet.Contains(completionResult.CompletionText))
                    {
                        results.Add(completionResult);
                        completionTextSet.Add(completionResult.CompletionText);
                    }
                }
            }

            // this is a temporary fix. Only the type defined in the same script get complete. Need to use using Module when that is available.
            if (context.RelatedAsts != null && context.RelatedAsts.Count > 0)
            {
                var scriptBlockAst = (ScriptBlockAst)context.RelatedAsts[0];
                var typeAsts = scriptBlockAst.FindAll(static ast => ast is TypeDefinitionAst, false).Cast<TypeDefinitionAst>();
                foreach (var typeAst in typeAsts.Where(ast => pattern.IsMatch(ast.Name)))
                {
                    string toolTipPrefix = string.Empty;
                    if (typeAst.IsInterface)
                        toolTipPrefix = "Interface ";
                    else if (typeAst.IsClass)
                        toolTipPrefix = "Class ";
                    else if (typeAst.IsEnum)
                        toolTipPrefix = "Enum ";

                    results.Add(new CompletionResult(prefix + typeAst.Name + suffix, typeAst.Name, CompletionResultType.Type, toolTipPrefix + typeAst.Name));
                }
            }

            results.Sort(static (c1, c2) => string.Compare(c1.ListItemText, c2.ListItemText, StringComparison.OrdinalIgnoreCase));
            return results;
        }

        private static string GetNamespaceToRemove(CompletionContext context, TypeCompletionBase completion)
        {
            if (completion is NamespaceCompletion || context.RelatedAsts == null || context.RelatedAsts.Count == 0)
            {
                return null;
            }

            var typeCompletion = completion as TypeCompletion;
            string typeNameSpace = typeCompletion != null
                                       ? typeCompletion.Type.Namespace
                                       : ((TypeCompletionInStringFormat)completion).Namespace;

            var scriptBlockAst = (ScriptBlockAst)context.RelatedAsts[0];
            var matchingNsStates = scriptBlockAst.UsingStatements.Where(s =>
                 s.UsingStatementKind == UsingStatementKind.Namespace
                 && typeNameSpace != null
                 && typeNameSpace.StartsWith(s.Name.Value, StringComparison.OrdinalIgnoreCase));

            string ns = string.Empty;
            foreach (var nsState in matchingNsStates)
            {
                if (nsState.Name.Extent.Text.Length > ns.Length)
                {
                    ns = nsState.Name.Extent.Text;
                }
            }

            return ns;
        }

        #endregion Types

        #region Help Topics

        internal static List<CompletionResult> CompleteHelpTopics(CompletionContext context)
        {
            ArrayList helpProviders = context.ExecutionContext.HelpSystem.HelpProviders;
            HelpFileHelpProvider helpFileProvider = null;
            for (int i = helpProviders.Count - 1; i >= 0; i--)
            {
                if (helpProviders[i] is HelpFileHelpProvider provider)
                {
                    helpFileProvider = provider;
                    break;
                }
            }

            if (helpFileProvider is null)
            {
                return null;
            }

            List<CompletionResult> results = new();
            Collection<string> filesMatched = MUIFileSearcher.SearchFiles($"{context.WordToComplete}*.help.txt", helpFileProvider.GetExtendedSearchPaths());
            foreach (string path in filesMatched)
            {
                string fileName = Path.GetFileName(path);
                if (fileName.StartsWith("about_", StringComparison.OrdinalIgnoreCase))
                {
                    string topicName = fileName.Substring(0, fileName.Length - ".help.txt".Length);
                    results.Add(new CompletionResult(topicName, topicName, CompletionResultType.ParameterValue, topicName));
                }
            }

            return results;
        }

        #endregion Help Topics

        #region Statement Parameters

        internal static List<CompletionResult> CompleteStatementFlags(TokenKind kind, string wordToComplete)
        {
            switch (kind)
            {
                case TokenKind.Switch:

                    Diagnostics.Assert(!string.IsNullOrEmpty(wordToComplete) && wordToComplete[0].IsDash(), "the word to complete should start with '-'");
                    wordToComplete = wordToComplete.Substring(1);
                    bool withColon = wordToComplete.EndsWith(':');
                    wordToComplete = withColon ? wordToComplete.Remove(wordToComplete.Length - 1) : wordToComplete;

                    string[] enumArray = LanguagePrimitives.EnumSingleTypeConverter.GetEnumNames(typeof(SwitchFlags));

                    var pattern = WildcardPattern.Get(wordToComplete + "*", WildcardOptions.IgnoreCase);
                    var enumList = new List<string>();
                    var result = new List<CompletionResult>();
                    CompletionResult fullMatch = null;

                    foreach (string value in enumArray)
                    {
                        if (value.Equals(SwitchFlags.None.ToString(), StringComparison.OrdinalIgnoreCase)) { continue; }

                        if (wordToComplete.Equals(value, StringComparison.OrdinalIgnoreCase))
                        {
                            string completionText = withColon ? "-" + value + ":" : "-" + value;
                            fullMatch = new CompletionResult(completionText, value, CompletionResultType.ParameterName, value);
                            continue;
                        }

                        if (pattern.IsMatch(value))
                        {
                            enumList.Add(value);
                        }
                    }

                    if (fullMatch != null)
                    {
                        result.Add(fullMatch);
                    }

                    enumList.Sort();
                    result.AddRange(from entry in enumList
                                    let completionText = withColon ? "-" + entry + ":" : "-" + entry
                                    select new CompletionResult(completionText, entry, CompletionResultType.ParameterName, entry));

                    return result;

                default:
                    break;
            }

            return null;
        }

        #endregion Statement Parameters

        #region Hashtable Keys

        /// <summary>
        /// Generate auto complete results for hashtable key within a Dynamickeyword.
        /// Results are generated based on properties of a DynamicKeyword matches given identifier.
        /// For example, following "D" matches "DestinationPath"
        ///
        ///     Configuration
        ///     {
        ///         File
        ///         {
        ///             D^
        ///         }
        ///     }
        /// </summary>
        /// <param name="completionContext"></param>
        /// <param name="ast"></param>
        /// <param name="hashtableAst"></param>
        /// <returns></returns>
        internal static List<CompletionResult> CompleteHashtableKeyForDynamicKeyword(
            CompletionContext completionContext,
            DynamicKeywordStatementAst ast,
            HashtableAst hashtableAst)
        {
            Diagnostics.Assert(ast.Keyword != null, "DynamicKeywordStatementAst.Keyword can never be null");
            List<CompletionResult> results = null;
            var dynamicKeywordProperties = ast.Keyword.Properties;
            var memberPattern = completionContext.WordToComplete + "*";

            //
            // Capture all existing properties in hashtable
            //
            var propertiesName = new List<string>();
            int cursorOffset = completionContext.CursorPosition.Offset;
            foreach (var keyValueTuple in hashtableAst.KeyValuePairs)
            {
                var propName = keyValueTuple.Item1 as StringConstantExpressionAst;
                // Exclude the property name at cursor
                if (propName != null && propName.Extent.EndOffset != cursorOffset)
                {
                    propertiesName.Add(propName.Value);
                }
            }

            if (dynamicKeywordProperties.Count > 0)
            {
                // Excludes existing properties in the hashtable statement
                var tempProperties = dynamicKeywordProperties.Where(p => !propertiesName.Contains(p.Key, StringComparer.OrdinalIgnoreCase));
                if (tempProperties != null && tempProperties.Any())
                {
                    results = new List<CompletionResult>();
                    // Filter by name
                    var wildcardPattern = WildcardPattern.Get(memberPattern, WildcardOptions.IgnoreCase);
                    var matchedResults = tempProperties.Where(p => wildcardPattern.IsMatch(p.Key));
                    if (matchedResults == null || !matchedResults.Any())
                    {
                        // Fallback to all non-exist properties in the hashtable statement
                        matchedResults = tempProperties;
                    }

                    foreach (var p in matchedResults)
                    {
                        string psTypeName = LanguagePrimitives.ConvertTypeNameToPSTypeName(p.Value.TypeConstraint);
                        if (psTypeName == "[]" || string.IsNullOrEmpty(psTypeName))
                        {
                            psTypeName = "[" + p.Value.TypeConstraint + "]";
                        }

                        if (string.Equals(psTypeName, "[MSFT_Credential]", StringComparison.OrdinalIgnoreCase))
                        {
                            psTypeName = "[pscredential]";
                        }

                        results.Add(new CompletionResult(
                            p.Key + " = ",
                            p.Key,
                            CompletionResultType.Property,
                            psTypeName));
                    }
                }
            }

            return results;
        }

        private static PSTypeName GetNestedHashtableKeyType(TypeInferenceContext typeContext, PSTypeName parentType, IList<string> nestedKeys)
        {
            var currentType = parentType;
            // The nestedKeys list should have the outer most key as the last element, and the inner most key as the first element
            // If we fail to resolve the type of any key we return null
            for (int i = nestedKeys.Count - 1; i >= 0; i--)
            {
                if (currentType is null)
                {
                    return null;
                }

                var typeMembers = typeContext.GetMembersByInferredType(currentType, false, null);
                currentType = null;
                foreach (var member in typeMembers)
                {
                    if (member is PropertyInfo propertyInfo)
                    {
                        if (propertyInfo.Name.Equals(nestedKeys[i], StringComparison.OrdinalIgnoreCase))
                        {
                            currentType = new PSTypeName(propertyInfo.PropertyType);
                            break;
                        }
                    }
                    else if (member is PropertyMemberAst memberAst && memberAst.Name.Equals(nestedKeys[i], StringComparison.OrdinalIgnoreCase))
                    {
                        if (memberAst.PropertyType is null)
                        {
                            return null;
                        }
                        else
                        {
                            if (memberAst.PropertyType.TypeName is ArrayTypeName arrayType)
                            {
                                currentType = new PSTypeName(arrayType.ElementType);
                            }
                            else
                            {
                                currentType = new PSTypeName(memberAst.PropertyType.TypeName);
                            }
                        }

                        break;
                    }
                }
            }

            return currentType;
        }

        internal static List<CompletionResult> CompleteHashtableKey(CompletionContext completionContext, HashtableAst hashtableAst)
        {
            Ast previousAst = hashtableAst;
            Ast parentAst = hashtableAst.Parent;
            string parameterName = null;
            var nestedHashtableKeys = new List<string>();

            // This loop determines if it's a nested hashtable and what the outermost hashtable is used for (Dynamic keyword, command argument, etc.)
            // Note this also considers hashtables with arrays of hashtables to be nested to support scenarios like this:
            // class Level1
            // {
            //     [Level2[]] $Prop1
            // }
            // class Level2
            // {
            //     [string] $Prop2
            // }
            // [Level1] @{
            //     Prop1 = @(
            //         @{Prop2="Hello"}
            //         @{Pro<Tab>}
            //     )
            // }
            while (parentAst is not null)
            {
                switch (parentAst)
                {
                    case HashtableAst parentTable:
                        foreach (var pair in parentTable.KeyValuePairs)
                        {
                            if (pair.Item2 == previousAst)
                            {
                                // Try to get the value of the hashtable key in the nested hashtable.
                                // If we fail to get the value then return early because we can't generate any useful completions
                                if (SafeExprEvaluator.TrySafeEval(pair.Item1, completionContext.ExecutionContext, out object value))
                                {
                                    if (value is not string stringValue)
                                    {
                                        return null;
                                    }

                                    nestedHashtableKeys.Add(stringValue);
                                    break;
                                }
                                else
                                {
                                    return null;
                                }
                            }
                        }
                        break;

                    case DynamicKeywordStatementAst dynamicKeyword:
                        return CompleteHashtableKeyForDynamicKeyword(completionContext, dynamicKeyword, hashtableAst);

                    case CommandParameterAst cmdParam:
                        parameterName = cmdParam.ParameterName;
                        parentAst = cmdParam.Parent;
                        goto ExitWhileLoop;

                    case AssignmentStatementAst assignment:
                        if (assignment.Left is MemberExpressionAst or ConvertExpressionAst)
                        {
                            parentAst = assignment.Left;
                        }
                        goto ExitWhileLoop;

                    case CommandAst:
                    case ConvertExpressionAst:
                    case UsingStatementAst:
                        goto ExitWhileLoop;

                    case CommandExpressionAst:
                    case PipelineAst:
                    case StatementBlockAst:
                    case ArrayExpressionAst:
                    case ArrayLiteralAst:
                        break;

                    default:
                        return null;
                }

                previousAst = parentAst;
                parentAst = parentAst.Parent;
            }

            ExitWhileLoop:

            bool hashtableIsNested = nestedHashtableKeys.Count > 0;
            int cursorOffset = completionContext.CursorPosition.Offset;
            string wordToComplete = completionContext.WordToComplete;
            var excludedKeys = new HashSet<string>(StringComparer.OrdinalIgnoreCase);
            // Filters out keys that have already been defined in the hashtable, except the one the cursor is at
            foreach (var keyPair in hashtableAst.KeyValuePairs)
            {
                if (!(cursorOffset >= keyPair.Item1.Extent.StartOffset && cursorOffset <= keyPair.Item1.Extent.EndOffset))
                {
                    excludedKeys.Add(keyPair.Item1.Extent.Text);
                }
            }

            if (parentAst is UsingStatementAst usingStatement)
            {
                if (hashtableIsNested || usingStatement.UsingStatementKind != UsingStatementKind.Module)
                {
                    return null;
                }

                var result = new List<CompletionResult>();
                foreach (string key in s_requiresModuleSpecKeys)
                {
                    if (excludedKeys.Contains(key)
                        || (wordToComplete is not null && !key.StartsWith(wordToComplete, StringComparison.OrdinalIgnoreCase))
                        || (key.Equals("RequiredVersion") && (excludedKeys.Contains("ModuleVersion") || excludedKeys.Contains("MaximumVersion")))
                        || ((key.Equals("ModuleVersion") || key.Equals("MaximumVersion")) && excludedKeys.Contains("RequiredVersion")))
                    {
                        continue;
                    }

                    string toolTip = GetRequiresModuleSpecKeysToolTip(key);

                    result.Add(new CompletionResult(key, key, CompletionResultType.Property, toolTip));
                }

                return result;
            }

            if (parentAst is MemberExpressionAst or ConvertExpressionAst)
            {
                IEnumerable<PSTypeName> inferredTypes;
                if (hashtableIsNested)
                {
                    var nestedType = GetNestedHashtableKeyType(
                        completionContext.TypeInferenceContext,
                        AstTypeInference.InferTypeOf(parentAst, completionContext.TypeInferenceContext, TypeInferenceRuntimePermissions.AllowSafeEval)[0],
                        nestedHashtableKeys);
                    if (nestedType is null)
                    {
                        return null;
                    }

                    inferredTypes = TypeInferenceVisitor.GetInferredEnumeratedTypes(new PSTypeName[] { nestedType });
                }
                else
                {
                    inferredTypes = TypeInferenceVisitor.GetInferredEnumeratedTypes(
                        AstTypeInference.InferTypeOf(parentAst, completionContext.TypeInferenceContext, TypeInferenceRuntimePermissions.AllowSafeEval));
                }

                var result = new List<CompletionResult>();
                CompleteMemberByInferredType(
                    completionContext.TypeInferenceContext,
                    inferredTypes,
                    result,
                    wordToComplete + "*",
                    IsWriteablePropertyMember,
                    isStatic: false,
                    excludedKeys,
                    ignoreTypesWithoutDefaultConstructor: true);
                return result;
            }

            if (parentAst is CommandAst commandAst)
            {
                var binding = new PseudoParameterBinder().DoPseudoParameterBinding(commandAst, null, null, bindingType: PseudoParameterBinder.BindingType.ArgumentCompletion);
                if (binding is null)
                {
                    return null;
                }

                if (parameterName is null)
                {
                    foreach (var boundArg in binding.BoundArguments)
                    {
                        if (boundArg.Value is AstPair pair && pair.Argument == previousAst)
                        {
                            parameterName = boundArg.Key;
                        }
                        else if (boundArg.Value is AstArrayPair arrayPair && arrayPair.Argument.Contains(previousAst))
                        {
                            parameterName = boundArg.Key;
                        }
                    }
                }

                if (parameterName is not null)
                {
                    List<CompletionResult> results;
                    if (parameterName.Equals("GroupBy", StringComparison.OrdinalIgnoreCase))
                    {
                        if (!hashtableIsNested)
                        {
                            switch (binding.CommandName)
                            {
                                case "Format-Table":
                                case "Format-List":
                                case "Format-Wide":
                                case "Format-Custom":
                                    return GetSpecialHashTableKeyMembers(excludedKeys, wordToComplete, "Expression", "FormatString", "Label");
                            }
                        }

                        return null;
                    }

                    if (parameterName.Equals("Property", StringComparison.OrdinalIgnoreCase))
                    {
                        if (!hashtableIsNested)
                        {
                            switch (binding.CommandName)
                            {
                                case "New-Object":
                                    var inferredType = AstTypeInference.InferTypeOf(commandAst, completionContext.TypeInferenceContext, TypeInferenceRuntimePermissions.AllowSafeEval);
                                    results = new List<CompletionResult>();
                                    CompleteMemberByInferredType(
                                        completionContext.TypeInferenceContext, inferredType,
                                        results, completionContext.WordToComplete + "*", IsWriteablePropertyMember, isStatic: false, excludedKeys);
                                    return results;
                                case "Select-Object":
                                    return GetSpecialHashTableKeyMembers(excludedKeys, wordToComplete, "Name", "Expression");
                                case "Sort-Object":
                                    return GetSpecialHashTableKeyMembers(excludedKeys, wordToComplete, "Expression", "Ascending", "Descending");
                                case "Group-Object":
                                    return GetSpecialHashTableKeyMembers(excludedKeys, wordToComplete, "Expression");
                                case "Format-Table":
                                    return GetSpecialHashTableKeyMembers(excludedKeys, wordToComplete, "Expression", "FormatString", "Label", "Width", "Alignment");
                                case "Format-List":
                                    return GetSpecialHashTableKeyMembers(excludedKeys, wordToComplete, "Expression", "FormatString", "Label");
                                case "Format-Wide":
                                    return GetSpecialHashTableKeyMembers(excludedKeys, wordToComplete, "Expression", "FormatString");
                                case "Format-Custom":
                                    return GetSpecialHashTableKeyMembers(excludedKeys, wordToComplete, "Expression", "Depth");
                                case "Set-CimInstance":
                                case "New-CimInstance":
                                    results = new List<CompletionResult>();
                                    NativeCompletionCimCommands(parameterName, binding.BoundArguments, results, commandAst, completionContext, excludedKeys, binding.CommandName);
                                    // this method adds a null CompletionResult to the list but we don't want that here.
                                    if (results.Count > 1)
                                    {
                                        results.RemoveAt(results.Count - 1);
                                        return results;
                                    }
                                    return null;
                            }
                            return null;
                        }
                    }

                    if (parameterName.Equals("FilterHashtable", StringComparison.OrdinalIgnoreCase))
                    {
                        switch (binding.CommandName)
                        {
                            case "Get-WinEvent":
                                if (nestedHashtableKeys.Count == 1
                                    && nestedHashtableKeys[0].Equals("SuppressHashFilter", StringComparison.OrdinalIgnoreCase)
                                    && hashtableAst.Parent.Parent.Parent is HashtableAst)
                                {
                                    return GetSpecialHashTableKeyMembers(excludedKeys, wordToComplete, "LogName", "ProviderName", "Path", "Keywords", "ID", "Level",
                                    "StartTime", "EndTime", "UserID", "Data");
                                }
                                else if (!hashtableIsNested)
                                {
                                    return GetSpecialHashTableKeyMembers(excludedKeys, wordToComplete, "LogName", "ProviderName", "Path", "Keywords", "ID", "Level",
                                    "StartTime", "EndTime", "UserID", "Data", "SuppressHashFilter");
                                }

                                return null;
                        }
                    }

                    if (parameterName.Equals("Arguments", StringComparison.OrdinalIgnoreCase))
                    {
                        if (!hashtableIsNested)
                        {
                            switch (binding.CommandName)
                            {
                                case "Invoke-CimMethod":
                                    results = new List<CompletionResult>();
                                    NativeCompletionCimCommands(parameterName, binding.BoundArguments, results, commandAst, completionContext, excludedKeys, binding.CommandName);
                                    // this method adds a null CompletionResult to the list but we don't want that here.
                                    if (results.Count > 1)
                                    {
                                        results.RemoveAt(results.Count - 1);
                                        return results;
                                    }
                                    return null;
                            }
                        }
                        return null;
                    }

                    IEnumerable<PSTypeName> inferredTypes;
                    if (hashtableIsNested)
                    {
                        var nestedType = GetNestedHashtableKeyType(
                            completionContext.TypeInferenceContext,
                            new PSTypeName(binding.BoundParameters[parameterName].Parameter.Type),
                            nestedHashtableKeys);
                        if (nestedType is null)
                        {
                            return null;
                        }
                        inferredTypes = TypeInferenceVisitor.GetInferredEnumeratedTypes(new PSTypeName[] { nestedType });
                    }
                    else
                    {
                        inferredTypes = TypeInferenceVisitor.GetInferredEnumeratedTypes(new PSTypeName[] { new PSTypeName(binding.BoundParameters[parameterName].Parameter.Type) });
                    }

                    results = new List<CompletionResult>();
                    CompleteMemberByInferredType(
                        completionContext.TypeInferenceContext,
                        inferredTypes,
                        results,
                        $"{wordToComplete}*",
                        IsWriteablePropertyMember,
                        isStatic: false,
                        excludedKeys,
                        ignoreTypesWithoutDefaultConstructor: true);
                    return results;
                }
            }
            else if (!hashtableIsNested && parentAst is AssignmentStatementAst assignment && assignment.Left is VariableExpressionAst assignmentVar)
            {
                var firstSplatUse = completionContext.RelatedAsts[0].Find(
                    currentAst =>
                        currentAst.Extent.StartOffset > hashtableAst.Extent.EndOffset
                        && currentAst is VariableExpressionAst splatVar
                        && splatVar.Splatted
                        && splatVar.VariablePath.UserPath.Equals(assignmentVar.VariablePath.UserPath, StringComparison.OrdinalIgnoreCase),
                    searchNestedScriptBlocks: true) as VariableExpressionAst;

                if (firstSplatUse is not null && firstSplatUse.Parent is CommandAst command)
                {
                    var binding = new PseudoParameterBinder()
                        .DoPseudoParameterBinding(
                            command,
                            pipeArgumentType: null,
                            paramAstAtCursor: null,
                            PseudoParameterBinder.BindingType.ParameterCompletion);

                    if (binding is null)
                    {
                        return null;
                    }

                    var results = new List<CompletionResult>();
                    foreach (var parameter in binding.UnboundParameters)
                    {
                        if (!excludedKeys.Contains(parameter.Parameter.Name)
                            && (wordToComplete is null || parameter.Parameter.Name.StartsWith(wordToComplete, StringComparison.OrdinalIgnoreCase)))
                        {
                            results.Add(new CompletionResult(parameter.Parameter.Name, parameter.Parameter.Name, CompletionResultType.ParameterName, $"[{parameter.Parameter.Type.Name}]"));
                        }
                    }

                    if (results.Count > 0)
                    {
                        return results;
                    }
                }
            }

            return null;
        }

        private static List<CompletionResult> GetSpecialHashTableKeyMembers(HashSet<string> excludedKeys, string wordToComplete, params string[] keys)
        {
            var result = new List<CompletionResult>();
            foreach (string key in keys)
            {
                if ((string.IsNullOrEmpty(wordToComplete) || key.StartsWith(wordToComplete, StringComparison.OrdinalIgnoreCase)) && !excludedKeys.Contains(key))
                {
                    string toolTip = GetHashtableKeyDescriptionToolTip(key);

                    result.Add(new CompletionResult(key, key, CompletionResultType.Property, toolTip));
                }
            }

            if (result.Count == 0)
            {
                return null;
            }

            return result;
        }

        private static string GetHashtableKeyDescriptionToolTip(string name) => name switch
        {
            "Alignment" => TabCompletionStrings.AlignmentHashtableKeyDescription,
            "Ascending" => TabCompletionStrings.AscendingHashtableKeyDescription,
            "Data" => TabCompletionStrings.DataHashtableKeyDescription,
            "Depth" => TabCompletionStrings.DepthHashtableKeyDescription,
            "Descending" => TabCompletionStrings.DescendingHashtableKeyDescription,
            "EndTime" => TabCompletionStrings.EndTimeHashtableKeyDescription,
            "Expression" => TabCompletionStrings.ExpressionHashtableKeyDescription,
            "FormatString" => TabCompletionStrings.FormatStringHashtableKeyDescription,
            "ID" => TabCompletionStrings.IDHashtableKeyDescription,
            "Keywords" => TabCompletionStrings.KeywordsHashtableKeyDescription,
            "Label" => TabCompletionStrings.LabelHashtableKeyDescription,
            "Level" => TabCompletionStrings.LevelHashtableKeyDescription,
            "LogName" => TabCompletionStrings.LogNameHashtableKeyDescription,
            "Name" => TabCompletionStrings.NameHashtableKeyDescription,
            "Path" => TabCompletionStrings.PathHashtableKeyDescription,
            "ProviderName" => TabCompletionStrings.ProviderNameHashtableKeyDescription,
            "StartTime" => TabCompletionStrings.StartTimeHashtableKeyDescription,
            "SuppressHashFilter" => TabCompletionStrings.SuppressHashFilterHashtableKeyDescription,
            "UserID" => TabCompletionStrings.UserIDHashtableKeyDescription,
            "Width" => TabCompletionStrings.WidthHashtableKeyDescription,
            _ => string.Empty
        };

        #endregion Hashtable Keys

        #region Helpers

        internal static bool IsPathSafelyExpandable(ExpandableStringExpressionAst expandableStringAst, string extraText, ExecutionContext executionContext, out string expandedString)
        {
            expandedString = null;
            // Expand the string if its type is DoubleQuoted or BareWord
            var constType = expandableStringAst.StringConstantType;
            if (constType == StringConstantType.DoubleQuotedHereString) { return false; }

            Diagnostics.Assert(
                constType == StringConstantType.BareWord ||
                (constType == StringConstantType.DoubleQuoted && expandableStringAst.Extent.Text[0].IsDoubleQuote()),
                "the string to be expanded should be either BareWord or DoubleQuoted");

            var varValues = new List<string>();
            foreach (ExpressionAst nestedAst in expandableStringAst.NestedExpressions)
            {
                if (!(nestedAst is VariableExpressionAst variableAst)) { return false; }

                string strValue = CombineVariableWithPartialPath(variableAst, null, executionContext);
                if (strValue != null)
                {
                    varValues.Add(strValue);
                }
                else
                {
                    return false;
                }
            }

            var formattedString = string.Format(CultureInfo.InvariantCulture, expandableStringAst.FormatExpression, varValues.ToArray());
            string quote = (constType == StringConstantType.DoubleQuoted) ? "\"" : string.Empty;

            expandedString = quote + formattedString + extraText + quote;
            return true;
        }

        internal static string CombineVariableWithPartialPath(VariableExpressionAst variableAst, string extraText, ExecutionContext executionContext)
        {
            var varPath = variableAst.VariablePath;
            if (!varPath.IsVariable && !varPath.DriveName.Equals("env", StringComparison.OrdinalIgnoreCase))
            {
                return null;
            }

            if (varPath.UnqualifiedPath.Equals(SpecialVariables.PSScriptRoot, StringComparison.OrdinalIgnoreCase)
                && !string.IsNullOrEmpty(variableAst.Extent.File))
            {
                return Path.GetDirectoryName(variableAst.Extent.File) + extraText;
            }

            try
            {
                // We check the strict mode inside GetVariableValue
                object value = VariableOps.GetVariableValue(varPath, executionContext, variableAst);
                var strValue = (value == null) ? string.Empty : value as string;

                if (strValue == null)
                {
                    object baseObj = PSObject.Base(value);
                    if (baseObj is string || baseObj?.GetType()?.IsPrimitive is true)
                    {
                        strValue = LanguagePrimitives.ConvertTo<string>(value);
                    }
                }

                if (strValue != null)
                {
                    return strValue + extraText;
                }
            }
            catch (Exception)
            {
            }

            return null;
        }

<<<<<<< HEAD
        internal static string HandleDoubleAndSingleQuote(ref string wordToComplete)
        {
            string quote = string.Empty;

            if (!string.IsNullOrEmpty(wordToComplete) && (wordToComplete[0].IsSingleQuote() || wordToComplete[0].IsDoubleQuote()))
            {
                char frontQuote = wordToComplete[0];
                int length = wordToComplete.Length;

                if (length == 1)
                {
                    wordToComplete = string.Empty;
                    quote = frontQuote.IsSingleQuote() ? "'" : "\"";
                }
                else if (length > 1)
                {
                    if ((wordToComplete[length - 1].IsDoubleQuote() && frontQuote.IsDoubleQuote()) || (wordToComplete[length - 1].IsSingleQuote() && frontQuote.IsSingleQuote()))
                    {
                        wordToComplete = wordToComplete.Substring(1, length - 2);
                        quote = frontQuote.IsSingleQuote() ? "'" : "\"";
                    }
                    else if (!wordToComplete[length - 1].IsDoubleQuote() && !wordToComplete[length - 1].IsSingleQuote())
                    {
                        wordToComplete = wordToComplete.Substring(1);
                        quote = frontQuote.IsSingleQuote() ? "'" : "\"";
                    }
                }
            }

            return quote;
=======
        /// <summary>
        /// Calls Get-Command to get command info objects.
        /// </summary>
        /// <param name="fakeBoundParameters">The fake bound parameters.</param>
        /// <param name="parametersToAdd">The parameters to add.</param>
        /// <returns>Collection of command info objects.</returns>
        internal static Collection<CommandInfo> GetCommandInfo(
            IDictionary fakeBoundParameters, 
            params string[] parametersToAdd)
        {
            using var ps = PowerShell.Create(RunspaceMode.CurrentRunspace);

            ps.AddCommand("Get-Command");

            foreach (string parameter in parametersToAdd)
            {
                if (fakeBoundParameters.Contains(parameter))
                {
                    ps.AddParameter(parameter, fakeBoundParameters[parameter]);
                }
            }

            Collection<CommandInfo> commands = ps.Invoke<CommandInfo>();

            return commands;
>>>>>>> f44c11c7
        }

        internal static bool IsSplattedVariable(Ast targetExpr)
        {
            if (targetExpr is VariableExpressionAst && ((VariableExpressionAst)targetExpr).Splatted)
            {
                // It's splatted variable, member expansion is not useful
                return true;
            }

            return false;
        }

        internal static void CompleteMemberHelper(
            bool @static,
            string memberName,
            ExpressionAst targetExpr,
            CompletionContext context,
            List<CompletionResult> results)
        {
            object value;
            if (SafeExprEvaluator.TrySafeEval(targetExpr, context.ExecutionContext, out value) && value != null)
            {
                if (targetExpr is ArrayExpressionAst && value is not object[])
                {
                    // When the array contains only one element, the evaluation result would be that element. We wrap it into an array
                    value = new[] { value };
                }

                // Instead of Get-Member, we access the members directly and send as input to the pipe.
                var powerShellExecutionHelper = context.Helper;
                powerShellExecutionHelper
                    .AddCommandWithPreferenceSetting("Microsoft.PowerShell.Core\\Where-Object")
                    .AddParameter("Property", "Name")
                    .AddParameter("Like")
                    .AddParameter("Value", memberName)
                    .AddCommandWithPreferenceSetting("Microsoft.PowerShell.Utility\\Sort-Object")
                    .AddParameter("Property", new object[] { "MemberType", "Name" });

                IEnumerable members;
                if (@static)
                {
                    if (!(PSObject.Base(value) is Type type))
                    {
                        return;
                    }

                    members = PSObject.DotNetStaticAdapter.BaseGetMembers<PSMemberInfo>(type);
                }
                else
                {
                    members = PSObject.AsPSObject(value).Members;
                }

                var sortedMembers = powerShellExecutionHelper.ExecuteCurrentPowerShell(out _, members);

                foreach (var member in sortedMembers)
                {
                    var memberInfo = (PSMemberInfo)PSObject.Base(member);
                    if (memberInfo.IsHidden)
                    {
                        continue;
                    }

                    var completionText = memberInfo.Name;

                    // Handle scenarios like this: $aa | add-member 'a b' 23; $aa.a<tab>
                    if (ContainsCharactersRequiringQuotes(completionText))
                    {
                        completionText = completionText.Replace("'", "''");
                        completionText = "'" + completionText + "'";
                    }

                    var isMethod = memberInfo is PSMethodInfo;
                    if (isMethod)
                    {
                        var isSpecial = (memberInfo is PSMethod) && ((PSMethod)memberInfo).IsSpecial;
                        if (isSpecial)
                            continue;
                        completionText += '(';
                    }

                    string tooltip = memberInfo.ToString();
                    if (tooltip.Contains("),", StringComparison.Ordinal))
                    {
                        var overloads = tooltip.Split("),", StringSplitOptions.RemoveEmptyEntries);
                        var newTooltip = new StringBuilder();
                        foreach (var overload in overloads)
                        {
                            newTooltip.Append(overload.Trim() + ")\r\n");
                        }

                        newTooltip.Remove(newTooltip.Length - 3, 3);
                        tooltip = newTooltip.ToString();
                    }

                    results.Add(
                        new CompletionResult(completionText, memberInfo.Name,
                                             isMethod ? CompletionResultType.Method : CompletionResultType.Property,
                                             tooltip));
                }

                var dictionary = PSObject.Base(value) as IDictionary;
                if (dictionary != null)
                {
                    var pattern = WildcardPattern.Get(memberName, WildcardOptions.IgnoreCase);
                    foreach (DictionaryEntry entry in dictionary)
                    {
                        if (!(entry.Key is string key))
                            continue;

                        if (pattern.IsMatch(key))
                        {
                            // Handle scenarios like this: $hashtable["abc#d"] = 100; $hashtable.ab<tab>
                            if (ContainsCharactersRequiringQuotes(key))
                            {
                                key = key.Replace("'", "''");
                                key = "'" + key + "'";
                            }

                            results.Add(new CompletionResult(key, key, CompletionResultType.Property, key));
                        }
                    }
                }

                if (!@static && IsValueEnumerable(PSObject.Base(value)))
                {
                    // Complete extension methods 'Where' and 'ForEach' for Enumerable values
                    CompleteExtensionMethods(memberName, results);
                }
            }
        }

        /// <summary>
        /// Check if a value is treated as Enumerable in powershell.
        /// </summary>
        private static bool IsValueEnumerable(object value)
        {
            object baseValue = PSObject.Base(value);

            if (baseValue == null || baseValue is string || baseValue is PSObject ||
                baseValue is IDictionary || baseValue is System.Xml.XmlNode)
            {
                return false;
            }

            if (baseValue is IEnumerable || baseValue is IEnumerator || baseValue is DataTable)
            {
                return true;
            }

            return false;
        }

        /// <summary>
        /// Check if a strong type is treated as Enumerable in powershell.
        /// </summary>
        private static bool IsStaticTypeEnumerable(Type type)
        {
            if (type.Equals(typeof(string)) || typeof(IDictionary).IsAssignableFrom(type) || typeof(System.Xml.XmlNode).IsAssignableFrom(type))
            {
                return false;
            }

            if (typeof(IEnumerable).IsAssignableFrom(type) || typeof(IEnumerator).IsAssignableFrom(type))
            {
                return true;
            }

            return false;
        }

<<<<<<< HEAD
        private static readonly SearchValues<char> s_defaultCharsToCheck = SearchValues.Create("$`");
        private static readonly SearchValues<char> s_escapeCharsToCheck = SearchValues.Create("$[]`");

        private static bool ContainsCharsToCheck(ReadOnlySpan<char> text, bool escape) 
            => text.ContainsAny(escape ? s_escapeCharsToCheck : s_defaultCharsToCheck);

        internal static bool CompletionRequiresQuotes(string completion, bool escape)
        {
            // If the tokenizer sees the completion as more than two tokens, or if there is some error, then
            // some form of quoting is necessary (if it's a variable, we'd need ${}, filenames would need [], etc.)

            Language.Token[] tokens;
            ParseError[] errors;
            Language.Parser.ParseInput(completion, out tokens, out errors);

            // Expect no errors and 2 tokens (1 is for our completion, the other is eof)
            // Or if the completion is a keyword, we ignore the errors
            bool requireQuote = !(errors.Length == 0 && tokens.Length == 2);
            if ((!requireQuote && tokens[0] is StringToken) ||
                (tokens.Length == 2 && (tokens[0].TokenFlags & TokenFlags.Keyword) != 0))
            {
                requireQuote = ContainsCharsToCheck(tokens[0].Text, escape);
            }

            return requireQuote;
        }

=======
>>>>>>> f44c11c7
        private static bool ProviderSpecified(string path)
        {
            var index = path.IndexOf(':');
            return index != -1 && index + 1 < path.Length && path[index + 1] == ':';
        }

        private static Type GetEffectiveParameterType(Type type)
        {
            var underlying = Nullable.GetUnderlyingType(type);
            return underlying ?? type;
        }

        /// <summary>
        /// Turn on the "LiteralPaths" option.
        /// </summary>
        /// <param name="completionContext"></param>
        /// <returns>
        /// Indicate whether the "LiteralPaths" option needs to be removed after operation
        /// </returns>
        private static bool TurnOnLiteralPathOption(CompletionContext completionContext)
        {
            bool clearLiteralPathsKey = false;

            if (completionContext.Options == null)
            {
                completionContext.Options = new Hashtable { { "LiteralPaths", true } };
                clearLiteralPathsKey = true;
            }
            else if (!completionContext.Options.ContainsKey("LiteralPaths"))
            {
                // Dont escape '[',']','`' when the file name is treated as command name
                completionContext.Options.Add("LiteralPaths", true);
                clearLiteralPathsKey = true;
            }

            return clearLiteralPathsKey;
        }

        /// <summary>
        /// Return whether we need to add ampersand when it's necessary.
        /// </summary>
        /// <param name="context"></param>
        /// <param name="defaultChoice"></param>
        /// <returns></returns>
        internal static bool IsAmpersandNeeded(CompletionContext context, bool defaultChoice)
        {
            if (context.RelatedAsts != null && !string.IsNullOrEmpty(context.WordToComplete))
            {
                var lastAst = context.RelatedAsts.Last();
                var parent = lastAst.Parent as CommandAst;

                if (parent != null && parent.CommandElements.Count == 1 &&
                    ((!defaultChoice && parent.InvocationOperator == TokenKind.Unknown) ||
                     (defaultChoice && parent.InvocationOperator != TokenKind.Unknown)))
                {
                    // - When the default choice is NOT to add ampersand, we only return true
                    //   when the invocation operator is NOT specified.
                    // - When the default choice is to add ampersand, we only return false
                    //   when the invocation operator is specified.
                    defaultChoice = !defaultChoice;
                }
            }

            return defaultChoice;
        }

        private sealed class ItemPathComparer : IComparer<PSObject>
        {
            public int Compare(PSObject x, PSObject y)
            {
                var xPathInfo = PSObject.Base(x) as PathInfo;
                var xFileInfo = PSObject.Base(x) as IO.FileSystemInfo;
                var xPathStr = PSObject.Base(x) as string;

                var yPathInfo = PSObject.Base(y) as PathInfo;
                var yFileInfo = PSObject.Base(y) as IO.FileSystemInfo;
                var yPathStr = PSObject.Base(y) as string;

                string xPath = null, yPath = null;

                if (xPathInfo != null)
                    xPath = xPathInfo.ProviderPath;
                else if (xFileInfo != null)
                    xPath = xFileInfo.FullName;
                else if (xPathStr != null)
                    xPath = xPathStr;

                if (yPathInfo != null)
                    yPath = yPathInfo.ProviderPath;
                else if (yFileInfo != null)
                    yPath = yFileInfo.FullName;
                else if (yPathStr != null)
                    yPath = yPathStr;

                if (string.IsNullOrEmpty(xPath) || string.IsNullOrEmpty(yPath))
                    Diagnostics.Assert(false, "Base object of item PSObject should be either PathInfo or FileSystemInfo");

                return string.Compare(xPath, yPath, StringComparison.CurrentCultureIgnoreCase);
            }
        }

        private sealed class CommandNameComparer : IComparer<PSObject>
        {
            public int Compare(PSObject x, PSObject y)
            {
                string xName = null;
                string yName = null;

                object xObj = PSObject.Base(x);
                object yObj = PSObject.Base(y);

                var xCommandInfo = xObj as CommandInfo;
                xName = xCommandInfo != null ? xCommandInfo.Name : xObj as string;

                var yCommandInfo = yObj as CommandInfo;
                yName = yCommandInfo != null ? yCommandInfo.Name : yObj as string;

                if (xName == null || yName == null)
                    Diagnostics.Assert(false, "Base object of Command PSObject should be either CommandInfo or string");

                return string.Compare(xName, yName, StringComparison.OrdinalIgnoreCase);
            }
        }

        #endregion Helpers
    }

    /// <summary>
    /// This class is very similar to the restricted language checker, but it is meant to allow more things, yet still
    /// be considered "safe", at least in the sense that tab completion can rely on it to not do bad things.  The primary
    /// use is for intellisense where you don't want to run arbitrary code, but you do want to know the values
    /// of various expressions so you can get the members.
    /// </summary>
    internal class SafeExprEvaluator : ICustomAstVisitor2
    {
        internal static bool TrySafeEval(ExpressionAst ast, ExecutionContext executionContext, out object value)
        {
            if (!(bool)ast.Accept(new SafeExprEvaluator()))
            {
                value = null;
                return false;
            }

            try
            {
                // ConstrainedLanguage has already been applied as necessary when we construct CompletionContext
                Diagnostics.Assert(!(executionContext.HasRunspaceEverUsedConstrainedLanguageMode && executionContext.LanguageMode != PSLanguageMode.ConstrainedLanguage),
                                   "If the runspace has ever used constrained language mode, then the current language mode should already be set to constrained language");

                // We're passing 'true' here for isTrustedInput, because SafeExprEvaluator ensures that the AST
                // has no dangerous side-effects such as arbitrary expression evaluation. It does require variable
                // access and a few other minor things, which staples of tab completion:
                //
                // $t = Get-Process
                // $t[0].MainModule.<TAB>
                //
                value = Compiler.GetExpressionValue(ast, true, executionContext);
                return true;
            }
            catch
            {
                value = null;
                return false;
            }
        }

        public object VisitErrorStatement(ErrorStatementAst errorStatementAst) { return false; }

        public object VisitErrorExpression(ErrorExpressionAst errorExpressionAst) { return false; }

        public object VisitScriptBlock(ScriptBlockAst scriptBlockAst) { return false; }

        public object VisitParamBlock(ParamBlockAst paramBlockAst) { return false; }

        public object VisitNamedBlock(NamedBlockAst namedBlockAst) { return false; }

        public object VisitTypeConstraint(TypeConstraintAst typeConstraintAst) { return false; }

        public object VisitAttribute(AttributeAst attributeAst) { return false; }

        public object VisitNamedAttributeArgument(NamedAttributeArgumentAst namedAttributeArgumentAst) { return false; }

        public object VisitParameter(ParameterAst parameterAst) { return false; }

        public object VisitFunctionDefinition(FunctionDefinitionAst functionDefinitionAst) { return false; }

        public object VisitIfStatement(IfStatementAst ifStmtAst) { return false; }

        public object VisitTrap(TrapStatementAst trapStatementAst) { return false; }

        public object VisitSwitchStatement(SwitchStatementAst switchStatementAst) { return false; }

        public object VisitDataStatement(DataStatementAst dataStatementAst) { return false; }

        public object VisitForEachStatement(ForEachStatementAst forEachStatementAst) { return false; }

        public object VisitDoWhileStatement(DoWhileStatementAst doWhileStatementAst) { return false; }

        public object VisitForStatement(ForStatementAst forStatementAst) { return false; }

        public object VisitWhileStatement(WhileStatementAst whileStatementAst) { return false; }

        public object VisitCatchClause(CatchClauseAst catchClauseAst) { return false; }

        public object VisitTryStatement(TryStatementAst tryStatementAst) { return false; }

        public object VisitBreakStatement(BreakStatementAst breakStatementAst) { return false; }

        public object VisitContinueStatement(ContinueStatementAst continueStatementAst) { return false; }

        public object VisitReturnStatement(ReturnStatementAst returnStatementAst) { return false; }

        public object VisitExitStatement(ExitStatementAst exitStatementAst) { return false; }

        public object VisitThrowStatement(ThrowStatementAst throwStatementAst) { return false; }

        public object VisitDoUntilStatement(DoUntilStatementAst doUntilStatementAst) { return false; }

        public object VisitAssignmentStatement(AssignmentStatementAst assignmentStatementAst) { return false; }

        // REVIEW: we could relax this to allow specific commands
        public object VisitCommand(CommandAst commandAst) { return false; }

        public object VisitCommandExpression(CommandExpressionAst commandExpressionAst) { return false; }

        public object VisitCommandParameter(CommandParameterAst commandParameterAst) { return false; }

        public object VisitFileRedirection(FileRedirectionAst fileRedirectionAst) { return false; }

        public object VisitMergingRedirection(MergingRedirectionAst mergingRedirectionAst) { return false; }

        public object VisitExpandableStringExpression(ExpandableStringExpressionAst expandableStringExpressionAst) { return false; }

        public object VisitAttributedExpression(AttributedExpressionAst attributedExpressionAst) { return false; }

        public object VisitBlockStatement(BlockStatementAst blockStatementAst) { return false; }

        public object VisitInvokeMemberExpression(InvokeMemberExpressionAst invokeMemberExpressionAst) { return false; }

        public object VisitUsingExpression(UsingExpressionAst usingExpressionAst) { return false; }

        public object VisitTypeDefinition(TypeDefinitionAst typeDefinitionAst) { return false; }

        public object VisitPropertyMember(PropertyMemberAst propertyMemberAst) { return false; }

        public object VisitFunctionMember(FunctionMemberAst functionMemberAst) { return false; }

        public object VisitBaseCtorInvokeMemberExpression(BaseCtorInvokeMemberExpressionAst baseCtorInvokeMemberExpressionAst) { return false; }

        public object VisitUsingStatement(UsingStatementAst usingStatementAst) { return false; }

        public object VisitDynamicKeywordStatement(DynamicKeywordStatementAst dynamicKeywordStatementAst) { return false; }

        public object VisitPipelineChain(PipelineChainAst pipelineChainAst) { return false; }

        public object VisitConfigurationDefinition(ConfigurationDefinitionAst configurationDefinitionAst)
        {
            return configurationDefinitionAst.Body.Accept(this);
        }

        public object VisitStatementBlock(StatementBlockAst statementBlockAst)
        {
            if (statementBlockAst.Traps != null) return false;
            // REVIEW: we could relax this to allow multiple statements
            if (statementBlockAst.Statements.Count > 1) return false;
            var pipeline = statementBlockAst.Statements.FirstOrDefault();
            return pipeline != null && (bool)pipeline.Accept(this);
        }

        public object VisitPipeline(PipelineAst pipelineAst)
        {
            var expr = pipelineAst.GetPureExpression();
            return expr != null && (bool)expr.Accept(this);
        }

        public object VisitTernaryExpression(TernaryExpressionAst ternaryExpressionAst)
        {
            return (bool)ternaryExpressionAst.Condition.Accept(this) &&
                   (bool)ternaryExpressionAst.IfTrue.Accept(this) &&
                   (bool)ternaryExpressionAst.IfFalse.Accept(this);
        }

        public object VisitBinaryExpression(BinaryExpressionAst binaryExpressionAst)
        {
            return (bool)binaryExpressionAst.Left.Accept(this) && (bool)binaryExpressionAst.Right.Accept(this);
        }

        public object VisitUnaryExpression(UnaryExpressionAst unaryExpressionAst)
        {
            return (bool)unaryExpressionAst.Child.Accept(this);
        }

        public object VisitConvertExpression(ConvertExpressionAst convertExpressionAst)
        {
            return (bool)convertExpressionAst.Child.Accept(this);
        }

        public object VisitConstantExpression(ConstantExpressionAst constantExpressionAst)
        {
            return true;
        }

        public object VisitStringConstantExpression(StringConstantExpressionAst stringConstantExpressionAst)
        {
            return true;
        }

        public object VisitSubExpression(SubExpressionAst subExpressionAst)
        {
            return subExpressionAst.SubExpression.Accept(this);
        }

        public object VisitVariableExpression(VariableExpressionAst variableExpressionAst)
        {
            return true;
        }

        public object VisitTypeExpression(TypeExpressionAst typeExpressionAst)
        {
            return true;
        }

        public object VisitMemberExpression(MemberExpressionAst memberExpressionAst)
        {
            return (bool)memberExpressionAst.Expression.Accept(this) && (bool)memberExpressionAst.Member.Accept(this);
        }

        public object VisitIndexExpression(IndexExpressionAst indexExpressionAst)
        {
            return (bool)indexExpressionAst.Target.Accept(this) && (bool)indexExpressionAst.Index.Accept(this);
        }

        public object VisitArrayExpression(ArrayExpressionAst arrayExpressionAst)
        {
            return arrayExpressionAst.SubExpression.Accept(this);
        }

        public object VisitArrayLiteral(ArrayLiteralAst arrayLiteralAst)
        {
            return arrayLiteralAst.Elements.All(e => (bool)e.Accept(this));
        }

        public object VisitHashtable(HashtableAst hashtableAst)
        {
            foreach (var keyValuePair in hashtableAst.KeyValuePairs)
            {
                if (!(bool)keyValuePair.Item1.Accept(this))
                    return false;
                if (!(bool)keyValuePair.Item2.Accept(this))
                    return false;
            }

            return true;
        }

        public object VisitScriptBlockExpression(ScriptBlockExpressionAst scriptBlockExpressionAst)
        {
            return true;
        }

        public object VisitParenExpression(ParenExpressionAst parenExpressionAst)
        {
            return parenExpressionAst.Pipeline.Accept(this);
        }
    }

    /// <summary>
    /// Completes with the property names of the InputObject.
    /// </summary>
    internal class PropertyNameCompleter : IArgumentCompleter
    {
        private readonly string _parameterNameOfInput;

        /// <summary>
        /// Initializes a new instance of the <see cref="PropertyNameCompleter"/> class.
        /// </summary>
        public PropertyNameCompleter()
        {
            _parameterNameOfInput = "InputObject";
        }

        /// <summary>
        /// Initializes a new instance of the <see cref="PropertyNameCompleter"/> class.
        /// </summary>
        /// <param name="parameterNameOfInput">The name of the property of the input object for which to complete with property names.</param>
        public PropertyNameCompleter(string parameterNameOfInput)
        {
            _parameterNameOfInput = parameterNameOfInput;
        }

        IEnumerable<CompletionResult> IArgumentCompleter.CompleteArgument(
            string commandName,
            string parameterName,
            string wordToComplete,
            CommandAst commandAst,
            IDictionary fakeBoundParameters)
        {
            if (commandAst.Parent is not PipelineAst pipelineAst)
            {
                return null;
            }

            int i;
            for (i = 0; i < pipelineAst.PipelineElements.Count; i++)
            {
                if (pipelineAst.PipelineElements[i] == commandAst)
                {
                    break;
                }
            }

            var typeInferenceContext = new TypeInferenceContext();
            IEnumerable<PSTypeName> prevType;
            if (i == 0)
            {
                var parameterAst = (CommandParameterAst)commandAst.Find(ast => ast is CommandParameterAst cpa && cpa.ParameterName == "PropertyName", false);
                var pseudoBinding = new PseudoParameterBinder().DoPseudoParameterBinding(commandAst, null, parameterAst, PseudoParameterBinder.BindingType.ParameterCompletion);
                if (!pseudoBinding.BoundArguments.TryGetValue(_parameterNameOfInput, out var pair) || !pair.ArgumentSpecified)
                {
                    return null;
                }

                if (pair is AstPair astPair && astPair.Argument != null)
                {
                    prevType = AstTypeInference.InferTypeOf(astPair.Argument, typeInferenceContext, TypeInferenceRuntimePermissions.AllowSafeEval);
                }

                return null;
            }
            else
            {
                prevType = AstTypeInference.InferTypeOf(pipelineAst.PipelineElements[i - 1], typeInferenceContext, TypeInferenceRuntimePermissions.AllowSafeEval);
            }

            var result = new List<CompletionResult>();

            CompletionCompleters.CompleteMemberByInferredType(typeInferenceContext, prevType, result, wordToComplete + "*", filter: CompletionCompleters.IsPropertyMember, isStatic: false);
            return result;
        }
    }
}<|MERGE_RESOLUTION|>--- conflicted
+++ resolved
@@ -8499,38 +8499,6 @@
             return null;
         }
 
-<<<<<<< HEAD
-        internal static string HandleDoubleAndSingleQuote(ref string wordToComplete)
-        {
-            string quote = string.Empty;
-
-            if (!string.IsNullOrEmpty(wordToComplete) && (wordToComplete[0].IsSingleQuote() || wordToComplete[0].IsDoubleQuote()))
-            {
-                char frontQuote = wordToComplete[0];
-                int length = wordToComplete.Length;
-
-                if (length == 1)
-                {
-                    wordToComplete = string.Empty;
-                    quote = frontQuote.IsSingleQuote() ? "'" : "\"";
-                }
-                else if (length > 1)
-                {
-                    if ((wordToComplete[length - 1].IsDoubleQuote() && frontQuote.IsDoubleQuote()) || (wordToComplete[length - 1].IsSingleQuote() && frontQuote.IsSingleQuote()))
-                    {
-                        wordToComplete = wordToComplete.Substring(1, length - 2);
-                        quote = frontQuote.IsSingleQuote() ? "'" : "\"";
-                    }
-                    else if (!wordToComplete[length - 1].IsDoubleQuote() && !wordToComplete[length - 1].IsSingleQuote())
-                    {
-                        wordToComplete = wordToComplete.Substring(1);
-                        quote = frontQuote.IsSingleQuote() ? "'" : "\"";
-                    }
-                }
-            }
-
-            return quote;
-=======
         /// <summary>
         /// Calls Get-Command to get command info objects.
         /// </summary>
@@ -8556,7 +8524,6 @@
             Collection<CommandInfo> commands = ps.Invoke<CommandInfo>();
 
             return commands;
->>>>>>> f44c11c7
         }
 
         internal static bool IsSplattedVariable(Ast targetExpr)
@@ -8729,36 +8696,6 @@
             return false;
         }
 
-<<<<<<< HEAD
-        private static readonly SearchValues<char> s_defaultCharsToCheck = SearchValues.Create("$`");
-        private static readonly SearchValues<char> s_escapeCharsToCheck = SearchValues.Create("$[]`");
-
-        private static bool ContainsCharsToCheck(ReadOnlySpan<char> text, bool escape) 
-            => text.ContainsAny(escape ? s_escapeCharsToCheck : s_defaultCharsToCheck);
-
-        internal static bool CompletionRequiresQuotes(string completion, bool escape)
-        {
-            // If the tokenizer sees the completion as more than two tokens, or if there is some error, then
-            // some form of quoting is necessary (if it's a variable, we'd need ${}, filenames would need [], etc.)
-
-            Language.Token[] tokens;
-            ParseError[] errors;
-            Language.Parser.ParseInput(completion, out tokens, out errors);
-
-            // Expect no errors and 2 tokens (1 is for our completion, the other is eof)
-            // Or if the completion is a keyword, we ignore the errors
-            bool requireQuote = !(errors.Length == 0 && tokens.Length == 2);
-            if ((!requireQuote && tokens[0] is StringToken) ||
-                (tokens.Length == 2 && (tokens[0].TokenFlags & TokenFlags.Keyword) != 0))
-            {
-                requireQuote = ContainsCharsToCheck(tokens[0].Text, escape);
-            }
-
-            return requireQuote;
-        }
-
-=======
->>>>>>> f44c11c7
         private static bool ProviderSpecified(string path)
         {
             var index = path.IndexOf(':');
