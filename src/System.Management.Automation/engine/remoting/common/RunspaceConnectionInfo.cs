// Copyright (c) Microsoft Corporation. All rights reserved.
// Licensed under the MIT License.

using System.Net;
using System.Net.Sockets;
using System.Diagnostics;
using System.Diagnostics.CodeAnalysis;
using System.Globalization;
using System.Collections.Generic;
using System.IO;
using System.IO.Pipes;
using System.ComponentModel; // Win32Exception
using System.Management.Automation.Tracing;
using System.Management.Automation.Remoting;
using System.Management.Automation.Internal;
using System.Management.Automation.Remoting.Client;
using System.Reflection;
using System.Runtime.InteropServices;
using System.Threading;
using System.Security.AccessControl;
using Microsoft.Win32.SafeHandles;
using Dbg = System.Management.Automation.Diagnostics;
using WSManAuthenticationMechanism = System.Management.Automation.Remoting.Client.WSManNativeApi.WSManAuthenticationMechanism;

// ReSharper disable CheckNamespace

namespace System.Management.Automation.Runspaces
// ReSharper restore CheckNamespace
{
    /// <summary>
    /// Different Authentication Mechanisms supported by New-Runspace command to connect
    /// to remote server.
    /// </summary>
    [SuppressMessage("Microsoft.Design", "CA1027:MarkEnumsWithFlags")]
    [SuppressMessage("Microsoft.Naming", "CA1724:TypeNamesShouldNotMatchNamespaces")]
    public enum AuthenticationMechanism
    {
        /// <summary>
        /// Use the default authentication (as defined by the underlying protocol)
        /// for establishing a remote connection.
        /// </summary>
        Default = 0x0,
        /// <summary>
        /// Use Basic authentication for establishing a remote connection.
        /// </summary>
        Basic = 0x1,
        /// <summary>
        /// Use Negotiate authentication for establishing a remote connection.
        /// </summary>
        Negotiate = 0x2,
        /// <summary>
        /// Use Negotiate authentication for establishing a remote connection.
        /// Allow implicit credentials for Negotiate.
        /// </summary>
        NegotiateWithImplicitCredential = 0x3,
        /// <summary>
        /// Use CredSSP authentication for establishing a remote connection.
        /// </summary>
        [SuppressMessage("Microsoft.Naming", "CA1704:IdentifiersShouldBeSpelledCorrectly", MessageId = "Credssp")]
        Credssp = 0x4,
        /// <summary>
        /// Use Digest authentication mechanism. Digest authentication operates much
        /// like Basic authentication. However, unlike Basic authentication, Digest authentication
        /// transmits credentials across the network as a hash value, also known as a message digest.
        /// The user name and password cannot be deciphered from the hash value. Conversely, Basic
        /// authentication sends a Base 64 encoded password, essentially in clear text, across the
        /// network.
        /// </summary>
        Digest = 0x5,
        /// <summary>
        /// Use Kerberos authentication for establishing a remote connection.
        /// </summary>
        Kerberos = 0x6,
    }

    /// <summary>
    /// Specifies the type of session configuration that
    /// should be used for creating a connection info
    /// </summary>
    public enum PSSessionType
    {
        /// <summary>
        /// Default PowerShell remoting
        /// endpoint
        /// </summary>
        DefaultRemoteShell = 0,

        /// <summary>
        /// Default Workflow endpoint
        /// </summary>
        Workflow = 1,
    }

    /// <summary>
    /// Specify the type of access mode that should be
    /// used when creating a session configuration
    /// </summary>
    public enum PSSessionConfigurationAccessMode
    {
        /// <summary>
        /// Disable the configuration
        /// </summary>
        Disabled = 0,

        /// <summary>
        /// Allow local access
        /// </summary>
        Local = 1,

        /// <summary>
        /// Default allow remote access
        /// </summary>
        Remote = 2,
    }

    /// <summary>
    /// WSManTransportManager supports disconnected PowerShell sessions.
    /// When a remote PS session server is in disconnected state, output
    /// from the running command pipeline is cached on the server.  This
    /// enum determines what the server does when the cache is full.
    /// </summary>
    public enum OutputBufferingMode
    {
        /// <summary>
        /// No output buffering mode specified.  Output buffering mode on server will
        /// default to Block if a new session is created, or will retain its current
        /// mode for non-creation scenarios (e.g., disconnect/connect operations).
        /// </summary>
        None = 0,

        /// <summary>
        /// Command pipeline execution continues, excess output is dropped in FIFO manner.
        /// </summary>
        Drop = 1,

        /// <summary>
        /// Command pipeline execution on server is blocked until session is reconnected.
        /// </summary>
        Block = 2
    }

    /// <summary>
    /// Class which defines connection path to a remote runspace
    /// that needs to be created. Transport specific connection
    /// paths will be derived from this
    /// </summary>
    public abstract class RunspaceConnectionInfo
    {
        #region Public Properties

        /// <summary>
        /// Name of the computer
        /// </summary>
        public abstract string ComputerName { get; set; }

        /// <summary>
        /// Credential used for the connection
        /// </summary>
        public abstract PSCredential Credential { get; set; }

        /// <summary>
        /// Authentication mechanism to use while connecting to the server
        /// </summary>
        public abstract AuthenticationMechanism AuthenticationMechanism { get; set; }

        /// <summary>
        /// ThumbPrint of a certificate used for connecting to a remote machine.
        /// When this is specified, you dont need to supply credential and authentication
        /// mechanism.
        /// </summary>
        public abstract string CertificateThumbprint { get; set; }

        /// <summary>
        /// Culture that the remote session should use
        /// </summary>
        public CultureInfo Culture
        {
            get
            {
                return _culture;
            }
            set
            {
                if (value == null)
                {
                    throw new ArgumentNullException("value");
                }
                _culture = value;
            }
        }

        private CultureInfo _culture = CultureInfo.CurrentCulture;

        /// <summary>
        /// UI culture that the remote session should use
        /// </summary>
        public CultureInfo UICulture
        {
            get
            {
                return _uiCulture;
            }
            set
            {
                if (value == null)
                {
                    throw new ArgumentNullException("value");
                }
                _uiCulture = value;
            }
        }

        private CultureInfo _uiCulture = CultureInfo.CurrentUICulture;

        /// <summary>
        /// The duration (in ms) for which PowerShell remoting waits before timing out on a connection to a remote machine.
        /// Simply put, the timeout for a remote runspace creation.
        /// The administrator would like to tweak this timeout depending on whether
        /// he/she is connecting to a machine in the data center or across a slow WAN.
        /// </summary>
        public int OpenTimeout
        {
            get { return _openTimeout; }
            set
            {
                _openTimeout = value;

                if (this is WSManConnectionInfo && _openTimeout == DefaultTimeout)
                {
                    _openTimeout = DefaultOpenTimeout;
                }
                else if (this is WSManConnectionInfo && _openTimeout == InfiniteTimeout)
                {
                    // this timeout value gets passed to a
                    // timer associated with the session
                    // data structure handler state machine.
                    // The timer constructor will throw an exception
                    // for any value greater than Int32.MaxValue
                    // hence this is the maximum possible limit
                    _openTimeout = Int32.MaxValue;
                }
            }
        }
        private int _openTimeout = DefaultOpenTimeout;
        internal const int DefaultOpenTimeout = 3 * 60 * 1000; // 3 minutes
        internal const int DefaultTimeout = -1;
        internal const int InfiniteTimeout = 0;

        /// <summary>
        /// The duration (in ms) for which PowerShell should wait before it times out on cancel operations
        /// (close runspace or stop powershell). For instance, when the user hits ctrl-C,
        /// New-PSSession cmdlet tries to call a stop on all remote runspaces which are in the Opening state.
        /// The administrator wouldn't mind waiting for 15 seconds, but this should be time bound and of a shorter duration.
        /// A high timeout here like 3 minutes will give the administrator a feeling that the PowerShell client is not responding.
        /// </summary>
        public int CancelTimeout { get; set; } = defaultCancelTimeout;

        internal const int defaultCancelTimeout = BaseTransportManager.ClientCloseTimeoutMs;

        /// <summary>
        /// The duration for which PowerShell remoting waits before timing out
        /// for any operation. The user would like to tweak this timeout
        /// depending on whether he/she is connecting to a machine in the data
        /// center or across a slow WAN.
        ///
        /// Default: 3*60*1000 == 3minutes
        /// </summary>
        public int OperationTimeout { get; set; } = BaseTransportManager.ClientDefaultOperationTimeoutMs;

        /// <summary>
        /// The duration (in ms) for which a Runspace on server needs to wait before it declares the client dead and closes itself down.
        /// This is especially important as these values may have to be configured differently for enterprise administration
        /// and exchange scenarios.
        /// </summary>
        public int IdleTimeout { get; set; } = DefaultIdleTimeout;

        internal const int DefaultIdleTimeout = BaseTransportManager.UseServerDefaultIdleTimeout;

        /// <summary>
        /// The maximum allowed idle timeout duration (in ms) that can be set on a Runspace.  This is a read-only property
        /// that is set once the Runspace is successfully created and opened.
        /// </summary>
        public int MaxIdleTimeout { get; internal set; } = Int32.MaxValue;

        /// <summary>
        /// Populates session options from a PSSessionOption instance.
        /// </summary>
        /// <param name="options"></param>
        public virtual void SetSessionOptions(PSSessionOption options)
        {
            if (options == null)
            {
                throw new ArgumentNullException("options");
            }

            if (options.Culture != null)
            {
                this.Culture = options.Culture;
            }

            if (options.UICulture != null)
            {
                this.UICulture = options.UICulture;
            }

            _openTimeout = TimeSpanToTimeOutMs(options.OpenTimeout);
            CancelTimeout = TimeSpanToTimeOutMs(options.CancelTimeout);
            OperationTimeout = TimeSpanToTimeOutMs(options.OperationTimeout);

            // Special case for idle timeout.  A value of milliseconds == -1
            // (BaseTransportManager.UseServerDefaultIdleTimeout) is allowed for
            // specifying the default value on the server.
            IdleTimeout = (options.IdleTimeout.TotalMilliseconds >= BaseTransportManager.UseServerDefaultIdleTimeout &&
                                options.IdleTimeout.TotalMilliseconds < int.MaxValue)
                                ? (int)(options.IdleTimeout.TotalMilliseconds) : int.MaxValue;
        }

        #endregion Public Properties

        #region Internal Methods

        internal int TimeSpanToTimeOutMs(TimeSpan t)
        {
            if ((t.TotalMilliseconds > int.MaxValue) || (t == TimeSpan.MaxValue) || (t.TotalMilliseconds < 0))
            {
                return int.MaxValue;
            }
            else
            {
                return (int)(t.TotalMilliseconds);
            }
        }

        /// <summary>
        /// Creates the appropriate client session transportmanager.
        /// </summary>
        /// <param name="instanceId">Runspace/Pool instance Id</param>
        /// <param name="sessionName">Session name</param>
        /// <param name="cryptoHelper">PSRemotingCryptoHelper</param>
        internal virtual BaseClientSessionTransportManager CreateClientSessionTransportManager(
            Guid instanceId,
            string sessionName,
            PSRemotingCryptoHelper cryptoHelper)
        {
            throw new PSNotImplementedException();
        }

        /// <summary>
        /// Create a copy of the connection info object.
        /// </summary>
        /// <returns>Copy of the connection info object.</returns>
        internal virtual RunspaceConnectionInfo InternalCopy()
        {
            throw new PSNotImplementedException();
        }

        /// <summary>
        /// Validates port number is in range
        /// </summary>
        /// <param name="port">Port number to validate</param>
        internal virtual void ValidatePortInRange(int port)
        {
            if ((port < MinPort || port > MaxPort))
            {
                string message =
                    PSRemotingErrorInvariants.FormatResourceString(
                        RemotingErrorIdStrings.PortIsOutOfRange, port);
                ArgumentException e = new ArgumentException(message);
                throw e;
            }
        }

        #endregion

        #region Constants

        /// <summary>
        /// Maximum value for port
        /// </summary>
        protected const int MaxPort = 0xFFFF;

        /// <summary>
        /// Minimum value for port
        /// </summary>
        protected const int MinPort = 0;

        #endregion
    }

    /// <summary>
    /// Class which defines path to a remote runspace that
    /// need to be created
    /// </summary>
    public sealed class WSManConnectionInfo : RunspaceConnectionInfo
    {
        #region Public Properties

        /// <summary>
        /// Uri associated with this connection path
        /// </summary>
        public Uri ConnectionUri
        {
            get
            {
                return _connectionUri;
            }
            set
            {
                if (value == null)
                {
                    throw PSTraceSource.NewArgumentNullException("value");
                }
                UpdateUri(value);
            }
        }

        /// <summary>
        /// Name of the computer
        /// </summary>
        public override string ComputerName
        {
            get
            {
                return _computerName;
            }
            set
            {
                // null or empty value allowed
                ConstructUri(_scheme, value, null, _appName);
            }
        }

        /// <summary>
        /// Scheme used for connection
        /// </summary>
        public string Scheme
        {
            get
            {
                return _scheme;
            }
            set
            {
                // null or empty value allowed
                ConstructUri(value, _computerName, null, _appName);
            }
        }

        /// <summary>
        /// Port in which to connect
        /// </summary>
        public int Port
        {
            get
            {
                return ConnectionUri.Port;
            }
            set
            {
                ConstructUri(_scheme, _computerName, value, _appName);
            }
        }

        /// <summary>
        /// AppName which identifies the connection
        /// end point in the machine
        /// </summary>
        public string AppName
        {
            get
            {
                return _appName;
            }
            set
            {
                //null or empty value allowed
                ConstructUri(_scheme, _computerName, null, value);
            }
        }

        /// <summary>
        /// Credential used for the connection
        /// </summary>
        public override PSCredential Credential
        {
            get
            {
                return _credential;
            }
            set
            {
                // null or empty value allowed
                _credential = value;
            }
        }

        /// <summary>
        /// </summary>
        [SuppressMessage("Microsoft.Design", "CA1056:UriPropertiesShouldNotBeStrings", Scope = "member", Target = "System.Management.Automation.Runspaces.WSManConnectionInfo.#ShellUri")]
        public string ShellUri
        {
            get
            {
                return _shellUri;
            }
            set
            {
                _shellUri = ResolveShellUri(value);
            }
        }

        /// <summary>
        /// Authentication mechanism to use while connecting to the server
        /// </summary>
        public override AuthenticationMechanism AuthenticationMechanism
        {
            get
            {
                switch (WSManAuthenticationMechanism)
                {
                    case WSManAuthenticationMechanism.WSMAN_FLAG_DEFAULT_AUTHENTICATION:
                        return AuthenticationMechanism.Default;
                    case WSManAuthenticationMechanism.WSMAN_FLAG_AUTH_BASIC:
                        return AuthenticationMechanism.Basic;
                    case WSManAuthenticationMechanism.WSMAN_FLAG_AUTH_CREDSSP:
                        return AuthenticationMechanism.Credssp;
                    case WSManAuthenticationMechanism.WSMAN_FLAG_AUTH_NEGOTIATE:
                        if (AllowImplicitCredentialForNegotiate)
                        {
                            return AuthenticationMechanism.NegotiateWithImplicitCredential;
                        }
                        return AuthenticationMechanism.Negotiate;
                    case WSManAuthenticationMechanism.WSMAN_FLAG_AUTH_DIGEST:
                        return AuthenticationMechanism.Digest;
                    case WSManAuthenticationMechanism.WSMAN_FLAG_AUTH_KERBEROS:
                        return AuthenticationMechanism.Kerberos;
                    default:
                        Dbg.Assert(false, "Invalid authentication mechanism detected.");
                        return AuthenticationMechanism.Default;
                }
            }
            set
            {
                switch (value)
                {
                    case AuthenticationMechanism.Default:
                        WSManAuthenticationMechanism = WSManAuthenticationMechanism.WSMAN_FLAG_DEFAULT_AUTHENTICATION;
                        break;
                    case AuthenticationMechanism.Basic:
                        WSManAuthenticationMechanism = WSManAuthenticationMechanism.WSMAN_FLAG_AUTH_BASIC;
                        break;
                    case AuthenticationMechanism.Negotiate:
                        WSManAuthenticationMechanism = WSManAuthenticationMechanism.WSMAN_FLAG_AUTH_NEGOTIATE;
                        break;
                    case AuthenticationMechanism.NegotiateWithImplicitCredential:
                        WSManAuthenticationMechanism = WSManAuthenticationMechanism.WSMAN_FLAG_AUTH_NEGOTIATE;
                        AllowImplicitCredentialForNegotiate = true;
                        break;
                    case AuthenticationMechanism.Credssp:
                        WSManAuthenticationMechanism = WSManAuthenticationMechanism.WSMAN_FLAG_AUTH_CREDSSP;
                        break;
                    case AuthenticationMechanism.Digest:
                        WSManAuthenticationMechanism = WSManAuthenticationMechanism.WSMAN_FLAG_AUTH_DIGEST;
                        break;
                    case AuthenticationMechanism.Kerberos:
                        WSManAuthenticationMechanism = WSManAuthenticationMechanism.WSMAN_FLAG_AUTH_KERBEROS;
                        break;
                    default:
                        throw new PSNotSupportedException();
                }
                ValidateSpecifiedAuthentication();
            }
        }

        /// <summary>
        /// AuthenticationMechanism converted to WSManAuthenticationMechanism type.
        /// This is internal.
        /// </summary>
        internal WSManAuthenticationMechanism WSManAuthenticationMechanism { get; private set; } = WSManAuthenticationMechanism.WSMAN_FLAG_DEFAULT_AUTHENTICATION;

        /// <summary>
        /// Allow default credentials for Negotiate
        /// </summary>
        internal bool AllowImplicitCredentialForNegotiate { get; private set; }

        /// <summary>
        /// Returns the actual port property value and not the ConnectionUri port.
        /// Internal only.
        /// </summary>
        internal int PortSetting { get; private set; } = -1;

        /// <summary>
        /// ThumbPrint of a certificate used for connecting to a remote machine.
        /// When this is specified, you dont need to supply credential and authentication
        /// mechanism.
        /// </summary>
        public override string CertificateThumbprint
        {
            get { return _thumbPrint; }
            set
            {
                if (value == null)
                {
                    throw PSTraceSource.NewArgumentNullException("value");
                }
                _thumbPrint = value;
            }
        }

        /// <summary>
        /// Maximum uri redirection count
        /// </summary>
        public int MaximumConnectionRedirectionCount { get; set; }

        internal const int defaultMaximumConnectionRedirectionCount = 5;

        /// <summary>
        /// Total data (in bytes) that can be received from a remote machine
        /// targeted towards a command. If null, then the size is unlimited.
        /// Default is unlimited data.
        /// </summary>
        public int? MaximumReceivedDataSizePerCommand { get; set; }

        /// <summary>
        /// Maximum size (in bytes) of a deserialized object received from a remote machine.
        /// If null, then the size is unlimited. Default is unlimited object size.
        /// </summary>
        public int? MaximumReceivedObjectSize { get; set; }

        /// <summary>
        /// If true, underlying WSMan infrastructure will compress data sent on the network.
        /// If false, data will not be compressed. Compression improves performance by
        /// reducing the amount of data sent on the network. Compression my require extra
        /// memory consumption and CPU usage. In cases where available memory / CPU is less,
        /// set this property to false.
        /// By default the value of this property is "true".
        /// </summary>
        public bool UseCompression { get; set; } = true;

        /// <summary>
        /// If <c>true</c> then Operating System won't load the user profile (i.e. registry keys under HKCU) on the remote server
        /// which can result in a faster session creation time.  This option won't have any effect if the remote machine has
        /// already loaded the profile (i.e. in another session).
        /// </summary>
        public bool NoMachineProfile { get; set; }

        // BEGIN: Session Options

        /// <summary>
        /// By default, wsman uses IEConfig - the current user
        ///  Internet Explorer proxy settings for the current active network connection.
        ///  This option requires the user profile to be loaded, so the option can
        ///  be directly used when called within a process that is running under
        ///  an interactive user account identity; if the client application is running
        ///  under a user context different then the interactive user, the client
        ///  application has to explicitly load the user profile prior to using this option.
        ///
        /// IMPORTANT: proxy configuration is supported for HTTPS only; for HTTP, the direct
        /// connection to the server is used
        /// </summary>
        public ProxyAccessType ProxyAccessType { get; set; } = ProxyAccessType.None;

        /// <summary>
        /// The following is the definition of the input parameter "ProxyAuthentication".
        /// This parameter takes a set of authentication methods the user can select
        /// from.  The available options should be as follows:
        /// - Negotiate: Use the default authentication (ad defined by the underlying
        /// protocol) for establishing a remote connection.
        /// - Basic:  Use basic authentication for establishing a remote connection
        /// - Digest: Use Digest authentication for establishing a remote connection
        /// </summary>
        public AuthenticationMechanism ProxyAuthentication
        {
            get { return _proxyAuthentication; }
            set
            {
                switch (value)
                {
                    case AuthenticationMechanism.Basic:
                    case AuthenticationMechanism.Negotiate:
                    case AuthenticationMechanism.Digest:
                        _proxyAuthentication = value;
                        break;
                    default:
                        string message = PSRemotingErrorInvariants.FormatResourceString(RemotingErrorIdStrings.ProxyAmbiguousAuthentication,
                            value,
                            AuthenticationMechanism.Basic.ToString(),
                            AuthenticationMechanism.Negotiate.ToString(),
                            AuthenticationMechanism.Digest.ToString());
                        throw new ArgumentException(message);
                }
            }
        }

        /// <summary>
        /// The following is the definition of the input parameter "ProxyCredential".
        /// </summary>
        public PSCredential ProxyCredential
        {
            get { return _proxyCredential; }
            set
            {
                if (ProxyAccessType == ProxyAccessType.None)
                {
                    string message = PSRemotingErrorInvariants.FormatResourceString(RemotingErrorIdStrings.ProxyCredentialWithoutAccess,
                                ProxyAccessType.None);
                    throw new ArgumentException(message);
                }

                _proxyCredential = value;
            }
        }

        /// <summary>
        /// When connecting over HTTPS, the client does not validate that the server
        /// certificate is signed by a trusted certificate authority (CA). Use only when
        /// the remote computer is trusted by other means, for example, if the remote
        /// computer is part of a network that is physically secure and isolated or the
        /// remote computer is listed as a trusted host in WinRM configuration
        /// </summary>
        public bool SkipCACheck { get; set; }

        /// <summary>
        /// Indicates that certificate common name (CN) of the server need not match the
        /// hostname of the server. Used only in remote operations using https. This
        /// option should only be used for trusted machines.
        /// </summary>
        public bool SkipCNCheck { get; set; }

        /// <summary>
        /// Indicates that certificate common name (CN) of the server need not match the
        /// hostname of the server. Used only in remote operations using https. This
        /// option should only be used for trusted machines
        /// </summary>
        public bool SkipRevocationCheck { get; set; }

        /// <summary>
        /// Specifies that no encryption will be used when doing remote operations over
        /// http. Unencrypted traffic is not allowed by default and must be enabled in
        /// the local configuration
        /// </summary>
        public bool NoEncryption { get; set; }

        /// <summary>
        /// Indicates the request is encoded in UTF16 format rather than UTF8 format;
        /// UTF8 is the default.
        /// </summary>
        [SuppressMessage("Microsoft.Naming", "CA1709:IdentifiersShouldBeCasedCorrectly", MessageId = "UTF")]
        public bool UseUTF16 { get; set; }

        // END: Session Options

        /// <summary>
        /// Determines how server in disconnected state deals with cached output
        /// data when the cache becomes filled.
        /// </summary>
        public OutputBufferingMode OutputBufferingMode { get; set; } = DefaultOutputBufferingMode;

        /// <summary>
        /// Uses Service Principal Name (SPN) along with the Port number during authentication.
        /// </summary>
        [SuppressMessage("Microsoft.Naming", "CA1709:IdentifiersShouldBeCasedCorrectly", MessageId = "SPN")]
        public bool IncludePortInSPN { get; set; }

        /// <summary>
        /// When true and in loopback scenario (localhost) this enables creation of WSMan
        /// host process with the user interactive token, allowing PowerShell script network access,
        /// i.e., allows going off box.  When this property is true and a PSSession is disconnected,
        /// reconnection is allowed only if reconnecting from a PowerShell session on the same box.
        /// </summary>
        public bool EnableNetworkAccess { get; set; }

        /// <summary>
        /// Specifies the maximum number of connection retries if previous connection attempts fail
        /// due to network issues.
        /// </summary>
        public int MaxConnectionRetryCount { get; set; } = DefaultMaxConnectionRetryCount;

        #endregion Public Properties

        #region Constructors

        /// <summary>
        /// Constructor used to create a WSManConnectionInfo
        /// </summary>
        /// <param name="computerName">computer to connect to</param>
        /// <param name="scheme">scheme to be used for connection</param>
        /// <param name="port">port to connect to</param>
        /// <param name="appName">application end point to connect to</param>
        /// <param name="shellUri">remote shell to launch
        /// on connection</param>
        /// <param name="credential">credential to be used
        /// for connection</param>
        /// <param name="openTimeout">Timeout in milliseconds for open
        /// call on Runspace to finish</param>
        /// <exception cref="ArgumentException">Invalid
        /// scheme or invalid port is specified</exception>
        [SuppressMessage("Microsoft.Design", "CA1054:UriParametersShouldNotBeStrings", Scope = "member", Target = "System.Management.Automation.Runspaces.WSManConnectionInfo.#.ctor(System.String,System.String,System.Int32,System.String,System.String,System.Management.Automation.PSCredential,System.Int64,System.Int64)", MessageId = "4#")]
<<<<<<< HEAD
        public WSManConnectionInfo(string scheme, string computerName, Int32 port, string appName,
                string shellUri, PSCredential credential,
=======
        public WSManConnectionInfo(String scheme, String computerName, int port, String appName,
                String shellUri, PSCredential credential,
>>>>>>> 140a66ca
                    int openTimeout)
        {
            Scheme = scheme;
            ComputerName = computerName;
            Port = port;
            AppName = appName;
            ShellUri = shellUri;
            Credential = credential;
            OpenTimeout = openTimeout;
        }

        /// <summary>
        /// Constructor used to create a WSManConnectionInfo
        /// </summary>
        /// <param name="computerName">computer to connect to</param>
        /// <param name="scheme">Scheme to be used for connection.</param>
        /// <param name="port">port to connect to</param>
        /// <param name="appName">application end point to connect to</param>
        /// <param name="shellUri">remote shell to launch
        /// on connection</param>
        /// <param name="credential">credential to be used
        /// for connection</param>
        /// <exception cref="ArgumentException">Invalid
        /// scheme or invalid port is specified</exception>
        /// <remarks>max server life timeout and open timeout are
        /// default in this case</remarks>
        [SuppressMessage("Microsoft.Design", "CA1054:UriParametersShouldNotBeStrings", Scope = "member", Target = "System.Management.Automation.Runspaces.WSManConnectionInfo.#.ctor(System.String,System.String,System.Int32,System.String,System.String,System.Management.Automation.PSCredential)", MessageId = "4#")]
<<<<<<< HEAD
        public WSManConnectionInfo(string scheme, string computerName, Int32 port, string appName,
                    string shellUri, PSCredential credential) :
=======
        public WSManConnectionInfo(String scheme, String computerName, int port, String appName,
                    String shellUri, PSCredential credential) :
>>>>>>> 140a66ca
                        this(scheme, computerName, port, appName, shellUri, credential,
                            DefaultOpenTimeout)
        {
        }

        /// <summary>
        /// Constructor used to create a WSManConnectionInfo
        /// </summary>
        /// <param name="useSsl"></param>
        /// <param name="computerName"></param>
        /// <param name="port"></param>
        /// <param name="appName"></param>
        /// <param name="shellUri"></param>
        /// <param name="credential"></param>
        [SuppressMessage("Microsoft.Design", "CA1054:UriParametersShouldNotBeStrings", MessageId = "4#")]
        public WSManConnectionInfo(bool useSsl, string computerName, int port, string appName, string shellUri,
            PSCredential credential) :
            this(useSsl ? DefaultSslScheme : DefaultScheme, computerName, port, appName, shellUri, credential)
        {
        }

        /// <summary>
        /// </summary>
        /// <param name="useSsl"></param>
        /// <param name="computerName"></param>
        /// <param name="port"></param>
        /// <param name="appName"></param>
        /// <param name="shellUri"></param>
        /// <param name="credential"></param>
        /// <param name="openTimeout"></param>
        [SuppressMessage("Microsoft.Design", "CA1054:UriParametersShouldNotBeStrings", MessageId = "4#")]
<<<<<<< HEAD
        public WSManConnectionInfo(bool useSsl, string computerName, Int32 port, string appName,
                string shellUri, PSCredential credential,
=======
        public WSManConnectionInfo(bool useSsl, String computerName, int port, String appName,
                String shellUri, PSCredential credential,
>>>>>>> 140a66ca
                    int openTimeout) :
            this(useSsl ? DefaultSslScheme : DefaultScheme, computerName,
                port, appName, shellUri, credential, openTimeout)
        {
        }

        /// <summary>
        /// Creates a WSManConnectionInfo for the following URI
        /// and with the default credentials, default server
        /// life time and default open timeout
        ///        http://localhost/
        /// The default shellname Microsoft.PowerShell will be
        /// used
        /// </summary>
        public WSManConnectionInfo()
        {
            //ConstructUri(DefaultScheme, DefaultComputerName, DefaultPort, DefaultAppName);
            UseDefaultWSManPort = true;
        }

        /// <summary>
        /// Constructor to create a WSManConnectionInfo with a uri
        /// and explicit credentials - server life time is
        /// default and open timeout is default
        /// </summary>
        /// <param name="uri">uri of remote runspace</param>
        /// <param name="shellUri"></param>
        /// <param name="credential">credentials to use to
        /// connect to the remote runspace</param>
        /// <exception cref="ArgumentException">When an
        /// uri representing an invalid path is specified</exception>
        [SuppressMessage("Microsoft.Design", "CA1054:UriParametersShouldNotBeStrings", Scope = "member", Target = "System.Management.Automation.Runspaces.WSManConnectionInfo.#.ctor(System.Uri,System.String,System.Management.Automation.PSCredential)", MessageId = "1#")]
        public WSManConnectionInfo(Uri uri, string shellUri, PSCredential credential)
        {
            if (uri == null)
            {
                // if the uri is null..apply wsman default logic for port
                // resolution..BUG 542726
                ShellUri = shellUri;
                Credential = credential;
                UseDefaultWSManPort = true;
                return;
            }

            if (!uri.IsAbsoluteUri)
            {
                throw new NotSupportedException(PSRemotingErrorInvariants.FormatResourceString
                                                    (RemotingErrorIdStrings.RelativeUriForRunspacePathNotSupported));
            }

            // This check is needed to make sure we connect to WSMan app in the
            // default case (when user did not specify any appname) like
            // http://localhost , http://127.0.0.1 etc.
            if (uri.AbsolutePath.Equals("/", StringComparison.OrdinalIgnoreCase) &&
                string.IsNullOrEmpty(uri.Query) && string.IsNullOrEmpty(uri.Fragment))
            {
                ConstructUri(uri.Scheme,
                             uri.Host,
                             uri.Port,
                             s_defaultAppName);
            }
            else
            {
                ConnectionUri = uri;
            }
            ShellUri = shellUri;
            Credential = credential;
        }

        /// <summary>
        /// Constructor used to create a WSManConnectionInfo. This constructor supports a certificate thumbprint to
        /// be used while connecting to a remote machine instead of credential.
        /// </summary>
        /// <param name="uri">uri of remote runspace</param>
        /// <param name="shellUri"></param>
        /// <param name="certificateThumbprint">
        /// A thumb print of the certificate to use while connecting to the remote machine.
        /// </param>
        [SuppressMessage("Microsoft.Design", "CA1054:UriParametersShouldNotBeStrings", MessageId = "1#")]
        public WSManConnectionInfo(Uri uri, string shellUri, string certificateThumbprint)
            : this(uri, shellUri, (PSCredential)null)
        {
            _thumbPrint = certificateThumbprint;
        }

        /// <summary>
        /// constructor to create a WSManConnectionInfo with a
        /// uri specified and the default credentials,
        /// default server life time and default open
        /// timeout
        /// </summary>
        /// <param name="uri">uri of remote runspace</param>
        /// <exception cref="ArgumentException">When an
        /// uri representing an invalid path is specified</exception>
        public WSManConnectionInfo(Uri uri)
            : this(uri, DefaultShellUri, DefaultCredential)
        {
        }

        #endregion Constructors

        #region Public Methods

        /// <summary>
        /// Populates session options from a PSSessionOption instance.
        /// </summary>
        /// <param name="options"></param>
        /// <exception cref="ArgumentException">
        /// 1. Proxy credential cannot be specified when proxy accesstype is None.
        /// Either specify a valid proxy accesstype other than None or do not specify proxy credential.
        /// </exception>
        public override void SetSessionOptions(PSSessionOption options)
        {
            if (options == null)
            {
                throw new ArgumentNullException("options");
            }

            if ((options.ProxyAccessType == ProxyAccessType.None) && (options.ProxyCredential != null))
            {
                string message = PSRemotingErrorInvariants.FormatResourceString(RemotingErrorIdStrings.ProxyCredentialWithoutAccess,
                            ProxyAccessType.None);
                throw new ArgumentException(message);
            }

            base.SetSessionOptions(options);

            this.MaximumConnectionRedirectionCount =
                options.MaximumConnectionRedirectionCount >= 0
                        ? options.MaximumConnectionRedirectionCount : int.MaxValue;

            this.MaximumReceivedDataSizePerCommand = options.MaximumReceivedDataSizePerCommand;
            this.MaximumReceivedObjectSize = options.MaximumReceivedObjectSize;

            this.UseCompression = !(options.NoCompression);
            this.NoMachineProfile = options.NoMachineProfile;

            ProxyAccessType = options.ProxyAccessType;
            _proxyAuthentication = options.ProxyAuthentication;
            _proxyCredential = options.ProxyCredential;
            SkipCACheck = options.SkipCACheck;
            SkipCNCheck = options.SkipCNCheck;
            SkipRevocationCheck = options.SkipRevocationCheck;
            NoEncryption = options.NoEncryption;
            UseUTF16 = options.UseUTF16;
            IncludePortInSPN = options.IncludePortInSPN;

            OutputBufferingMode = options.OutputBufferingMode;
            MaxConnectionRetryCount = options.MaxConnectionRetryCount;
        }

        /// <summary>
        /// Shallow copy of the current instance.
        /// </summary>
        /// <returns>RunspaceConnectionInfo</returns>
        internal override RunspaceConnectionInfo InternalCopy()
        {
            return Copy();
        }

        /// <summary>
        /// Does a shallow copy of the current instance
        /// </summary>
        /// <returns></returns>
        public WSManConnectionInfo Copy()
        {
            WSManConnectionInfo result = new WSManConnectionInfo();
            result._connectionUri = _connectionUri;
            result._computerName = _computerName;
            result._scheme = _scheme;
            result.PortSetting = PortSetting;
            result._appName = _appName;
            result._shellUri = _shellUri;
            result._credential = _credential;
            result.UseDefaultWSManPort = UseDefaultWSManPort;
            result.WSManAuthenticationMechanism = WSManAuthenticationMechanism;
            result.MaximumConnectionRedirectionCount = MaximumConnectionRedirectionCount;
            result.MaximumReceivedDataSizePerCommand = MaximumReceivedDataSizePerCommand;
            result.MaximumReceivedObjectSize = MaximumReceivedObjectSize;
            result.OpenTimeout = this.OpenTimeout;
            result.IdleTimeout = this.IdleTimeout;
            result.MaxIdleTimeout = this.MaxIdleTimeout;
            result.CancelTimeout = this.CancelTimeout;
            result.OperationTimeout = base.OperationTimeout;
            result.Culture = this.Culture;
            result.UICulture = this.UICulture;
            result._thumbPrint = _thumbPrint;
            result.AllowImplicitCredentialForNegotiate = AllowImplicitCredentialForNegotiate;
            result.UseCompression = UseCompression;
            result.NoMachineProfile = NoMachineProfile;
            result.ProxyAccessType = this.ProxyAccessType;
            result._proxyAuthentication = this.ProxyAuthentication;
            result._proxyCredential = this.ProxyCredential;
            result.SkipCACheck = this.SkipCACheck;
            result.SkipCNCheck = this.SkipCNCheck;
            result.SkipRevocationCheck = this.SkipRevocationCheck;
            result.NoEncryption = this.NoEncryption;
            result.UseUTF16 = this.UseUTF16;
            result.IncludePortInSPN = this.IncludePortInSPN;
            result.EnableNetworkAccess = this.EnableNetworkAccess;
            result.UseDefaultWSManPort = this.UseDefaultWSManPort;
            result.OutputBufferingMode = OutputBufferingMode;
            result.DisconnectedOn = this.DisconnectedOn;
            result.ExpiresOn = this.ExpiresOn;
            result.MaxConnectionRetryCount = this.MaxConnectionRetryCount;

            return result;
        }

        /// <summary>
        /// string for http scheme
        /// </summary>
        public const string HttpScheme = "http";

        /// <summary>
        /// string for https scheme
        /// </summary>
        public const string HttpsScheme = "https";

        #endregion

        #region Internal Methods

        internal override BaseClientSessionTransportManager CreateClientSessionTransportManager(Guid instanceId, string sessionName, PSRemotingCryptoHelper cryptoHelper)
        {
            return new WSManClientSessionTransportManager(
                instanceId,
                this,
                cryptoHelper,
                sessionName);
        }

        #endregion

        #region Private Methods

        private string ResolveShellUri(string shell)
        {
            string resolvedShellUri = shell;
            if (String.IsNullOrEmpty(resolvedShellUri))
            {
                resolvedShellUri = DefaultShellUri;
            }

            if (resolvedShellUri.IndexOf(
                System.Management.Automation.Remoting.Client.WSManNativeApi.ResourceURIPrefix, StringComparison.OrdinalIgnoreCase) == -1)
            {
                resolvedShellUri = System.Management.Automation.Remoting.Client.WSManNativeApi.ResourceURIPrefix + resolvedShellUri;
            }

            return resolvedShellUri;
        }

        /// <summary>
        /// Converts <paramref name="rsCI"/> to a WSManConnectionInfo. If conversion succeeds extracts
        /// the property..otherwise returns default value
        /// </summary>
        /// <param name="rsCI"></param>
        /// <param name="property"></param>
        /// <param name="defaultValue"></param>
        /// <returns></returns>
        internal static T ExtractPropertyAsWsManConnectionInfo<T>(RunspaceConnectionInfo rsCI,
            string property, T defaultValue)
        {
            WSManConnectionInfo wsCI = rsCI as WSManConnectionInfo;
            if (wsCI == null)
            {
                return defaultValue;
            }

            return (T)typeof(WSManConnectionInfo).GetProperty(property, typeof(T)).GetValue(wsCI, null);
        }

        internal void SetConnectionUri(Uri newUri)
        {
            Dbg.Assert(newUri != null, "newUri cannot be null.");
            _connectionUri = newUri;
        }

        /// <summary>
        /// Constructs a Uri from the supplied parameters.
        /// </summary>
        /// <param name="scheme"></param>
        /// <param name="computerName"></param>
        /// <param name="port">
        /// Making the port nullable to make sure the UseDefaultWSManPort variable is protected and updated
        /// only when Port is updated. Usages that dont update port, should use null for this parameter.
        /// </param>
        /// <param name="appName"></param>
        /// <returns></returns>
        internal void ConstructUri(string scheme, string computerName, int? port, string appName)
        {
            // Default scheme is http
            _scheme = scheme;
            if (string.IsNullOrEmpty(_scheme))
            {
                _scheme = DefaultScheme;
            }

            // Valid values for scheme are "http" and "https"
            if (!(_scheme.Equals(HttpScheme, StringComparison.OrdinalIgnoreCase)
                || _scheme.Equals(HttpsScheme, StringComparison.OrdinalIgnoreCase)
                || _scheme.Equals(DefaultScheme, StringComparison.OrdinalIgnoreCase)))
            {
                string message =
                    PSRemotingErrorInvariants.FormatResourceString(
                        RemotingErrorIdStrings.InvalidSchemeValue, _scheme);
                ArgumentException e = new ArgumentException(message);
                throw e;
            }

            //default host is localhost
            if (String.IsNullOrEmpty(computerName) || String.Equals(computerName, ".", StringComparison.OrdinalIgnoreCase))
            {
                _computerName = DefaultComputerName;
            }
            else
            {
                _computerName = computerName.Trim();

                // According to RFC3513, an Ipv6 address in URI needs to be bracketed.
                IPAddress ipAddress = null;

                bool isIPAddress = IPAddress.TryParse(_computerName, out ipAddress);
                if (isIPAddress && ipAddress.AddressFamily == AddressFamily.InterNetworkV6)
                {
                    if ((_computerName.Length == 0) || (_computerName[0] != '['))
                    {
                        _computerName = @"[" + _computerName + @"]";
                    }
                }
            }
            PSEtwLog.LogAnalyticVerbose(PSEventId.ComputerName, PSOpcode.Method,
                PSTask.CreateRunspace, PSKeyword.Runspace | PSKeyword.UseAlwaysAnalytic,
                _computerName);

            if (port.HasValue)
            {
                ValidatePortInRange(port.Value);
                // resolve to default ports if required
                if (port.Value == DefaultPort)
                {
                    // this is needed so that the OriginalString on
                    // connection uri is fine
                    PortSetting = -1;
                    UseDefaultWSManPort = true;
                }
                else
                {
                    PortSetting = port.Value;
                    UseDefaultWSManPort = false;
                }
            }

            // default appname is WSMan
            _appName = appName;
            if (String.IsNullOrEmpty(_appName))
            {
                _appName = s_defaultAppName;
            }

            // construct Uri
            UriBuilder uriBuilder = new UriBuilder(_scheme, _computerName,
                                PortSetting, _appName);

            _connectionUri = uriBuilder.Uri;
        }

        /// <summary>
        /// returns connection string without the scheme portion.
        /// </summary>
        /// <param name="connectionUri">
        /// The uri from which the string will be extracted
        /// </param>
        /// <param name="isSSLSpecified">
        /// returns true if https scheme is specified
        /// </param>
        /// <returns>
        /// returns connection string without the scheme portion.
        /// </returns>
        internal static string GetConnectionString(Uri connectionUri,
            out bool isSSLSpecified)
        {
            isSSLSpecified =
                connectionUri.Scheme.Equals(WSManConnectionInfo.HttpsScheme);
            string result = connectionUri.OriginalString.TrimStart();
            if (isSSLSpecified)
            {
                return result.Substring(WSManConnectionInfo.HttpsScheme.Length + 3);
            }
            else
            {
                return result.Substring(WSManConnectionInfo.HttpScheme.Length + 3);
            }
        }

        /// <summary>
        /// Used to resolve authentication from the parameters chosen by the user.
        /// User has the following options:
        /// 1. AuthMechanism + Credential
        /// 2. CertificateThumbPrint
        ///
        /// All the above are mutually exclusive.
        /// </summary>
        /// <exception cref="InvalidOperationException">
        /// If there is ambiguity as specified above.
        /// </exception>
        private void ValidateSpecifiedAuthentication()
        {
            if ((WSManAuthenticationMechanism != WSManAuthenticationMechanism.WSMAN_FLAG_DEFAULT_AUTHENTICATION)
                && (_thumbPrint != null))
            {
                throw PSTraceSource.NewInvalidOperationException(RemotingErrorIdStrings.NewRunspaceAmbiguousAuthentication,
                      "CertificateThumbPrint", this.AuthenticationMechanism.ToString());
            }
        }

        private void UpdateUri(Uri uri)
        {
            if (!uri.IsAbsoluteUri)
            {
                throw new NotSupportedException(PSRemotingErrorInvariants.FormatResourceString
                                                    (RemotingErrorIdStrings.RelativeUriForRunspacePathNotSupported));
            }

            if (uri.OriginalString.LastIndexOf(":", StringComparison.OrdinalIgnoreCase) >
                uri.AbsoluteUri.IndexOf("//", StringComparison.OrdinalIgnoreCase))
            {
                UseDefaultWSManPort = false;
            }

            // This check is needed to make sure we connect to WSMan app in the
            // default case (when user did not specify any appname) like
            // http://localhost , http://127.0.0.1 etc.
            string appname;

            if (uri.AbsolutePath.Equals("/", StringComparison.OrdinalIgnoreCase) &&
                string.IsNullOrEmpty(uri.Query) && string.IsNullOrEmpty(uri.Fragment))
            {
                appname = s_defaultAppName;
                ConstructUri(uri.Scheme,
                                uri.Host,
                                uri.Port,
                                appname);
            }
            else
            {
                _connectionUri = uri;
                _scheme = uri.Scheme;
                _appName = uri.AbsolutePath;
                PortSetting = uri.Port;
                _computerName = uri.Host;
                UseDefaultWSManPort = false;
            }
        }

        #endregion Private Methods

        #region Private Members

        private string _scheme = HttpScheme;
        private string _computerName = DefaultComputerName;
        private string _appName = s_defaultAppName;
        private Uri _connectionUri = new Uri(LocalHostUriString);          // uri of this connection
        private PSCredential _credential;    // credentials to be used for this connection
        private string _shellUri = DefaultShellUri;            // shell thats specified by the user
        private string _thumbPrint;
        private AuthenticationMechanism _proxyAuthentication;
        private PSCredential _proxyCredential;

        #endregion Private Members

        #region constants

        /// <summary>
        /// Default disconnected server output mode is set to None.  This mode allows the
        /// server to set the buffering mode to Block for new sessions and retain its
        /// current mode during disconnect/connect operations.
        /// </summary>
        internal const OutputBufferingMode DefaultOutputBufferingMode = OutputBufferingMode.None;

        /// <summary>
        /// Default maximum connection retry count.
        /// </summary>
        internal const int DefaultMaxConnectionRetryCount = 5;

#if NOT_APPLY_PORT_DCR
        private static string DEFAULT_SCHEME = HTTP_SCHEME;
        internal static string DEFAULT_SSL_SCHEME = HTTPS_SCHEME;
        private static string DEFAULT_APP_NAME = "wsman";
        /// <summary>
        /// See below for explanation.
        /// </summary>
        internal bool UseDefaultWSManPort
        {
            get { return false; }
            set { }
        }
#else
        private const string DefaultScheme = HttpScheme;
        private const string DefaultSslScheme = HttpsScheme;
        /// <summary>
        /// Default appname. This is empty as WSMan configuration has support
        /// for this. Look at
        /// get-item WSMan:\localhost\Client\URLPrefix
        /// </summary>
        private static readonly string s_defaultAppName = "/wsman";

        /// <summary>
        /// Default scheme.
        /// As part of port DCR, WSMan changed the default ports
        /// from 80,443 to 5985,5986 respectively no-SSL,SSL
        /// connections. Since the standards say http,https use
        /// 80,443 as defaults..we came up with new mechanism
        /// to specify scheme as empty. For SSL, WSMan introduced
        /// a new SessionOption. In order to make scheme empty
        /// in the connection string passed to WSMan, we use
        /// this internal boolean.
        /// </summary>
        internal bool UseDefaultWSManPort { get; set; }

#endif

        /// <summary>
        /// default port for http scheme
        /// </summary>
        private const int DefaultPortHttp = 80;

        /// <summary>
        /// default port for https scheme
        /// </summary>
        private const int DefaultPortHttps = 443;

        /// <summary>
        /// This is the default port value which when specified
        /// results in the default port for the scheme to be
        /// assumed
        /// </summary>
        private const int DefaultPort = 0;

        /// <summary>
        /// default remote host name
        /// </summary>
        private const string DefaultComputerName = "localhost";

        /// <summary>
        /// String that represents the local host Uri
        /// </summary>
        private const string LocalHostUriString = "http://localhost/wsman";

        /// <summary>
        /// Default value for shell
        /// </summary>
        private const string DefaultShellUri =
             System.Management.Automation.Remoting.Client.WSManNativeApi.ResourceURIPrefix + RemotingConstants.DefaultShellName;

        /// <summary>
        /// Default credentials - null indicates credentials of
        /// current user
        /// </summary>
        private const PSCredential DefaultCredential = null;

        #endregion constants

        #region Internal members

        /// <summary>
        /// Helper property that returns true when the connection has EnableNetworkAccess set
        /// and the connection is localhost (loopback), i.e., not a network connection.
        /// </summary>
        /// <returns></returns>
        internal bool IsLocalhostAndNetworkAccess
        {
            get
            {
                return (EnableNetworkAccess &&                                                              // Interactive token requested
                        (Credential == null &&                                                              // No credential provided
                         (ComputerName.Equals(DefaultComputerName, StringComparison.OrdinalIgnoreCase) ||   // Localhost computer name
                          ComputerName.IndexOf('.') == -1)));                                               // Not FQDN computer name
            }
        }

        /// <summary>
        /// DisconnectedOn property applies to disconnnected runspaces.
        /// This property is publicly exposed only through Runspace class.
        /// </summary>
        internal DateTime? DisconnectedOn
        {
            get;
            set;
        }

        /// <summary>
        /// ExpiresOn property applies to disconnnected runspaces.
        /// This property is publicly exposed only through Runspace class.
        /// </summary>
        internal DateTime? ExpiresOn
        {
            get;
            set;
        }

        /// <summary>
        /// Helper method to reset DisconnectedOn/ExpiresOn properties to null.
        /// </summary>
        internal void NullDisconnectedExpiresOn()
        {
            this.DisconnectedOn = null;
            this.ExpiresOn = null;
        }

        /// <summary>
        /// Helper method to set the DisconnectedOn/ExpiresOn properties based
        /// on current date/time and session idletimeout value.
        /// </summary>
        internal void SetDisconnectedExpiresOnToNow()
        {
            TimeSpan idleTimeoutTime = TimeSpan.FromSeconds(this.IdleTimeout / 1000);
            DateTime now = DateTime.Now;
            this.DisconnectedOn = now;
            this.ExpiresOn = now.Add(idleTimeoutTime);
        }

        #endregion Internal members

        #region V3 Extensions

        private const string DefaultM3PShellName = "Microsoft.PowerShell.Workflow";
        private const string DefaultM3PEndpoint = Remoting.Client.WSManNativeApi.ResourceURIPrefix + DefaultM3PShellName;

        /// <summary>
        /// Constructor that constructs the configuration name from its type
        /// </summary>
        /// <param name="configurationType">type of configuration to construct</param>
        public WSManConnectionInfo(PSSessionType configurationType) : this()
        {
            ComputerName = string.Empty;
            switch (configurationType)
            {
                case PSSessionType.DefaultRemoteShell:
                    {
                        // it is already the default
                    }
                    break;

                case PSSessionType.Workflow:
                    {
                        ShellUri = DefaultM3PEndpoint;
                    }
                    break;
                default:
                    {
                        Diagnostics.Assert(false, "Unknown value for PSSessionType");
                    }
                    break;
            }
        }

        #endregion V3 Extensions
    }

    /// <summary>
    /// Class which is used to create an Out-Of-Process Runspace/RunspacePool.
    /// This does not have a dependency on WSMan. *-Job cmdlets use Out-Of-Proc
    /// Runspaces to support background jobs.
    /// </summary>
    internal sealed class NewProcessConnectionInfo : RunspaceConnectionInfo
    {
        #region Private Data

        private PSCredential _credential;
        private AuthenticationMechanism _authMechanism;

        #endregion

        #region Properties

        /// <summary>
        /// Script to run while starting the background process.
        /// </summary>
        public ScriptBlock InitializationScript { get; set; }

        /// <summary>
        /// On a 64bit machine, specifying true for this will launch a 32 bit process
        /// for the background process.
        /// </summary>
        public bool RunAs32 { get; set; }

        /// <summary>
        /// Powershell version to execute the job in
        /// </summary>
        public Version PSVersion { get; set; }

        internal PowerShellProcessInstance Process { get; set; }

        #endregion

        #region Overrides

        /// <summary>
        /// Name of the computer. Will always be "localhost" to signify local machine.
        /// </summary>
        public override string ComputerName
        {
            get { return "localhost"; }
            set { throw new NotImplementedException(); }
        }

        /// <summary>
        /// Credential used for the connection
        /// </summary>
        public override PSCredential Credential
        {
            get { return _credential; }
            set
            {
                _credential = value;
                _authMechanism = AuthenticationMechanism.Default;
            }
        }

        /// <summary>
        /// Authentication mechanism to use while connecting to the server.
        /// Only Default is supported.
        /// </summary>
        public override AuthenticationMechanism AuthenticationMechanism
        {
            get
            {
                return _authMechanism;
            }
            set
            {
                if (value != AuthenticationMechanism.Default)
                {
                    throw PSTraceSource.NewInvalidOperationException(RemotingErrorIdStrings.IPCSupportsOnlyDefaultAuth,
                        value.ToString(), AuthenticationMechanism.Default.ToString());
                }

                _authMechanism = value;
            }
        }

        /// <summary>
        /// ThumbPrint of a certificate used for connecting to a remote machine.
        /// When this is specified, you dont need to supply credential and authentication
        /// mechanism.
        /// Will always be empty to signify that this is not supported.
        /// </summary>
        public override string CertificateThumbprint
        {
            get { return string.Empty; }
            set { throw new NotImplementedException(); }
        }

        public NewProcessConnectionInfo Copy()
        {
            NewProcessConnectionInfo result = new NewProcessConnectionInfo(_credential);
            result.AuthenticationMechanism = this.AuthenticationMechanism;
            result.InitializationScript = this.InitializationScript;
            result.RunAs32 = this.RunAs32;
            result.PSVersion = this.PSVersion;
            result.Process = Process;
            return result;
        }

        internal override RunspaceConnectionInfo InternalCopy()
        {
            return Copy();
        }

        internal override BaseClientSessionTransportManager CreateClientSessionTransportManager(Guid instanceId, string sessionName, PSRemotingCryptoHelper cryptoHelper)
        {
            return new OutOfProcessClientSessionTransportManager(
                instanceId,
                this,
                cryptoHelper);
        }

        #endregion

        #region Constructors

        /// <summary>
        /// Creates a connection info instance used to create a runspace on a different
        /// process on the local machine
        /// </summary>
        internal NewProcessConnectionInfo(PSCredential credential)
        {
            _credential = credential;
            _authMechanism = AuthenticationMechanism.Default;
        }

        #endregion
    }

    /// <summary>
    /// Class used to create an Out-Of-Process Runspace/RunspacePool between
    /// two local processes using a named pipe for IPC.
    /// This class does not have a dependency on WSMan and is used to implement
    /// the PowerShell attach-to-process feature.
    /// </summary>
    public sealed class NamedPipeConnectionInfo : RunspaceConnectionInfo
    {
        #region Private Data

        private PSCredential _credential;
        private AuthenticationMechanism _authMechanism;
        private string _appDomainName = string.Empty;
        private const int _defaultOpenTimeout = 60000;      /* 60 seconds. */

        #endregion

        #region Properties

        /// <summary>
        /// Process Id of process to attach to.
        /// </summary>
        public int ProcessId
        {
            get;
            set;
        }

        /// <summary>
        /// Optional application domain name.  If not specified then the
        /// default application domain is used.
        /// </summary>
        public string AppDomainName
        {
            get { return _appDomainName; }
            set
            {
                _appDomainName = value ?? string.Empty;
            }
        }

        #endregion

        #region Constructors

        /// <summary>
        /// Constructor
        /// </summary>
        public NamedPipeConnectionInfo()
        {
            OpenTimeout = _defaultOpenTimeout;
        }

        /// <summary>
        /// Constructor
        /// </summary>
        /// <param name="processId">Process Id to connect to.</param>
        public NamedPipeConnectionInfo(
            int processId) :
            this(processId, string.Empty, _defaultOpenTimeout)
        { }

        /// <summary>
        /// Constructor
        /// </summary>
        /// <param name="processId">Process Id to connect to</param>
        /// <param name="appDomainName">Application domain name to connect to, or default AppDomain if blank.</param>
        public NamedPipeConnectionInfo(
            int processId,
            string appDomainName) :
            this(processId, appDomainName, _defaultOpenTimeout)
        { }

        /// <summary>
        /// Constructor
        /// </summary>
        /// <param name="processId">Process Id to connect to</param>
        /// <param name="appDomainName">Name of application domain to connect to.  Connection is to default application domain if blank.</param>
        /// <param name="openTimeout">Open time out in Milliseconds</param>
        public NamedPipeConnectionInfo(
            int processId,
            string appDomainName,
            int openTimeout)
        {
            ProcessId = processId;
            AppDomainName = appDomainName;
            OpenTimeout = openTimeout;
        }

        #endregion

        #region Overrides

        /// <summary>
        /// Computer is always localhost.
        /// </summary>
        public override string ComputerName
        {
            get { return "localhost"; }
            set { throw new NotImplementedException(); }
        }

        /// <summary>
        /// Credential
        /// </summary>
        public override PSCredential Credential
        {
            get { return _credential; }

            set
            {
                _credential = value;
                _authMechanism = Runspaces.AuthenticationMechanism.Default;
            }
        }

        /// <summary>
        /// Authentication
        /// </summary>
        public override AuthenticationMechanism AuthenticationMechanism
        {
            get
            {
                return _authMechanism;
            }
            set
            {
                if (value != Runspaces.AuthenticationMechanism.Default)
                {
                    throw PSTraceSource.NewInvalidOperationException(RemotingErrorIdStrings.IPCSupportsOnlyDefaultAuth,
                        value.ToString(), AuthenticationMechanism.Default.ToString());
                }

                _authMechanism = value;
            }
        }

        /// <summary>
        /// CertificateThumbprint
        /// </summary>
        public override string CertificateThumbprint
        {
            get { return string.Empty; }
            set { throw new NotImplementedException(); }
        }

        /// <summary>
        /// Shallow copy of current instance.
        /// </summary>
        /// <returns>NamedPipeConnectionInfo</returns>
        internal override RunspaceConnectionInfo InternalCopy()
        {
            NamedPipeConnectionInfo newCopy = new NamedPipeConnectionInfo();
            newCopy._authMechanism = this.AuthenticationMechanism;
            newCopy._credential = this.Credential;
            newCopy.ProcessId = this.ProcessId;
            newCopy._appDomainName = _appDomainName;
            newCopy.OpenTimeout = this.OpenTimeout;

            return newCopy;
        }

        internal override BaseClientSessionTransportManager CreateClientSessionTransportManager(Guid instanceId, string sessionName, PSRemotingCryptoHelper cryptoHelper)
        {
            return new NamedPipeClientSessionTransportManager(
                this,
                instanceId,
                cryptoHelper);
        }

        #endregion
    }

    /// <summary>
    /// Class used to create a connection through an SSH.exe client to a remote host machine.
    /// Connection information includes SSH target (user name and host machine) along with
    /// client key used for key based user authorization.
    /// </summary>
    public sealed class SSHConnectionInfo : RunspaceConnectionInfo
    {
        #region Properties

        /// <summary>
        /// User Name
        /// </summary>
        public string UserName
        {
            get;
            private set;
        }

        /// <summary>
        /// Key File Path
        /// </summary>
        private string KeyFilePath
        {
            get;
            set;
        }

        /// <summary>
        /// Port for connection
        /// </summary>
        private int Port
        {
            get;
            set;
        }

        /// <summary>
        /// Subsystem to use
        /// </summary>
        private string Subsystem
        {
            get;
            set;
        }

        #endregion

        #region Constructors

        /// <summary>
        /// Constructor
        /// </summary>
        private SSHConnectionInfo()
        { }

        /// <summary>
        /// Constructor
        /// </summary>
        /// <param name="userName">User Name</param>
        /// <param name="computerName">Computer Name</param>
        /// <param name="keyFilePath">Key File Path</param>
        public SSHConnectionInfo(
            string userName,
            string computerName,
            string keyFilePath)
        {
            if (computerName == null) { throw new PSArgumentNullException("computerName"); }

            this.UserName = userName;
            this.ComputerName = computerName;
            this.KeyFilePath = keyFilePath;
            this.Port = DefaultPort;
            this.Subsystem = DefaultSubsystem;
        }

        /// <summary>
        /// Constructor
        /// </summary>
        /// <param name="userName">User Name</param>
        /// <param name="computerName">Computer Name</param>
        /// <param name="keyFilePath">Key File Path</param>
        /// <param name="port">Port number for connection (default 22)</param>
        public SSHConnectionInfo(
            string userName,
            string computerName,
            string keyFilePath,
            int port) : this(userName, computerName, keyFilePath)
        {
            ValidatePortInRange(port);

            this.Port = (port != 0) ? port : DefaultPort;
        }

        /// <summary>
        /// Constructor
        /// </summary>
        /// <param name="userName">User Name</param>
        /// <param name="computerName">Computer Name</param>
        /// <param name="keyFilePath">Key File Path</param>
        /// <param name="port">Port number for connection (default 22)</param>
        /// <param name="subsystem">Subsystem to use (default 'powershell')</param>
        public SSHConnectionInfo(
            string userName,
            string computerName,
            string keyFilePath,
            int port,
            string subsystem) : this(userName, computerName, keyFilePath)
        {
            ValidatePortInRange(port);

            this.Port = (port != 0) ? port : DefaultPort;
            this.Subsystem = (String.IsNullOrEmpty(subsystem)) ? DefaultSubsystem : subsystem;
        }

        #endregion

        #region Overrides

        /// <summary>
        /// Computer is always localhost.
        /// </summary>
        public override string ComputerName
        {
            get;
            set;
        }

        /// <summary>
        /// Credential
        /// </summary>
        public override PSCredential Credential
        {
            get { return null; }
            set { throw new NotImplementedException(); }
        }

        /// <summary>
        /// Authentication
        /// </summary>
        public override AuthenticationMechanism AuthenticationMechanism
        {
            get { return AuthenticationMechanism.Default; }
            set { throw new NotImplementedException(); }
        }

        /// <summary>
        /// CertificateThumbprint
        /// </summary>
        public override string CertificateThumbprint
        {
            get { return string.Empty; }
            set { throw new NotImplementedException(); }
        }

        /// <summary>
        /// Shallow copy of current instance.
        /// </summary>
        /// <returns>NamedPipeConnectionInfo</returns>
        internal override RunspaceConnectionInfo InternalCopy()
        {
            SSHConnectionInfo newCopy = new SSHConnectionInfo();
            newCopy.ComputerName = this.ComputerName;
            newCopy.UserName = this.UserName;
            newCopy.KeyFilePath = this.KeyFilePath;
            newCopy.Port = this.Port;
            newCopy.Subsystem = this.Subsystem;

            return newCopy;
        }

        /// <summary>
        /// CreateClientSessionTransportManager
        /// </summary>
        /// <param name="instanceId"></param>
        /// <param name="sessionName"></param>
        /// <param name="cryptoHelper"></param>
        /// <returns></returns>
        internal override BaseClientSessionTransportManager CreateClientSessionTransportManager(Guid instanceId, string sessionName, PSRemotingCryptoHelper cryptoHelper)
        {
            return new SSHClientSessionTransportManager(
                this,
                instanceId,
                cryptoHelper);
        }

        #endregion

        #region Internal Methods

        /// <summary>
        /// StartSSHProcess
        /// </summary>
        /// <returns></returns>
        internal int StartSSHProcess(
            out StreamWriter stdInWriterVar,
            out StreamReader stdOutReaderVar,
            out StreamReader stdErrReaderVar)
        {
            string filePath = string.Empty;
#if UNIX
            string sshCommand = "ssh";
#else
            string sshCommand = "ssh.exe";
#endif
            var context = Runspaces.LocalPipeline.GetExecutionContextFromTLS();
            if (context != null)
            {
                var cmdInfo = context.CommandDiscovery.LookupCommandInfo(sshCommand, CommandOrigin.Internal) as ApplicationInfo;
                if (cmdInfo != null)
                {
                    filePath = cmdInfo.Path;
                }
            }

            // Extract an optional domain name if provided.
            string domainName = null;
            string userName = this.UserName ?? GetCurrentUserName();
#if !UNIX
            var parts = userName.Split(Utils.Separators.Backslash);
            if (parts.Length == 2)
            {
                domainName = parts[0];
                userName = parts[1];
            }
#endif

            // Create client ssh process that hosts powershell as a subsystem and is configured
            // to be in server mode for PSRP over SSHD:
            //   powershell -sshs -NoLogo -NoProfile
            //   See sshd_configuration file, subsystems section and it will have this entry:
            //     Subsystem       powershell C:\Windows\System32\WindowsPowerShell\v1.0\powershell.exe -sshs -NoLogo -NoProfile
            string arguments;
            if (!string.IsNullOrEmpty(this.KeyFilePath))
            {
                if (!System.IO.File.Exists(this.KeyFilePath))
                {
                    throw new FileNotFoundException(
                        StringUtil.Format(RemotingErrorIdStrings.KeyFileNotFound, this.KeyFilePath));
                }

                arguments = (string.IsNullOrEmpty(domainName)) ?
                    string.Format(CultureInfo.InvariantCulture, @"-i ""{0}"" {1}@{2} -p {3} -s {4}", this.KeyFilePath, userName, this.ComputerName, this.Port, this.Subsystem) :
                    string.Format(CultureInfo.InvariantCulture, @"-i ""{0}"" -l {1}@{2} {3} -p {4} -s {5}", this.KeyFilePath, userName, domainName, this.ComputerName, this.Port, this.Subsystem);
            }
            else
            {
                arguments = (string.IsNullOrEmpty(domainName)) ?
                    string.Format(CultureInfo.InvariantCulture, @"{0}@{1} -p {2} -s {3}", userName, this.ComputerName, this.Port, this.Subsystem) :
                    string.Format(CultureInfo.InvariantCulture, @"-l {0}@{1} {2} -p {3} -s {4}", userName, domainName, this.ComputerName, this.Port, this.Subsystem);
            }

            System.Diagnostics.ProcessStartInfo startInfo = new System.Diagnostics.ProcessStartInfo(
                filePath,
                arguments);
            startInfo.WorkingDirectory = System.IO.Path.GetDirectoryName(filePath);
            startInfo.CreateNoWindow = true;
            startInfo.UseShellExecute = false;

            return StartSSHProcessImpl(startInfo, out stdInWriterVar, out stdOutReaderVar, out stdErrReaderVar);
        }

        #endregion

        #region Private Methods

        private string GetCurrentUserName()
        {
#if UNIX
            return System.Environment.GetEnvironmentVariable("USER") ?? string.Empty;
#else
            return System.Security.Principal.WindowsIdentity.GetCurrent().Name;
#endif
        }

        #endregion

        #region Constants

        /// <summary>
        /// Default value for port
        /// </summary>
        private const int DefaultPort = 22;

        /// <summary>
        /// Default value for subsystem
        /// </summary>
        private const string DefaultSubsystem = "powershell";

        #endregion

        #region SSH Process Creation

#if UNIX

        /// <summary>
        /// Create a process through managed APIs and returns StdIn, StdOut, StdError reader/writers.
        /// This works for Linux platforms and creates the SSH process in its own session which means
        /// Ctrl+C signals will not propagate from parent (PowerShell) process to SSH process so that
        /// PSRP handles them correctly.
        /// </summary>
        private static int StartSSHProcessImpl(
            System.Diagnostics.ProcessStartInfo startInfo,
            out StreamWriter stdInWriterVar,
            out StreamReader stdOutReaderVar,
            out StreamReader stdErrReaderVar)
        {
            startInfo.RedirectStandardInput = true;
            startInfo.RedirectStandardOutput = true;
            startInfo.RedirectStandardError = true;

            StreamWriter stdInWriter = null;
            StreamReader stdOutReader = null;
            StreamReader stdErrReader = null;
            int pid = StartSSHProcess(
                startInfo,
                ref stdInWriter,
                ref stdOutReader,
                ref stdErrReader);

            stdInWriterVar = stdInWriter;
            stdOutReaderVar = stdOutReader;
            stdErrReaderVar = stdErrReader;

            return pid;
        }

        #region UNIX Create Process

        //
        // This code is based on GitHub DotNet CoreFx
        // It is specific to launching the SSH process for use in
        // SSH based remoting, and is not intended to be general
        // process creation code.
        //

        private const int StreamBufferSize = 4096;
        private const int SUPPRESS_PROCESS_SIGINT = 0x00000001;

        internal static int StartSSHProcess(
            ProcessStartInfo startInfo,
            ref StreamWriter standardInput,
            ref StreamReader standardOutput,
            ref StreamReader standardError)
        {
            if (startInfo.UseShellExecute)
            {
                throw new PSNotSupportedException();
            }

            string filename = startInfo.FileName;
            string[] argv = ParseArgv(startInfo);
            string[] envp = CopyEnvVariables(startInfo);
            string cwd = !string.IsNullOrWhiteSpace(startInfo.WorkingDirectory) ? startInfo.WorkingDirectory : null;

            // Invoke the shim fork/execve routine.  It will create pipes for all requested
            // redirects, fork a child process, map the pipe ends onto the appropriate stdin/stdout/stderr
            // descriptors, and execve to execute the requested process.  The shim implementation
            // is used to fork/execve as executing managed code in a forked process is not safe (only
            // the calling thread will transfer, thread IDs aren't stable across the fork, etc.)
            int childPid, stdinFd, stdoutFd, stderrFd;
            CreateProcess(
                filename, argv, envp, cwd,
                startInfo.RedirectStandardInput, startInfo.RedirectStandardOutput, startInfo.RedirectStandardError,
                SUPPRESS_PROCESS_SIGINT,    // Create SSH process to ignore SIGINT signals
                out childPid,
                out stdinFd, out stdoutFd, out stderrFd);

            Debug.Assert(childPid >= 0, "Invalid process id");

            // Configure the parent's ends of the redirection streams.
            // We use UTF8 encoding without BOM by-default(instead of Console encoding as on Windows)
            // as there is no good way to get this information from the native layer
            // and we do not want to take dependency on Console contract.
            if (startInfo.RedirectStandardInput)
            {
                Debug.Assert(stdinFd >= 0, "Invalid Fd");
                standardInput = new StreamWriter(OpenStream(stdinFd, FileAccess.Write),
                    Utils.utf8NoBom, StreamBufferSize)
                { AutoFlush = true };
            }
            if (startInfo.RedirectStandardOutput)
            {
                Debug.Assert(stdoutFd >= 0, "Invalid Fd");
                standardOutput = new StreamReader(OpenStream(stdoutFd, FileAccess.Read),
                    startInfo.StandardOutputEncoding ?? Utils.utf8NoBom, true, StreamBufferSize);
            }
            if (startInfo.RedirectStandardError)
            {
                Debug.Assert(stderrFd >= 0, "Invalid Fd");
                standardError = new StreamReader(OpenStream(stderrFd, FileAccess.Read),
                    startInfo.StandardErrorEncoding ?? Utils.utf8NoBom, true, StreamBufferSize);
            }

            return childPid;
        }

        /// <summary>Opens a stream around the specified file descriptor and with the specified access.</summary>
        /// <param name="fd">The file descriptor.</param>
        /// <param name="access">The access mode.</param>
        /// <returns>The opened stream.</returns>
        private static FileStream OpenStream(int fd, FileAccess access)
        {
            Debug.Assert(fd >= 0, "Invalid Fd");
            return new FileStream(
                new SafeFileHandle((IntPtr)fd, ownsHandle: true),
                access, StreamBufferSize, isAsync: false);
        }

        /// <summary>Copies environment variables from ProcessStartInfo </summary>
        /// <param name="psi">ProcessStartInfo</param>
        /// <returns>String array of environment key/value pairs</returns>
        private static string[] CopyEnvVariables(ProcessStartInfo psi)
        {
            var envp = new string[psi.Environment.Count];
            int index = 0;
            foreach (var pair in psi.Environment)
            {
                envp[index++] = pair.Key + "=" + pair.Value;
            }
            return envp;
        }

        /// <summary>Converts the filename and arguments information from a ProcessStartInfo into an argv array.</summary>
        /// <param name="psi">The ProcessStartInfo.</param>
        /// <returns>The argv array.</returns>
        private static string[] ParseArgv(ProcessStartInfo psi)
        {
            var argvList = new List<string>();
            argvList.Add(psi.FileName);

            var argsToParse = psi.Arguments.Trim();
            var argsLength = argsToParse.Length;
            for (int i=0; i<argsLength; )
            {
                var iStart = i;

                switch (argsToParse[i])
                {
                    case '"':
                        // Special case for arguments within quotes
                        // Just return argument value within the quotes
                        while ((++i < argsLength) && argsToParse[i] != '"') { };
                        if (iStart < argsLength - 1)
                        {
                            iStart++;
                        }
                        break;

                    default:
                        // Common case for parsing arguments with space character delimiter
                        while ((++i < argsLength) && argsToParse[i] != ' ') { };
                        break;
                }

                argvList.Add(argsToParse.Substring(iStart, (i-iStart)));
                while ((++i < argsLength) && argsToParse[i] == ' ') { };
            }

            return argvList.ToArray();
        }

        internal static unsafe void CreateProcess(
            string filename, string[] argv, string[] envp, string cwd,
            bool redirectStdin, bool redirectStdout, bool redirectStderr, int creationFlags,
            out int lpChildPid, out int stdinFd, out int stdoutFd, out int stderrFd)
        {
            byte** argvPtr = null, envpPtr = null;
            try
            {
                AllocNullTerminatedArray(argv, ref argvPtr);
                AllocNullTerminatedArray(envp, ref envpPtr);
                int result = ForkAndExecProcess(
                    filename, argvPtr, envpPtr, cwd,
                    redirectStdin ? 1 : 0, redirectStdout ? 1 : 0, redirectStderr ? 1 : 0, creationFlags,
                    out lpChildPid, out stdinFd, out stdoutFd, out stderrFd);
                if (result != 0)
                {
                    // Normally we'd simply make this method return the result of the native
                    // call and allow the caller to use GetLastWin32Error.  However, we need
                    // to free the native arrays after calling the function, and doing so
                    // stomps on the runtime's captured last error.  So we need to access the
                    // error here, and without SetLastWin32Error available, we can't propagate
                    // the error to the caller via the normal GetLastWin32Error mechanism.  We could
                    // return 0 on success or the GetLastWin32Error value on failure, but that's
                    // technically ambiguous, in the case of a failure with a 0 errno.  Simplest
                    // solution then is just to throw here the same exception the Process caller
                    // would have.  This can be revisited if we ever have another call site.
                    throw new Win32Exception();
                }
            }
            finally
            {
                FreeArray(envpPtr, envp.Length);
                FreeArray(argvPtr, argv.Length);
            }
        }

        private static unsafe void AllocNullTerminatedArray(string[] arr, ref byte** arrPtr)
        {
            int arrLength = arr.Length + 1; // +1 is for null termination

            // Allocate the unmanaged array to hold each string pointer.
            // It needs to have an extra element to null terminate the array.
            arrPtr = (byte**)Marshal.AllocHGlobal(sizeof(IntPtr) * arrLength);
            System.Diagnostics.Debug.Assert(arrPtr != null, "Invalid array ptr");

            // Zero the memory so that if any of the individual string allocations fails,
            // we can loop through the array to free any that succeeded.
            // The last element will remain null.
            for (int i = 0; i < arrLength; i++)
            {
                arrPtr[i] = null;
            }

            // Now copy each string to unmanaged memory referenced from the array.
            // We need the data to be an unmanaged, null-terminated array of UTF8-encoded bytes.
            for (int i = 0; i < arr.Length; i++)
            {
                byte[] byteArr = System.Text.Encoding.UTF8.GetBytes(arr[i]);

                arrPtr[i] = (byte*)Marshal.AllocHGlobal(byteArr.Length + 1); //+1 for null termination
                System.Diagnostics.Debug.Assert(arrPtr[i] != null, "Invalid array ptr");

                Marshal.Copy(byteArr, 0, (IntPtr)arrPtr[i], byteArr.Length); // copy over the data from the managed byte array
                arrPtr[i][byteArr.Length] = (byte)'\0'; // null terminate
            }
        }

        private static unsafe void FreeArray(byte** arr, int length)
        {
            if (arr != null)
            {
                // Free each element of the array
                for (int i = 0; i < length; i++)
                {
                    if (arr[i] != null)
                    {
                        Marshal.FreeHGlobal((IntPtr)arr[i]);
                        arr[i] = null;
                    }
                }

                // And then the array itself
                Marshal.FreeHGlobal((IntPtr)arr);
            }
        }

        [DllImport("libpsl-native", CharSet = CharSet.Ansi, SetLastError = true)]
        internal static extern unsafe int ForkAndExecProcess(
            string filename, byte** argv, byte** envp, string cwd,
            int redirectStdin, int redirectStdout, int redirectStderr, int creationFlags,
            out int lpChildPid, out int stdinFd, out int stdoutFd, out int stderrFd);

        #endregion

#else

        /// <summary>
        /// Create a process through native Win32 APIs and return StdIn, StdOut, StdError reader/writers
        /// This needs to be done via Win32 APIs because managed code creates anonymous synchronous pipes
        /// for redirected StdIn/Out and SSH (and PSRP) require asynchronous (overlapped) pipes, which must
        /// be through named pipes.  Managed code for named pipes is unreliable and so this is done via
        /// P-Invoking native APIs.
        /// </summary>
        private static int StartSSHProcessImpl(
            System.Diagnostics.ProcessStartInfo startInfo,
            out StreamWriter stdInWriterVar,
            out StreamReader stdOutReaderVar,
            out StreamReader stdErrReaderVar)
        {
            Exception ex = null;
            System.Diagnostics.Process sshProcess = null;
            //
            // These std pipe handles are bound to managed Reader/Writer objects and returned to the transport
            // manager object, which uses them for PSRP communication.  The lifetime of these handles are then
            // tied to the reader/writer objects which the transport is responsible for disposing (see
            // SSHClientSessionTransportManger and the CloseConnection() method.
            //
            SafePipeHandle stdInPipeServer = null;
            SafePipeHandle stdOutPipeServer = null;
            SafePipeHandle stdErrPipeServer = null;
            try
            {
                sshProcess = CreateProcessWithRedirectedStd(
                    startInfo,
                    out stdInPipeServer,
                    out stdOutPipeServer,
                    out stdErrPipeServer);
            }
            catch (InvalidOperationException e) { ex = e; }
            catch (ArgumentException e) { ex = e; }
            catch (FileNotFoundException e) { ex = e; }
            catch (System.ComponentModel.Win32Exception e) { ex = e; }

            if ((ex != null) ||
                (sshProcess == null) ||
                (sshProcess.HasExited == true))
            {
                throw new InvalidOperationException(
                    StringUtil.Format(RemotingErrorIdStrings.CannotStartSSHClient, (ex != null) ? ex.Message : string.Empty),
                    ex);
            }

            // Create the std in writer/readers needed for communication with ssh.exe.
            stdInWriterVar = null;
            stdOutReaderVar = null;
            stdErrReaderVar = null;
            try
            {
                stdInWriterVar = new StreamWriter(new NamedPipeServerStream(PipeDirection.Out, true, true, stdInPipeServer));
                stdOutReaderVar = new StreamReader(new NamedPipeServerStream(PipeDirection.In, true, true, stdOutPipeServer));
                stdErrReaderVar = new StreamReader(new NamedPipeServerStream(PipeDirection.In, true, true, stdErrPipeServer));
            }
            catch (Exception)
            {
                if (stdInWriterVar != null) { stdInWriterVar.Dispose(); } else { stdInPipeServer.Dispose(); }
                if (stdOutReaderVar != null) { stdInWriterVar.Dispose(); } else { stdOutPipeServer.Dispose(); }
                if (stdErrReaderVar != null) { stdInWriterVar.Dispose(); } else { stdErrPipeServer.Dispose(); }

                throw;
            }

            return sshProcess.Id;
        }

        // Process creation flags
        private const int CREATE_NEW_PROCESS_GROUP = 0x00000200;
        private const int CREATE_SUSPENDED = 0x00000004;

        /// <summary>
        /// CreateProcessWithRedirectedStd
        /// </summary>
        private static Process CreateProcessWithRedirectedStd(
            ProcessStartInfo startInfo,
            out SafePipeHandle stdInPipeServer,
            out SafePipeHandle stdOutPipeServer,
            out SafePipeHandle stdErrPipeServer)
        {
            //
            // Create named (async) pipes for reading/writing to std.
            //
            stdInPipeServer = null;
            stdOutPipeServer = null;
            stdErrPipeServer = null;
            SafePipeHandle stdInPipeClient = null;
            SafePipeHandle stdOutPipeClient = null;
            SafePipeHandle stdErrPipeClient = null;
            string randomName = System.IO.Path.GetFileNameWithoutExtension(System.IO.Path.GetRandomFileName());

            try
            {
                // Get default pipe security (Admin and current user access)
                var securityDesc = RemoteSessionNamedPipeServer.GetServerPipeSecurity();

                var stdInPipeName = @"\\.\pipe\StdIn" + randomName;
                stdInPipeServer = CreateNamedPipe(stdInPipeName, securityDesc);
                stdInPipeClient = GetNamedPipeHandle(stdInPipeName);

                var stdOutPipeName = @"\\.\pipe\StdOut" + randomName;
                stdOutPipeServer = CreateNamedPipe(stdOutPipeName, securityDesc);
                stdOutPipeClient = GetNamedPipeHandle(stdOutPipeName);

                var stdErrPipeName = @"\\.\pipe\StdErr" + randomName;
                stdErrPipeServer = CreateNamedPipe(stdErrPipeName, securityDesc);
                stdErrPipeClient = GetNamedPipeHandle(stdErrPipeName);
            }
            catch (Exception)
            {
                if (stdInPipeServer != null) { stdInPipeServer.Dispose(); }
                if (stdInPipeClient != null) { stdInPipeClient.Dispose(); }
                if (stdOutPipeServer != null) { stdOutPipeServer.Dispose(); }
                if (stdOutPipeClient != null) { stdOutPipeClient.Dispose(); }
                if (stdErrPipeServer != null) { stdErrPipeServer.Dispose(); }
                if (stdErrPipeClient != null) { stdErrPipeClient.Dispose(); }

                throw;
            }

            // Create process
            PlatformInvokes.STARTUPINFO lpStartupInfo = new PlatformInvokes.STARTUPINFO();
            PlatformInvokes.PROCESS_INFORMATION lpProcessInformation = new PlatformInvokes.PROCESS_INFORMATION();
            int creationFlags = 0;

            try
            {
                var cmdLine = String.Format(CultureInfo.InvariantCulture, @"""{0}"" {1}", startInfo.FileName, startInfo.Arguments);

                lpStartupInfo.hStdInput = new SafeFileHandle(stdInPipeClient.DangerousGetHandle(), false);
                lpStartupInfo.hStdOutput = new SafeFileHandle(stdOutPipeClient.DangerousGetHandle(), false);
                lpStartupInfo.hStdError = new SafeFileHandle(stdErrPipeClient.DangerousGetHandle(), false);
                lpStartupInfo.dwFlags = 0x100;

                // No new window: Inherit the parent process's console window
                creationFlags = 0x00000000;

                // Create the new process in its own group, so that Ctrl+C is not sent to ssh.exe.  We want to handle this
                // control signal internally so that it can be passed via PSRP to the remote session.
                creationFlags |= CREATE_NEW_PROCESS_GROUP;

                // Create the new process suspended so we have a chance to get a corresponding Process object in case it terminates quickly.
                creationFlags |= CREATE_SUSPENDED;

                PlatformInvokes.SECURITY_ATTRIBUTES lpProcessAttributes = new PlatformInvokes.SECURITY_ATTRIBUTES();
                PlatformInvokes.SECURITY_ATTRIBUTES lpThreadAttributes = new PlatformInvokes.SECURITY_ATTRIBUTES();
                bool success = PlatformInvokes.CreateProcess(
                    null,
                    cmdLine,
                    lpProcessAttributes,
                    lpThreadAttributes,
                    true,
                    creationFlags,
                    IntPtr.Zero,
                    startInfo.WorkingDirectory,
                    lpStartupInfo,
                    lpProcessInformation);

                if (!success)
                {
                    throw new Win32Exception(Marshal.GetLastWin32Error());
                }

                // At this point, we should have a suspended process.  Get the .Net Process object, resume the process, and return.
                Process result = Process.GetProcessById(lpProcessInformation.dwProcessId);
                uint returnValue = PlatformInvokes.ResumeThread(lpProcessInformation.hThread);

                if (returnValue == PlatformInvokes.RESUME_THREAD_FAILED)
                {
                    throw new Win32Exception(Marshal.GetLastWin32Error());
                }

                return result;
            }
            catch (Exception)
            {
                if (stdInPipeServer != null) { stdInPipeServer.Dispose(); }
                if (stdInPipeClient != null) { stdInPipeClient.Dispose(); }
                if (stdOutPipeServer != null) { stdOutPipeServer.Dispose(); }
                if (stdOutPipeClient != null) { stdOutPipeClient.Dispose(); }
                if (stdErrPipeServer != null) { stdErrPipeServer.Dispose(); }
                if (stdErrPipeClient != null) { stdErrPipeClient.Dispose(); }

                throw;
            }
            finally
            {
                lpProcessInformation.Dispose();
            }
        }

        private static SafePipeHandle GetNamedPipeHandle(string pipeName)
        {
            // Create pipe flags for asynchronous pipes.
            uint pipeFlags = NamedPipeNative.FILE_FLAG_OVERLAPPED;

            // We want an inheritable handle.
            PlatformInvokes.SECURITY_ATTRIBUTES securityAttributes = new PlatformInvokes.SECURITY_ATTRIBUTES();

            // Get handle to pipe.
            var fileHandle = PlatformInvokes.CreateFileW(
                pipeName,
                NamedPipeNative.GENERIC_READ | NamedPipeNative.GENERIC_WRITE,
                0,
                securityAttributes,
                NamedPipeNative.OPEN_EXISTING,
                pipeFlags,
                IntPtr.Zero);

            int lastError = Marshal.GetLastWin32Error();
            if (fileHandle == PlatformInvokes.INVALID_HANDLE_VALUE)
            {
                throw new System.ComponentModel.Win32Exception(lastError);
            }

            return new SafePipeHandle(fileHandle, true);
        }

        private static SafePipeHandle CreateNamedPipe(
            string pipeName,
            CommonSecurityDescriptor securityDesc)
        {
            // Create optional security attributes based on provided PipeSecurity.
            NamedPipeNative.SECURITY_ATTRIBUTES securityAttributes = null;
            GCHandle? securityDescHandle = null;
            if (securityDesc != null)
            {
                byte[] securityDescBuffer = new byte[securityDesc.BinaryLength];
                securityDesc.GetBinaryForm(securityDescBuffer, 0);
                securityDescHandle = GCHandle.Alloc(securityDescBuffer, GCHandleType.Pinned);
                securityAttributes = NamedPipeNative.GetSecurityAttributes(securityDescHandle.Value, true); ;
            }

            // Create async named pipe.
            SafePipeHandle pipeHandle = NamedPipeNative.CreateNamedPipe(
                pipeName,
                NamedPipeNative.PIPE_ACCESS_DUPLEX | NamedPipeNative.FILE_FLAG_FIRST_PIPE_INSTANCE | NamedPipeNative.FILE_FLAG_OVERLAPPED,
                NamedPipeNative.PIPE_TYPE_MESSAGE | NamedPipeNative.PIPE_READMODE_MESSAGE,
                1,
                32768,
                32768,
                0,
                securityAttributes);

            int lastError = Marshal.GetLastWin32Error();
            if (securityDescHandle != null)
            {
                securityDescHandle.Value.Free();
            }

            if (pipeHandle.IsInvalid)
            {
                throw new Win32Exception(lastError);
            }

            return pipeHandle;
        }

#endif

        #endregion
    }

    /// <summary>
    /// The class that contains connection information for a remote session between a local host
    /// and VM. The local host can be a VM in nested scenario.
    /// </summary>
    public sealed class VMConnectionInfo : RunspaceConnectionInfo
    {
        #region Private Data

        private AuthenticationMechanism _authMechanism;
        private PSCredential _credential;
        private const int _defaultOpenTimeout = 20000; /* 20 seconds. */

        #endregion

        #region Properties

        /// <summary>
        /// GUID of the target VM.
        /// </summary>
        public Guid VMGuid { get; set; }

        /// <summary>
        /// Configuration name of the VM session.
        /// </summary>
        public string ConfigurationName { get; set; }

        #endregion

        #region Overrides

        /// <summary>
        /// Authentication mechanism to use while connecting to the server.
        /// Only Default is supported.
        /// </summary>
        public override AuthenticationMechanism AuthenticationMechanism
        {
            get
            {
                return _authMechanism;
            }
            set
            {
                if (value != AuthenticationMechanism.Default)
                {
                    throw PSTraceSource.NewInvalidOperationException(RemotingErrorIdStrings.IPCSupportsOnlyDefaultAuth,
                        value.ToString(), AuthenticationMechanism.Default.ToString());
                }

                _authMechanism = value;
            }
        }

        /// <summary>
        /// ThumbPrint of a certificate used for connecting to a remote machine.
        /// When this is specified, you dont need to supply credential and authentication
        /// mechanism.
        /// Will always be null to signify that this is not supported.
        /// </summary>
        public override string CertificateThumbprint
        {
            get { return null; }
            set { throw new NotImplementedException(); }
        }

        /// <summary>
        /// Credential used for the connection.
        /// </summary>
        public override PSCredential Credential
        {
            get { return _credential; }
            set
            {
                _credential = value;
                _authMechanism = AuthenticationMechanism.Default;
            }
        }

        /// <summary>
        /// Name of the target VM.
        /// </summary>
        public override string ComputerName { get; set; }

        internal override RunspaceConnectionInfo InternalCopy()
        {
            VMConnectionInfo result = new VMConnectionInfo(Credential, VMGuid, ComputerName, ConfigurationName);
            return result;
        }

        internal override BaseClientSessionTransportManager CreateClientSessionTransportManager(Guid instanceId, string sessionName, PSRemotingCryptoHelper cryptoHelper)
        {
            return new VMHyperVSocketClientSessionTransportManager(
                this,
                instanceId,
                cryptoHelper,
                VMGuid,
                ConfigurationName);
        }

        #endregion

        #region Constructors

        /// <summary>
        /// Creates a connection info instance used to create a runspace on target VM.
        /// </summary>
        internal VMConnectionInfo(
            PSCredential credential,
            Guid vmGuid,
            string vmName,
            string configurationName)
            : base()
        {
            Credential = credential;
            VMGuid = vmGuid;
            ComputerName = vmName;
            ConfigurationName = configurationName;

            AuthenticationMechanism = AuthenticationMechanism.Default;
            OpenTimeout = _defaultOpenTimeout;
        }

        #endregion
    }

    /// <summary>
    /// The class that contains connection information for a remote session between a local
    /// container host and container.
    /// For Windows Server container, the transport is based on named pipe for now.
    /// For Hyper-V container, the transport is based on Hyper-V socket.
    /// </summary>
    public sealed class ContainerConnectionInfo : RunspaceConnectionInfo
    {
        #region Private Data

        private AuthenticationMechanism _authMechanism;
        private PSCredential _credential;
        private const int _defaultOpenTimeout = 20000; /* 20 seconds. */

        #endregion

        #region Properties

        /// <summary>
        /// ContainerProcess class instance.
        /// </summary>
        internal ContainerProcess ContainerProc { get; set; }

        #endregion

        #region Overrides

        /// <summary>
        /// Authentication mechanism to use while connecting to the server.
        /// Only Default is supported.
        /// </summary>
        public override AuthenticationMechanism AuthenticationMechanism
        {
            get
            {
                return _authMechanism;
            }
            set
            {
                if (value != AuthenticationMechanism.Default)
                {
                    throw PSTraceSource.NewInvalidOperationException(RemotingErrorIdStrings.IPCSupportsOnlyDefaultAuth,
                        value.ToString(), AuthenticationMechanism.Default.ToString());
                }

                _authMechanism = value;
            }
        }

        /// <summary>
        /// ThumbPrint of a certificate used for connecting to a remote machine.
        /// When this is specified, you dont need to supply credential and authentication
        /// mechanism.
        /// Will always be null to signify that this is not supported.
        /// </summary>
        public override string CertificateThumbprint
        {
            get { return null; }
            set { throw new NotImplementedException(); }
        }

        /// <summary>
        /// Credential used for the connection.
        /// </summary>
        public override PSCredential Credential
        {
            get { return _credential; }
            set
            {
                _credential = value;
                _authMechanism = Runspaces.AuthenticationMechanism.Default;
            }
        }

        /// <summary>
        /// Name of the target container.
        /// </summary>
        public override string ComputerName
        {
            get { return ContainerProc.ContainerId; }
            set { throw new PSNotSupportedException(); }
        }

        internal override RunspaceConnectionInfo InternalCopy()
        {
            ContainerConnectionInfo newCopy = new ContainerConnectionInfo(ContainerProc);
            return newCopy;
        }

        internal override BaseClientSessionTransportManager CreateClientSessionTransportManager(Guid instanceId, string sessionName, PSRemotingCryptoHelper cryptoHelper)
        {
            if (ContainerProc.RuntimeId != Guid.Empty)
            {
                return new ContainerHyperVSocketClientSessionTransportManager(
                    this,
                    instanceId,
                    cryptoHelper,
                    ContainerProc.RuntimeId);
            }
            else
            {
                return new ContainerNamedPipeClientSessionTransportManager(
                    this,
                    instanceId,
                    cryptoHelper);
            }
        }

        #endregion

        #region Constructors

        /// <summary>
        /// Creates a connection info instance used to create a runspace on target container.
        /// </summary>
        internal ContainerConnectionInfo(
            ContainerProcess containerProc)
            : base()
        {
            ContainerProc = containerProc;

            AuthenticationMechanism = AuthenticationMechanism.Default;
            Credential = null;
            OpenTimeout = _defaultOpenTimeout;
        }

        #endregion

        #region Public methods

        /// <summary>
        /// Create ContainerConnectionInfo object based on container id.
        /// </summary>
        public static ContainerConnectionInfo CreateContainerConnectionInfo(
            string containerId,
            bool runAsAdmin,
            string configurationName)
        {
            ContainerProcess containerProc = new ContainerProcess(containerId, null, 0, runAsAdmin, configurationName);

            return new ContainerConnectionInfo(containerProc);
        }

        /// <summary>
        /// Create process inside container.
        /// </summary>
        public void CreateContainerProcess()
        {
            ContainerProc.CreateContainerProcess();
        }

        /// <summary>
        /// Terminate process inside container.
        /// </summary>
        public bool TerminateContainerProcess()
        {
            return ContainerProc.TerminateContainerProcess();
        }

        #endregion
    }

    /// <summary>
    /// Class used to create/terminate process inside container, which can be either
    /// Windows Server Container or Hyper-V container.
    /// - Windows Server Container does not require Hyper-V.
    /// - Hyper-V container requires Hyper-V and utility VM, which is different from normal VM.
    /// </summary>
    internal class ContainerProcess
    {
        #region Private Data

        private const uint NoError = 0;
        private const uint InvalidContainerId = 1;
        private const uint ContainersFeatureNotEnabled = 2;
        private const uint OtherError = 9999;

        private const uint FileNotFoundHResult = 0x80070002;

        // The list of executable to try in order
        private static readonly string[] Executables = new string[] { "pwsh.exe", "powershell.exe"};

        #endregion

        #region Properties

        /// <summary>
        /// Gets or Sets, for Hyper-V container, the Guid of utility VM hosting Hyper-V container.
        /// For Windows Server Container, it is empty.
        /// </summary>
        public Guid RuntimeId { get; set; }

        /// <summary>
        /// Gets or sets the OB root of the container.
        /// </summary>
        public string ContainerObRoot { get; set; }

        /// <summary>
        /// Gets or sets the ID of the container.
        /// </summary>
        public string ContainerId { get; set; }

        /// <summary>
        /// Gets or sets the process ID of the process created in container.
        /// </summary>
        internal int ProcessId { get; set; }

        /// <summary>
        /// Gets or sets whether the process in container should be launched as high privileged account
        /// (RunAsAdmin being true) or low privileged account (RunAsAdmin being false).
        /// </summary>
        internal bool RunAsAdmin { get; set; } = false;

        /// <summary>
        /// Gets or sets the configuration name of the container session.
        /// </summary>
        internal string ConfigurationName { get; set; }

        /// <summary>
        /// Gets or sets whether the process in container has terminated.
        /// </summary>
        internal bool ProcessTerminated { get; set; } = false;

        /// <summary>
        /// Gets or sets the error code.
        /// </summary>
        internal uint ErrorCode { get; set; } = 0;

        /// <summary>
        /// Gets or sets the error message for other errors.
        /// </summary>
        internal string ErrorMessage { get; set; } = string.Empty;

        /// <summary>
        /// Gets or sets the PowerShell executable being used to host the runspace.
        /// </summary>
        internal string Executable { get; set; } = string.Empty;

        #endregion

        #region Native HCS (i.e., host compute service) methods

        [StructLayout(LayoutKind.Sequential)]
        internal struct HCS_PROCESS_INFORMATION
        {
            /// <summary>
            /// The process id.
            /// </summary>
            public uint ProcessId;

            /// <summary>
            /// Reserved.
            /// </summary>
            public uint Reserved;

            /// <summary>
            /// If created, standard input handle of the process.
            /// </summary>
            public IntPtr StdInput;

            /// <summary>
            /// If created, standard output handle of the process.
            /// </summary>
            public IntPtr StdOutput;

            /// <summary>
            /// If created, standard error handle of the process.
            /// </summary>
            public IntPtr StdError;
        }

        [DllImport(PinvokeDllNames.CreateProcessInComputeSystemDllName, SetLastError = true, CharSet = CharSet.Unicode)]
        internal static extern uint HcsOpenComputeSystem(
            string id,
            ref IntPtr computeSystem,
            ref string result);

        [DllImport(PinvokeDllNames.CreateProcessInComputeSystemDllName, SetLastError = true, CharSet = CharSet.Unicode)]
        internal static extern uint HcsGetComputeSystemProperties(
            IntPtr computeSystem,
            string propertyQuery,
            ref string properties,
            ref string result);

        [DllImport(PinvokeDllNames.CreateProcessInComputeSystemDllName, SetLastError = true, CharSet = CharSet.Unicode)]
        internal static extern uint HcsCreateProcess(
            IntPtr computeSystem,
            string processParameters,
            ref HCS_PROCESS_INFORMATION processInformation,
            ref IntPtr process,
            ref string result);

        [DllImport(PinvokeDllNames.CreateProcessInComputeSystemDllName, SetLastError = true, CharSet = CharSet.Unicode)]
        internal static extern uint HcsOpenProcess(
            IntPtr computeSystem,
            int processId,
            ref IntPtr process,
            ref string result);

        [DllImport(PinvokeDllNames.CreateProcessInComputeSystemDllName, SetLastError = true, CharSet = CharSet.Unicode)]
        internal static extern uint HcsTerminateProcess(
            IntPtr process,
            ref string result);

        #endregion

        #region Constructors

        /// <summary>
        /// Creates an instance used for PowerShell Direct for container.
        /// </summary>
        public ContainerProcess(string containerId, string containerObRoot, int processId, bool runAsAdmin, string configurationName)
        {
            this.ContainerId = containerId;
            this.ContainerObRoot = containerObRoot;
            this.ProcessId = processId;
            this.RunAsAdmin = runAsAdmin;
            this.ConfigurationName = configurationName;

            Dbg.Assert(!String.IsNullOrEmpty(containerId), "containerId input cannot be empty.");

            GetContainerProperties();
        }

        #endregion

        #region Public methods

        /// <summary>
        /// Create process inside container.
        /// </summary>
        public void CreateContainerProcess()
        {
            RunOnMTAThread(CreateContainerProcessInternal);

            //
            // Report error. More error reporting will come later.
            //
            switch (ErrorCode)
            {
                case NoError:
                    break;

                case InvalidContainerId:
                    throw new PSInvalidOperationException(StringUtil.Format(RemotingErrorIdStrings.InvalidContainerId,
                                                                            ContainerId));

                case ContainersFeatureNotEnabled:
                    throw new PSInvalidOperationException(RemotingErrorIdStrings.ContainersFeatureNotEnabled);

                // other errors caught with exception
                case OtherError:
                    throw new PSInvalidOperationException(ErrorMessage);

                // other errors caught without exception
                default:
                    throw new PSInvalidOperationException(StringUtil.Format(RemotingErrorIdStrings.CannotCreateProcessInContainer,
                                                                            ContainerId, 
                                                                            Executable,
                                                                            ErrorCode));
            }
        }

        /// <summary>
        /// Terminate process inside container.
        /// </summary>
        public bool TerminateContainerProcess()
        {
            RunOnMTAThread(TerminateContainerProcessInternal);

            return ProcessTerminated;
        }

        /// <summary>
        /// Get object root based on given container id.
        /// </summary>
        public void GetContainerProperties()
        {
            RunOnMTAThread(GetContainerPropertiesInternal);

            //
            // Report error.
            //
            switch (ErrorCode)
            {
                case NoError:
                    break;

                case ContainersFeatureNotEnabled:
                    throw new PSInvalidOperationException(RemotingErrorIdStrings.ContainersFeatureNotEnabled);

                case OtherError:
                    throw new PSInvalidOperationException(ErrorMessage);
            }
        }

        #endregion

        #region Private methods

        /// <summary>
        /// Dynamically load the Host Compute interop assemblies and return useful types.
        /// </summary>
        /// <param name="computeSystemPropertiesType">The HCS.Compute.System.Properties type.</param>
        /// <param name="hostComputeInteropType">The Microsoft.HostCompute.Interop.HostComputeInterop type.</param>
        private static void GetHostComputeInteropTypes(out Type computeSystemPropertiesType, out Type hostComputeInteropType)
        {
            Assembly schemaAssembly = Assembly.Load(new AssemblyName("Microsoft.HyperV.Schema, Version=10.0.0.0, Culture=neutral, PublicKeyToken=31bf3856ad364e35"));

            // The type name was changed in newer version of Windows so we check for new one first,
            // then fallback to previous type name to support older versions of Windows
            computeSystemPropertiesType = schemaAssembly.GetType("HCS.Compute.System.Properties");
            if (computeSystemPropertiesType == null)
            {
                computeSystemPropertiesType = schemaAssembly.GetType("Microsoft.HyperV.Schema.Compute.System.Properties");
                if (computeSystemPropertiesType == null)
                {
                    throw new PSInvalidOperationException(RemotingErrorIdStrings.CannotGetHostInteropTypes);
                }
            }

            Assembly hostComputeInteropAssembly = Assembly.Load(new AssemblyName("Microsoft.HostCompute.Interop, Version=10.0.0.0, Culture=neutral, PublicKeyToken=31bf3856ad364e35"));
            hostComputeInteropType = hostComputeInteropAssembly.GetType("Microsoft.HostCompute.Interop.HostComputeInterop");
            if (hostComputeInteropType == null)
            {
                throw new PSInvalidOperationException(RemotingErrorIdStrings.CannotGetHostInteropTypes);
            }
        }

        /// <summary>
        /// Create process inside container.
        /// </summary>
        private void CreateContainerProcessInternal()
        {
            uint result;
            string cmd;
            int processId = 0;
            uint error = 0;

            //
            // Check whether the given container id exists.
            //
            try
            {
                IntPtr ComputeSystem = IntPtr.Zero;
                string resultString = String.Empty;

                result = HcsOpenComputeSystem(ContainerId, ref ComputeSystem, ref resultString);
                if (result != 0)
                {
                    processId = 0;
                    error = InvalidContainerId;
                }
                else
                {
                    //
                    // Hyper-V container (i.e., RuntimeId is not empty) uses Hyper-V socket transport.
                    // Windows Server container (i.e., RuntimeId is empty) uses named pipe transport for now.
                    // This code executes `pwsh.exe` as it exists in the container which currently is
                    // expected to be PowerShell Core as it's inbox in the container.
                    // If `pwsh.exe` does not exist, fall back to `powershell.exe` which is Windows PowerShell.
                    //
                    foreach (string executableToTry in Executables)
                    {
                        cmd = GetContainerProcessCommand(executableToTry);

                        HCS_PROCESS_INFORMATION ProcessInformation = new HCS_PROCESS_INFORMATION();
                        IntPtr Process = IntPtr.Zero;

                        //
                        // Create PowerShell process inside the container.
                        //
                        result = HcsCreateProcess(ComputeSystem, cmd, ref ProcessInformation, ref Process, ref resultString);
                        if (result == 0)
                        {
                            processId = Convert.ToInt32(ProcessInformation.ProcessId);

                            // Reset error to 0 in case this is not the first iteration of the loop.
                            error = 0;

                            // the process was started, exit the loop.
                            break;
                        }
                        else if (result == FileNotFoundHResult)
                        {
                            // "The system cannot find the file specified", try the next one
                            // or exit the loop of none are left to try.
                            // Set the process and error information in case we exit the loop.
                            processId = 0;
                            error = result;
                            continue;
                        }
                        else
                        {
                            processId = 0;
                            error = result;

                            // the executable was found but did not work
                            // exit the loop with the error state.
                            break;
                        }
                    }
                }
            }
            catch (Exception e)
            {
                if (e is FileNotFoundException || e is FileLoadException)
                {
                    //
                    // The ComputeSystemExists call depends on the existence of microsoft.hostcompute.interop.dll,
                    // which requires Containers feature to be enabled. In case Containers feature is
                    // not enabled, we need to output a corresponding error message to inform user.
                    //
                    ProcessId = 0;
                    ErrorCode = ContainersFeatureNotEnabled;
                    return;
                }
                else
                {
                    ProcessId = 0;
                    ErrorCode = OtherError;
                    ErrorMessage = GetErrorMessageFromException(e);
                    return;
                }
            }

            ProcessId = processId;
            ErrorCode = error;
        }

        /// <summary>
        /// Get Command to launch container process based on instance properties.
        /// </summary>
        /// <param name="executable">The name of the executable to use in the command.</param>
        /// <returns>The command to launch the container process.</returns>
        private string GetContainerProcessCommand(string executable)
        {
            Executable = executable;
            return string.Format(
                        System.Globalization.CultureInfo.InvariantCulture,
                        @"{{""CommandLine"": ""{0} {1} -NoLogo {2}"",""RestrictedToken"": {3}}}",
                        Executable, 
                        (RuntimeId != Guid.Empty) ? "-SocketServerMode -NoProfile" : "-NamedPipeServerMode",
                        string.IsNullOrEmpty(ConfigurationName) ? string.Empty : string.Concat("-Config ", ConfigurationName),
                        RunAsAdmin ? "false" : "true");
        }

        /// <summary>
        /// Terminate the process inside container.
        /// </summary>
        private void TerminateContainerProcessInternal()
        {
            IntPtr ComputeSystem = IntPtr.Zero;
            string resultString = String.Empty;
            IntPtr process = IntPtr.Zero;

            ProcessTerminated = false;

            if (HcsOpenComputeSystem(ContainerId, ref ComputeSystem, ref resultString) == 0)
            {
                if (HcsOpenProcess(ComputeSystem, ProcessId, ref process, ref resultString) == 0)
                {
                    if (HcsTerminateProcess(process, ref resultString) == 0)
                    {
                        ProcessTerminated = true;
                    }
                }
            }
        }

        /// <summary>
        /// Get object root based on given container id.
        /// </summary>
        private void GetContainerPropertiesInternal()
        {
            try
            {
                IntPtr ComputeSystem = IntPtr.Zero;
                string resultString = String.Empty;

                if (HcsOpenComputeSystem(ContainerId, ref ComputeSystem, ref resultString) == 0)
                {
                    Type computeSystemPropertiesType;
                    Type hostComputeInteropType;

                    GetHostComputeInteropTypes(out computeSystemPropertiesType, out hostComputeInteropType);

                    MethodInfo getComputeSystemPropertiesInfo = hostComputeInteropType.GetMethod("HcsGetComputeSystemProperties");

                    var computeSystemPropertiesHandle = getComputeSystemPropertiesInfo.Invoke(null, new object[] { ComputeSystem });

                    // Since Hyper-V changed this from a property to a field, we can optimize for newest Windows to see if it's a field,
                    // otherwise we fall back to old code to be compatible with older versions of Windows
                    var fieldInfo = computeSystemPropertiesType.GetField("RuntimeId");
                    if (fieldInfo != null)
                    {
                        RuntimeId = (Guid)fieldInfo.GetValue(computeSystemPropertiesHandle);
                    }
                    else
                    {
                        var propertyInfo = computeSystemPropertiesType.GetProperty("RuntimeId");
                        if (propertyInfo == null)
                        {
                            throw new PSInvalidOperationException(RemotingErrorIdStrings.CannotGetHostInteropTypes);
                        }

                        RuntimeId = (Guid)propertyInfo.GetValue(computeSystemPropertiesHandle);
                    }

                    //
                    // Get container object root for Windows Server container.
                    //
                    if (RuntimeId == Guid.Empty)
                    {
                        ContainerObRoot = (string)computeSystemPropertiesType.GetProperty("ObRoot").GetValue(computeSystemPropertiesHandle);
                    }
                }
            }
            catch (FileNotFoundException)
            {
                ErrorCode = ContainersFeatureNotEnabled;
            }
            catch (FileLoadException)
            {
                ErrorCode = ContainersFeatureNotEnabled;
            }
            catch (Exception e)
            {
                if (e.InnerException != null &&
                    StringComparer.Ordinal.Equals(
                        e.InnerException.GetType().FullName,
                        "Microsoft.HostCompute.Interop.ObjectNotFoundException"))
                {
                    ErrorCode = InvalidContainerId;
                }
                else
                {
                    ErrorCode = OtherError;
                    ErrorMessage = GetErrorMessageFromException(e);
                }
            }
        }

        /// <summary>
        /// Run some tasks on MTA thread if needed.
        /// </summary>
        private void RunOnMTAThread(ThreadStart threadProc)
        {
            //
            // By default, non-OneCore PowerShell is launched with ApartmentState being STA.
            // In this case, we need to create a separate thread, set its ApartmentState to MTA,
            // and do the work.
            //
            // For OneCore PowerShell, its ApartmentState is always MTA.
            //
#if CORECLR
            threadProc();
#else
            if (Thread.CurrentThread.GetApartmentState() == ApartmentState.MTA)
            {
                threadProc();
            }
            else
            {
                Thread executionThread = new Thread(new ThreadStart(threadProc));

                executionThread.SetApartmentState(ApartmentState.MTA);
                executionThread.Start();
                executionThread.Join();
            }
#endif
        }

        /// <summary>
        /// Get error message from the thrown exception.
        /// </summary>
        private string GetErrorMessageFromException(Exception e)
        {
            string errorMessage = e.Message;

            if (e.InnerException != null)
            {
                errorMessage += " " + e.InnerException.Message;
            }

            return errorMessage;
        }

        #endregion
    }
}<|MERGE_RESOLUTION|>--- conflicted
+++ resolved
@@ -796,14 +796,7 @@
         /// <exception cref="ArgumentException">Invalid
         /// scheme or invalid port is specified</exception>
         [SuppressMessage("Microsoft.Design", "CA1054:UriParametersShouldNotBeStrings", Scope = "member", Target = "System.Management.Automation.Runspaces.WSManConnectionInfo.#.ctor(System.String,System.String,System.Int32,System.String,System.String,System.Management.Automation.PSCredential,System.Int64,System.Int64)", MessageId = "4#")]
-<<<<<<< HEAD
-        public WSManConnectionInfo(string scheme, string computerName, Int32 port, string appName,
-                string shellUri, PSCredential credential,
-=======
-        public WSManConnectionInfo(String scheme, String computerName, int port, String appName,
-                String shellUri, PSCredential credential,
->>>>>>> 140a66ca
-                    int openTimeout)
+        public WSManConnectionInfo(string scheme, string computerName, int port, string appName, string shellUri, PSCredential credential, int openTimeout)
         {
             Scheme = scheme;
             ComputerName = computerName;
@@ -830,15 +823,8 @@
         /// <remarks>max server life timeout and open timeout are
         /// default in this case</remarks>
         [SuppressMessage("Microsoft.Design", "CA1054:UriParametersShouldNotBeStrings", Scope = "member", Target = "System.Management.Automation.Runspaces.WSManConnectionInfo.#.ctor(System.String,System.String,System.Int32,System.String,System.String,System.Management.Automation.PSCredential)", MessageId = "4#")]
-<<<<<<< HEAD
-        public WSManConnectionInfo(string scheme, string computerName, Int32 port, string appName,
-                    string shellUri, PSCredential credential) :
-=======
-        public WSManConnectionInfo(String scheme, String computerName, int port, String appName,
-                    String shellUri, PSCredential credential) :
->>>>>>> 140a66ca
-                        this(scheme, computerName, port, appName, shellUri, credential,
-                            DefaultOpenTimeout)
+        public WSManConnectionInfo(string scheme, string computerName, int port, string appName, string shellUri, PSCredential credential) :
+            this(scheme, computerName, port, appName, shellUri, credential, DefaultOpenTimeout)
         {
         }
 
@@ -868,16 +854,8 @@
         /// <param name="credential"></param>
         /// <param name="openTimeout"></param>
         [SuppressMessage("Microsoft.Design", "CA1054:UriParametersShouldNotBeStrings", MessageId = "4#")]
-<<<<<<< HEAD
-        public WSManConnectionInfo(bool useSsl, string computerName, Int32 port, string appName,
-                string shellUri, PSCredential credential,
-=======
-        public WSManConnectionInfo(bool useSsl, String computerName, int port, String appName,
-                String shellUri, PSCredential credential,
->>>>>>> 140a66ca
-                    int openTimeout) :
-            this(useSsl ? DefaultSslScheme : DefaultScheme, computerName,
-                port, appName, shellUri, credential, openTimeout)
+        public WSManConnectionInfo(bool useSsl, string computerName, int port, string appName, string shellUri, PSCredential credential, int openTimeout) :
+            this(useSsl ? DefaultSslScheme : DefaultScheme, computerName, port, appName, shellUri, credential, openTimeout)
         {
         }
 
