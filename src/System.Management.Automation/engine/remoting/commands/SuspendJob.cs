// Copyright (c) Microsoft Corporation.
// Licensed under the MIT License.

using System;
using System.Collections.Generic;
using System.ComponentModel;
using System.Diagnostics.CodeAnalysis;
using System.Linq;
using System.Management.Automation;
using System.Management.Automation.Remoting;
using System.Threading;

namespace Microsoft.PowerShell.Commands
{
    /// <summary>
    /// This cmdlet suspends the jobs that are Job2. Errors are added for each Job that is not Job2.
    /// </summary>
#if !CORECLR
    [SuppressMessage("Microsoft.PowerShell", "PS1012:CallShouldProcessOnlyIfDeclaringSupport")]
    [Cmdlet(VerbsLifecycle.Suspend, "Job", SupportsShouldProcess = true, DefaultParameterSetName = JobCmdletBase.SessionIdParameterSet,
        HelpUri = "https://go.microsoft.com/fwlink/?LinkID=210613")]
    [OutputType(typeof(Job))]
#endif
    public class SuspendJobCommand : JobCmdletBase, IDisposable
    {
        #region Parameters
        /// <summary>
        /// Specifies the Jobs objects which need to be
        /// suspended.
        /// </summary>
        [Parameter(Mandatory = true,
                   Position = 0,
                   ValueFromPipeline = true,
                   ValueFromPipelineByPropertyName = true,
                   ParameterSetName = JobParameterSet)]
        [ValidateNotNullOrEmpty]
        [SuppressMessage("Microsoft.Performance", "CA1819:PropertiesShouldNotReturnArrays")]
        public Job[] Job
        {
            get
            {
                return _jobs;
            }

            set
            {
                _jobs = value;
            }
        }

        private Job[] _jobs;

        /// <summary>
        /// </summary>
        public override string[] Command
        {
            get
            {
                return null;
            }
        }

        /// <summary>
        /// If state of the job is running , this will forcefully suspend it.
        /// </summary>
        [Parameter(ParameterSetName = RemoveJobCommand.InstanceIdParameterSet)]
        [Parameter(ParameterSetName = RemoveJobCommand.JobParameterSet)]
        [Parameter(ParameterSetName = RemoveJobCommand.NameParameterSet)]
        [Parameter(ParameterSetName = RemoveJobCommand.SessionIdParameterSet)]
        [Parameter(ParameterSetName = RemoveJobCommand.FilterParameterSet)]
        [Parameter(ParameterSetName = RemoveJobCommand.StateParameterSet)]
        [Alias("F")]
        public SwitchParameter Force
        {
            get
            {
                return _force;
            }

            set
            {
                _force = value;
            }
        }

        private bool _force = false;

        /// <summary>
        /// </summary>
        [Parameter()]
        public SwitchParameter Wait
        {
            get
            {
                return _wait;
            }

            set
            {
                _wait = value;
            }
        }

        private bool _wait = false;

        #endregion Parameters

        #region Overrides

        /// <summary>
        /// Suspend the Job.
        /// </summary>
        protected override void ProcessRecord()
        {
            // List of jobs to suspend
            List<Job> jobsToSuspend = null;

            switch (ParameterSetName)
            {
                case NameParameterSet:
                    {
                        jobsToSuspend = FindJobsMatchingByName(true, false, true, false);
                    }

                    break;

                case InstanceIdParameterSet:
                    {
                        jobsToSuspend = FindJobsMatchingByInstanceId(true, false, true, false);
                    }

                    break;

                case SessionIdParameterSet:
                    {
                        jobsToSuspend = FindJobsMatchingBySessionId(true, false, true, false);
                    }

                    break;

                case StateParameterSet:
                    {
                        jobsToSuspend = FindJobsMatchingByState(false);
                    }

                    break;

                case FilterParameterSet:
                    {
                        jobsToSuspend = FindJobsMatchingByFilter(false);
                    }

                    break;

                default:
                    {
                        jobsToSuspend = CopyJobsToList(_jobs, false, false);
                    }

                    break;
            }

            _allJobsToSuspend.AddRange(jobsToSuspend);

            foreach (Job job in jobsToSuspend)
            {
                var job2 = job as Job2;

                // If the job is not Job2, the suspend operation is not supported.
                if (job2 == null)
                {
                    WriteError(
                        new ErrorRecord(
                            PSTraceSource.NewNotSupportedException(RemotingErrorIdStrings.JobSuspendNotSupported, job.Id),
                            "Job2OperationNotSupportedOnJob", ErrorCategory.InvalidType, (object)job));
                    continue;
                }

                string targetString =
                    PSRemotingErrorInvariants.FormatResourceString(RemotingErrorIdStrings.RemovePSJobWhatIfTarget,
                                                                   job.Command, job.Id);
                if (ShouldProcess(targetString, VerbsLifecycle.Suspend))
                {
                    if (_wait)
                    {
                        _cleanUpActions.Add(job2, HandleSuspendJobCompleted);
                    }
                    else
                    {
                        if (job2.IsFinishedState(job2.JobStateInfo.State) || job2.JobStateInfo.State == JobState.Stopping)
                        {
                            _warnInvalidState = true;
                            continue;
                        }

                        if (job2.JobStateInfo.State == JobState.Suspending || job2.JobStateInfo.State == JobState.Suspended)
                            continue;

                        job2.StateChanged += noWait_Job2_StateChanged;
                    }

                    job2.SuspendJobCompleted += HandleSuspendJobCompleted;

                    lock (_syncObject)
                    {
                        if (!_pendingJobs.Contains(job2.InstanceId))
                        {
                            _pendingJobs.Add(job2.InstanceId);
                        }
                    }

                    // there could be possibility that the job gets completed before or after the
                    // subscribing to nowait_job2_statechanged event so checking it again.
                    if (!_wait && (job2.IsFinishedState(job2.JobStateInfo.State) || job2.JobStateInfo.State == JobState.Suspending || job2.JobStateInfo.State == JobState.Suspended))
                    {
                        this.ProcessExecutionErrorsAndReleaseWaitHandle(job2);
                    }

                    job2.SuspendJobAsync(_force, RemotingErrorIdStrings.ForceSuspendJob);
                }
            }
        }

        private bool _warnInvalidState = false;
        private readonly HashSet<Guid> _pendingJobs = new HashSet<Guid>();
        private readonly ManualResetEvent _waitForJobs = new ManualResetEvent(false);
        private readonly Dictionary<Job2, EventHandler<AsyncCompletedEventArgs>> _cleanUpActions =
            new Dictionary<Job2, EventHandler<AsyncCompletedEventArgs>>();
        private readonly List<ErrorRecord> _errorsToWrite = new List<ErrorRecord>();
        private readonly List<Job> _allJobsToSuspend = new List<Job>();
        private readonly object _syncObject = new object();
        private bool _needToCheckForWaitingJobs;

        private void noWait_Job2_StateChanged(object sender, JobStateEventArgs e)
        {
            Job job = sender as Job;

            switch (e.JobStateInfo.State)
            {
                case JobState.Completed:
                case JobState.Stopped:
                case JobState.Failed:
                case JobState.Suspended:
                case JobState.Suspending:
                    this.ProcessExecutionErrorsAndReleaseWaitHandle(job);
                    break;
            }
        }

        private void HandleSuspendJobCompleted(object sender, AsyncCompletedEventArgs eventArgs)
        {
            Job job = sender as Job;

            if (eventArgs.Error != null && eventArgs.Error is InvalidJobStateException)
            {
                _warnInvalidState = true;
            }

            this.ProcessExecutionErrorsAndReleaseWaitHandle(job);
        }

        private void ProcessExecutionErrorsAndReleaseWaitHandle(Job job)
        {
            bool releaseWait = false;
            lock (_syncObject)
            {
                if (_pendingJobs.Contains(job.InstanceId))
                {
                    _pendingJobs.Remove(job.InstanceId);
                }
                else
                {
                    // there could be a possibility of race condition where this function is getting called twice
                    // so if job doesn't present in the _pendingJobs then just return
                    return;
                }

                if (_needToCheckForWaitingJobs && _pendingJobs.Count == 0)
                    releaseWait = true;
            }

            if (!_wait)
            {
                job.StateChanged -= noWait_Job2_StateChanged;
                Job2 job2 = job as Job2;
                if (job2 != null)
                    job2.SuspendJobCompleted -= HandleSuspendJobCompleted;
            }

            var parentJob = job as ContainerParentJob;
            if (parentJob != null && parentJob.ExecutionError.Count > 0)
            {
                foreach (
                    var e in
                        parentJob.ExecutionError.Where(static e => e.FullyQualifiedErrorId == "ContainerParentJobSuspendAsyncError")
                    )
                {
                    if (e.Exception is InvalidJobStateException)
                    {
                        // if any errors were invalid job state exceptions, warn the user.
                        // This is to support Get-Job | Resume-Job scenarios when many jobs
                        // are Completed, etc.
                        _warnInvalidState = true;
                    }
                    else
                    {
                        _errorsToWrite.Add(e);
                    }
                }
            }

            // end processing has been called
            // set waithandle if this is the last one
            if (releaseWait)
                _waitForJobs.Set();
        }

        /// <summary>
        /// End Processing.
        /// </summary>
        protected override void EndProcessing()
        {
            bool haveToWait = false;
            lock (_syncObject)
            {
                _needToCheckForWaitingJobs = true;
                if (_pendingJobs.Count > 0)
                {
                    haveToWait = true;
                }
            }

            if (haveToWait)
            {
                _waitForJobs.WaitOne();
            }

            if (_warnInvalidState) 
            {
                WriteWarning(RemotingErrorIdStrings.SuspendJobInvalidJobState);
            }

            foreach (var e in _errorsToWrite)
            {
                WriteError(e);
            }

            foreach (var j in _allJobsToSuspend)
            {
                WriteObject(j);
            }

<<<<<<< HEAD
            if (_warnInvalidState)
            {
                WriteWarning(RemotingErrorIdStrings.SuspendJobInvalidJobState);
            }

            foreach (var e in _errorsToWrite)
            {
                WriteError(e);
            }

            foreach (var j in _allJobsToSuspend)
            {
                WriteObject(j);
            }

=======
>>>>>>> 0d6b93a2
            base.EndProcessing();
        }

        /// <summary>
        /// </summary>
        protected override void StopProcessing()
        {
            _waitForJobs.Set();
        }

        #endregion Overrides

        #region Dispose

        /// <summary>
        /// </summary>
        public void Dispose()
        {
            Dispose(true);
            GC.SuppressFinalize(this);
        }

        /// <summary>
        /// </summary>
        /// <param name="disposing"></param>
        protected void Dispose(bool disposing)
        {
            if (!disposing)
            {
                return;
            }

            foreach (var pair in _cleanUpActions)
            {
                pair.Key.SuspendJobCompleted -= pair.Value;
            }

            _waitForJobs.Dispose();
        }
        #endregion Dispose
    }
}<|MERGE_RESOLUTION|>--- conflicted
+++ resolved
@@ -350,24 +350,6 @@
                 WriteObject(j);
             }
 
-<<<<<<< HEAD
-            if (_warnInvalidState)
-            {
-                WriteWarning(RemotingErrorIdStrings.SuspendJobInvalidJobState);
-            }
-
-            foreach (var e in _errorsToWrite)
-            {
-                WriteError(e);
-            }
-
-            foreach (var j in _allJobsToSuspend)
-            {
-                WriteObject(j);
-            }
-
-=======
->>>>>>> 0d6b93a2
             base.EndProcessing();
         }
 
