--- conflicted
+++ resolved
@@ -2078,21 +2078,12 @@
             }
 
             /// <summary>
-<<<<<<< HEAD
-            /// Returns all names for the provided enum type.
-            /// </summary>
-            /// <param name="enumType">The enum type to retrieve names from.</param>
-            /// <returns>Array of enum names for the specified type.</returns>
-            internal static string[] GetEnumNames(Type enumType)
-                => EnumSingleTypeConverter.GetEnumHashEntry(enumType).names;
-=======
             /// Returns all values for the provided enum type.
             /// </summary>
             /// <param name="enumType">The enum type to retrieve values from.</param>
             /// <returns>Array of enum values for the specified type.</returns>
             internal static Array GetEnumValues(Type enumType)
                 => EnumSingleTypeConverter.GetEnumHashEntry(enumType).values;
->>>>>>> 61e9f5dc
 
             public override object ConvertFrom(object sourceValue, Type destinationType, IFormatProvider formatProvider, bool ignoreCase)
             {
