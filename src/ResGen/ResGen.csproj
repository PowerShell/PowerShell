﻿<Project Sdk="Microsoft.NET.Sdk">

  <PropertyGroup>
    <Description>Generates C# typed bindings for .resx files</Description>
<<<<<<< HEAD
    <TargetFramework>netcoreapp3.0</TargetFramework>
=======
    <TargetFramework>netcoreapp2.1</TargetFramework>
>>>>>>> 7eeb0f1d
    <AssemblyName>resgen</AssemblyName>
    <OutputType>Exe</OutputType>
    <TieredCompilation>true</TieredCompilation>
    <RuntimeIdentifiers>win7-x86;win7-x64;osx-x64;linux-x64</RuntimeIdentifiers>
  </PropertyGroup>

</Project><|MERGE_RESOLUTION|>--- conflicted
+++ resolved
@@ -2,11 +2,7 @@
 
   <PropertyGroup>
     <Description>Generates C# typed bindings for .resx files</Description>
-<<<<<<< HEAD
     <TargetFramework>netcoreapp3.0</TargetFramework>
-=======
-    <TargetFramework>netcoreapp2.1</TargetFramework>
->>>>>>> 7eeb0f1d
     <AssemblyName>resgen</AssemblyName>
     <OutputType>Exe</OutputType>
     <TieredCompilation>true</TieredCompilation>
