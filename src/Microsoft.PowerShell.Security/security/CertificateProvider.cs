--- conflicted
+++ resolved
@@ -2251,12 +2251,7 @@
         /// </param>
         /// <param name="returnNames"> whether we only need the names </param>
         /// <param name="filter"> filter info </param>
-<<<<<<< HEAD
-        /// <returns> Does not return a value </returns>
-=======
-        /// <returns>Does not return a value.</returns>
-        /// <remarks>  </remarks>
->>>>>>> 871ce569
+        /// <returns> Does not return a value.</returns>
         private void GetChildItemsOrNames(
             string path,
             bool recurse,
@@ -2520,12 +2515,7 @@
         /// <param name="recurse"> recursively return all items if true </param>
         /// <param name="returnNames">  </param>
         /// <param name="filter"> filter info </param>
-<<<<<<< HEAD
-        /// <returns> Does not return a value </returns>
-=======
-        /// <returns>Does not return a value.</returns>
-        /// <remarks>  </remarks>
->>>>>>> 871ce569
+        /// <returns> Does not return a value.</returns>
         private void GetStoresOrNames(
             string path,
             bool recurse,
