--- conflicted
+++ resolved
@@ -2295,7 +2295,6 @@
                     }
                 }
 
-<<<<<<< HEAD
                 if(!string.IsNullOrEmpty(SecurityDescriptorSddl))
                 {
                     service = new ServiceController(Name);
@@ -2304,10 +2303,6 @@
 
                 // write the ServiceController for the new service
                 service = new ServiceController(Name); // ensure dispose
-=======
-                // write the ServiceController for the new service
-                ServiceController service = new ServiceController(Name);
->>>>>>> bbd54c31
                 WriteObject(service);
             }
             finally
