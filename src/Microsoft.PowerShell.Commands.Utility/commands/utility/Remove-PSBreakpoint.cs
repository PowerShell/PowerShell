--- conflicted
+++ resolved
@@ -8,15 +8,9 @@
     /// <summary>
     /// This class implements Remove-PSBreakpoint.
     /// </summary>
-<<<<<<< HEAD
     [Cmdlet(VerbsCommon.Remove, "PSBreakpoint", SupportsShouldProcess = true, DefaultParameterSetName = BreakpointParameterSetName,
-        HelpUri = "https://go.microsoft.com/fwlink/?LinkID=113375")]
+        HelpUri = "https://go.microsoft.com/fwlink/?LinkID=2097134")]
     public class RemovePSBreakpointCommand : PSBreakpointUpdaterCommandBase
-=======
-    [Cmdlet(VerbsCommon.Remove, "PSBreakpoint", SupportsShouldProcess = true, DefaultParameterSetName = "Breakpoint",
-        HelpUri = "https://go.microsoft.com/fwlink/?LinkID=2097134")]
-    public class RemovePSBreakpointCommand : PSBreakpointCommandBase
->>>>>>> ed4cd20d
     {
         #region overrides
 
