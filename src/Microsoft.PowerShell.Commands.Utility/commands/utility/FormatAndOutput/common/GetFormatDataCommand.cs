--- conflicted
+++ resolved
@@ -84,11 +84,7 @@
                 // first type group will take effect. So we skip the rest groups that have the same name.
                 if (!typeGroupMap.ContainsKey(typeGroup.name))
                 {
-<<<<<<< HEAD
-                    var typesInGroup = typeGroup.typeReferenceList.ConvertAll(typeReference => typeReference.name);
-=======
-                    var typesInGroup = typeGroup.typeReferenceList.Select(static typeReference => typeReference.name).ToList();
->>>>>>> 65883732
+                    var typesInGroup = typeGroup.typeReferenceList.ConvertAll(static typeReference => typeReference.name);
                     typeGroupMap.Add(typeGroup.name, typesInGroup);
                 }
             }
