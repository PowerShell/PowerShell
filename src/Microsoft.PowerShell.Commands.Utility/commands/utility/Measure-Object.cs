--- conflicted
+++ resolved
@@ -295,9 +295,6 @@
         private bool _measureSum;
 
         /// <summary>
-<<<<<<< HEAD
-        /// Set to true is Average is to be returned.
-=======
         /// Gets or sets the value indicating if all statistics should be returned.
         /// </summary>
         /// <value></value>
@@ -318,8 +315,7 @@
         private bool _allStats;
 
         /// <summary>
-        /// Set to true is Average is to be returned
->>>>>>> ee0a643f
+        /// Set to true is Average is to be returned.
         /// </summary>
         /// <value></value>
         [Parameter(ParameterSetName = GenericParameterSet)]
