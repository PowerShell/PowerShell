--- conflicted
+++ resolved
@@ -172,16 +172,6 @@
                     // we just continue the deserialization.
                 }
 
-<<<<<<< HEAD
-                JsonSerializerSettings serializerSettings = new JsonSerializerSettings
-                {
-                    TypeNameHandling = TypeNameHandling.None,
-                    MetadataPropertyHandling = MetadataPropertyHandling.Ignore,
-                    MaxDepth = maxDepth
-                };
-
-                var obj = JsonConvert.DeserializeObject(input, serializerSettings);
-=======
                 var obj = JsonConvert.DeserializeObject(
                     input,
                     new JsonSerializerSettings
@@ -189,9 +179,8 @@
                         // This TypeNameHandling setting is required to be secure.
                         TypeNameHandling = TypeNameHandling.None,
                         MetadataPropertyHandling = MetadataPropertyHandling.Ignore,
-                        MaxDepth = 1024
+                        MaxDepth = maxDepth
                     });
->>>>>>> 0ced5c92
 
                 switch (obj)
                 {
