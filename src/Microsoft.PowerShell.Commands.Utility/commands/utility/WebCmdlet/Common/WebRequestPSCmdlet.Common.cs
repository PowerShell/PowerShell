// Copyright (c) Microsoft Corporation.
// Licensed under the MIT License.

using System;
using System.Collections;
using System.Collections.Generic;
using System.Collections.ObjectModel;
using System.Globalization;
using System.IO;
using System.Management.Automation;
using System.Net;
using System.Net.Http;
using System.Net.Http.Headers;
using System.Security;
using System.Security.Authentication;
using System.Security.Cryptography;
using System.Security.Cryptography.X509Certificates;
using System.Text;
using System.Text.Json;
using System.Text.Json.Nodes;
using System.Text.RegularExpressions;
using System.Threading;
using System.Threading.Tasks;
using System.Xml;

namespace Microsoft.PowerShell.Commands
{
    /// <summary>
    /// The valid values for the -Authentication parameter for Invoke-RestMethod and Invoke-WebRequest.
    /// </summary>
    public enum WebAuthenticationType
    {
        /// <summary>
        /// No authentication. Default.
        /// </summary>
        None,

        /// <summary>
        /// RFC-7617 Basic Authentication. Requires -Credential.
        /// </summary>
        Basic,

        /// <summary>
        /// RFC-6750 OAuth 2.0 Bearer Authentication. Requires -Token.
        /// </summary>
        Bearer,

        /// <summary>
        /// RFC-6750 OAuth 2.0 Bearer Authentication. Requires -Token.
        /// </summary>
        OAuth,
    }

    // WebSslProtocol is used because not all SslProtocols are supported by HttpClientHandler.
    // Also SslProtocols.Default is not the "default" for HttpClientHandler as SslProtocols.Ssl3 is not supported.
    /// <summary>
    /// The valid values for the -SslProtocol parameter for Invoke-RestMethod and Invoke-WebRequest.
    /// </summary>
    [Flags]
    public enum WebSslProtocol
    {
        /// <summary>
        /// No SSL protocol will be set and the system defaults will be used.
        /// </summary>
        Default = SslProtocols.None,

        /// <summary>
        /// Specifies the TLS 1.0 is obsolete. Using this value now defaults to TLS 1.2.
        /// </summary>
        Tls = SslProtocols.Tls12,

        /// <summary>
        /// Specifies the TLS 1.1 is obsolete. Using this value now defaults to TLS 1.2.
        /// </summary>
        Tls11 = SslProtocols.Tls12,

        /// <summary>
        /// Specifies the TLS 1.2 security protocol. The TLS protocol is defined in IETF RFC 5246.
        /// </summary>
        Tls12 = SslProtocols.Tls12,

        /// <summary>
        /// Specifies the TLS 1.3 security protocol. The TLS protocol is defined in IETF RFC 8446.
        /// </summary>
        Tls13 = SslProtocols.Tls13
    }

    /// <summary>
    /// Base class for Invoke-RestMethod and Invoke-WebRequest commands.
    /// </summary>
    public abstract class WebRequestPSCmdlet : PSCmdlet
    {
        #region Fields

        /// <summary>
        /// Cancellation token source.
        /// </summary>
        internal CancellationTokenSource _cancelToken = null;

        /// <summary>
        /// Automatically follow Rel Links.
        /// </summary>
        internal bool _followRelLink = false;

        /// <summary>
        /// Maximum number of Rel Links to follow.
        /// </summary>
        internal int _maximumFollowRelLink = int.MaxValue;

        /// <summary>
        /// Parse Rel Links.
        /// </summary>
        internal bool _parseRelLink = false;

        /// <summary>
        /// Automatically follow Rel Links.
        /// </summary>
        internal Dictionary<string, string> _relationLink = null;

        /// <summary>
        /// The current size of the local file being resumed.
        /// </summary>
        private long _resumeFileSize = 0;

        /// <summary>
        /// The remote endpoint returned a 206 status code indicating successful resume.
        /// </summary>
        private bool _resumeSuccess = false;

        #endregion Fields

        #region Virtual Properties

        #region URI

        /// <summary>
        /// Deprecated. Gets or sets UseBasicParsing. This has no affect on the operation of the Cmdlet.
        /// </summary>
        [Parameter(DontShow = true)]
        public virtual SwitchParameter UseBasicParsing { get; set; } = true;

        /// <summary>
        /// Gets or sets the Uri property.
        /// </summary>
        [Parameter(Position = 0, Mandatory = true)]
        [ValidateNotNullOrEmpty]
        public virtual Uri Uri { get; set; }

        #endregion URI

        #region HTTP Version

        /// <summary>
        /// Gets or sets the HTTP Version property.
        /// </summary>
        [Parameter]
        [ArgumentToVersionTransformation]
        [HttpVersionCompletions]
        public virtual Version HttpVersion { get; set; }

        #endregion HTTP Version

        #region Session
        /// <summary>
        /// Gets or sets the Session property.
        /// </summary>
        [Parameter]
        public virtual WebRequestSession WebSession { get; set; }

        /// <summary>
        /// Gets or sets the SessionVariable property.
        /// </summary>
        [Parameter]
        [Alias("SV")]
        public virtual string SessionVariable { get; set; }

        #endregion Session

        #region Authorization and Credentials

        /// <summary>
        /// Gets or sets the AllowUnencryptedAuthentication property.
        /// </summary>
        [Parameter]
        public virtual SwitchParameter AllowUnencryptedAuthentication { get; set; }

        /// <summary>
        /// Gets or sets the Authentication property used to determine the Authentication method for the web session.
        /// Authentication does not work with UseDefaultCredentials.
        /// Authentication over unencrypted sessions requires AllowUnencryptedAuthentication.
        /// Basic: Requires Credential.
        /// OAuth/Bearer: Requires Token.
        /// </summary>
        [Parameter]
        public virtual WebAuthenticationType Authentication { get; set; } = WebAuthenticationType.None;

        /// <summary>
        /// Gets or sets the Credential property.
        /// </summary>
        [Parameter]
        [Credential]
        public virtual PSCredential Credential { get; set; }

        /// <summary>
        /// Gets or sets the UseDefaultCredentials property.
        /// </summary>
        [Parameter]
        public virtual SwitchParameter UseDefaultCredentials { get; set; }

        /// <summary>
        /// Gets or sets the CertificateThumbprint property.
        /// </summary>
        [Parameter]
        [ValidateNotNullOrEmpty]
        public virtual string CertificateThumbprint { get; set; }

        /// <summary>
        /// Gets or sets the Certificate property.
        /// </summary>
        [Parameter]
        [ValidateNotNull]
        public virtual X509Certificate Certificate { get; set; }

        /// <summary>
        /// Gets or sets the SkipCertificateCheck property.
        /// </summary>
        [Parameter]
        public virtual SwitchParameter SkipCertificateCheck { get; set; }

        /// <summary>
        /// Gets or sets the TLS/SSL protocol used by the Web Cmdlet.
        /// </summary>
        [Parameter]
        public virtual WebSslProtocol SslProtocol { get; set; } = WebSslProtocol.Default;

        /// <summary>
        /// Gets or sets the Token property. Token is required by Authentication OAuth and Bearer.
        /// </summary>
        [Parameter]
        public virtual SecureString Token { get; set; }

        #endregion Authorization and Credentials

        #region Headers

        /// <summary>
        /// Gets or sets the UserAgent property.
        /// </summary>
        [Parameter]
        public virtual string UserAgent { get; set; }

        /// <summary>
        /// Gets or sets the DisableKeepAlive property.
        /// </summary>
        [Parameter]
        public virtual SwitchParameter DisableKeepAlive { get; set; }

        /// <summary>
        /// Gets or sets the TimeOut property.
        /// </summary>
        [Parameter]
        [ValidateRange(0, int.MaxValue)]
        public virtual int TimeoutSec { get; set; }

        /// <summary>
        /// Gets or sets the Headers property.
        /// </summary>
        [System.Diagnostics.CodeAnalysis.SuppressMessage("Microsoft.Usage", "CA2227:CollectionPropertiesShouldBeReadOnly")]
        [Parameter]
        public virtual IDictionary Headers { get; set; }

        /// <summary>
        /// Gets or sets the SkipHeaderValidation property.
        /// </summary>
        /// <remarks>
        /// This property adds headers to the request's header collection without validation.
        /// </remarks>
        [Parameter]
        public virtual SwitchParameter SkipHeaderValidation { get; set; }

        #endregion Headers

        #region Redirect

        /// <summary>
        /// Gets or sets the AllowInsecureRedirect property used to follow HTTP redirects from HTTPS.
        /// </summary>
        [Parameter]
        public virtual SwitchParameter AllowInsecureRedirect { get; set; }

        /// <summary>
        /// Gets or sets the RedirectMax property.
        /// </summary>
        [Parameter]
        [ValidateRange(0, int.MaxValue)]
        public virtual int MaximumRedirection { get; set; } = -1;

        /// <summary>
        /// Gets or sets the MaximumRetryCount property, which determines the number of retries of a failed web request.
        /// </summary>
        [Parameter]
        [ValidateRange(0, int.MaxValue)]
        public virtual int MaximumRetryCount { get; set; }

        /// <summary>
        /// Gets or sets the PreserveAuthorizationOnRedirect property.
        /// </summary>
        /// <remarks>
        /// This property overrides compatibility with web requests on Windows.
        /// On FullCLR (WebRequest), authorization headers are stripped during redirect.
        /// CoreCLR (HTTPClient) does not have this behavior so web requests that work on
        /// PowerShell/FullCLR can fail with PowerShell/CoreCLR. To provide compatibility,
        /// we'll detect requests with an Authorization header and automatically strip
        /// the header when the first redirect occurs. This switch turns off this logic for
        /// edge cases where the authorization header needs to be preserved across redirects.
        /// </remarks>
        [Parameter]
        public virtual SwitchParameter PreserveAuthorizationOnRedirect { get; set; }

        /// <summary>
        /// Gets or sets the RetryIntervalSec property, which determines the number seconds between retries.
        /// </summary>
        [Parameter]
        [ValidateRange(1, int.MaxValue)]
        public virtual int RetryIntervalSec { get; set; } = 5;

        #endregion Redirect

        #region Method

        /// <summary>
        /// Gets or sets the Method property.
        /// </summary>
        [Parameter(ParameterSetName = "StandardMethod")]
        [Parameter(ParameterSetName = "StandardMethodNoProxy")]
        public virtual WebRequestMethod Method { get; set; } = WebRequestMethod.Default;

        /// <summary>
        /// Gets or sets the CustomMethod property.
        /// </summary>
        [Parameter(Mandatory = true, ParameterSetName = "CustomMethod")]
        [Parameter(Mandatory = true, ParameterSetName = "CustomMethodNoProxy")]
        [Alias("CM")]
        [ValidateNotNullOrEmpty]
        public virtual string CustomMethod
        {
            get => _custommethod;

            set => _custommethod = value.ToUpperInvariant();
        }

        private string _custommethod;

        /// <summary>
        /// Gets or sets the PreserveHttpMethodOnRedirect property.
        /// </summary>
        [Parameter]
        public virtual SwitchParameter PreserveHttpMethodOnRedirect { get; set; }

        #endregion Method

        #region NoProxy

        /// <summary>
        /// Gets or sets the NoProxy property.
        /// </summary>
        [Parameter(Mandatory = true, ParameterSetName = "CustomMethodNoProxy")]
        [Parameter(Mandatory = true, ParameterSetName = "StandardMethodNoProxy")]
        public virtual SwitchParameter NoProxy { get; set; }

        #endregion NoProxy

        #region Proxy

        /// <summary>
        /// Gets or sets the Proxy property.
        /// </summary>
        [Parameter(ParameterSetName = "StandardMethod")]
        [Parameter(ParameterSetName = "CustomMethod")]
        public virtual Uri Proxy { get; set; }

        /// <summary>
        /// Gets or sets the ProxyCredential property.
        /// </summary>
        [Parameter(ParameterSetName = "StandardMethod")]
        [Parameter(ParameterSetName = "CustomMethod")]
        [Credential]
        public virtual PSCredential ProxyCredential { get; set; }

        /// <summary>
        /// Gets or sets the ProxyUseDefaultCredentials property.
        /// </summary>
        [Parameter(ParameterSetName = "StandardMethod")]
        [Parameter(ParameterSetName = "CustomMethod")]
        public virtual SwitchParameter ProxyUseDefaultCredentials { get; set; }

        #endregion Proxy

        #region Input

        /// <summary>
        /// Gets or sets the Body property.
        /// </summary>
        [Parameter(ValueFromPipeline = true)]
        public virtual object Body { get; set; }

        /// <summary>
        /// Dictionary for use with RFC-7578 multipart/form-data submissions.
        /// Keys are form fields and their respective values are form values.
        /// A value may be a collection of form values or single form value.
        /// </summary>
        [Parameter]
        public virtual IDictionary Form { get; set; }

        /// <summary>
        /// Gets or sets the ContentType property.
        /// </summary>
        [Parameter]
        public virtual string ContentType { get; set; }

        /// <summary>
        /// Gets or sets the TransferEncoding property.
        /// </summary>
        [Parameter]
        [ValidateSet("chunked", "compress", "deflate", "gzip", "identity", IgnoreCase = true)]
        public virtual string TransferEncoding { get; set; }

        /// <summary>
        /// Gets or sets the InFile property.
        /// </summary>
        [Parameter]
        [ValidateNotNullOrEmpty]
        public virtual string InFile { get; set; }

        /// <summary>
        /// Keep the original file path after the resolved provider path is assigned to InFile.
        /// </summary>
        private string _originalFilePath;

        #endregion Input

        #region Output

        /// <summary>
        /// Gets or sets the OutFile property.
        /// </summary>
        [Parameter]
        [ValidateNotNullOrEmpty]
        public virtual string OutFile { get; set; }

        /// <summary>
        /// Gets or sets the PassThrough property.
        /// </summary>
        [Parameter]
        public virtual SwitchParameter PassThru { get; set; }

        /// <summary>
        /// Resumes downloading a partial or incomplete file. OutFile is required.
        /// </summary>
        [Parameter]
        public virtual SwitchParameter Resume { get; set; }

        /// <summary>
        /// Gets or sets whether to skip checking HTTP status for error codes.
        /// </summary>
        [Parameter]
        public virtual SwitchParameter SkipHttpErrorCheck { get; set; }

        #endregion Output

        #endregion Virtual Properties

        #region Helper Properties

        internal string QualifiedOutFile => QualifyFilePath(OutFile);

        internal bool ShouldCheckHttpStatus => !SkipHttpErrorCheck;

        /// <summary>
        /// Determines whether writing to a file should Resume and append rather than overwrite.
        /// </summary>
        internal bool ShouldResume => Resume.IsPresent && _resumeSuccess;

        internal bool ShouldSaveToOutFile => !string.IsNullOrEmpty(OutFile);

        internal bool ShouldWriteToPipeline => !ShouldSaveToOutFile || PassThru;

        #endregion Helper Properties

        #region Abstract Methods

        /// <summary>
        /// Read the supplied WebResponse object and push the resulting output into the pipeline.
        /// </summary>
        /// <param name="response">Instance of a WebResponse object to be processed.</param>
        internal abstract void ProcessResponse(HttpResponseMessage response);

        #endregion Abstract Methods

        #region Overrides

        /// <summary>
        /// The main execution method for cmdlets derived from WebRequestPSCmdlet.
        /// </summary>
        protected override void ProcessRecord()
        {
            try
            {
                // Set cmdlet context for write progress
                ValidateParameters();
                PrepareSession();

                // If the request contains an authorization header and PreserveAuthorizationOnRedirect is not set,
                // it needs to be stripped on the first redirect.
                bool keepAuthorizationOnRedirect = PreserveAuthorizationOnRedirect.IsPresent
                                                   && WebSession.Headers.ContainsKey(HttpKnownHeaderNames.Authorization);

<<<<<<< HEAD
                bool handleRedirect = keepAuthorizationOnRedirect || AllowInsecureRedirect || PreserveHttpMethodOnRedirect;
=======
                bool handleRedirect = keepAuthorizationOnRedirect || AllowInsecureRedirect;
>>>>>>> 9b228dcc

                using (HttpClient client = GetHttpClient(handleRedirect))
                {
                    int followedRelLink = 0;
                    Uri uri = Uri;
                    do
                    {
                        if (followedRelLink > 0)
                        {
                            string linkVerboseMsg = string.Format(
                                CultureInfo.CurrentCulture,
                                WebCmdletStrings.FollowingRelLinkVerboseMsg,
                                uri.AbsoluteUri);

                            WriteVerbose(linkVerboseMsg);
                        }

                        using (HttpRequestMessage request = GetRequest(uri))
                        {
                            FillRequestStream(request);
                            try
                            {
                                long requestContentLength = request.Content is null ? 0 : request.Content.Headers.ContentLength.Value;

                                string reqVerboseMsg = string.Format(
                                    CultureInfo.CurrentCulture,
                                    WebCmdletStrings.WebMethodInvocationVerboseMsg,
                                    request.Version,
                                    request.Method,
                                    requestContentLength);

                                WriteVerbose(reqVerboseMsg);

                                using HttpResponseMessage response = GetResponse(client, request, handleRedirect);

                                string contentType = ContentHelper.GetContentType(response);
                                string respVerboseMsg = string.Format(
                                    CultureInfo.CurrentCulture,
                                    WebCmdletStrings.WebResponseVerboseMsg,
                                    response.Content.Headers.ContentLength,
                                    contentType);

                                WriteVerbose(respVerboseMsg);

                                bool _isSuccess = response.IsSuccessStatusCode;

                                // Check if the Resume range was not satisfiable because the file already completed downloading.
                                // This happens when the local file is the same size as the remote file.
                                if (Resume.IsPresent
                                    && response.StatusCode == HttpStatusCode.RequestedRangeNotSatisfiable
                                    && response.Content.Headers.ContentRange.HasLength
                                    && response.Content.Headers.ContentRange.Length == _resumeFileSize)
                                {
                                    _isSuccess = true;
                                    WriteVerbose(string.Format(
                                        CultureInfo.CurrentCulture,
                                        WebCmdletStrings.OutFileWritingSkipped,
                                        OutFile));

                                    // Disable writing to the OutFile.
                                    OutFile = null;
                                }

                                if (ShouldCheckHttpStatus && !_isSuccess)
                                {
                                    string message = string.Format(
                                        CultureInfo.CurrentCulture,
                                        WebCmdletStrings.ResponseStatusCodeFailure,
                                        (int)response.StatusCode,
                                        response.ReasonPhrase);

                                    HttpResponseException httpEx = new(message, response);
                                    ErrorRecord er = new(httpEx, "WebCmdletWebResponseException", ErrorCategory.InvalidOperation, request);
                                    string detailMsg = string.Empty;
                                    StreamReader reader = null;
                                    try
                                    {
                                        reader = new StreamReader(StreamHelper.GetResponseStream(response));
                                        detailMsg = FormatErrorMessage(reader.ReadToEnd(), contentType);
                                    }
                                    catch
                                    {
                                        // Catch all
                                    }
                                    finally
                                    {
                                        reader?.Dispose();
                                    }

                                    if (!string.IsNullOrEmpty(detailMsg))
                                    {
                                        er.ErrorDetails = new ErrorDetails(detailMsg);
                                    }

                                    ThrowTerminatingError(er);
                                }

                                if (_parseRelLink || _followRelLink)
                                {
                                    ParseLinkHeader(response, uri);
                                }

                                ProcessResponse(response);
                                UpdateSession(response);

                                // If we hit our maximum redirection count, generate an error.
                                // Errors with redirection counts of greater than 0 are handled automatically by .NET, but are
                                // impossible to detect programmatically when we hit this limit. By handling this ourselves
                                // (and still writing out the result), users can debug actual HTTP redirect problems.
                                if (WebSession.MaximumRedirection == 0 && IsRedirectCode(response.StatusCode))
                                {
                                    ErrorRecord er = new(new InvalidOperationException(), "MaximumRedirectExceeded", ErrorCategory.InvalidOperation, request);
                                    er.ErrorDetails = new ErrorDetails(WebCmdletStrings.MaximumRedirectionCountExceeded);
                                    WriteError(er);
                                }
                            }
                            catch (HttpRequestException ex)
                            {
                                ErrorRecord er = new(ex, "WebCmdletWebResponseException", ErrorCategory.InvalidOperation, request);
                                if (ex.InnerException is not null)
                                {
                                    er.ErrorDetails = new ErrorDetails(ex.InnerException.Message);
                                }

                                ThrowTerminatingError(er);
                            }

                            if (_followRelLink)
                            {
                                if (!_relationLink.ContainsKey("next"))
                                {
                                    return;
                                }

                                uri = new Uri(_relationLink["next"]);
                                followedRelLink++;
                            }
                        }
                    }
                    while (_followRelLink && (followedRelLink < _maximumFollowRelLink));
                }
            }
            catch (CryptographicException ex)
            {
                ErrorRecord er = new(ex, "WebCmdletCertificateException", ErrorCategory.SecurityError, null);
                ThrowTerminatingError(er);
            }
            catch (NotSupportedException ex)
            {
                ErrorRecord er = new(ex, "WebCmdletIEDomNotSupportedException", ErrorCategory.NotImplemented, null);
                ThrowTerminatingError(er);
            }
        }

        /// <summary>
        /// To implement ^C.
        /// </summary>
        protected override void StopProcessing() => _cancelToken?.Cancel();

        #endregion Overrides

        #region Virtual Methods

        internal virtual void ValidateParameters()
        {
            // Sessions
            if (WebSession is not null && SessionVariable is not null)
            {
                ErrorRecord error = GetValidationError(WebCmdletStrings.SessionConflict, "WebCmdletSessionConflictException");
                ThrowTerminatingError(error);
            }

            // Authentication
            if (UseDefaultCredentials && Authentication != WebAuthenticationType.None)
            {
                ErrorRecord error = GetValidationError(WebCmdletStrings.AuthenticationConflict, "WebCmdletAuthenticationConflictException");
                ThrowTerminatingError(error);
            }

            if (Authentication != WebAuthenticationType.None && Token is not null && Credential is not null)
            {
                ErrorRecord error = GetValidationError(WebCmdletStrings.AuthenticationTokenConflict, "WebCmdletAuthenticationTokenConflictException");
                ThrowTerminatingError(error);
            }

            if (Authentication == WebAuthenticationType.Basic && Credential is null)
            {
                ErrorRecord error = GetValidationError(WebCmdletStrings.AuthenticationCredentialNotSupplied, "WebCmdletAuthenticationCredentialNotSuppliedException");
                ThrowTerminatingError(error);
            }

            if ((Authentication == WebAuthenticationType.OAuth || Authentication == WebAuthenticationType.Bearer) && Token is null)
            {
                ErrorRecord error = GetValidationError(WebCmdletStrings.AuthenticationTokenNotSupplied, "WebCmdletAuthenticationTokenNotSuppliedException");
                ThrowTerminatingError(error);
            }

            if (!AllowUnencryptedAuthentication && (Authentication != WebAuthenticationType.None || Credential is not null || UseDefaultCredentials) && Uri.Scheme != "https")
            {
                ErrorRecord error = GetValidationError(WebCmdletStrings.AllowUnencryptedAuthenticationRequired, "WebCmdletAllowUnencryptedAuthenticationRequiredException");
                ThrowTerminatingError(error);
            }

            // Credentials
            if (UseDefaultCredentials && Credential is not null)
            {
                ErrorRecord error = GetValidationError(WebCmdletStrings.CredentialConflict, "WebCmdletCredentialConflictException");
                ThrowTerminatingError(error);
            }

            // Proxy server
            if (ProxyUseDefaultCredentials && ProxyCredential is not null)
            {
                ErrorRecord error = GetValidationError(WebCmdletStrings.ProxyCredentialConflict, "WebCmdletProxyCredentialConflictException");
                ThrowTerminatingError(error);
            }
            else if (Proxy is null && (ProxyCredential is not null || ProxyUseDefaultCredentials))
            {
                ErrorRecord error = GetValidationError(WebCmdletStrings.ProxyUriNotSupplied, "WebCmdletProxyUriNotSuppliedException");
                ThrowTerminatingError(error);
            }

            // Request body content
            if (Body is not null && InFile is not null)
            {
                ErrorRecord error = GetValidationError(WebCmdletStrings.BodyConflict, "WebCmdletBodyConflictException");
                ThrowTerminatingError(error);
            }

            if (Body is not null && Form is not null)
            {
                ErrorRecord error = GetValidationError(WebCmdletStrings.BodyFormConflict, "WebCmdletBodyFormConflictException");
                ThrowTerminatingError(error);
            }

            if (InFile is not null && Form is not null)
            {
                ErrorRecord error = GetValidationError(WebCmdletStrings.FormInFileConflict, "WebCmdletFormInFileConflictException");
                ThrowTerminatingError(error);
            }

            // Validate InFile path
            if (InFile is not null)
            {
                ErrorRecord errorRecord = null;

                try
                {
                    Collection<string> providerPaths = GetResolvedProviderPathFromPSPath(InFile, out ProviderInfo provider);

                    if (!provider.Name.Equals(FileSystemProvider.ProviderName, StringComparison.OrdinalIgnoreCase))
                    {
                        errorRecord = GetValidationError(WebCmdletStrings.NotFilesystemPath, "WebCmdletInFileNotFilesystemPathException", InFile);
                    }
                    else
                    {
                        if (providerPaths.Count > 1)
                        {
                            errorRecord = GetValidationError(WebCmdletStrings.MultiplePathsResolved, "WebCmdletInFileMultiplePathsResolvedException", InFile);
                        }
                        else if (providerPaths.Count == 0)
                        {
                            errorRecord = GetValidationError(WebCmdletStrings.NoPathResolved, "WebCmdletInFileNoPathResolvedException", InFile);
                        }
                        else
                        {
                            if (Directory.Exists(providerPaths[0]))
                            {
                                errorRecord = GetValidationError(WebCmdletStrings.DirectoryPathSpecified, "WebCmdletInFileNotFilePathException", InFile);
                            }

                            _originalFilePath = InFile;
                            InFile = providerPaths[0];
                        }
                    }
                }
                catch (ItemNotFoundException pathNotFound)
                {
                    errorRecord = new ErrorRecord(pathNotFound.ErrorRecord, pathNotFound);
                }
                catch (ProviderNotFoundException providerNotFound)
                {
                    errorRecord = new ErrorRecord(providerNotFound.ErrorRecord, providerNotFound);
                }
                catch (System.Management.Automation.DriveNotFoundException driveNotFound)
                {
                    errorRecord = new ErrorRecord(driveNotFound.ErrorRecord, driveNotFound);
                }

                if (errorRecord is not null)
                {
                    ThrowTerminatingError(errorRecord);
                }
            }

            // Output ??
            if (PassThru && OutFile is null)
            {
                ErrorRecord error = GetValidationError(WebCmdletStrings.OutFileMissing, "WebCmdletOutFileMissingException", nameof(PassThru));
                ThrowTerminatingError(error);
            }

            // Resume requires OutFile.
            if (Resume.IsPresent && OutFile is null)
            {
                ErrorRecord error = GetValidationError(WebCmdletStrings.OutFileMissing, "WebCmdletOutFileMissingException", nameof(Resume));
                ThrowTerminatingError(error);
            }
        }

        internal virtual void PrepareSession()
        {
            // Make sure we have a valid WebRequestSession object to work with
            WebSession ??= new WebRequestSession();

            if (SessionVariable is not null)
            {
                // Save the session back to the PS environment if requested
                PSVariableIntrinsics vi = SessionState.PSVariable;
                vi.Set(SessionVariable, WebSession);
            }

            // Handle credentials
            if (Credential is not null && Authentication == WebAuthenticationType.None)
            {
                // Get the relevant NetworkCredential
                NetworkCredential netCred = Credential.GetNetworkCredential();
                WebSession.Credentials = netCred;

                // Supplying a credential overrides the UseDefaultCredentials setting
                WebSession.UseDefaultCredentials = false;
            }
            else if ((Credential is not null || Token is not null) && Authentication != WebAuthenticationType.None)
            {
                ProcessAuthentication();
            }
            else if (UseDefaultCredentials)
            {
                WebSession.UseDefaultCredentials = true;
            }

            if (CertificateThumbprint is not null)
            {
                using X509Store store = new(StoreName.My, StoreLocation.CurrentUser);
                store.Open(OpenFlags.ReadOnly | OpenFlags.OpenExistingOnly);
                X509Certificate2Collection collection = (X509Certificate2Collection)store.Certificates;
                X509Certificate2Collection tbCollection = (X509Certificate2Collection)collection.Find(X509FindType.FindByThumbprint, CertificateThumbprint, false);
                if (tbCollection.Count == 0)
                {
                    CryptographicException ex = new(WebCmdletStrings.ThumbprintNotFound);
                    throw ex;
                }

                foreach (X509Certificate2 tbCert in tbCollection)
                {
                    X509Certificate certificate = (X509Certificate)tbCert;
                    WebSession.AddCertificate(certificate);
                }
            }

            if (Certificate is not null)
            {
                WebSession.AddCertificate(Certificate);
            }

            // Handle the user agent
            if (UserAgent is not null)
            {
                // Store the UserAgent string
                WebSession.UserAgent = UserAgent;
            }

            if (Proxy is not null)
            {
                WebProxy webProxy = new(Proxy);
                webProxy.BypassProxyOnLocal = false;
                if (ProxyCredential is not null)
                {
                    webProxy.Credentials = ProxyCredential.GetNetworkCredential();
                }
                else if (ProxyUseDefaultCredentials)
                {
                    // If both ProxyCredential and ProxyUseDefaultCredentials are passed,
                    // UseDefaultCredentials will overwrite the supplied credentials.
                    webProxy.UseDefaultCredentials = true;
                }

                WebSession.Proxy = webProxy;
            }

            if (MaximumRedirection > -1)
            {
                WebSession.MaximumRedirection = MaximumRedirection;
            }

            // Store the other supplied headers
            if (Headers is not null)
            {
                foreach (string key in Headers.Keys)
                {
                    var value = Headers[key];

                    // null is not valid value for header.
                    // We silently ignore header if value is null.
                    if (value is not null)
                    {
                        // add the header value (or overwrite it if already present)
                        WebSession.Headers[key] = value.ToString();
                    }
                }
            }

            if (MaximumRetryCount > 0)
            {
                WebSession.MaximumRetryCount = MaximumRetryCount;

                // Only set retry interval if retry count is set.
                WebSession.RetryIntervalInSeconds = RetryIntervalSec;
            }
        }
        
        internal virtual HttpClient GetHttpClient(bool handleRedirect)
        {
            HttpClientHandler handler = new();
            handler.CookieContainer = WebSession.Cookies;
            handler.AutomaticDecompression = DecompressionMethods.All;

<<<<<<< HEAD
        internal virtual HttpClient GetHttpClient(bool handleRedirect)
        {
            HttpClientHandler handler = new();
            handler.CookieContainer = WebSession.Cookies;
            handler.AutomaticDecompression = DecompressionMethods.All;

=======
>>>>>>> 9b228dcc
            // Set the credentials used by this request
            if (WebSession.UseDefaultCredentials)
            {
                // The UseDefaultCredentials flag overrides other supplied credentials
                handler.UseDefaultCredentials = true;
            }
            else if (WebSession.Credentials is not null)
            {
                handler.Credentials = WebSession.Credentials;
            }

            if (NoProxy)
            {
                handler.UseProxy = false;
            }
            else if (WebSession.Proxy is not null)
            {
                handler.Proxy = WebSession.Proxy;
            }

            if (WebSession.Certificates is not null)
            {
                handler.ClientCertificates.AddRange(WebSession.Certificates);
            }

            if (SkipCertificateCheck)
            {
                handler.ServerCertificateCustomValidationCallback = HttpClientHandler.DangerousAcceptAnyServerCertificateValidator;
                handler.ClientCertificateOptions = ClientCertificateOption.Manual;
            }

            // This indicates GetResponse will handle redirects.
            if (handleRedirect || WebSession.MaximumRedirection == 0)
            {
                handler.AllowAutoRedirect = false;
            }
            else if (WebSession.MaximumRedirection > 0)
            {
                handler.MaxAutomaticRedirections = WebSession.MaximumRedirection;
            }

            handler.SslProtocols = (SslProtocols)SslProtocol;

            HttpClient httpClient = new(handler);

            // Check timeout setting (in seconds instead of milliseconds as in HttpWebRequest)
            httpClient.Timeout = TimeoutSec is 0 ? TimeSpan.FromMilliseconds(Timeout.Infinite) : new TimeSpan(0, 0, TimeoutSec);

            return httpClient;
        }

        internal virtual HttpRequestMessage GetRequest(Uri uri)
        {
            Uri requestUri = PrepareUri(uri);
            HttpMethod httpMethod = string.IsNullOrEmpty(CustomMethod) ? GetHttpMethod(Method) : new HttpMethod(CustomMethod);

            // Create the base WebRequest object
            var request = new HttpRequestMessage(httpMethod, requestUri);

            if (HttpVersion is not null)
            {
                request.Version = HttpVersion;
            }

            // Pull in session data
            if (WebSession.Headers.Count > 0)
            {
                WebSession.ContentHeaders.Clear();
                foreach (var entry in WebSession.Headers)
                {
                    if (HttpKnownHeaderNames.ContentHeaders.Contains(entry.Key))
                    {
                        WebSession.ContentHeaders.Add(entry.Key, entry.Value);
                    }
                    else
                    {
                        if (SkipHeaderValidation)
                        {
                            request.Headers.TryAddWithoutValidation(entry.Key, entry.Value);
                        }
                        else
                        {
                            request.Headers.Add(entry.Key, entry.Value);
                        }
                    }
                }
            }

            // Set 'Transfer-Encoding: chunked' if 'Transfer-Encoding' is specified
            if (WebSession.Headers.ContainsKey(HttpKnownHeaderNames.TransferEncoding))
            {
                request.Headers.TransferEncodingChunked = true;
            }

            // Set 'User-Agent' if WebSession.Headers doesn't already contain it
            if (WebSession.Headers.TryGetValue(HttpKnownHeaderNames.UserAgent, out string userAgent))
            {
                WebSession.UserAgent = userAgent;
            }
            else
            {
                if (SkipHeaderValidation)
                {
                    request.Headers.TryAddWithoutValidation(HttpKnownHeaderNames.UserAgent, WebSession.UserAgent);
                }
                else
                {
                    request.Headers.Add(HttpKnownHeaderNames.UserAgent, WebSession.UserAgent);
                }
            }

            // Set 'Keep-Alive' to false. This means set the Connection to 'Close'.
            if (DisableKeepAlive)
            {
                request.Headers.Add(HttpKnownHeaderNames.Connection, "Close");
            }

            // Set 'Transfer-Encoding'
            if (TransferEncoding is not null)
            {
                request.Headers.TransferEncodingChunked = true;
                var headerValue = new TransferCodingHeaderValue(TransferEncoding);
                if (!request.Headers.TransferEncoding.Contains(headerValue))
                {
                    request.Headers.TransferEncoding.Add(headerValue);
                }
            }

            // If the file to resume downloading exists, create the Range request header using the file size.
            // If not, create a Range to request the entire file.
            if (Resume.IsPresent)
            {
                var fileInfo = new FileInfo(QualifiedOutFile);
                if (fileInfo.Exists)
                {
                    request.Headers.Range = new RangeHeaderValue(fileInfo.Length, null);
                    _resumeFileSize = fileInfo.Length;
                }
                else
                {
                    request.Headers.Range = new RangeHeaderValue(0, null);
                }
            }

            return request;
        }

        internal virtual void FillRequestStream(HttpRequestMessage request)
        {
            ArgumentNullException.ThrowIfNull(request);

            // Set the request content type
            if (ContentType is not null)
            {
                WebSession.ContentHeaders[HttpKnownHeaderNames.ContentType] = ContentType;
            }
            else if (request.Method == HttpMethod.Post)
            {
                // Win8:545310 Invoke-WebRequest does not properly set MIME type for POST
                WebSession.ContentHeaders.TryGetValue(HttpKnownHeaderNames.ContentType, out string contentType);
                if (string.IsNullOrEmpty(contentType))
                {
                    WebSession.ContentHeaders[HttpKnownHeaderNames.ContentType] = "application/x-www-form-urlencoded";
                }
            }

            if (Form is not null)
            {
                var formData = new MultipartFormDataContent();
                foreach (DictionaryEntry formEntry in Form)
                {
                    // AddMultipartContent will handle PSObject unwrapping, Object type determination and enumerateing top level IEnumerables.
                    AddMultipartContent(fieldName: formEntry.Key, fieldValue: formEntry.Value, formData: formData, enumerate: true);
                }

                SetRequestContent(request, formData);
            }
            else if (Body is not null)
            {
                // Coerce body into a usable form
                object content = Body;

                // Make sure we're using the base object of the body, not the PSObject wrapper
                if (Body is PSObject psBody)
                {
                    content = psBody.BaseObject;
                }

                switch (content)
                {
                    case FormObject form:
                        SetRequestContent(request, form.Fields);
                        break;
                    case IDictionary dictionary when request.Method != HttpMethod.Get:
                        SetRequestContent(request, dictionary);
                        break;
                    case XmlNode xmlNode:
                        SetRequestContent(request, xmlNode);
                        break;
                    case Stream stream:
                        SetRequestContent(request, stream);
                        break;
                    case byte[] bytes:
                        SetRequestContent(request, bytes);
                        break;
                    case MultipartFormDataContent multipartFormDataContent:
                        SetRequestContent(request, multipartFormDataContent);
                        break;
                    default:
                        SetRequestContent(request, (string)LanguagePrimitives.ConvertTo(content, typeof(string), CultureInfo.InvariantCulture));
                        break;
                }
            }
            else if (InFile is not null)
            {
                // Copy InFile data
                try
                {
                    // Open the input file
                    SetRequestContent(request, new FileStream(InFile, FileMode.Open, FileAccess.Read, FileShare.Read));
                }
                catch (UnauthorizedAccessException)
                {
                    string msg = string.Format(CultureInfo.InvariantCulture, WebCmdletStrings.AccessDenied, _originalFilePath);

                    throw new UnauthorizedAccessException(msg);
                }
            }

            // For other methods like Put where empty content has meaning, we need to fill in the content
            if (request.Content is null)
            {
                // If this is a Get request and there is no content, then don't fill in the content as empty content gets rejected by some web services per RFC7230
                if (request.Method == HttpMethod.Get && ContentType is null)
                {
                    return;
                }

                request.Content = new StringContent(string.Empty);
                request.Content.Headers.Clear();
            }

            foreach (var entry in WebSession.ContentHeaders)
            {
                if (!string.IsNullOrWhiteSpace(entry.Value))
                {
                    if (SkipHeaderValidation)
                    {
                        request.Content.Headers.TryAddWithoutValidation(entry.Key, entry.Value);
                    }
                    else
                    {
                        try
                        {
                            request.Content.Headers.Add(entry.Key, entry.Value);
                        }
                        catch (FormatException ex)
                        {
                            var outerEx = new ValidationMetadataException(WebCmdletStrings.ContentTypeException, ex);
                            ErrorRecord er = new(outerEx, "WebCmdletContentTypeException", ErrorCategory.InvalidArgument, ContentType);
                            ThrowTerminatingError(er);
                        }
                    }
                }
            }
        }

        internal virtual HttpResponseMessage GetResponse(HttpClient client, HttpRequestMessage request, bool handleRedirect)
        {
            ArgumentNullException.ThrowIfNull(client);
            ArgumentNullException.ThrowIfNull(request);

            // Add 1 to account for the first request.
            int totalRequests = WebSession.MaximumRetryCount + 1;
            HttpRequestMessage req = request;
            HttpResponseMessage response = null;

            do
            {
                // Track the current URI being used by various requests and re-requests.
                Uri currentUri = req.RequestUri;

                _cancelToken = new CancellationTokenSource();
                response = client.SendAsync(req, HttpCompletionOption.ResponseHeadersRead, _cancelToken.Token).GetAwaiter().GetResult();

                if (handleRedirect
                    && WebSession.MaximumRedirection is not 0
                    && IsRedirectCode(response.StatusCode)
                    && response.Headers.Location is not null)
                {
                    _cancelToken.Cancel();
                    _cancelToken = null;

                    // If explicit count was provided, reduce it for this redirection.
                    if (WebSession.MaximumRedirection > 0)
                    {
                        WebSession.MaximumRedirection--;
                    }

                    // For selected redirects, GET must be used with the redirected Location.
                    if (RequestRequiresForceGet(response.StatusCode, req.Method) && !PreserveHttpMethodOnRedirect)
                    {
                        Method = WebRequestMethod.Get;
                    }

                    currentUri = new Uri(request.RequestUri, response.Headers.Location);

                    // Continue to handle redirection
                    using HttpRequestMessage redirectRequest = GetRequest(currentUri);
                    response.Dispose();
                    response = GetResponse(client, redirectRequest, handleRedirect);
                }

                // Request again without the Range header because the server indicated the range was not satisfiable.
                // This happens when the local file is larger than the remote file.
                // If the size of the remote file is the same as the local file, there is nothing to resume.
                if (Resume.IsPresent
                    && response.StatusCode == HttpStatusCode.RequestedRangeNotSatisfiable
                    && (response.Content.Headers.ContentRange.HasLength
                    && response.Content.Headers.ContentRange.Length != _resumeFileSize))
                {
                    _cancelToken.Cancel();

                    WriteVerbose(WebCmdletStrings.WebMethodResumeFailedVerboseMsg);

                    // Disable the Resume switch so the subsequent calls to GetResponse() and FillRequestStream()
                    // are treated as a standard -OutFile request. This also disables appending local file.
                    Resume = new SwitchParameter(false);

                    using (HttpRequestMessage requestWithoutRange = GetRequest(currentUri))
                    {
                        FillRequestStream(requestWithoutRange);

                        long requestContentLength = requestWithoutRange.Content is null ? 0 : requestWithoutRange.Content.Headers.ContentLength.Value;

                        string reqVerboseMsg = string.Format(
                            CultureInfo.CurrentCulture,
                            WebCmdletStrings.WebMethodInvocationVerboseMsg,
                            requestWithoutRange.Version,
                            requestWithoutRange.Method,
                            requestContentLength);
                        
                        WriteVerbose(reqVerboseMsg);

                        response.Dispose();
                        response = GetResponse(client, requestWithoutRange, handleRedirect);
                    }
                }

                _resumeSuccess = response.StatusCode == HttpStatusCode.PartialContent;

                // When MaximumRetryCount is not specified, the totalRequests is 1.
                if (totalRequests > 1 && ShouldRetry(response.StatusCode))
                {
                    int retryIntervalInSeconds = WebSession.RetryIntervalInSeconds;

                    // If the status code is 429 get the retry interval from the Headers.
                    // Ignore broken header and its value.
                    if (response.StatusCode is HttpStatusCode.Conflict && response.Headers.TryGetValues(HttpKnownHeaderNames.RetryAfter, out IEnumerable<string> retryAfter)) 
                    {
                        try 
                        {
                            IEnumerator<string> enumerator = retryAfter.GetEnumerator();
                            if (enumerator.MoveNext())
                            {
                                retryIntervalInSeconds = Convert.ToInt32(enumerator.Current);
                            }
                        }
                        catch
                        {
                            // Ignore broken header.
                        }
                    }
                    
                    string retryMessage = string.Format(
                        CultureInfo.CurrentCulture,
                        WebCmdletStrings.RetryVerboseMsg,
                        retryIntervalInSeconds,
                        response.StatusCode);

                    WriteVerbose(retryMessage);

                    _cancelToken = new CancellationTokenSource();
                    Task.Delay(retryIntervalInSeconds * 1000, _cancelToken.Token).GetAwaiter().GetResult();
                    _cancelToken.Cancel();
                    _cancelToken = null;

                    req.Dispose();
                    req = GetRequest(currentUri);
                    FillRequestStream(req);
                }

                totalRequests--;
            }
            while (totalRequests > 0 && !response.IsSuccessStatusCode);

            return response;
        }

        internal virtual void UpdateSession(HttpResponseMessage response)
        {
            ArgumentNullException.ThrowIfNull(response);
        }

        #endregion Virtual Methods

        #region Helper Methods
        private Uri PrepareUri(Uri uri)
        {
            uri = CheckProtocol(uri);

            // Before creating the web request,
            // preprocess Body if content is a dictionary and method is GET (set as query)
            LanguagePrimitives.TryConvertTo<IDictionary>(Body, out IDictionary bodyAsDictionary);
            if (bodyAsDictionary is not null && (Method == WebRequestMethod.Default || Method == WebRequestMethod.Get || CustomMethod == "GET"))
            {
                UriBuilder uriBuilder = new(uri);
                if (uriBuilder.Query is not null && uriBuilder.Query.Length > 1)
                {
                    uriBuilder.Query = string.Concat(uriBuilder.Query.AsSpan(1), "&", FormatDictionary(bodyAsDictionary));
                }
                else
                {
                    uriBuilder.Query = FormatDictionary(bodyAsDictionary);
                }
<<<<<<< HEAD

                uri = uriBuilder.Uri;

                // Set body to null to prevent later FillRequestStream
                Body = null;
            }

            return uri;
        }

        private static Uri CheckProtocol(Uri uri)
        {
            ArgumentNullException.ThrowIfNull(uri);

            if (!uri.IsAbsoluteUri)
            {
                uri = new Uri("http://" + uri.OriginalString);
=======

                uri = uriBuilder.Uri;

                // Set body to null to prevent later FillRequestStream
                Body = null;
>>>>>>> 9b228dcc
            }

            return uri;
        }

<<<<<<< HEAD
        private string QualifyFilePath(string path)
        {
            string resolvedFilePath = PathUtils.ResolveFilePath(filePath: path, command: this, isLiteralPath: true);
            return resolvedFilePath;
        }

        private static string FormatDictionary(IDictionary content)
        {
            ArgumentNullException.ThrowIfNull(content);

            StringBuilder bodyBuilder = new();
            foreach (string key in content.Keys)
            {
                if (bodyBuilder.Length > 0)
                {
                    bodyBuilder.Append('&');
                }

                object value = content[key];

                // URLEncode the key and value
                string encodedKey = WebUtility.UrlEncode(key);
                string encodedValue = string.Empty;
                if (value is not null)
                {
                    encodedValue = WebUtility.UrlEncode(value.ToString());
                }

                bodyBuilder.Append($"{encodedKey}={encodedValue}");
            }

            return bodyBuilder.ToString();
        }

        private ErrorRecord GetValidationError(string msg, string errorId)
        {
            var ex = new ValidationMetadataException(msg);
            var error = new ErrorRecord(ex, errorId, ErrorCategory.InvalidArgument, this);
            return error;
        }

        private ErrorRecord GetValidationError(string msg, string errorId, params object[] args)
        {
            msg = string.Format(CultureInfo.InvariantCulture, msg, args);
            var ex = new ValidationMetadataException(msg);
            var error = new ErrorRecord(ex, errorId, ErrorCategory.InvalidArgument, this);
            return error;
        }

        private string GetBasicAuthorizationHeader()
        {
            var password = new NetworkCredential(null, Credential.Password).Password;
            string unencoded = string.Create(CultureInfo.InvariantCulture, $"{Credential.UserName}:{password}");
            byte[] bytes = Encoding.UTF8.GetBytes(unencoded);
            return string.Create(CultureInfo.InvariantCulture, $"Basic {Convert.ToBase64String(bytes)}");
        }

        private string GetBearerAuthorizationHeader()
        {
            return string.Create(CultureInfo.InvariantCulture, $"Bearer {new NetworkCredential(string.Empty, Token).Password}");
        }

=======
        private static Uri CheckProtocol(Uri uri)
        {
            ArgumentNullException.ThrowIfNull(uri);

            if (!uri.IsAbsoluteUri)
            {
                uri = new Uri("http://" + uri.OriginalString);
            }

            return uri;
        }

        private string QualifyFilePath(string path)
        {
            string resolvedFilePath = PathUtils.ResolveFilePath(filePath: path, command: this, isLiteralPath: true);
            return resolvedFilePath;
        }

        private static string FormatDictionary(IDictionary content)
        {
            ArgumentNullException.ThrowIfNull(content);

            StringBuilder bodyBuilder = new();
            foreach (string key in content.Keys)
            {
                if (bodyBuilder.Length > 0)
                {
                    bodyBuilder.Append('&');
                }

                object value = content[key];

                // URLEncode the key and value
                string encodedKey = WebUtility.UrlEncode(key);
                string encodedValue = string.Empty;
                if (value is not null)
                {
                    encodedValue = WebUtility.UrlEncode(value.ToString());
                }

                bodyBuilder.Append($"{encodedKey}={encodedValue}");
            }

            return bodyBuilder.ToString();
        }

        private ErrorRecord GetValidationError(string msg, string errorId)
        {
            var ex = new ValidationMetadataException(msg);
            var error = new ErrorRecord(ex, errorId, ErrorCategory.InvalidArgument, this);
            return error;
        }

        private ErrorRecord GetValidationError(string msg, string errorId, params object[] args)
        {
            msg = string.Format(CultureInfo.InvariantCulture, msg, args);
            var ex = new ValidationMetadataException(msg);
            var error = new ErrorRecord(ex, errorId, ErrorCategory.InvalidArgument, this);
            return error;
        }

        private string GetBasicAuthorizationHeader()
        {
            var password = new NetworkCredential(null, Credential.Password).Password;
            string unencoded = string.Create(CultureInfo.InvariantCulture, $"{Credential.UserName}:{password}");
            byte[] bytes = Encoding.UTF8.GetBytes(unencoded);
            return string.Create(CultureInfo.InvariantCulture, $"Basic {Convert.ToBase64String(bytes)}");
        }

        private string GetBearerAuthorizationHeader()
        {
            return string.Create(CultureInfo.InvariantCulture, $"Bearer {new NetworkCredential(string.Empty, Token).Password}");
        }

>>>>>>> 9b228dcc
        private void ProcessAuthentication()
        {
            if (Authentication == WebAuthenticationType.Basic)
            {
                WebSession.Headers["Authorization"] = GetBasicAuthorizationHeader();
            }
            else if (Authentication == WebAuthenticationType.Bearer || Authentication == WebAuthenticationType.OAuth)
            {
                WebSession.Headers["Authorization"] = GetBearerAuthorizationHeader();
            }
            else
            {
                Diagnostics.Assert(false, string.Create(CultureInfo.InvariantCulture, $"Unrecognized Authentication value: {Authentication}"));
            }
        }
<<<<<<< HEAD

=======
        
>>>>>>> 9b228dcc
        /// <summary>
        /// Sets the ContentLength property of the request and writes the specified content to the request's RequestStream.
        /// </summary>
        /// <param name="request">The WebRequest who's content is to be set.</param>
        /// <param name="content">A byte array containing the content data.</param>
        /// <remarks>
        /// Because this function sets the request's ContentLength property and writes content data into the request's stream,
        /// it should be called one time maximum on a given request.
        /// </remarks>
        internal void SetRequestContent(HttpRequestMessage request, byte[] content)
        {
            ArgumentNullException.ThrowIfNull(request);
            ArgumentNullException.ThrowIfNull(content);

            ByteArrayContent byteArrayContent = new(content);
            request.Content = byteArrayContent;
        }

        /// <summary>
        /// Sets the ContentLength property of the request and writes the specified content to the request's RequestStream.
        /// </summary>
        /// <param name="request">The WebRequest who's content is to be set.</param>
        /// <param name="content">A String object containing the content data.</param>
        /// <remarks>
        /// Because this function sets the request's ContentLength property and writes content data into the request's stream,
        /// it should be called one time maximum on a given request.
        /// </remarks>
        internal void SetRequestContent(HttpRequestMessage request, string content)
        {
            ArgumentNullException.ThrowIfNull(request);
            ArgumentNullException.ThrowIfNull(content);
            
            Encoding encoding = null;
            if (ContentType is not null)
            {
                // If Content-Type contains the encoding format (as CharSet), use this encoding format
                // to encode the Body of the WebRequest sent to the server. Default Encoding format
                // would be used if Charset is not supplied in the Content-Type property.
                try
                {
                    var mediaTypeHeaderValue = MediaTypeHeaderValue.Parse(ContentType);
                    if (!string.IsNullOrEmpty(mediaTypeHeaderValue.CharSet))
                    {
                        encoding = Encoding.GetEncoding(mediaTypeHeaderValue.CharSet);
                    }
                }
                catch (Exception ex) when (ex is FormatException || ex is ArgumentException)
                {
                    if (!SkipHeaderValidation)
                    {
                        ValidationMetadataException outerEx = new(WebCmdletStrings.ContentTypeException, ex);
                        ErrorRecord er = new(outerEx, "WebCmdletContentTypeException", ErrorCategory.InvalidArgument, ContentType);
                        ThrowTerminatingError(er);
                    }
                }
            }

            byte[] bytes = StreamHelper.EncodeToBytes(content, encoding);
            ByteArrayContent byteArrayContent = new(bytes);
            request.Content = byteArrayContent;
        }

        internal void SetRequestContent(HttpRequestMessage request, XmlNode xmlNode)
        {
            ArgumentNullException.ThrowIfNull(request);
            ArgumentNullException.ThrowIfNull(xmlNode);

            byte[] bytes = null;
            XmlDocument doc = xmlNode as XmlDocument;
            if (doc?.FirstChild is XmlDeclaration)
            {
                XmlDeclaration decl = doc.FirstChild as XmlDeclaration;
                Encoding encoding = Encoding.GetEncoding(decl.Encoding);
                bytes = StreamHelper.EncodeToBytes(doc.OuterXml, encoding);
            }
            else
            {
                bytes = StreamHelper.EncodeToBytes(xmlNode.OuterXml, encoding: null);
            }

            ByteArrayContent byteArrayContent = new(bytes);

            request.Content = byteArrayContent;
        }

        /// <summary>
        /// Sets the ContentLength property of the request and writes the specified content to the request's RequestStream.
        /// </summary>
        /// <param name="request">The WebRequest who's content is to be set.</param>
        /// <param name="contentStream">A Stream object containing the content data.</param>
        /// <remarks>
        /// Because this function sets the request's ContentLength property and writes content data into the request's stream,
        /// it should be called one time maximum on a given request.
        /// </remarks>
        internal void SetRequestContent(HttpRequestMessage request, Stream contentStream)
        {
            ArgumentNullException.ThrowIfNull(request);
            ArgumentNullException.ThrowIfNull(contentStream);

            StreamContent streamContent = new(contentStream);
            request.Content = streamContent;
        }

        /// <summary>
        /// Sets the ContentLength property of the request and writes the specified content to the request's RequestStream.
        /// </summary>
        /// <param name="request">The WebRequest who's content is to be set.</param>
        /// <param name="multipartContent">A MultipartFormDataContent object containing multipart/form-data content.</param>
        /// <remarks>
        /// Because this function sets the request's ContentLength property and writes content data into the request's stream,
        /// it should be called one time maximum on a given request.
        /// </remarks>
        internal void SetRequestContent(HttpRequestMessage request, MultipartFormDataContent multipartContent)
        {
            ArgumentNullException.ThrowIfNull(request);
            ArgumentNullException.ThrowIfNull(multipartContent);
            
            // Content headers will be set by MultipartFormDataContent which will throw unless we clear them first
            WebSession.ContentHeaders.Clear();

            request.Content = multipartContent;
        }

        internal void SetRequestContent(HttpRequestMessage request, IDictionary content)
        {
            ArgumentNullException.ThrowIfNull(request);
            ArgumentNullException.ThrowIfNull(content);

            string body = FormatDictionary(content);
            SetRequestContent(request, body);
        }

        internal void ParseLinkHeader(HttpResponseMessage response, System.Uri requestUri)
        {
            if (_relationLink is null)
            {
                // Must ignore the case of relation links. See RFC 8288 (https://tools.ietf.org/html/rfc8288)
                _relationLink = new Dictionary<string, string>(StringComparer.OrdinalIgnoreCase);
            }
            else
            {
                _relationLink.Clear();
            }

            // We only support the URL in angle brackets and `rel`, other attributes are ignored
            // user can still parse it themselves via the Headers property
            const string pattern = "<(?<url>.*?)>;\\s*rel=(?<quoted>\")?(?<rel>(?(quoted).*?|[^,;]*))(?(quoted)\")";
            if (response.Headers.TryGetValues("Link", out IEnumerable<string> links))
            {
                foreach (string linkHeader in links)
                {
                    MatchCollection matchCollection = Regex.Matches(linkHeader, pattern);
                    foreach (Match match in matchCollection)
                    {
                        if (match.Success)
                        {
                            string url = match.Groups["url"].Value;
                            string rel = match.Groups["rel"].Value;
                            if (url != string.Empty && rel != string.Empty && !_relationLink.ContainsKey(rel))
                            {
                                Uri absoluteUri = new(requestUri, url);
                                _relationLink.Add(rel, absoluteUri.AbsoluteUri);
                            }
                        }
                    }
                }
            }
        }

        /// <summary>
        /// Adds content to a <see cref="MultipartFormDataContent"/>. Object type detection is used to determine if the value is string, File, or Collection.
        /// </summary>
        /// <param name="fieldName">The Field Name to use.</param>
        /// <param name="fieldValue">The Field Value to use.</param>
        /// <param name="formData">The <see cref="MultipartFormDataContent"/> to update.</param>
        /// <param name="enumerate">If true, collection types in <paramref name="fieldValue"/> will be enumerated. If false, collections will be treated as single value.</param>
        private void AddMultipartContent(object fieldName, object fieldValue, MultipartFormDataContent formData, bool enumerate)
        {
            ArgumentNullException.ThrowIfNull(formData);

            // It is possible that the dictionary keys or values are PSObject wrapped depending on how the dictionary is defined and assigned.
            // Before processing the field name and value we need to ensure we are working with the base objects and not the PSObject wrappers.

            // Unwrap fieldName PSObjects
            if (fieldName is PSObject namePSObject)
            {
                fieldName = namePSObject.BaseObject;
            }

            // Unwrap fieldValue PSObjects
            if (fieldValue is PSObject valuePSObject)
            {
                fieldValue = valuePSObject.BaseObject;
            }

            // Treat a single FileInfo as a FileContent
            if (fieldValue is FileInfo file)
            {
                formData.Add(GetMultipartFileContent(fieldName: fieldName, file: file));
                return;
            }

            // Treat Strings and other single values as a StringContent.
            // If enumeration is false, also treat IEnumerables as StringContents.
            // String implements IEnumerable so the explicit check is required.
            if (!enumerate || fieldValue is string || fieldValue is not IEnumerable)
            {
                formData.Add(GetMultipartStringContent(fieldName: fieldName, fieldValue: fieldValue));
                return;
            }

            // Treat the value as a collection and enumerate it if enumeration is true
            if (enumerate && fieldValue is IEnumerable items)
            {
                foreach (var item in items)
                {
                    // Recurse, but do not enumerate the next level. IEnumerables will be treated as single values.
                    AddMultipartContent(fieldName: fieldName, fieldValue: item, formData: formData, enumerate: false);
                }
            }
        }

        /// <summary>
        /// Gets a <see cref="StringContent"/> from the supplied field name and field value. Uses <see cref="LanguagePrimitives.ConvertTo{T}(object)"/> to convert the objects to strings.
        /// </summary>
        /// <param name="fieldName">The Field Name to use for the <see cref="StringContent"/></param>
        /// <param name="fieldValue">The Field Value to use for the <see cref="StringContent"/></param>
        private static StringContent GetMultipartStringContent(object fieldName, object fieldValue)
        {
            var contentDisposition = new ContentDispositionHeaderValue("form-data");
            // .NET does not enclose field names in quotes, however, modern browsers and curl do.
            contentDisposition.Name = "\"" + LanguagePrimitives.ConvertTo<string>(fieldName) + "\"";

            var result = new StringContent(LanguagePrimitives.ConvertTo<string>(fieldValue));
            result.Headers.ContentDisposition = contentDisposition;

            return result;
        }

        /// <summary>
        /// Gets a <see cref="StreamContent"/> from the supplied field name and <see cref="Stream"/>. Uses <see cref="LanguagePrimitives.ConvertTo{T}(object)"/> to convert the fieldname to a string.
        /// </summary>
        /// <param name="fieldName">The Field Name to use for the <see cref="StreamContent"/></param>
        /// <param name="stream">The <see cref="Stream"/> to use for the <see cref="StreamContent"/></param>
        private static StreamContent GetMultipartStreamContent(object fieldName, Stream stream)
        {
            var contentDisposition = new ContentDispositionHeaderValue("form-data");
            // .NET does not enclose field names in quotes, however, modern browsers and curl do.
            contentDisposition.Name = "\"" + LanguagePrimitives.ConvertTo<string>(fieldName) + "\"";

            var result = new StreamContent(stream);
            result.Headers.ContentDisposition = contentDisposition;
            result.Headers.ContentType = new MediaTypeHeaderValue("application/octet-stream");

            return result;
        }

        /// <summary>
        /// Gets a <see cref="StreamContent"/> from the supplied field name and file. Calls <see cref="GetMultipartStreamContent(object, Stream)"/> to create the <see cref="StreamContent"/> and then sets the file name.
        /// </summary>
        /// <param name="fieldName">The Field Name to use for the <see cref="StreamContent"/></param>
        /// <param name="file">The file to use for the <see cref="StreamContent"/></param>
        private static StreamContent GetMultipartFileContent(object fieldName, FileInfo file)
        {
            var result = GetMultipartStreamContent(fieldName: fieldName, stream: new FileStream(file.FullName, FileMode.Open));
<<<<<<< HEAD

=======
            
>>>>>>> 9b228dcc
            // .NET does not enclose field names in quotes, however, modern browsers and curl do.
            result.Headers.ContentDisposition.FileName = "\"" + file.Name + "\"";

            return result;
        }

        private static string FormatErrorMessage(string error, string contentType)
        {
            string formattedError = null;

            try
            {
                if (ContentHelper.IsXml(contentType))
                {
                    XmlDocument doc = new();
                    doc.LoadXml(error);

                    XmlWriterSettings settings = new XmlWriterSettings {
                        Indent = true,
                        NewLineOnAttributes = true,
                        OmitXmlDeclaration = true
                    };

                    if (doc.FirstChild is XmlDeclaration)
                    {
                        XmlDeclaration decl = doc.FirstChild as XmlDeclaration;
                        settings.Encoding = Encoding.GetEncoding(decl.Encoding);
                    }

                    StringBuilder stringBuilder = new();
                    using XmlWriter xmlWriter = XmlWriter.Create(stringBuilder, settings);
                    doc.Save(xmlWriter);
                    string xmlString = stringBuilder.ToString();

                    formattedError = Environment.NewLine + xmlString;
                }
                else if (ContentHelper.IsJson(contentType))
                {
                    JsonNode jsonNode = JsonNode.Parse(error);
                    JsonSerializerOptions options = new JsonSerializerOptions { WriteIndented = true };
                    string jsonString = jsonNode.ToJsonString(options);

                    formattedError = Environment.NewLine + jsonString;
                }
            }
            catch
            {
                // Ignore errors
            }
            
            if (string.IsNullOrEmpty(formattedError))
            {
                // Remove HTML tags making it easier to read
                formattedError = System.Text.RegularExpressions.Regex.Replace(error, "<[^>]*>", string.Empty);
            }

            return formattedError;
        }

        // Returns true if the status code is one of the supported redirection codes.
<<<<<<< HEAD
        private static bool IsRedirectCode(HttpStatusCode statusCode) => statusCode switch
        {
            HttpStatusCode.Found or
            HttpStatusCode.Moved or
            HttpStatusCode.MultipleChoices or
            HttpStatusCode.PermanentRedirect or
            HttpStatusCode.SeeOther or
            HttpStatusCode.TemporaryRedirect => true,
            _ => false
        };

        // Returns true if the status code is a redirection code and the action requires switching to GET on redirection.
        // See https://learn.microsoft.com/en-us/dotnet/api/system.net.httpstatuscode
        private static bool RequestRequiresForceGet(HttpStatusCode statusCode, HttpMethod requestMethod) => statusCode switch
        {
            HttpStatusCode.Found or
            HttpStatusCode.Moved or
            HttpStatusCode.MultipleChoices => requestMethod == HttpMethod.Post,
            HttpStatusCode.SeeOther => requestMethod != HttpMethod.Get && requestMethod != HttpMethod.Head,
            _ => false
        };

        // Returns true if the status code shows a server or client error and MaximumRetryCount > 0
        private static bool ShouldRetry(HttpStatusCode statusCode) => (int)statusCode switch
        {
            304 or (>= 400 and <= 599) => true,
            _ => false
        };
        
=======
        private static bool IsRedirectCode(HttpStatusCode code)
        {
            int intCode = (int)code;
            return
            (
                (intCode >= 300 && intCode < 304) ||
                intCode == 307 ||
                intCode == 308
            );
        }

        // Returns true if the status code is a redirection code and the action requires switching from POST to GET on redirection.
        // NOTE: Some of these status codes map to the same underlying value but spelling them out for completeness.
        private static bool IsRedirectToGet(HttpStatusCode code)
        {
            return
            (
                code == HttpStatusCode.Found ||
                code == HttpStatusCode.Moved ||
                code == HttpStatusCode.Redirect ||
                code == HttpStatusCode.RedirectMethod ||
                code == HttpStatusCode.SeeOther ||
                code == HttpStatusCode.Ambiguous ||
                code == HttpStatusCode.MultipleChoices
            );
        }

        // Returns true if the status code shows a server or client error and MaximumRetryCount > 0
        private bool ShouldRetry(HttpStatusCode code)
        {
            int intCode = (int)code;

            return
            (
                (intCode == 304 || (intCode >= 400 && intCode <= 599)) && WebSession.MaximumRetryCount > 0
            );
        }

>>>>>>> 9b228dcc
        private static HttpMethod GetHttpMethod(WebRequestMethod method) => method switch
        {
            WebRequestMethod.Default or WebRequestMethod.Get => HttpMethod.Get,
            WebRequestMethod.Delete => HttpMethod.Delete,
            WebRequestMethod.Head => HttpMethod.Head,
            WebRequestMethod.Patch => HttpMethod.Patch,
            WebRequestMethod.Post => HttpMethod.Post,
            WebRequestMethod.Put => HttpMethod.Put,
            WebRequestMethod.Options => HttpMethod.Options,
            WebRequestMethod.Trace => HttpMethod.Trace,
            _ => new HttpMethod(method.ToString().ToUpperInvariant())
        };

        #endregion Helper Methods
    }

    /// <summary>
    /// Exception class for webcmdlets to enable returning HTTP error response.
    /// </summary>
    public sealed class HttpResponseException : HttpRequestException
    {
        /// <summary>
        /// Initializes a new instance of the <see cref="HttpResponseException"/> class.
        /// </summary>
        /// <param name="message">Message for the exception.</param>
        /// <param name="response">Response from the HTTP server.</param>
        public HttpResponseException(string message, HttpResponseMessage response) : base(message, inner: null, response.StatusCode)
        {
            Response = response;
        }

        /// <summary>
        /// HTTP error response.
        /// </summary>
        public HttpResponseMessage Response { get; }
    }
}<|MERGE_RESOLUTION|>--- conflicted
+++ resolved
@@ -515,11 +515,7 @@
                 bool keepAuthorizationOnRedirect = PreserveAuthorizationOnRedirect.IsPresent
                                                    && WebSession.Headers.ContainsKey(HttpKnownHeaderNames.Authorization);
 
-<<<<<<< HEAD
                 bool handleRedirect = keepAuthorizationOnRedirect || AllowInsecureRedirect || PreserveHttpMethodOnRedirect;
-=======
-                bool handleRedirect = keepAuthorizationOnRedirect || AllowInsecureRedirect;
->>>>>>> 9b228dcc
 
                 using (HttpClient client = GetHttpClient(handleRedirect))
                 {
@@ -947,15 +943,6 @@
             handler.CookieContainer = WebSession.Cookies;
             handler.AutomaticDecompression = DecompressionMethods.All;
 
-<<<<<<< HEAD
-        internal virtual HttpClient GetHttpClient(bool handleRedirect)
-        {
-            HttpClientHandler handler = new();
-            handler.CookieContainer = WebSession.Cookies;
-            handler.AutomaticDecompression = DecompressionMethods.All;
-
-=======
->>>>>>> 9b228dcc
             // Set the credentials used by this request
             if (WebSession.UseDefaultCredentials)
             {
@@ -1381,7 +1368,6 @@
                 {
                     uriBuilder.Query = FormatDictionary(bodyAsDictionary);
                 }
-<<<<<<< HEAD
 
                 uri = uriBuilder.Uri;
 
@@ -1399,19 +1385,11 @@
             if (!uri.IsAbsoluteUri)
             {
                 uri = new Uri("http://" + uri.OriginalString);
-=======
-
-                uri = uriBuilder.Uri;
-
-                // Set body to null to prevent later FillRequestStream
-                Body = null;
->>>>>>> 9b228dcc
             }
 
             return uri;
         }
 
-<<<<<<< HEAD
         private string QualifyFilePath(string path)
         {
             string resolvedFilePath = PathUtils.ResolveFilePath(filePath: path, command: this, isLiteralPath: true);
@@ -1474,82 +1452,6 @@
             return string.Create(CultureInfo.InvariantCulture, $"Bearer {new NetworkCredential(string.Empty, Token).Password}");
         }
 
-=======
-        private static Uri CheckProtocol(Uri uri)
-        {
-            ArgumentNullException.ThrowIfNull(uri);
-
-            if (!uri.IsAbsoluteUri)
-            {
-                uri = new Uri("http://" + uri.OriginalString);
-            }
-
-            return uri;
-        }
-
-        private string QualifyFilePath(string path)
-        {
-            string resolvedFilePath = PathUtils.ResolveFilePath(filePath: path, command: this, isLiteralPath: true);
-            return resolvedFilePath;
-        }
-
-        private static string FormatDictionary(IDictionary content)
-        {
-            ArgumentNullException.ThrowIfNull(content);
-
-            StringBuilder bodyBuilder = new();
-            foreach (string key in content.Keys)
-            {
-                if (bodyBuilder.Length > 0)
-                {
-                    bodyBuilder.Append('&');
-                }
-
-                object value = content[key];
-
-                // URLEncode the key and value
-                string encodedKey = WebUtility.UrlEncode(key);
-                string encodedValue = string.Empty;
-                if (value is not null)
-                {
-                    encodedValue = WebUtility.UrlEncode(value.ToString());
-                }
-
-                bodyBuilder.Append($"{encodedKey}={encodedValue}");
-            }
-
-            return bodyBuilder.ToString();
-        }
-
-        private ErrorRecord GetValidationError(string msg, string errorId)
-        {
-            var ex = new ValidationMetadataException(msg);
-            var error = new ErrorRecord(ex, errorId, ErrorCategory.InvalidArgument, this);
-            return error;
-        }
-
-        private ErrorRecord GetValidationError(string msg, string errorId, params object[] args)
-        {
-            msg = string.Format(CultureInfo.InvariantCulture, msg, args);
-            var ex = new ValidationMetadataException(msg);
-            var error = new ErrorRecord(ex, errorId, ErrorCategory.InvalidArgument, this);
-            return error;
-        }
-
-        private string GetBasicAuthorizationHeader()
-        {
-            var password = new NetworkCredential(null, Credential.Password).Password;
-            string unencoded = string.Create(CultureInfo.InvariantCulture, $"{Credential.UserName}:{password}");
-            byte[] bytes = Encoding.UTF8.GetBytes(unencoded);
-            return string.Create(CultureInfo.InvariantCulture, $"Basic {Convert.ToBase64String(bytes)}");
-        }
-
-        private string GetBearerAuthorizationHeader()
-        {
-            return string.Create(CultureInfo.InvariantCulture, $"Bearer {new NetworkCredential(string.Empty, Token).Password}");
-        }
-
->>>>>>> 9b228dcc
         private void ProcessAuthentication()
         {
             if (Authentication == WebAuthenticationType.Basic)
@@ -1565,11 +1467,7 @@
                 Diagnostics.Assert(false, string.Create(CultureInfo.InvariantCulture, $"Unrecognized Authentication value: {Authentication}"));
             }
         }
-<<<<<<< HEAD
-
-=======
-        
->>>>>>> 9b228dcc
+
         /// <summary>
         /// Sets the ContentLength property of the request and writes the specified content to the request's RequestStream.
         /// </summary>
@@ -1835,11 +1733,7 @@
         private static StreamContent GetMultipartFileContent(object fieldName, FileInfo file)
         {
             var result = GetMultipartStreamContent(fieldName: fieldName, stream: new FileStream(file.FullName, FileMode.Open));
-<<<<<<< HEAD
-
-=======
-            
->>>>>>> 9b228dcc
+
             // .NET does not enclose field names in quotes, however, modern browsers and curl do.
             result.Headers.ContentDisposition.FileName = "\"" + file.Name + "\"";
 
@@ -1900,7 +1794,6 @@
         }
 
         // Returns true if the status code is one of the supported redirection codes.
-<<<<<<< HEAD
         private static bool IsRedirectCode(HttpStatusCode statusCode) => statusCode switch
         {
             HttpStatusCode.Found or
@@ -1929,47 +1822,7 @@
             304 or (>= 400 and <= 599) => true,
             _ => false
         };
-        
-=======
-        private static bool IsRedirectCode(HttpStatusCode code)
-        {
-            int intCode = (int)code;
-            return
-            (
-                (intCode >= 300 && intCode < 304) ||
-                intCode == 307 ||
-                intCode == 308
-            );
-        }
-
-        // Returns true if the status code is a redirection code and the action requires switching from POST to GET on redirection.
-        // NOTE: Some of these status codes map to the same underlying value but spelling them out for completeness.
-        private static bool IsRedirectToGet(HttpStatusCode code)
-        {
-            return
-            (
-                code == HttpStatusCode.Found ||
-                code == HttpStatusCode.Moved ||
-                code == HttpStatusCode.Redirect ||
-                code == HttpStatusCode.RedirectMethod ||
-                code == HttpStatusCode.SeeOther ||
-                code == HttpStatusCode.Ambiguous ||
-                code == HttpStatusCode.MultipleChoices
-            );
-        }
-
-        // Returns true if the status code shows a server or client error and MaximumRetryCount > 0
-        private bool ShouldRetry(HttpStatusCode code)
-        {
-            int intCode = (int)code;
-
-            return
-            (
-                (intCode == 304 || (intCode >= 400 && intCode <= 599)) && WebSession.MaximumRetryCount > 0
-            );
-        }
-
->>>>>>> 9b228dcc
+
         private static HttpMethod GetHttpMethod(WebRequestMethod method) => method switch
         {
             WebRequestMethod.Default or WebRequestMethod.Get => HttpMethod.Get,
