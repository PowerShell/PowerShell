// Copyright (c) Microsoft Corporation.
// Licensed under the MIT License.

using System;
using System.Collections;
using System.Collections.Generic;
using System.Collections.ObjectModel;
using System.Globalization;
using System.IO;
using System.Management.Automation;
using System.Net;
using System.Net.Http;
using System.Net.Http.Headers;
using System.Security;
using System.Security.Authentication;
using System.Security.Cryptography;
using System.Security.Cryptography.X509Certificates;
using System.Text;
using System.Text.RegularExpressions;
using System.Threading;
using System.Threading.Tasks;
using System.Xml;

namespace Microsoft.PowerShell.Commands
{
    /// <summary>
    /// The valid values for the -Authentication parameter for Invoke-RestMethod and Invoke-WebRequest.
    /// </summary>
    public enum WebAuthenticationType
    {
        /// <summary>
        /// No authentication. Default.
        /// </summary>
        None,

        /// <summary>
        /// RFC-7617 Basic Authentication. Requires -Credential.
        /// </summary>
        Basic,

        /// <summary>
        /// RFC-6750 OAuth 2.0 Bearer Authentication. Requires -Token.
        /// </summary>
        Bearer,

        /// <summary>
        /// RFC-6750 OAuth 2.0 Bearer Authentication. Requires -Token.
        /// </summary>
        OAuth,
    }

    // WebSslProtocol is used because not all SslProtocols are supported by HttpClientHandler.
    // Also SslProtocols.Default is not the "default" for HttpClientHandler as SslProtocols.Ssl3 is not supported.
    /// <summary>
    /// The valid values for the -SslProtocol parameter for Invoke-RestMethod and Invoke-WebRequest.
    /// </summary>
    [Flags]
    public enum WebSslProtocol
    {
        /// <summary>
        /// No SSL protocol will be set and the system defaults will be used.
        /// </summary>
        Default = SslProtocols.None,

        /// <summary>
        /// Specifies the TLS 1.0 is obsolete. Using this value now defaults to TLS 1.2.
        /// </summary>
        Tls = SslProtocols.Tls12,

        /// <summary>
        /// Specifies the TLS 1.1 is obsolete. Using this value now defaults to TLS 1.2.
        /// </summary>
        Tls11 = SslProtocols.Tls12,

        /// <summary>
        /// Specifies the TLS 1.2 security protocol. The TLS protocol is defined in IETF RFC 5246.
        /// </summary>
        Tls12 = SslProtocols.Tls12,

        /// <summary>
        /// Specifies the TLS 1.3 security protocol. The TLS protocol is defined in IETF RFC 8446.
        /// </summary>
        Tls13 = SslProtocols.Tls13
    }

    /// <summary>
    /// Base class for Invoke-RestMethod and Invoke-WebRequest commands.
    /// </summary>
    public abstract partial class WebRequestPSCmdlet : PSCmdlet
    {
        #region Virtual Properties

        #region URI

        /// <summary>
        /// Deprecated. Gets or sets UseBasicParsing. This has no affect on the operation of the Cmdlet.
        /// </summary>
        [Parameter(DontShow = true)]
        public virtual SwitchParameter UseBasicParsing { get; set; } = true;

        /// <summary>
        /// Gets or sets the Uri property.
        /// </summary>
        [Parameter(Position = 0, Mandatory = true)]
        [ValidateNotNullOrEmpty]
        public virtual Uri Uri { get; set; }

        #endregion URI

        #region HTTP Version

        /// <summary>
        /// Gets or sets the HTTP Version property.
        /// </summary>
        [Parameter]
        [ArgumentToVersionTransformation]
        [HttpVersionCompletions]
        public virtual Version HttpVersion { get; set; }

        #endregion HTTP Version

        #region Session
        /// <summary>
        /// Gets or sets the Session property.
        /// </summary>
        [Parameter]
        public virtual WebRequestSession WebSession { get; set; }

        /// <summary>
        /// Gets or sets the SessionVariable property.
        /// </summary>
        [Parameter]
        [Alias("SV")]
        public virtual string SessionVariable { get; set; }

        #endregion Session

        #region Authorization and Credentials

        /// <summary>
        /// Gets or sets the AllowUnencryptedAuthentication property.
        /// </summary>
        [Parameter]
        public virtual SwitchParameter AllowUnencryptedAuthentication { get; set; }

        /// <summary>
        /// Gets or sets the Authentication property used to determine the Authentication method for the web session.
        /// Authentication does not work with UseDefaultCredentials.
        /// Authentication over unencrypted sessions requires AllowUnencryptedAuthentication.
        /// Basic: Requires Credential.
        /// OAuth/Bearer: Requires Token.
        /// </summary>
        [Parameter]
        public virtual WebAuthenticationType Authentication { get; set; } = WebAuthenticationType.None;

        /// <summary>
        /// Gets or sets the Credential property.
        /// </summary>
        [Parameter]
        [Credential]
        public virtual PSCredential Credential { get; set; }

        /// <summary>
        /// Gets or sets the UseDefaultCredentials property.
        /// </summary>
        [Parameter]
        public virtual SwitchParameter UseDefaultCredentials { get; set; }

        /// <summary>
        /// Gets or sets the CertificateThumbprint property.
        /// </summary>
        [Parameter]
        [ValidateNotNullOrEmpty]
        public virtual string CertificateThumbprint { get; set; }

        /// <summary>
        /// Gets or sets the Certificate property.
        /// </summary>
        [Parameter]
        [ValidateNotNull]
        public virtual X509Certificate Certificate { get; set; }

        /// <summary>
        /// Gets or sets the SkipCertificateCheck property.
        /// </summary>
        [Parameter]
        public virtual SwitchParameter SkipCertificateCheck { get; set; }

        /// <summary>
        /// Gets or sets the TLS/SSL protocol used by the Web Cmdlet.
        /// </summary>
        [Parameter]
        public virtual WebSslProtocol SslProtocol { get; set; } = WebSslProtocol.Default;

        /// <summary>
        /// Gets or sets the Token property. Token is required by Authentication OAuth and Bearer.
        /// </summary>
        [Parameter]
        public virtual SecureString Token { get; set; }

        #endregion Authorization and Credentials

        #region Headers

        /// <summary>
        /// Gets or sets the UserAgent property.
        /// </summary>
        [Parameter]
        public virtual string UserAgent { get; set; }

        /// <summary>
        /// Gets or sets the DisableKeepAlive property.
        /// </summary>
        [Parameter]
        public virtual SwitchParameter DisableKeepAlive { get; set; }

        /// <summary>
        /// Gets or sets the TimeOut property.
        /// </summary>
        [Parameter]
        [ValidateRange(0, int.MaxValue)]
        public virtual int TimeoutSec { get; set; }

        /// <summary>
        /// Gets or sets the Headers property.
        /// </summary>
        [System.Diagnostics.CodeAnalysis.SuppressMessage("Microsoft.Usage", "CA2227:CollectionPropertiesShouldBeReadOnly")]
        [Parameter]
        public virtual IDictionary Headers { get; set; }

        /// <summary>
        /// Gets or sets the SkipHeaderValidation property.
        /// </summary>
        /// <remarks>
        /// This property adds headers to the request's header collection without validation.
        /// </remarks>
        [Parameter]
        public virtual SwitchParameter SkipHeaderValidation { get; set; }

        #endregion Headers

        #region Redirect

        /// <summary>
        /// Gets or sets the AllowInsecureRedirect property used to follow HTTP redirects from HTTPS.
        /// </summary>
        [Parameter]
        public virtual SwitchParameter AllowInsecureRedirect { get; set; }

        /// <summary>
        /// Gets or sets the RedirectMax property.
        /// </summary>
        [Parameter]
        [ValidateRange(0, int.MaxValue)]
        public virtual int MaximumRedirection { get; set; } = -1;

        /// <summary>
        /// Gets or sets the MaximumRetryCount property, which determines the number of retries of a failed web request.
        /// </summary>
        [Parameter]
        [ValidateRange(0, int.MaxValue)]
        public virtual int MaximumRetryCount { get; set; }

        /// <summary>
        /// Gets or sets the PreserveAuthorizationOnRedirect property.
        /// </summary>
        /// <remarks>
        /// This property overrides compatibility with web requests on Windows.
        /// On FullCLR (WebRequest), authorization headers are stripped during redirect.
        /// CoreCLR (HTTPClient) does not have this behavior so web requests that work on
        /// PowerShell/FullCLR can fail with PowerShell/CoreCLR.  To provide compatibility,
        /// we'll detect requests with an Authorization header and automatically strip
        /// the header when the first redirect occurs. This switch turns off this logic for
        /// edge cases where the authorization header needs to be preserved across redirects.
        /// </remarks>
        [Parameter]
        public virtual SwitchParameter PreserveAuthorizationOnRedirect { get; set; }

        /// <summary>
        /// Gets or sets the RetryIntervalSec property, which determines the number seconds between retries.
        /// </summary>
        [Parameter]
        [ValidateRange(1, int.MaxValue)]
        public virtual int RetryIntervalSec { get; set; } = 5;

        #endregion Redirect

        #region Method

        /// <summary>
        /// Gets or sets the Method property.
        /// </summary>
        [Parameter(ParameterSetName = "StandardMethod")]
        [Parameter(ParameterSetName = "StandardMethodNoProxy")]
        public virtual WebRequestMethod Method { get; set; } = WebRequestMethod.Default;

        /// <summary>
        /// Gets or sets the CustomMethod property.
        /// </summary>
        [Parameter(Mandatory = true, ParameterSetName = "CustomMethod")]
        [Parameter(Mandatory = true, ParameterSetName = "CustomMethodNoProxy")]
        [Alias("CM")]
        [ValidateNotNullOrEmpty]
        public virtual string CustomMethod
        {
            get => _custommethod;

            set => _custommethod = value.ToUpperInvariant();
        }

        private string _custommethod;

        /// <summary>
        /// Gets or sets the PreserveHttpMethodOnRedirect property.
        /// </summary>
        [Parameter]
        public virtual SwitchParameter PreserveHttpMethodOnRedirect { get; set; }

        #endregion Method

        #region NoProxy

        /// <summary>
        /// Gets or sets the NoProxy property.
        /// </summary>
        [Parameter(Mandatory = true, ParameterSetName = "CustomMethodNoProxy")]
        [Parameter(Mandatory = true, ParameterSetName = "StandardMethodNoProxy")]
        public virtual SwitchParameter NoProxy { get; set; }

        #endregion NoProxy

        #region Proxy

        /// <summary>
        /// Gets or sets the Proxy property.
        /// </summary>
        [Parameter(ParameterSetName = "StandardMethod")]
        [Parameter(ParameterSetName = "CustomMethod")]
        public virtual Uri Proxy { get; set; }

        /// <summary>
        /// Gets or sets the ProxyCredential property.
        /// </summary>
        [Parameter(ParameterSetName = "StandardMethod")]
        [Parameter(ParameterSetName = "CustomMethod")]
        [Credential]
        public virtual PSCredential ProxyCredential { get; set; }

        /// <summary>
        /// Gets or sets the ProxyUseDefaultCredentials property.
        /// </summary>
        [Parameter(ParameterSetName = "StandardMethod")]
        [Parameter(ParameterSetName = "CustomMethod")]
        public virtual SwitchParameter ProxyUseDefaultCredentials { get; set; }

        #endregion Proxy

        #region Input

        /// <summary>
        /// Gets or sets the Body property.
        /// </summary>
        [Parameter(ValueFromPipeline = true)]
        public virtual object Body { get; set; }

        /// <summary>
        /// Dictionary for use with RFC-7578 multipart/form-data submissions.
        /// Keys are form fields and their respective values are form values.
        /// A value may be a collection of form values or single form value.
        /// </summary>
        [Parameter]
        public virtual IDictionary Form { get; set; }

        /// <summary>
        /// Gets or sets the ContentType property.
        /// </summary>
        [Parameter]
        public virtual string ContentType { get; set; }

        /// <summary>
        /// Gets or sets the TransferEncoding property.
        /// </summary>
        [Parameter]
        [ValidateSet("chunked", "compress", "deflate", "gzip", "identity", IgnoreCase = true)]
        public virtual string TransferEncoding { get; set; }

        /// <summary>
        /// Gets or sets the InFile property.
        /// </summary>
        [Parameter]
        [ValidateNotNullOrEmpty]
        public virtual string InFile { get; set; }

        /// <summary>
        /// Keep the original file path after the resolved provider path is assigned to InFile.
        /// </summary>
        private string _originalFilePath;

        #endregion Input

        #region Output

        /// <summary>
        /// Gets or sets the OutFile property.
        /// </summary>
        [Parameter]
        [ValidateNotNullOrEmpty]
        public virtual string OutFile { get; set; }

        /// <summary>
        /// Gets or sets the PassThrough property.
        /// </summary>
        [Parameter]
        public virtual SwitchParameter PassThru { get; set; }

        /// <summary>
        /// Resumes downloading a partial or incomplete file. OutFile is required.
        /// </summary>
        [Parameter]
        public virtual SwitchParameter Resume { get; set; }

        /// <summary>
        /// Gets or sets whether to skip checking HTTP status for error codes.
        /// </summary>
        [Parameter]
        public virtual SwitchParameter SkipHttpErrorCheck { get; set; }

        #endregion Output

        #endregion Virtual Properties

        #region Virtual Methods

        internal virtual void ValidateParameters()
        {
            // Sessions
            if (WebSession is not null && SessionVariable is not null)
            {
                ErrorRecord error = GetValidationError(WebCmdletStrings.SessionConflict, "WebCmdletSessionConflictException");
                ThrowTerminatingError(error);
            }

            // Authentication
            if (UseDefaultCredentials && Authentication != WebAuthenticationType.None)
            {
                ErrorRecord error = GetValidationError(WebCmdletStrings.AuthenticationConflict, "WebCmdletAuthenticationConflictException");
                ThrowTerminatingError(error);
            }

            if (Authentication != WebAuthenticationType.None && Token is not null && Credential is not null)
            {
                ErrorRecord error = GetValidationError(WebCmdletStrings.AuthenticationTokenConflict, "WebCmdletAuthenticationTokenConflictException");
                ThrowTerminatingError(error);
            }

            if (Authentication == WebAuthenticationType.Basic && Credential is null)
            {
                ErrorRecord error = GetValidationError(WebCmdletStrings.AuthenticationCredentialNotSupplied, "WebCmdletAuthenticationCredentialNotSuppliedException");
                ThrowTerminatingError(error);
            }

            if ((Authentication == WebAuthenticationType.OAuth || Authentication == WebAuthenticationType.Bearer) && Token is null)
            {
                ErrorRecord error = GetValidationError(WebCmdletStrings.AuthenticationTokenNotSupplied, "WebCmdletAuthenticationTokenNotSuppliedException");
                ThrowTerminatingError(error);
            }

            if (!AllowUnencryptedAuthentication && (Authentication != WebAuthenticationType.None || Credential is not null || UseDefaultCredentials) && Uri.Scheme != "https")
            {
                ErrorRecord error = GetValidationError(WebCmdletStrings.AllowUnencryptedAuthenticationRequired, "WebCmdletAllowUnencryptedAuthenticationRequiredException");
                ThrowTerminatingError(error);
            }

            // Credentials
            if (UseDefaultCredentials && Credential is not null)
            {
                ErrorRecord error = GetValidationError(WebCmdletStrings.CredentialConflict, "WebCmdletCredentialConflictException");
                ThrowTerminatingError(error);
            }

            // Proxy server
            if (ProxyUseDefaultCredentials && ProxyCredential is not null)
            {
                ErrorRecord error = GetValidationError(WebCmdletStrings.ProxyCredentialConflict, "WebCmdletProxyCredentialConflictException");
                ThrowTerminatingError(error);
            }
            else if (Proxy is null && (ProxyCredential is not null || ProxyUseDefaultCredentials))
            {
                ErrorRecord error = GetValidationError(WebCmdletStrings.ProxyUriNotSupplied, "WebCmdletProxyUriNotSuppliedException");
                ThrowTerminatingError(error);
            }

            // Request body content
            if (Body is not null && InFile is not null)
            {
                ErrorRecord error = GetValidationError(WebCmdletStrings.BodyConflict, "WebCmdletBodyConflictException");
                ThrowTerminatingError(error);
            }

            if (Body is not null && Form is not null)
            {
                ErrorRecord error = GetValidationError(WebCmdletStrings.BodyFormConflict, "WebCmdletBodyFormConflictException");
                ThrowTerminatingError(error);
            }

            if (InFile is not null && Form is not null)
            {
                ErrorRecord error = GetValidationError(WebCmdletStrings.FormInFileConflict, "WebCmdletFormInFileConflictException");
                ThrowTerminatingError(error);
            }

            // Validate InFile path
            if (InFile is not null)
            {
                ErrorRecord errorRecord = null;

                try
                {
                    Collection<string> providerPaths = GetResolvedProviderPathFromPSPath(InFile, out ProviderInfo provider);

                    if (!provider.Name.Equals(FileSystemProvider.ProviderName, StringComparison.OrdinalIgnoreCase))
                    {
                        errorRecord = GetValidationError(WebCmdletStrings.NotFilesystemPath, "WebCmdletInFileNotFilesystemPathException", InFile);
                    }
                    else
                    {
                        if (providerPaths.Count > 1)
                        {
                            errorRecord = GetValidationError(WebCmdletStrings.MultiplePathsResolved, "WebCmdletInFileMultiplePathsResolvedException", InFile);
                        }
                        else if (providerPaths.Count == 0)
                        {
                            errorRecord = GetValidationError(WebCmdletStrings.NoPathResolved, "WebCmdletInFileNoPathResolvedException", InFile);
                        }
                        else
                        {
                            if (Directory.Exists(providerPaths[0]))
                            {
                                errorRecord = GetValidationError(WebCmdletStrings.DirectoryPathSpecified, "WebCmdletInFileNotFilePathException", InFile);
                            }

                            _originalFilePath = InFile;
                            InFile = providerPaths[0];
                        }
                    }
                }
                catch (ItemNotFoundException pathNotFound)
                {
                    errorRecord = new ErrorRecord(pathNotFound.ErrorRecord, pathNotFound);
                }
                catch (ProviderNotFoundException providerNotFound)
                {
                    errorRecord = new ErrorRecord(providerNotFound.ErrorRecord, providerNotFound);
                }
                catch (System.Management.Automation.DriveNotFoundException driveNotFound)
                {
                    errorRecord = new ErrorRecord(driveNotFound.ErrorRecord, driveNotFound);
                }

                if (errorRecord is not null)
                {
                    ThrowTerminatingError(errorRecord);
                }
            }

            // Output ??
            if (PassThru && OutFile is null)
            {
                ErrorRecord error = GetValidationError(WebCmdletStrings.OutFileMissing, "WebCmdletOutFileMissingException", nameof(PassThru));
                ThrowTerminatingError(error);
            }

            // Resume requires OutFile.
            if (Resume.IsPresent && OutFile is null)
            {
                ErrorRecord error = GetValidationError(WebCmdletStrings.OutFileMissing, "WebCmdletOutFileMissingException", nameof(Resume));
                ThrowTerminatingError(error);
            }
        }

        internal virtual void PrepareSession()
        {
            // make sure we have a valid WebRequestSession object to work with
            WebSession ??= new WebRequestSession();

            if (SessionVariable is not null)
            {
                // save the session back to the PS environment if requested
                PSVariableIntrinsics vi = SessionState.PSVariable;
                vi.Set(SessionVariable, WebSession);
            }

            // handle credentials
            if (Credential is not null && Authentication == WebAuthenticationType.None)
            {
                // get the relevant NetworkCredential
                NetworkCredential netCred = Credential.GetNetworkCredential();
                WebSession.Credentials = netCred;

                // supplying a credential overrides the UseDefaultCredentials setting
                WebSession.UseDefaultCredentials = false;
            }
            else if ((Credential is not null || Token is not null) && Authentication != WebAuthenticationType.None)
            {
                ProcessAuthentication();
            }
            else if (UseDefaultCredentials)
            {
                WebSession.UseDefaultCredentials = true;
            }

            if (CertificateThumbprint is not null)
            {
                using X509Store store = new(StoreName.My, StoreLocation.CurrentUser);
                store.Open(OpenFlags.ReadOnly | OpenFlags.OpenExistingOnly);
                X509Certificate2Collection collection = (X509Certificate2Collection)store.Certificates;
                X509Certificate2Collection tbCollection = (X509Certificate2Collection)collection.Find(X509FindType.FindByThumbprint, CertificateThumbprint, false);
                if (tbCollection.Count == 0)
                {
                    CryptographicException ex = new(WebCmdletStrings.ThumbprintNotFound);
                    throw ex;
                }

                foreach (X509Certificate2 tbCert in tbCollection)
                {
                    X509Certificate certificate = (X509Certificate)tbCert;
                    WebSession.AddCertificate(certificate);
                }
            }

            if (Certificate is not null)
            {
                WebSession.AddCertificate(Certificate);
            }

            // handle the user agent
            if (UserAgent is not null)
            {
                // store the UserAgent string
                WebSession.UserAgent = UserAgent;
            }

            if (Proxy is not null)
            {
                WebProxy webProxy = new(Proxy);
                webProxy.BypassProxyOnLocal = false;
                if (ProxyCredential is not null)
                {
                    webProxy.Credentials = ProxyCredential.GetNetworkCredential();
                }
                else if (ProxyUseDefaultCredentials)
                {
                    // If both ProxyCredential and ProxyUseDefaultCredentials are passed,
                    // UseDefaultCredentials will overwrite the supplied credentials.
                    webProxy.UseDefaultCredentials = true;
                }

                WebSession.Proxy = webProxy;
            }

            if (MaximumRedirection > -1)
            {
                WebSession.MaximumRedirection = MaximumRedirection;
            }

            // store the other supplied headers
            if (Headers is not null)
            {
                foreach (string key in Headers.Keys)
                {
                    var value = Headers[key];

                    // null is not valid value for header.
                    // We silently ignore header if value is null.
                    if (value is not null)
                    {
                        // add the header value (or overwrite it if already present)
                        WebSession.Headers[key] = value.ToString();
                    }
                }
            }

            if (MaximumRetryCount > 0)
            {
                WebSession.MaximumRetryCount = MaximumRetryCount;

                // Only set retry interval if retry count is set.
                WebSession.RetryIntervalInSeconds = RetryIntervalSec;
            }
        }

        #endregion Virtual Methods

        #region Helper Properties

        internal string QualifiedOutFile => QualifyFilePath(OutFile);

        internal bool ShouldSaveToOutFile => !string.IsNullOrEmpty(OutFile);

        internal bool ShouldWriteToPipeline => !ShouldSaveToOutFile || PassThru;

        internal bool ShouldCheckHttpStatus => !SkipHttpErrorCheck;

        /// <summary>
        /// Determines whether writing to a file should Resume and append rather than overwrite.
        /// </summary>
        internal bool ShouldResume => Resume.IsPresent && _resumeSuccess;

        #endregion Helper Properties

        #region Helper Methods
        private Uri PrepareUri(Uri uri)
        {
            uri = CheckProtocol(uri);

            // Before creating the web request,
            // preprocess Body if content is a dictionary and method is GET (set as query)
            LanguagePrimitives.TryConvertTo<IDictionary>(Body, out IDictionary bodyAsDictionary);
            if (bodyAsDictionary is not null && (Method == WebRequestMethod.Default || Method == WebRequestMethod.Get || CustomMethod == "GET"))
            {
                UriBuilder uriBuilder = new(uri);
                if (uriBuilder.Query is not null && uriBuilder.Query.Length > 1)
                {
                    uriBuilder.Query = string.Concat(uriBuilder.Query.AsSpan(1), "&", FormatDictionary(bodyAsDictionary));
                }
                else
                {
                    uriBuilder.Query = FormatDictionary(bodyAsDictionary);
                }

                uri = uriBuilder.Uri;
                // set body to null to prevent later FillRequestStream
                Body = null;
            }

            return uri;
        }

        private static Uri CheckProtocol(Uri uri)
        {
            ArgumentNullException.ThrowIfNull(uri);

            if (!uri.IsAbsoluteUri)
            {
                uri = new Uri("http://" + uri.OriginalString);
            }

            return uri;
        }

        private string QualifyFilePath(string path)
        {
            string resolvedFilePath = PathUtils.ResolveFilePath(filePath: path, command: this, isLiteralPath: true);
            return resolvedFilePath;
        }

        private static string FormatDictionary(IDictionary content)
        {
            ArgumentNullException.ThrowIfNull(content);

            StringBuilder bodyBuilder = new();
            foreach (string key in content.Keys)
            {
                if (bodyBuilder.Length > 0)
                {
                    bodyBuilder.Append('&');
                }

                object value = content[key];

                // URLEncode the key and value
                string encodedKey = WebUtility.UrlEncode(key);
                string encodedValue = string.Empty;
                if (value is not null)
                {
                    encodedValue = WebUtility.UrlEncode(value.ToString());
                }

                bodyBuilder.Append($"{encodedKey}={encodedValue}");
            }

            return bodyBuilder.ToString();
        }

        private ErrorRecord GetValidationError(string msg, string errorId)
        {
            var ex = new ValidationMetadataException(msg);
            var error = new ErrorRecord(ex, errorId, ErrorCategory.InvalidArgument, this);
            return error;
        }

        private ErrorRecord GetValidationError(string msg, string errorId, params object[] args)
        {
            msg = string.Format(CultureInfo.InvariantCulture, msg, args);
            var ex = new ValidationMetadataException(msg);
            var error = new ErrorRecord(ex, errorId, ErrorCategory.InvalidArgument, this);
            return error;
        }

        private string GetBasicAuthorizationHeader()
        {
            var password = new NetworkCredential(null, Credential.Password).Password;
            string unencoded = string.Create(CultureInfo.InvariantCulture, $"{Credential.UserName}:{password}");
            byte[] bytes = Encoding.UTF8.GetBytes(unencoded);
            return string.Create(CultureInfo.InvariantCulture, $"Basic {Convert.ToBase64String(bytes)}");
        }

        private string GetBearerAuthorizationHeader()
        {
            return string.Create(CultureInfo.InvariantCulture, $"Bearer {new NetworkCredential(string.Empty, Token).Password}");
        }

        private void ProcessAuthentication()
        {
            if (Authentication == WebAuthenticationType.Basic)
            {
                WebSession.Headers["Authorization"] = GetBasicAuthorizationHeader();
            }
            else if (Authentication == WebAuthenticationType.Bearer || Authentication == WebAuthenticationType.OAuth)
            {
                WebSession.Headers["Authorization"] = GetBearerAuthorizationHeader();
            }
            else
            {
                Diagnostics.Assert(false, string.Create(CultureInfo.InvariantCulture, $"Unrecognized Authentication value: {Authentication}"));
            }
        }

        #endregion Helper Methods
    }

    // TODO: Merge Partials

    /// <summary>
    /// Exception class for webcmdlets to enable returning HTTP error response.
    /// </summary>
    public sealed class HttpResponseException : HttpRequestException
    {
        /// <summary>
        /// Initializes a new instance of the <see cref="HttpResponseException"/> class.
        /// </summary>
        /// <param name="message">Message for the exception.</param>
        /// <param name="response">Response from the HTTP server.</param>
        public HttpResponseException(string message, HttpResponseMessage response) : base(message, inner: null, response.StatusCode)
        {
            Response = response;
        }

        /// <summary>
        /// HTTP error response.
        /// </summary>
        public HttpResponseMessage Response { get; }
    }

    /// <summary>
    /// Base class for Invoke-RestMethod and Invoke-WebRequest commands.
    /// </summary>
    public abstract partial class WebRequestPSCmdlet : PSCmdlet
    {
        #region Abstract Methods

        /// <summary>
        /// Read the supplied WebResponse object and push the resulting output into the pipeline.
        /// </summary>
        /// <param name="response">Instance of a WebResponse object to be processed.</param>
        internal abstract void ProcessResponse(HttpResponseMessage response);

        #endregion Abstract Methods

        /// <summary>
        /// Cancellation token source.
        /// </summary>
        internal CancellationTokenSource _cancelToken = null;

        /// <summary>
        /// Parse Rel Links.
        /// </summary>
        internal bool _parseRelLink = false;

        /// <summary>
        /// Automatically follow Rel Links.
        /// </summary>
        internal bool _followRelLink = false;

        /// <summary>
        /// Automatically follow Rel Links.
        /// </summary>
        internal Dictionary<string, string> _relationLink = null;

        /// <summary>
        /// Maximum number of Rel Links to follow.
        /// </summary>
        internal int _maximumFollowRelLink = int.MaxValue;

        /// <summary>
        /// The remote endpoint returned a 206 status code indicating successful resume.
        /// </summary>
        private bool _resumeSuccess = false;

        /// <summary>
        /// The current size of the local file being resumed.
        /// </summary>
        private long _resumeFileSize = 0;

        private static HttpMethod GetHttpMethod(WebRequestMethod method) => method switch
        {
            WebRequestMethod.Default or WebRequestMethod.Get => HttpMethod.Get,
            WebRequestMethod.Delete => HttpMethod.Delete,
            WebRequestMethod.Head => HttpMethod.Head,
            WebRequestMethod.Patch => HttpMethod.Patch,
            WebRequestMethod.Post => HttpMethod.Post,
            WebRequestMethod.Put => HttpMethod.Put,
            WebRequestMethod.Options => HttpMethod.Options,
            WebRequestMethod.Trace => HttpMethod.Trace,
            _ => new HttpMethod(method.ToString().ToUpperInvariant())
        };

        #region Virtual Methods

        // NOTE: Only pass true for handleRedirect if the original request has an authorization header
        // and PreserveAuthorizationOnRedirect is NOT set.
        internal virtual HttpClient GetHttpClient(bool handleRedirect)
        {
            HttpClientHandler handler = new();
            handler.CookieContainer = WebSession.Cookies;
            handler.AutomaticDecompression = DecompressionMethods.All;

            // set the credentials used by this request
            if (WebSession.UseDefaultCredentials)
            {
                // the UseDefaultCredentials flag overrides other supplied credentials
                handler.UseDefaultCredentials = true;
            }
            else if (WebSession.Credentials is not null)
            {
                handler.Credentials = WebSession.Credentials;
            }

            if (NoProxy)
            {
                handler.UseProxy = false;
            }
            else if (WebSession.Proxy is not null)
            {
                handler.Proxy = WebSession.Proxy;
            }

            if (WebSession.Certificates is not null)
            {
                handler.ClientCertificates.AddRange(WebSession.Certificates);
            }

            if (SkipCertificateCheck)
            {
                handler.ServerCertificateCustomValidationCallback = HttpClientHandler.DangerousAcceptAnyServerCertificateValidator;
                handler.ClientCertificateOptions = ClientCertificateOption.Manual;
            }

            // This indicates GetResponse will handle redirects.
            if (handleRedirect || WebSession.MaximumRedirection == 0)
            {
                handler.AllowAutoRedirect = false;
            }
            else if (WebSession.MaximumRedirection > 0)
            {
                handler.MaxAutomaticRedirections = WebSession.MaximumRedirection;
            }

            handler.SslProtocols = (SslProtocols)SslProtocol;

            HttpClient httpClient = new(handler);

            // Check timeout setting (in seconds instead of milliseconds as in HttpWebRequest)
            httpClient.Timeout = TimeoutSec is 0 ? TimeSpan.FromMilliseconds(Timeout.Infinite) : new TimeSpan(0, 0, TimeoutSec);

            return httpClient;
        }

        internal virtual HttpRequestMessage GetRequest(Uri uri)
        {
            Uri requestUri = PrepareUri(uri);
            HttpMethod httpMethod = string.IsNullOrEmpty(CustomMethod) ? GetHttpMethod(Method) : new HttpMethod(CustomMethod);

            // create the base WebRequest object
            var request = new HttpRequestMessage(httpMethod, requestUri);

            if (HttpVersion is not null)
            {
                request.Version = HttpVersion;
            }

            // pull in session data
            if (WebSession.Headers.Count > 0)
            {
                WebSession.ContentHeaders.Clear();
                foreach (var entry in WebSession.Headers)
                {
                    if (HttpKnownHeaderNames.ContentHeaders.Contains(entry.Key))
                    {
                        WebSession.ContentHeaders.Add(entry.Key, entry.Value);
                    }
                    else
                    {
                        if (SkipHeaderValidation)
                        {
                            request.Headers.TryAddWithoutValidation(entry.Key, entry.Value);
                        }
                        else
                        {
                            request.Headers.Add(entry.Key, entry.Value);
                        }
                    }
                }
            }

            // Set 'Transfer-Encoding: chunked' if 'Transfer-Encoding' is specified
            if (WebSession.Headers.ContainsKey(HttpKnownHeaderNames.TransferEncoding))
            {
                request.Headers.TransferEncodingChunked = true;
            }

            // Set 'User-Agent' if WebSession.Headers doesn't already contain it
            if (WebSession.Headers.TryGetValue(HttpKnownHeaderNames.UserAgent, out string userAgent))
            {
                WebSession.UserAgent = userAgent;
            }
            else
            {
                if (SkipHeaderValidation)
                {
                    request.Headers.TryAddWithoutValidation(HttpKnownHeaderNames.UserAgent, WebSession.UserAgent);
                }
                else
                {
                    request.Headers.Add(HttpKnownHeaderNames.UserAgent, WebSession.UserAgent);
                }
            }

            // Set 'Keep-Alive' to false. This means set the Connection to 'Close'.
            if (DisableKeepAlive)
            {
                request.Headers.Add(HttpKnownHeaderNames.Connection, "Close");
            }

            // Set 'Transfer-Encoding'
            if (TransferEncoding is not null)
            {
                request.Headers.TransferEncodingChunked = true;
                var headerValue = new TransferCodingHeaderValue(TransferEncoding);
                if (!request.Headers.TransferEncoding.Contains(headerValue))
                {
                    request.Headers.TransferEncoding.Add(headerValue);
                }
            }

            // If the file to resume downloading exists, create the Range request header using the file size.
            // If not, create a Range to request the entire file.
            if (Resume.IsPresent)
            {
                var fileInfo = new FileInfo(QualifiedOutFile);
                if (fileInfo.Exists)
                {
                    request.Headers.Range = new RangeHeaderValue(fileInfo.Length, null);
                    _resumeFileSize = fileInfo.Length;
                }
                else
                {
                    request.Headers.Range = new RangeHeaderValue(0, null);
                }
            }

            return request;
        }

        internal virtual void FillRequestStream(HttpRequestMessage request)
        {
            ArgumentNullException.ThrowIfNull(request);

            // set the content type
            if (ContentType is not null)
            {
                WebSession.ContentHeaders[HttpKnownHeaderNames.ContentType] = ContentType;
                // request
            }
            // ContentType is null
            else if (request.Method == HttpMethod.Post)
            {
                // Win8:545310 Invoke-WebRequest does not properly set MIME type for POST
                WebSession.ContentHeaders.TryGetValue(HttpKnownHeaderNames.ContentType, out string contentType);
                if (string.IsNullOrEmpty(contentType))
                {
                    WebSession.ContentHeaders[HttpKnownHeaderNames.ContentType] = "application/x-www-form-urlencoded";
                }
            }

            if (Form is not null)
            {
                var formData = new MultipartFormDataContent();
                foreach (DictionaryEntry formEntry in Form)
                {
                    // AddMultipartContent will handle PSObject unwrapping, Object type determination and enumerateing top level IEnumerables.
                    AddMultipartContent(fieldName: formEntry.Key, fieldValue: formEntry.Value, formData: formData, enumerate: true);
                }

                SetRequestContent(request, formData);
            }
            else if (Body is not null)
            {
                // Coerce body into a usable form
                object content = Body;

                // Make sure we're using the base object of the body, not the PSObject wrapper
                if (Body is PSObject psBody)
                {
                    content = psBody.BaseObject;
                }

                switch (content)
                {
                    case FormObject form:
                        SetRequestContent(request, form.Fields);
                        break;
                    case IDictionary dictionary when request.Method != HttpMethod.Get:
                        SetRequestContent(request, dictionary);
                        break;
                    case XmlNode xmlNode:
                        SetRequestContent(request, xmlNode);
                        break;
                    case Stream stream:
                        SetRequestContent(request, stream);
                        break;
                    case byte[] bytes:
                        SetRequestContent(request, bytes);
                        break;
                    case MultipartFormDataContent multipartFormDataContent:
                        SetRequestContent(request, multipartFormDataContent);
                        break;
                    default:
                        SetRequestContent(request, (string)LanguagePrimitives.ConvertTo(content, typeof(string), CultureInfo.InvariantCulture));
                        break;
                }
            }
            else if (InFile is not null)
            {
                // Copy InFile data
                try
                {
                    // Open the input file
                    SetRequestContent(request, new FileStream(InFile, FileMode.Open, FileAccess.Read, FileShare.Read));
                }
                catch (UnauthorizedAccessException)
                {
                    string msg = string.Format(CultureInfo.InvariantCulture, WebCmdletStrings.AccessDenied, _originalFilePath);

                    throw new UnauthorizedAccessException(msg);
                }
            }

            // For other methods like Put where empty content has meaning, we need to fill in the content
            if (request.Content is null)
            {
                // If this is a Get request and there is no content, then don't fill in the content as empty content gets rejected by some web services per RFC7230
                if (request.Method == HttpMethod.Get && ContentType is null)
                {
                    return;
                }

                request.Content = new StringContent(string.Empty);
                request.Content.Headers.Clear();
            }

            foreach (var entry in WebSession.ContentHeaders)
            {
                if (!string.IsNullOrWhiteSpace(entry.Value))
                {
                    if (SkipHeaderValidation)
                    {
                        request.Content.Headers.TryAddWithoutValidation(entry.Key, entry.Value);
                    }
                    else
                    {
                        try
                        {
                            request.Content.Headers.Add(entry.Key, entry.Value);
                        }
                        catch (FormatException ex)
                        {
                            var outerEx = new ValidationMetadataException(WebCmdletStrings.ContentTypeException, ex);
                            ErrorRecord er = new(outerEx, "WebCmdletContentTypeException", ErrorCategory.InvalidArgument, ContentType);
                            ThrowTerminatingError(er);
                        }
                    }
                }
            }
        }

        // Returns true if the status code is one of the supported redirection codes.
        private static bool IsRedirectCode(HttpStatusCode statusCode) => statusCode switch
        {
            HttpStatusCode.Found or
            HttpStatusCode.Moved or
            HttpStatusCode.MultipleChoices or
            HttpStatusCode.PermanentRedirect or
            HttpStatusCode.SeeOther or
            HttpStatusCode.TemporaryRedirect => true,
            _ => false
        };

        // Returns true if the status code is a redirection code and the action requires switching to GET on redirection.
        // See https://learn.microsoft.com/en-us/dotnet/api/system.net.httpstatuscode
        private static bool RequestRequiresForceGet(HttpStatusCode statusCode, HttpMethod requestMethod) => statusCode switch
        {
            HttpStatusCode.Found or
            HttpStatusCode.Moved or
            HttpStatusCode.MultipleChoices => requestMethod == HttpMethod.Post,
            HttpStatusCode.SeeOther => requestMethod != HttpMethod.Get && requestMethod != HttpMethod.Head,
            _ => false
        };

        // Returns true if the status code shows a server or client error and MaximumRetryCount > 0
        private static bool ShouldRetry(HttpStatusCode statusCode) => (int)statusCode switch
        {
            304 or (>= 400 and <= 599) => true,
            _ => false
        };

        internal virtual HttpResponseMessage GetResponse(HttpClient client, HttpRequestMessage request, bool handleRedirect)
        {
            ArgumentNullException.ThrowIfNull(client);
            ArgumentNullException.ThrowIfNull(request);

            // Add 1 to account for the first request.
            int totalRequests = WebSession.MaximumRetryCount + 1;
            HttpRequestMessage req = request;
            HttpResponseMessage response = null;

            do
            {
                // Track the current URI being used by various requests and re-requests.
                Uri currentUri = req.RequestUri;

                _cancelToken = new CancellationTokenSource();
                response = client.SendAsync(req, HttpCompletionOption.ResponseHeadersRead, _cancelToken.Token).GetAwaiter().GetResult();

                if (handleRedirect
                    && WebSession.MaximumRedirection is not 0
                    && IsRedirectCode(response.StatusCode)
                    && response.Headers.Location is not null)
                {
                    _cancelToken.Cancel();
                    _cancelToken = null;

                    // If explicit count was provided, reduce it for this redirection.
                    if (WebSession.MaximumRedirection > 0)
                    {
                        WebSession.MaximumRedirection--;
                    }

<<<<<<< HEAD
                    // For selected redirects, GET must be used with the redirected Location.
                    if (RequestRequiresForceGet(response.StatusCode, req.Method) && !PreserveHttpMethodOnRedirect)
=======
                    // For selected redirects that used POST, GET must be used with the
                    // redirected Location.
                    // Since GET is the default; POST only occurs when -Method POST is used.
                    if (Method == WebRequestMethod.Post && IsRedirectToGet(response.StatusCode))
>>>>>>> 462f8257
                    {
                        Method = WebRequestMethod.Get;
                    }

                    currentUri = new Uri(request.RequestUri, response.Headers.Location);

                    // Continue to handle redirection
                    using HttpRequestMessage redirectRequest = GetRequest(currentUri);
                    response = GetResponse(client, redirectRequest, handleRedirect);
                }

                // Request again without the Range header because the server indicated the range was not satisfiable.
                // This happens when the local file is larger than the remote file.
                // If the size of the remote file is the same as the local file, there is nothing to resume.
                if (Resume.IsPresent
                    && response.StatusCode == HttpStatusCode.RequestedRangeNotSatisfiable
                    && (response.Content.Headers.ContentRange.HasLength
                    && response.Content.Headers.ContentRange.Length != _resumeFileSize))
                {
                    _cancelToken.Cancel();

                    WriteVerbose(WebCmdletStrings.WebMethodResumeFailedVerboseMsg);

                    // Disable the Resume switch so the subsequent calls to GetResponse() and FillRequestStream()
                    // are treated as a standard -OutFile request. This also disables appending local file.
                    Resume = new SwitchParameter(false);

                    using (HttpRequestMessage requestWithoutRange = GetRequest(currentUri))
                    {
                        FillRequestStream(requestWithoutRange);

                        long requestContentLength = requestWithoutRange.Content is null ? 0 : requestWithoutRange.Content.Headers.ContentLength.Value;

                        string reqVerboseMsg = string.Format(
                            CultureInfo.CurrentCulture,
                            WebCmdletStrings.WebMethodInvocationVerboseMsg,
                            requestWithoutRange.Version,
                            requestWithoutRange.Method,
                            requestContentLength);
                        
                        WriteVerbose(reqVerboseMsg);

                        return GetResponse(client, requestWithoutRange, handleRedirect);
                    }
                }

                _resumeSuccess = response.StatusCode == HttpStatusCode.PartialContent;

                // When MaximumRetryCount is not specified, the totalRequests is 1.
                if (totalRequests > 1 && ShouldRetry(response.StatusCode))
                {
                    int retryIntervalInSeconds = WebSession.RetryIntervalInSeconds;

                    // If the status code is 429 get the retry interval from the Headers.
                    // Ignore broken header and its value.
                    if (response.StatusCode is HttpStatusCode.Conflict && response.Headers.TryGetValues(HttpKnownHeaderNames.RetryAfter, out IEnumerable<string> retryAfter)) 
                    {
                        try 
                        {
                            IEnumerator<string> enumerator = retryAfter.GetEnumerator();
                            if (enumerator.MoveNext())
                            {
                                retryIntervalInSeconds = Convert.ToInt32(enumerator.Current);
                            }
                        }
                        catch
                        {
                            // Ignore broken header.
                        }
                    }
                    
                    string retryMessage = string.Format(
                        CultureInfo.CurrentCulture,
                        WebCmdletStrings.RetryVerboseMsg,
                        retryIntervalInSeconds,
                        response.StatusCode);

                    WriteVerbose(retryMessage);

                    _cancelToken = new CancellationTokenSource();
                    Task.Delay(retryIntervalInSeconds * 1000, _cancelToken.Token).GetAwaiter().GetResult();
                    _cancelToken.Cancel();
                    _cancelToken = null;

                    req.Dispose();
                    req = GetRequest(currentUri);
                    FillRequestStream(req);
                }

                totalRequests--;
            }
            while (totalRequests > 0 && !response.IsSuccessStatusCode);

            return response;
        }

        internal virtual void UpdateSession(HttpResponseMessage response)
        {
            ArgumentNullException.ThrowIfNull(response);
        }

        #endregion Virtual Methods

        #region Overrides

        /// <summary>
        /// The main execution method for cmdlets derived from WebRequestPSCmdlet.
        /// </summary>
        protected override void ProcessRecord()
        {
            try
            {
                // Set cmdlet context for write progress
                ValidateParameters();
                PrepareSession();

                // If the request contains an authorization header and PreserveAuthorizationOnRedirect is not set,
                // it needs to be stripped on the first redirect.
                bool keepAuthorizationOnRedirect = PreserveAuthorizationOnRedirect.IsPresent
                                                   && WebSession.Headers.ContainsKey(HttpKnownHeaderNames.Authorization);

                bool handleRedirect = keepAuthorizationOnRedirect || AllowInsecureRedirect || PreserveHttpMethodOnRedirect;

                using (HttpClient client = GetHttpClient(handleRedirect))
                {
                    int followedRelLink = 0;
                    Uri uri = Uri;
                    do
                    {
                        if (followedRelLink > 0)
                        {
                            string linkVerboseMsg = string.Format(
                                CultureInfo.CurrentCulture,
                                WebCmdletStrings.FollowingRelLinkVerboseMsg,
                                uri.AbsoluteUri);

                            WriteVerbose(linkVerboseMsg);
                        }

                        using (HttpRequestMessage request = GetRequest(uri))
                        {
                            FillRequestStream(request);
                            try
                            {
                                long requestContentLength = request.Content is null ? 0 : request.Content.Headers.ContentLength.Value;

                                string reqVerboseMsg = string.Format(
                                    CultureInfo.CurrentCulture,
                                    WebCmdletStrings.WebMethodInvocationVerboseMsg,
                                    request.Version,
                                    request.Method,
                                    requestContentLength);

                                WriteVerbose(reqVerboseMsg);

                                HttpResponseMessage response = GetResponse(client, request, handleRedirect);

                                string contentType = ContentHelper.GetContentType(response);
                                string respVerboseMsg = string.Format(
                                    CultureInfo.CurrentCulture,
                                    WebCmdletStrings.WebResponseVerboseMsg,
                                    response.Content.Headers.ContentLength,
                                    contentType);

                                WriteVerbose(respVerboseMsg);

                                bool _isSuccess = response.IsSuccessStatusCode;

                                // Check if the Resume range was not satisfiable because the file already completed downloading.
                                // This happens when the local file is the same size as the remote file.
                                if (Resume.IsPresent
                                    && response.StatusCode == HttpStatusCode.RequestedRangeNotSatisfiable
                                    && response.Content.Headers.ContentRange.HasLength
                                    && response.Content.Headers.ContentRange.Length == _resumeFileSize)
                                {
                                    _isSuccess = true;
                                    WriteVerbose(string.Format(
                                        CultureInfo.CurrentCulture,
                                        WebCmdletStrings.OutFileWritingSkipped,
                                        OutFile));

                                    // Disable writing to the OutFile.
                                    OutFile = null;
                                }

                                if (ShouldCheckHttpStatus && !_isSuccess)
                                {
                                    string message = string.Format(
                                        CultureInfo.CurrentCulture,
                                        WebCmdletStrings.ResponseStatusCodeFailure,
                                        (int)response.StatusCode,
                                        response.ReasonPhrase);

                                    HttpResponseException httpEx = new(message, response);
                                    ErrorRecord er = new(httpEx, "WebCmdletWebResponseException", ErrorCategory.InvalidOperation, request);
                                    string detailMsg = string.Empty;
                                    StreamReader reader = null;
                                    try
                                    {
                                        reader = new(StreamHelper.GetResponseStream(response));

                                        // Remove HTML tags making it easier to read
                                        detailMsg = System.Text.RegularExpressions.Regex.Replace(reader.ReadToEnd(), "<[^>]*>", string.Empty);
                                    }
                                    catch
                                    {
                                        // Catch all
                                    }
                                    finally
                                    {
                                        reader?.Dispose();
                                    }

                                    if (!string.IsNullOrEmpty(detailMsg))
                                    {
                                        er.ErrorDetails = new ErrorDetails(detailMsg);
                                    }

                                    ThrowTerminatingError(er);
                                }

                                if (_parseRelLink || _followRelLink)
                                {
                                    ParseLinkHeader(response, uri);
                                }

                                ProcessResponse(response);
                                UpdateSession(response);

                                // If we hit our maximum redirection count, generate an error.
                                // Errors with redirection counts of greater than 0 are handled automatically by .NET, but are
                                // impossible to detect programmatically when we hit this limit. By handling this ourselves
                                // (and still writing out the result), users can debug actual HTTP redirect problems.
                                if (WebSession.MaximumRedirection == 0 && IsRedirectCode(response.StatusCode)) // Indicate "HttpClientHandler.AllowAutoRedirect is false"
                                {
                                    ErrorRecord er = new(new InvalidOperationException(), "MaximumRedirectExceeded", ErrorCategory.InvalidOperation, request);
                                    er.ErrorDetails = new ErrorDetails(WebCmdletStrings.MaximumRedirectionCountExceeded);
                                    WriteError(er);
                                }
                            }
                            catch (HttpRequestException ex)
                            {
                                ErrorRecord er = new(ex, "WebCmdletWebResponseException", ErrorCategory.InvalidOperation, request);
                                if (ex.InnerException is not null)
                                {
                                    er.ErrorDetails = new ErrorDetails(ex.InnerException.Message);
                                }

                                ThrowTerminatingError(er);
                            }

                            if (_followRelLink)
                            {
                                if (!_relationLink.ContainsKey("next"))
                                {
                                    return;
                                }

                                uri = new Uri(_relationLink["next"]);
                                followedRelLink++;
                            }
                        }
                    }
                    while (_followRelLink && (followedRelLink < _maximumFollowRelLink));
                }
            }
            catch (CryptographicException ex)
            {
                ErrorRecord er = new(ex, "WebCmdletCertificateException", ErrorCategory.SecurityError, null);
                ThrowTerminatingError(er);
            }
            catch (NotSupportedException ex)
            {
                ErrorRecord er = new(ex, "WebCmdletIEDomNotSupportedException", ErrorCategory.NotImplemented, null);
                ThrowTerminatingError(er);
            }
        }

        /// <summary>
        /// To implement ^C.
        /// </summary>
        protected override void StopProcessing() => _cancelToken?.Cancel();

        #endregion Overrides

        #region Helper Methods

        /// <summary>
        /// Sets the ContentLength property of the request and writes the specified content to the request's RequestStream.
        /// </summary>
        /// <param name="request">The WebRequest who's content is to be set.</param>
        /// <param name="content">A byte array containing the content data.</param>
        /// <remarks>
        /// Because this function sets the request's ContentLength property and writes content data into the request's stream,
        /// it should be called one time maximum on a given request.
        /// </remarks>
        internal void SetRequestContent(HttpRequestMessage request, byte[] content)
        {
            ArgumentNullException.ThrowIfNull(request);
            ArgumentNullException.ThrowIfNull(content);

            ByteArrayContent byteArrayContent = new(content);
            request.Content = byteArrayContent;
        }

        /// <summary>
        /// Sets the ContentLength property of the request and writes the specified content to the request's RequestStream.
        /// </summary>
        /// <param name="request">The WebRequest who's content is to be set.</param>
        /// <param name="content">A String object containing the content data.</param>
        /// <remarks>
        /// Because this function sets the request's ContentLength property and writes content data into the request's stream,
        /// it should be called one time maximum on a given request.
        /// </remarks>
        internal void SetRequestContent(HttpRequestMessage request, string content)
        {
            ArgumentNullException.ThrowIfNull(request);
            ArgumentNullException.ThrowIfNull(content);
            
            Encoding encoding = null;
            if (ContentType is not null)
            {
                // If Content-Type contains the encoding format (as CharSet), use this encoding format
                // to encode the Body of the WebRequest sent to the server. Default Encoding format
                // would be used if Charset is not supplied in the Content-Type property.
                try
                {
                    var mediaTypeHeaderValue = MediaTypeHeaderValue.Parse(ContentType);
                    if (!string.IsNullOrEmpty(mediaTypeHeaderValue.CharSet))
                    {
                        encoding = Encoding.GetEncoding(mediaTypeHeaderValue.CharSet);
                    }
                }
                catch (Exception ex) when (ex is FormatException || ex is ArgumentException)
                {
                    if (!SkipHeaderValidation)
                    {
                        ValidationMetadataException outerEx = new(WebCmdletStrings.ContentTypeException, ex);
                        ErrorRecord er = new(outerEx, "WebCmdletContentTypeException", ErrorCategory.InvalidArgument, ContentType);
                        ThrowTerminatingError(er);
                    }
                }
            }

            byte[] bytes = StreamHelper.EncodeToBytes(content, encoding);
            ByteArrayContent byteArrayContent = new(bytes);
            request.Content = byteArrayContent;
        }

        internal void SetRequestContent(HttpRequestMessage request, XmlNode xmlNode)
        {
            ArgumentNullException.ThrowIfNull(request);
            ArgumentNullException.ThrowIfNull(xmlNode);

            byte[] bytes = null;
            XmlDocument doc = xmlNode as XmlDocument;
            if (doc?.FirstChild is XmlDeclaration)
            {
                XmlDeclaration decl = doc.FirstChild as XmlDeclaration;
                Encoding encoding = Encoding.GetEncoding(decl.Encoding);
                bytes = StreamHelper.EncodeToBytes(doc.OuterXml, encoding);
            }
            else
            {
                bytes = StreamHelper.EncodeToBytes(xmlNode.OuterXml, encoding: null);
            }

            ByteArrayContent byteArrayContent = new(bytes);

            request.Content = byteArrayContent;
        }

        /// <summary>
        /// Sets the ContentLength property of the request and writes the specified content to the request's RequestStream.
        /// </summary>
        /// <param name="request">The WebRequest who's content is to be set.</param>
        /// <param name="contentStream">A Stream object containing the content data.</param>
        /// <remarks>
        /// Because this function sets the request's ContentLength property and writes content data into the request's stream,
        /// it should be called one time maximum on a given request.
        /// </remarks>
        internal void SetRequestContent(HttpRequestMessage request, Stream contentStream)
        {
            ArgumentNullException.ThrowIfNull(request);
            ArgumentNullException.ThrowIfNull(contentStream);

            StreamContent streamContent = new(contentStream);
            request.Content = streamContent;
        }

        /// <summary>
        /// Sets the ContentLength property of the request and writes the specified content to the request's RequestStream.
        /// </summary>
        /// <param name="request">The WebRequest who's content is to be set.</param>
        /// <param name="multipartContent">A MultipartFormDataContent object containing multipart/form-data content.</param>
        /// <remarks>
        /// Because this function sets the request's ContentLength property and writes content data into the request's stream,
        /// it should be called one time maximum on a given request.
        /// </remarks>
        internal void SetRequestContent(HttpRequestMessage request, MultipartFormDataContent multipartContent)
        {
            ArgumentNullException.ThrowIfNull(request);
            ArgumentNullException.ThrowIfNull(multipartContent);
            
            // Content headers will be set by MultipartFormDataContent which will throw unless we clear them first
            WebSession.ContentHeaders.Clear();

            request.Content = multipartContent;
        }

        internal void SetRequestContent(HttpRequestMessage request, IDictionary content)
        {
            ArgumentNullException.ThrowIfNull(request);
            ArgumentNullException.ThrowIfNull(content);

            string body = FormatDictionary(content);
            SetRequestContent(request, body);
        }

        internal void ParseLinkHeader(HttpResponseMessage response, System.Uri requestUri)
        {
            if (_relationLink is null)
            {
                // Must ignore the case of relation links. See RFC 8288 (https://tools.ietf.org/html/rfc8288)
                _relationLink = new Dictionary<string, string>(StringComparer.OrdinalIgnoreCase);
            }
            else
            {
                _relationLink.Clear();
            }

            // We only support the URL in angle brackets and `rel`, other attributes are ignored
            // user can still parse it themselves via the Headers property
            const string pattern = "<(?<url>.*?)>;\\s*rel=(?<quoted>\")?(?<rel>(?(quoted).*?|[^,;]*))(?(quoted)\")";
            if (response.Headers.TryGetValues("Link", out IEnumerable<string> links))
            {
                foreach (string linkHeader in links)
                {
                    MatchCollection matchCollection = Regex.Matches(linkHeader, pattern);
                    foreach (Match match in matchCollection)
                    {
                        if (match.Success)
                        {
                            string url = match.Groups["url"].Value;
                            string rel = match.Groups["rel"].Value;
                            if (url != string.Empty && rel != string.Empty && !_relationLink.ContainsKey(rel))
                            {
                                Uri absoluteUri = new(requestUri, url);
                                _relationLink.Add(rel, absoluteUri.AbsoluteUri);
                            }
                        }
                    }
                }
            }
        }

        /// <summary>
        /// Adds content to a <see cref="MultipartFormDataContent"/>. Object type detection is used to determine if the value is string, File, or Collection.
        /// </summary>
        /// <param name="fieldName">The Field Name to use.</param>
        /// <param name="fieldValue">The Field Value to use.</param>
        /// <param name="formData">The <see cref="MultipartFormDataContent"/>> to update.</param>
        /// <param name="enumerate">If true, collection types in <paramref name="fieldValue"/> will be enumerated. If false, collections will be treated as single value.</param>
        private void AddMultipartContent(object fieldName, object fieldValue, MultipartFormDataContent formData, bool enumerate)
        {
            ArgumentNullException.ThrowIfNull(formData);

            // It is possible that the dictionary keys or values are PSObject wrapped depending on how the dictionary is defined and assigned.
            // Before processing the field name and value we need to ensure we are working with the base objects and not the PSObject wrappers.

            // Unwrap fieldName PSObjects
            if (fieldName is PSObject namePSObject)
            {
                fieldName = namePSObject.BaseObject;
            }

            // Unwrap fieldValue PSObjects
            if (fieldValue is PSObject valuePSObject)
            {
                fieldValue = valuePSObject.BaseObject;
            }

            // Treat a single FileInfo as a FileContent
            if (fieldValue is FileInfo file)
            {
                formData.Add(GetMultipartFileContent(fieldName: fieldName, file: file));
                return;
            }

            // Treat Strings and other single values as a StringContent.
            // If enumeration is false, also treat IEnumerables as StringContents.
            // String implements IEnumerable so the explicit check is required.
            if (!enumerate || fieldValue is string || fieldValue is not IEnumerable)
            {
                formData.Add(GetMultipartStringContent(fieldName: fieldName, fieldValue: fieldValue));
                return;
            }

            // Treat the value as a collection and enumerate it if enumeration is true
            if (enumerate && fieldValue is IEnumerable items)
            {
                foreach (var item in items)
                {
                    // Recurse, but do not enumerate the next level. IEnumerables will be treated as single values.
                    AddMultipartContent(fieldName: fieldName, fieldValue: item, formData: formData, enumerate: false);
                }
            }
        }

        /// <summary>
        /// Gets a <see cref="StringContent"/> from the supplied field name and field value. Uses <see cref="LanguagePrimitives.ConvertTo{T}(object)"/> to convert the objects to strings.
        /// </summary>
        /// <param name="fieldName">The Field Name to use for the <see cref="StringContent"/></param>
        /// <param name="fieldValue">The Field Value to use for the <see cref="StringContent"/></param>
        private static StringContent GetMultipartStringContent(object fieldName, object fieldValue)
        {
            var contentDisposition = new ContentDispositionHeaderValue("form-data");
            // .NET does not enclose field names in quotes, however, modern browsers and curl do.
            contentDisposition.Name = "\"" + LanguagePrimitives.ConvertTo<string>(fieldName) + "\"";

            var result = new StringContent(LanguagePrimitives.ConvertTo<string>(fieldValue));
            result.Headers.ContentDisposition = contentDisposition;

            return result;
        }

        /// <summary>
        /// Gets a <see cref="StreamContent"/> from the supplied field name and <see cref="Stream"/>. Uses <see cref="LanguagePrimitives.ConvertTo{T}(object)"/> to convert the fieldname to a string.
        /// </summary>
        /// <param name="fieldName">The Field Name to use for the <see cref="StreamContent"/></param>
        /// <param name="stream">The <see cref="Stream"/> to use for the <see cref="StreamContent"/></param>
        private static StreamContent GetMultipartStreamContent(object fieldName, Stream stream)
        {
            var contentDisposition = new ContentDispositionHeaderValue("form-data");
            // .NET does not enclose field names in quotes, however, modern browsers and curl do.
            contentDisposition.Name = "\"" + LanguagePrimitives.ConvertTo<string>(fieldName) + "\"";

            var result = new StreamContent(stream);
            result.Headers.ContentDisposition = contentDisposition;
            result.Headers.ContentType = new MediaTypeHeaderValue("application/octet-stream");

            return result;
        }

        /// <summary>
        /// Gets a <see cref="StreamContent"/> from the supplied field name and file. Calls <see cref="GetMultipartStreamContent(object, Stream)"/> to create the <see cref="StreamContent"/> and then sets the file name.
        /// </summary>
        /// <param name="fieldName">The Field Name to use for the <see cref="StreamContent"/></param>
        /// <param name="file">The file to use for the <see cref="StreamContent"/></param>
        private static StreamContent GetMultipartFileContent(object fieldName, FileInfo file)
        {
            var result = GetMultipartStreamContent(fieldName: fieldName, stream: new FileStream(file.FullName, FileMode.Open));
            // .NET does not enclose field names in quotes, however, modern browsers and curl do.
            result.Headers.ContentDisposition.FileName = "\"" + file.Name + "\"";

            return result;
        }
        #endregion Helper Methods
    }
}<|MERGE_RESOLUTION|>--- conflicted
+++ resolved
@@ -1256,15 +1256,8 @@
                         WebSession.MaximumRedirection--;
                     }
 
-<<<<<<< HEAD
                     // For selected redirects, GET must be used with the redirected Location.
                     if (RequestRequiresForceGet(response.StatusCode, req.Method) && !PreserveHttpMethodOnRedirect)
-=======
-                    // For selected redirects that used POST, GET must be used with the
-                    // redirected Location.
-                    // Since GET is the default; POST only occurs when -Method POST is used.
-                    if (Method == WebRequestMethod.Post && IsRedirectToGet(response.StatusCode))
->>>>>>> 462f8257
                     {
                         Method = WebRequestMethod.Get;
                     }
