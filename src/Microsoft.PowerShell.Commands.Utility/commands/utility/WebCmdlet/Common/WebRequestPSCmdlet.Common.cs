--- conflicted
+++ resolved
@@ -1914,15 +1914,9 @@
         /// <summary>
         /// Gets a <see cref="StringContent"/> from the supplied field name and field value. Uses <see cref="LanguagePrimitives.ConvertTo{T}(object)"/> to convert the objects to strings.
         /// </summary>
-<<<<<<< HEAD
         /// <param name="fieldName">The Field Name to use for the <see cref="StringContent"/></param>
         /// <param name="fieldValue">The Field Value to use for the <see cref="StringContent"/></param>
-        private StringContent GetMultipartStringContent(object fieldName, object fieldValue)
-=======
-        /// <param name="fieldName">The Field Name to use for the <see cref="StringContent" /></param>
-        /// <param name="fieldValue">The Field Value to use for the <see cref="StringContent" /></param>
         private static StringContent GetMultipartStringContent(object fieldName, object fieldValue)
->>>>>>> 8c8487cc
         {
             var contentDisposition = new ContentDispositionHeaderValue("form-data");
             // .NET does not enclose field names in quotes, however, modern browsers and curl do.
@@ -1937,15 +1931,9 @@
         /// <summary>
         /// Gets a <see cref="StreamContent"/> from the supplied field name and <see cref="Stream"/>. Uses <see cref="LanguagePrimitives.ConvertTo{T}(object)"/> to convert the fieldname to a string.
         /// </summary>
-<<<<<<< HEAD
         /// <param name="fieldName">The Field Name to use for the <see cref="StreamContent"/></param>
         /// <param name="stream">The <see cref="Stream"/> to use for the <see cref="StreamContent"/></param>
-        private StreamContent GetMultipartStreamContent(object fieldName, Stream stream)
-=======
-        /// <param name="fieldName">The Field Name to use for the <see cref="StreamContent" /></param>
-        /// <param name="stream">The <see cref="Stream" /> to use for the <see cref="StreamContent" /></param>
         private static StreamContent GetMultipartStreamContent(object fieldName, Stream stream)
->>>>>>> 8c8487cc
         {
             var contentDisposition = new ContentDispositionHeaderValue("form-data");
             // .NET does not enclose field names in quotes, however, modern browsers and curl do.
@@ -1961,15 +1949,9 @@
         /// <summary>
         /// Gets a <see cref="StreamContent"/> from the supplied field name and file. Calls <see cref="GetMultipartStreamContent(object, Stream)"/> to create the <see cref="StreamContent"/> and then sets the file name.
         /// </summary>
-<<<<<<< HEAD
         /// <param name="fieldName">The Field Name to use for the <see cref="StreamContent"/></param>
         /// <param name="file">The file to use for the <see cref="StreamContent"/></param>
-        private StreamContent GetMultipartFileContent(object fieldName, FileInfo file)
-=======
-        /// <param name="fieldName">The Field Name to use for the <see cref="StreamContent" /></param>
-        /// <param name="file">The file to use for the <see cref="StreamContent" /></param>
         private static StreamContent GetMultipartFileContent(object fieldName, FileInfo file)
->>>>>>> 8c8487cc
         {
             var result = GetMultipartStreamContent(fieldName: fieldName, stream: new FileStream(file.FullName, FileMode.Open));
             // .NET does not enclose field names in quotes, however, modern browsers and curl do.
