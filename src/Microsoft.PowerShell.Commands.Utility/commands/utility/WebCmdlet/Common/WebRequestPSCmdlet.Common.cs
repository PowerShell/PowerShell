--- conflicted
+++ resolved
@@ -1865,13 +1865,7 @@
         {
             if (formData == null)
             {
-<<<<<<< HEAD
-#pragma warning disable CA2208 // Instantiate argument exceptions correctly
-                throw new ArgumentNullException("formDate");
-#pragma warning restore CA2208 // https://github.com/PowerShell/PowerShell/issues/13909
-=======
                 throw new ArgumentNullException(nameof(formData));
->>>>>>> 8dcd5a2e
             }
 
             // It is possible that the dictionary keys or values are PSObject wrapped depending on how the dictionary is defined and assigned.
