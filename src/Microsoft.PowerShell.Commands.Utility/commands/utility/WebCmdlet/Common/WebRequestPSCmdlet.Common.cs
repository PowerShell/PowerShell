--- conflicted
+++ resolved
@@ -609,7 +609,7 @@
 
                                 if (_parseRelLink || _followRelLink)
                                 {
-                                    ParseLinkHeader(response, uri);
+                                    ParseLinkHeader(response);
                                 }
 
                                 ProcessResponse(response);
@@ -1418,15 +1418,9 @@
                 bodyBuilder.Append($"{encodedKey}={encodedValue}");
             }
 
-<<<<<<< HEAD
-                                if (_parseRelLink || _followRelLink)
-                                {
-                                    ParseLinkHeader(response);
-                                }
-=======
             return bodyBuilder.ToString();
         }
->>>>>>> 9b228dcc
+
 
         private ErrorRecord GetValidationError(string msg, string errorId)
         {
