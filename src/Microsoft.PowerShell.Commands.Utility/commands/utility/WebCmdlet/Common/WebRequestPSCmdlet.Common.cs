--- conflicted
+++ resolved
@@ -1237,11 +1237,7 @@
                     }
 
                     // For selected redirects, GET must be used with the redirected Location.
-<<<<<<< HEAD
-                    if (RequestRequiresForceGet(response.StatusCode, req.Method) && !PreserveHttpMethodOnRedirect)
-=======
-                    if (currentRequest.Method == HttpMethod.Post && IsRedirectToGet(response.StatusCode))
->>>>>>> 43abbc45
+                    if (RequestRequiresForceGet(response.StatusCode, currentRequest.Method) && !PreserveHttpMethodOnRedirect)
                     {
                         Method = WebRequestMethod.Get;
                         CustomMethod = string.Empty;
@@ -1713,13 +1709,8 @@
         /// <param name="file">The file to use for the <see cref="StreamContent"/></param>
         private static StreamContent GetMultipartFileContent(object fieldName, FileInfo file)
         {
-<<<<<<< HEAD
-            var result = GetMultipartStreamContent(fieldName: fieldName, stream: new FileStream(file.FullName, FileMode.Open));
-
-=======
             StreamContent result = GetMultipartStreamContent(fieldName: fieldName, stream: new FileStream(file.FullName, FileMode.Open));
-            
->>>>>>> 43abbc45
+
             // .NET does not enclose field names in quotes, however, modern browsers and curl do.
             result.Headers.ContentDisposition.FileName = "\"" + file.Name + "\"";
 
