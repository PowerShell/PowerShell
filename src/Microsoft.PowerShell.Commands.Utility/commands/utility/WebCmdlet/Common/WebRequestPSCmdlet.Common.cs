// Copyright (c) Microsoft Corporation.
// Licensed under the MIT License.

using System;
using System.Collections;
using System.Collections.Generic;
using System.Collections.ObjectModel;
using System.Globalization;
using System.IO;
using System.Management.Automation;
using System.Net;
using System.Net.Http;
using System.Net.Http.Headers;
using System.Security;
using System.Security.Authentication;
using System.Security.Cryptography;
using System.Security.Cryptography.X509Certificates;
using System.Text;
using System.Text.RegularExpressions;
using System.Threading;
using System.Threading.Tasks;
using System.Xml;

namespace Microsoft.PowerShell.Commands
{
    /// <summary>
    /// The valid values for the -Authentication parameter for Invoke-RestMethod and Invoke-WebRequest.
    /// </summary>
    public enum WebAuthenticationType
    {
        /// <summary>
        /// No authentication. Default.
        /// </summary>
        None,

        /// <summary>
        /// RFC-7617 Basic Authentication. Requires -Credential.
        /// </summary>
        Basic,

        /// <summary>
        /// RFC-6750 OAuth 2.0 Bearer Authentication. Requires -Token.
        /// </summary>
        Bearer,

        /// <summary>
        /// RFC-6750 OAuth 2.0 Bearer Authentication. Requires -Token.
        /// </summary>
        OAuth,
    }

    // WebSslProtocol is used because not all SslProtocols are supported by HttpClientHandler.
    // Also SslProtocols.Default is not the "default" for HttpClientHandler as SslProtocols.Ssl3 is not supported.
    /// <summary>
    /// The valid values for the -SslProtocol parameter for Invoke-RestMethod and Invoke-WebRequest.
    /// </summary>
    [Flags]
    public enum WebSslProtocol
    {
        /// <summary>
        /// No SSL protocol will be set and the system defaults will be used.
        /// </summary>
        Default = 0,

        /// <summary>
        /// Specifies the TLS 1.0 is obsolete. Using this value now defaults to TLS 1.2.
        /// </summary>
        Tls = SslProtocols.Tls12,

        /// <summary>
        /// Specifies the TLS 1.1 is obsolete. Using this value now defaults to TLS 1.2.
        /// </summary>
        Tls11 = SslProtocols.Tls12,

        /// <summary>
        /// Specifies the TLS 1.2 security protocol. The TLS protocol is defined in IETF RFC 5246.
        /// </summary>
        Tls12 = SslProtocols.Tls12,

        /// <summary>
        /// Specifies the TLS 1.3 security protocol. The TLS protocol is defined in IETF RFC 8446.
        /// </summary>
        Tls13 = SslProtocols.Tls13
    }

    /// <summary>
    /// Base class for Invoke-RestMethod and Invoke-WebRequest commands.
    /// </summary>
    public abstract partial class WebRequestPSCmdlet : PSCmdlet
    {
        #region Virtual Properties

        #region URI

        /// <summary>
        /// Deprecated. Gets or sets UseBasicParsing. This has no affect on the operation of the Cmdlet.
        /// </summary>
        [Parameter(DontShow = true)]
        public virtual SwitchParameter UseBasicParsing { get; set; } = true;

        /// <summary>
        /// Gets or sets the Uri property.
        /// </summary>
        [Parameter(Position = 0, Mandatory = true)]
        [ValidateNotNullOrEmpty]
        public virtual Uri Uri { get; set; }

        #endregion

        #region HTTP Version

        /// <summary>
        /// Gets or sets the HTTP Version property.
        /// </summary>
        [Parameter]
        [ArgumentToVersionTransformation]
        [HttpVersionCompletions]
        public virtual Version HttpVersion { get; set; }

        #endregion

        #region Session
        /// <summary>
        /// Gets or sets the Session property.
        /// </summary>
        [Parameter]
        public virtual WebRequestSession WebSession { get; set; }

        /// <summary>
        /// Gets or sets the SessionVariable property.
        /// </summary>
        [Parameter]
        [Alias("SV")]
        public virtual string SessionVariable { get; set; }

        #endregion

        #region Authorization and Credentials

        /// <summary>
        /// Gets or sets the AllowUnencryptedAuthentication property.
        /// </summary>
        [Parameter]
        public virtual SwitchParameter AllowUnencryptedAuthentication { get; set; }

        /// <summary>
        /// Gets or sets the Authentication property used to determine the Authentication method for the web session.
        /// Authentication does not work with UseDefaultCredentials.
        /// Authentication over unencrypted sessions requires AllowUnencryptedAuthentication.
        /// Basic: Requires Credential.
        /// OAuth/Bearer: Requires Token.
        /// </summary>
        [Parameter]
        public virtual WebAuthenticationType Authentication { get; set; } = WebAuthenticationType.None;

        /// <summary>
        /// Gets or sets the Credential property.
        /// </summary>
        [Parameter]
        [Credential]
        public virtual PSCredential Credential { get; set; }

        /// <summary>
        /// Gets or sets the UseDefaultCredentials property.
        /// </summary>
        [Parameter]
        public virtual SwitchParameter UseDefaultCredentials { get; set; }

        /// <summary>
        /// Gets or sets the CertificateThumbprint property.
        /// </summary>
        [Parameter]
        [ValidateNotNullOrEmpty]
        public virtual string CertificateThumbprint { get; set; }

        /// <summary>
        /// Gets or sets the Certificate property.
        /// </summary>
        [Parameter]
        [ValidateNotNull]
        public virtual X509Certificate Certificate { get; set; }

        /// <summary>
        /// Gets or sets the SkipCertificateCheck property.
        /// </summary>
        [Parameter]
        public virtual SwitchParameter SkipCertificateCheck { get; set; }

        /// <summary>
        /// Gets or sets the TLS/SSL protocol used by the Web Cmdlet.
        /// </summary>
        [Parameter]
        public virtual WebSslProtocol SslProtocol { get; set; } = WebSslProtocol.Default;

        /// <summary>
        /// Gets or sets the Token property. Token is required by Authentication OAuth and Bearer.
        /// </summary>
        [Parameter]
        public virtual SecureString Token { get; set; }

        /// <summary>
        /// Gets or sets the AllowInsecureRedirect property used to follow HTTP redirects from HTTPS.
        /// </summary>
        [Parameter]
        public virtual SwitchParameter AllowInsecureRedirect { get; set; }

        #endregion

        #region Headers

        /// <summary>
        /// Gets or sets the UserAgent property.
        /// </summary>
        [Parameter]
        public virtual string UserAgent { get; set; }

        /// <summary>
        /// Gets or sets the DisableKeepAlive property.
        /// </summary>
        [Parameter]
        public virtual SwitchParameter DisableKeepAlive { get; set; }

        /// <summary>
        /// Gets or sets the TimeOut property.
        /// </summary>
        [Parameter]
        [ValidateRange(0, int.MaxValue)]
        public virtual int TimeoutSec { get; set; }

        /// <summary>
        /// Gets or sets the Headers property.
        /// </summary>
        [System.Diagnostics.CodeAnalysis.SuppressMessage("Microsoft.Usage", "CA2227:CollectionPropertiesShouldBeReadOnly")]
        [Parameter]
        public virtual IDictionary Headers { get; set; }

        #endregion

        #region Redirect

        /// <summary>
        /// Gets or sets the RedirectMax property.
        /// </summary>
        [Parameter]
        [ValidateRange(0, int.MaxValue)]
        public virtual int MaximumRedirection { get; set; } = -1;

        /// <summary>
        /// Gets or sets the MaximumRetryCount property, which determines the number of retries of a failed web request.
        /// </summary>
        [Parameter]
        [ValidateRange(0, int.MaxValue)]
        public virtual int MaximumRetryCount { get; set; }

        /// <summary>
        /// Gets or sets the RetryIntervalSec property, which determines the number seconds between retries.
        /// </summary>
        [Parameter]
        [ValidateRange(1, int.MaxValue)]
        public virtual int RetryIntervalSec { get; set; } = 5;

        #endregion

        #region Method

        /// <summary>
        /// Gets or sets the Method property.
        /// </summary>
        [Parameter(ParameterSetName = "StandardMethod")]
        [Parameter(ParameterSetName = "StandardMethodNoProxy")]
        public virtual WebRequestMethod Method { get; set; } = WebRequestMethod.Default;

        /// <summary>
        /// Gets or sets the CustomMethod property.
        /// </summary>
        [Parameter(Mandatory = true, ParameterSetName = "CustomMethod")]
        [Parameter(Mandatory = true, ParameterSetName = "CustomMethodNoProxy")]
        [Alias("CM")]
        [ValidateNotNullOrEmpty]
        public virtual string CustomMethod
        {
            get => _custommethod;

            set => _custommethod = value.ToUpperInvariant();
        }

        private string _custommethod;

        /// <summary>
        /// Gets or sets the PreserveHTTPMethodOnRedirect property.
        /// </summary>
        [Parameter]
        public virtual SwitchParameter PreserveHTTPMethodOnRedirect { get; set; }

        #endregion

        #region NoProxy

        /// <summary>
        /// Gets or sets the NoProxy property.
        /// </summary>
        [Parameter(Mandatory = true, ParameterSetName = "CustomMethodNoProxy")]
        [Parameter(Mandatory = true, ParameterSetName = "StandardMethodNoProxy")]
        public virtual SwitchParameter NoProxy { get; set; }

        #endregion

        #region Proxy

        /// <summary>
        /// Gets or sets the Proxy property.
        /// </summary>
        [Parameter(ParameterSetName = "StandardMethod")]
        [Parameter(ParameterSetName = "CustomMethod")]
        public virtual Uri Proxy { get; set; }

        /// <summary>
        /// Gets or sets the ProxyCredential property.
        /// </summary>
        [Parameter(ParameterSetName = "StandardMethod")]
        [Parameter(ParameterSetName = "CustomMethod")]
        [Credential]
        public virtual PSCredential ProxyCredential { get; set; }

        /// <summary>
        /// Gets or sets the ProxyUseDefaultCredentials property.
        /// </summary>
        [Parameter(ParameterSetName = "StandardMethod")]
        [Parameter(ParameterSetName = "CustomMethod")]
        public virtual SwitchParameter ProxyUseDefaultCredentials { get; set; }

        #endregion

        #region Input

        /// <summary>
        /// Gets or sets the Body property.
        /// </summary>
        [Parameter(ValueFromPipeline = true)]
        public virtual object Body { get; set; }

        /// <summary>
        /// Dictionary for use with RFC-7578 multipart/form-data submissions.
        /// Keys are form fields and their respective values are form values.
        /// A value may be a collection of form values or single form value.
        /// </summary>
        [Parameter]
        public virtual IDictionary Form { get; set; }

        /// <summary>
        /// Gets or sets the ContentType property.
        /// </summary>
        [Parameter]
        public virtual string ContentType { get; set; }

        /// <summary>
        /// Gets or sets the TransferEncoding property.
        /// </summary>
        [Parameter]
        [ValidateSet("chunked", "compress", "deflate", "gzip", "identity", IgnoreCase = true)]
        public virtual string TransferEncoding { get; set; }

        /// <summary>
        /// Gets or sets the InFile property.
        /// </summary>
        [Parameter]
        public virtual string InFile { get; set; }

        /// <summary>
        /// Keep the original file path after the resolved provider path is assigned to InFile.
        /// </summary>
        private string _originalFilePath;

        #endregion

        #region Output

        /// <summary>
        /// Gets or sets the OutFile property.
        /// </summary>
        [Parameter]
        public virtual string OutFile { get; set; }

        /// <summary>
        /// Gets or sets the PassThrough property.
        /// </summary>
        [Parameter]
        public virtual SwitchParameter PassThru { get; set; }

        /// <summary>
        /// Resumes downloading a partial or incomplete file. OutFile is required.
        /// </summary>
        [Parameter]
        public virtual SwitchParameter Resume { get; set; }

        /// <summary>
        /// Gets or sets whether to skip checking HTTP status for error codes.
        /// </summary>
        [Parameter]
        public virtual SwitchParameter SkipHttpErrorCheck { get; set; }

        #endregion

        #endregion Virtual Properties

        #region Virtual Methods

        internal virtual void ValidateParameters()
        {
            // Sessions
            if (WebSession is not null && SessionVariable is not null)
            {
                ErrorRecord error = GetValidationError(WebCmdletStrings.SessionConflict, "WebCmdletSessionConflictException");
                ThrowTerminatingError(error);
            }

            // Authentication
            if (UseDefaultCredentials && Authentication != WebAuthenticationType.None)
            {
                ErrorRecord error = GetValidationError(WebCmdletStrings.AuthenticationConflict, "WebCmdletAuthenticationConflictException");
                ThrowTerminatingError(error);
            }

            if (Authentication != WebAuthenticationType.None && Token is not null && Credential is not null)
            {
                ErrorRecord error = GetValidationError(WebCmdletStrings.AuthenticationTokenConflict, "WebCmdletAuthenticationTokenConflictException");
                ThrowTerminatingError(error);
            }

            if (Authentication == WebAuthenticationType.Basic && Credential is null)
            {
                ErrorRecord error = GetValidationError(WebCmdletStrings.AuthenticationCredentialNotSupplied, "WebCmdletAuthenticationCredentialNotSuppliedException");
                ThrowTerminatingError(error);
            }

            if ((Authentication == WebAuthenticationType.OAuth || Authentication == WebAuthenticationType.Bearer) && Token is null)
            {
                ErrorRecord error = GetValidationError(WebCmdletStrings.AuthenticationTokenNotSupplied, "WebCmdletAuthenticationTokenNotSuppliedException");
                ThrowTerminatingError(error);
            }

            if (!AllowUnencryptedAuthentication && Authentication != WebAuthenticationType.None && Uri.Scheme != "https")
            {
                ErrorRecord error = GetValidationError(WebCmdletStrings.AllowUnencryptedAuthenticationRequired, "WebCmdletAllowUnencryptedAuthenticationRequiredException");
                ThrowTerminatingError(error);
            }

            if (!AllowUnencryptedAuthentication && (Credential is not null || UseDefaultCredentials) && Uri.Scheme != "https")
            {
                ErrorRecord error = GetValidationError(WebCmdletStrings.AllowUnencryptedAuthenticationRequired, "WebCmdletAllowUnencryptedAuthenticationRequiredException");
                ThrowTerminatingError(error);
            }

            // Credentials
            if (UseDefaultCredentials && Credential is not null)
            {
                ErrorRecord error = GetValidationError(WebCmdletStrings.CredentialConflict, "WebCmdletCredentialConflictException");
                ThrowTerminatingError(error);
            }

            // Proxy server
            if (ProxyUseDefaultCredentials && ProxyCredential is not null)
            {
                ErrorRecord error = GetValidationError(WebCmdletStrings.ProxyCredentialConflict, "WebCmdletProxyCredentialConflictException");
                ThrowTerminatingError(error);
            }
            else if (Proxy is null && (ProxyCredential is not null || ProxyUseDefaultCredentials))
            {
                ErrorRecord error = GetValidationError(WebCmdletStrings.ProxyUriNotSupplied, "WebCmdletProxyUriNotSuppliedException");
                ThrowTerminatingError(error);
            }

            // Request body content
            if (Body is not null && InFile is not null)
            {
                ErrorRecord error = GetValidationError(WebCmdletStrings.BodyConflict, "WebCmdletBodyConflictException");
                ThrowTerminatingError(error);
            }

            if (Body is not null && Form is not null)
            {
                ErrorRecord error = GetValidationError(WebCmdletStrings.BodyFormConflict, "WebCmdletBodyFormConflictException");
                ThrowTerminatingError(error);
            }

            if (InFile is not null && Form is not null)
            {
                ErrorRecord error = GetValidationError(WebCmdletStrings.FormInFileConflict, "WebCmdletFormInFileConflictException");
                ThrowTerminatingError(error);
            }

            // Validate InFile path
            if (InFile is not null)
            {
                ProviderInfo provider = null;
                ErrorRecord errorRecord = null;

                try
                {
                    Collection<string> providerPaths = GetResolvedProviderPathFromPSPath(InFile, out provider);

                    if (!provider.Name.Equals(FileSystemProvider.ProviderName, StringComparison.OrdinalIgnoreCase))
                    {
                        errorRecord = GetValidationError(WebCmdletStrings.NotFilesystemPath, "WebCmdletInFileNotFilesystemPathException", InFile);
                    }
                    else
                    {
                        if (providerPaths.Count > 1)
                        {
                            errorRecord = GetValidationError(WebCmdletStrings.MultiplePathsResolved, "WebCmdletInFileMultiplePathsResolvedException", InFile);
                        }
                        else if (providerPaths.Count == 0)
                        {
                            errorRecord = GetValidationError(WebCmdletStrings.NoPathResolved, "WebCmdletInFileNoPathResolvedException", InFile);
                        }
                        else
                        {
                            if (Directory.Exists(providerPaths[0]))
                            {
                                errorRecord = GetValidationError(WebCmdletStrings.DirectoryPathSpecified, "WebCmdletInFileNotFilePathException", InFile);
                            }

                            _originalFilePath = InFile;
                            InFile = providerPaths[0];
                        }
                    }
                }
                catch (ItemNotFoundException pathNotFound)
                {
                    errorRecord = new ErrorRecord(pathNotFound.ErrorRecord, pathNotFound);
                }
                catch (ProviderNotFoundException providerNotFound)
                {
                    errorRecord = new ErrorRecord(providerNotFound.ErrorRecord, providerNotFound);
                }
                catch (System.Management.Automation.DriveNotFoundException driveNotFound)
                {
                    errorRecord = new ErrorRecord(driveNotFound.ErrorRecord, driveNotFound);
                }

                if (errorRecord is not null)
                {
                    ThrowTerminatingError(errorRecord);
                }
            }

            // Output ??
            if (PassThru && OutFile is null)
            {
                ErrorRecord error = GetValidationError(WebCmdletStrings.OutFileMissing, "WebCmdletOutFileMissingException", nameof(PassThru));
                ThrowTerminatingError(error);
            }

            // Resume requires OutFile.
            if (Resume.IsPresent && OutFile is null)
            {
                ErrorRecord error = GetValidationError(WebCmdletStrings.OutFileMissing, "WebCmdletOutFileMissingException", nameof(Resume));
                ThrowTerminatingError(error);
            }
        }

        internal virtual void PrepareSession()
        {
            // make sure we have a valid WebRequestSession object to work with
            WebSession ??= new WebRequestSession();

            if (SessionVariable is not null)
            {
                // save the session back to the PS environment if requested
                PSVariableIntrinsics vi = SessionState.PSVariable;
                vi.Set(SessionVariable, WebSession);
            }

            // handle credentials
            if (Credential is not null && Authentication == WebAuthenticationType.None)
            {
                // get the relevant NetworkCredential
                NetworkCredential netCred = Credential.GetNetworkCredential();
                WebSession.Credentials = netCred;

                // supplying a credential overrides the UseDefaultCredentials setting
                WebSession.UseDefaultCredentials = false;
            }
            else if ((Credential is not null || Token is not null) && Authentication != WebAuthenticationType.None)
            {
                ProcessAuthentication();
            }
            else if (UseDefaultCredentials)
            {
                WebSession.UseDefaultCredentials = true;
            }

            if (CertificateThumbprint is not null)
            {
                X509Store store = new(StoreName.My, StoreLocation.CurrentUser);
                store.Open(OpenFlags.ReadOnly | OpenFlags.OpenExistingOnly);
                X509Certificate2Collection collection = (X509Certificate2Collection)store.Certificates;
                X509Certificate2Collection tbCollection = (X509Certificate2Collection)collection.Find(X509FindType.FindByThumbprint, CertificateThumbprint, false);
                if (tbCollection.Count == 0)
                {
                    CryptographicException ex = new(WebCmdletStrings.ThumbprintNotFound);
                    throw ex;
                }

                foreach (X509Certificate2 tbCert in tbCollection)
                {
                    X509Certificate certificate = (X509Certificate)tbCert;
                    WebSession.AddCertificate(certificate);
                }
            }

            if (Certificate is not null)
            {
                WebSession.AddCertificate(Certificate);
            }

            // handle the user agent
            if (UserAgent is not null)
            {
                // store the UserAgent string
                WebSession.UserAgent = UserAgent;
            }

            if (Proxy is not null)
            {
                WebProxy webProxy = new(Proxy);
                webProxy.BypassProxyOnLocal = false;
                if (ProxyCredential is not null)
                {
                    webProxy.Credentials = ProxyCredential.GetNetworkCredential();
                }
                else if (ProxyUseDefaultCredentials)
                {
                    // If both ProxyCredential and ProxyUseDefaultCredentials are passed,
                    // UseDefaultCredentials will overwrite the supplied credentials.
                    webProxy.UseDefaultCredentials = true;
                }

                WebSession.Proxy = webProxy;
            }

            if (MaximumRedirection > -1)
            {
                WebSession.MaximumRedirection = MaximumRedirection;
            }

            // store the other supplied headers
            if (Headers is not null)
            {
                foreach (string key in Headers.Keys)
                {
                    var value = Headers[key];

                    // null is not valid value for header.
                    // We silently ignore header if value is null.
                    if (value is not null)
                    {
                        // add the header value (or overwrite it if already present)
                        WebSession.Headers[key] = value.ToString();
                    }
                }
            }

            if (MaximumRetryCount > 0)
            {
                WebSession.MaximumRetryCount = MaximumRetryCount;

                // Only set retry interval if retry count is set.
                WebSession.RetryIntervalInSeconds = RetryIntervalSec;
            }
        }

        #endregion Virtual Methods

        #region Helper Properties

        internal string QualifiedOutFile => QualifyFilePath(OutFile);

        internal bool ShouldSaveToOutFile => !string.IsNullOrEmpty(OutFile);

        internal bool ShouldWriteToPipeline => !ShouldSaveToOutFile || PassThru;

        internal bool ShouldCheckHttpStatus => !SkipHttpErrorCheck;

        /// <summary>
        /// Determines whether writing to a file should Resume and append rather than overwrite.
        /// </summary>
        internal bool ShouldResume => Resume.IsPresent && _resumeSuccess;

        #endregion Helper Properties

        #region Helper Methods
        private Uri PrepareUri(Uri uri)
        {
            uri = CheckProtocol(uri);

            // before creating the web request,
            // preprocess Body if content is a dictionary and method is GET (set as query)
            IDictionary bodyAsDictionary;
            LanguagePrimitives.TryConvertTo<IDictionary>(Body, out bodyAsDictionary);
            if (bodyAsDictionary is not null && (Method == WebRequestMethod.Default || Method == WebRequestMethod.Get || CustomMethod == "GET"))
            {
                UriBuilder uriBuilder = new(uri);
                if (uriBuilder.Query is not null && uriBuilder.Query.Length > 1)
                {
                    uriBuilder.Query = string.Concat(uriBuilder.Query.AsSpan(1), "&", FormatDictionary(bodyAsDictionary));
                }
                else
                {
                    uriBuilder.Query = FormatDictionary(bodyAsDictionary);
                }

                uri = uriBuilder.Uri;
                // set body to null to prevent later FillRequestStream
                Body = null;
            }

            return uri;
        }

        private static Uri CheckProtocol(Uri uri)
        {
            ArgumentNullException.ThrowIfNull(uri);

            if (!uri.IsAbsoluteUri)
            {
                uri = new Uri("http://" + uri.OriginalString);
            }

            return uri;
        }

        private string QualifyFilePath(string path)
        {
            string resolvedFilePath = PathUtils.ResolveFilePath(filePath: path, command: this, isLiteralPath: true);
            return resolvedFilePath;
        }

        private static string FormatDictionary(IDictionary content)
        {
            ArgumentNullException.ThrowIfNull(content);

            StringBuilder bodyBuilder = new();
            foreach (string key in content.Keys)
            {
                if (bodyBuilder.Length > 0)
                {
                    bodyBuilder.Append('&');
                }

                object value = content[key];

                // URLEncode the key and value
                string encodedKey = WebUtility.UrlEncode(key);
                string encodedValue = string.Empty;
                if (value is not null)
                {
                    encodedValue = WebUtility.UrlEncode(value.ToString());
                }

                bodyBuilder.AppendFormat("{0}={1}", encodedKey, encodedValue);
            }

            return bodyBuilder.ToString();
        }

        private ErrorRecord GetValidationError(string msg, string errorId)
        {
            var ex = new ValidationMetadataException(msg);
            var error = new ErrorRecord(ex, errorId, ErrorCategory.InvalidArgument, this);
            return error;
        }

        private ErrorRecord GetValidationError(string msg, string errorId, params object[] args)
        {
            msg = string.Format(CultureInfo.InvariantCulture, msg, args);
            var ex = new ValidationMetadataException(msg);
            var error = new ErrorRecord(ex, errorId, ErrorCategory.InvalidArgument, this);
            return error;
        }

        private string GetBasicAuthorizationHeader()
        {
            var password = new NetworkCredential(null, Credential.Password).Password;
            string unencoded = string.Format("{0}:{1}", Credential.UserName, password);
            byte[] bytes = Encoding.UTF8.GetBytes(unencoded);
            return string.Format("Basic {0}", Convert.ToBase64String(bytes));
        }

        private string GetBearerAuthorizationHeader()
        {
            return string.Format("Bearer {0}", new NetworkCredential(string.Empty, Token).Password);
        }

        private void ProcessAuthentication()
        {
            if (Authentication == WebAuthenticationType.Basic)
            {
                WebSession.Headers["Authorization"] = GetBasicAuthorizationHeader();
            }
            else if (Authentication == WebAuthenticationType.Bearer || Authentication == WebAuthenticationType.OAuth)
            {
                WebSession.Headers["Authorization"] = GetBearerAuthorizationHeader();
            }
            else
            {
                Diagnostics.Assert(false, string.Format("Unrecognized Authentication value: {0}", Authentication));
            }
        }

        #endregion Helper Methods
    }

    // TODO: Merge Partials

    /// <summary>
    /// Exception class for webcmdlets to enable returning HTTP error response.
    /// </summary>
    public sealed class HttpResponseException : HttpRequestException
    {
        /// <summary>
        /// Initializes a new instance of the <see cref="HttpResponseException"/> class.
        /// </summary>
        /// <param name="message">Message for the exception.</param>
        /// <param name="response">Response from the HTTP server.</param>
        public HttpResponseException(string message, HttpResponseMessage response) : base(message, inner: null, response.StatusCode)
        {
            Response = response;
        }

        /// <summary>
        /// HTTP error response.
        /// </summary>
        public HttpResponseMessage Response { get; }
    }

    /// <summary>
    /// Base class for Invoke-RestMethod and Invoke-WebRequest commands.
    /// </summary>
    public abstract partial class WebRequestPSCmdlet : PSCmdlet
    {
        /// <summary>
        /// Gets or sets the PreserveAuthorizationOnRedirect property.
        /// </summary>
        /// <remarks>
        /// This property overrides compatibility with web requests on Windows.
        /// On FullCLR (WebRequest), authorization headers are stripped during redirect.
        /// CoreCLR (HTTPClient) does not have this behavior so web requests that work on
        /// PowerShell/FullCLR can fail with PowerShell/CoreCLR.  To provide compatibility,
        /// we'll detect requests with an Authorization header and automatically strip
        /// the header when the first redirect occurs. This switch turns off this logic for
        /// edge cases where the authorization header needs to be preserved across redirects.
        /// </remarks>
        [Parameter]
        public virtual SwitchParameter PreserveAuthorizationOnRedirect { get; set; }

        /// <summary>
        /// Gets or sets the SkipHeaderValidation property.
        /// </summary>
        /// <remarks>
        /// This property adds headers to the request's header collection without validation.
        /// </remarks>
        [Parameter]
        public virtual SwitchParameter SkipHeaderValidation { get; set; }

        #region Abstract Methods

        /// <summary>
        /// Read the supplied WebResponse object and push the resulting output into the pipeline.
        /// </summary>
        /// <param name="response">Instance of a WebResponse object to be processed.</param>
        internal abstract void ProcessResponse(HttpResponseMessage response);

        #endregion Abstract Methods

        /// <summary>
        /// Cancellation token source.
        /// </summary>
        internal CancellationTokenSource _cancelToken = null;

        /// <summary>
        /// Parse Rel Links.
        /// </summary>
        internal bool _parseRelLink = false;

        /// <summary>
        /// Automatically follow Rel Links.
        /// </summary>
        internal bool _followRelLink = false;

        /// <summary>
        /// Automatically follow Rel Links.
        /// </summary>
        internal Dictionary<string, string> _relationLink = null;

        /// <summary>
        /// Maximum number of Rel Links to follow.
        /// </summary>
        internal int _maximumFollowRelLink = int.MaxValue;

        /// <summary>
        /// The remote endpoint returned a 206 status code indicating successful resume.
        /// </summary>
        private bool _resumeSuccess = false;

        /// <summary>
        /// The current size of the local file being resumed.
        /// </summary>
        private long _resumeFileSize = 0;

        private static HttpMethod GetHttpMethod(WebRequestMethod method) => method switch
        {
            WebRequestMethod.Default or WebRequestMethod.Get => HttpMethod.Get,
            WebRequestMethod.Delete => HttpMethod.Delete,
            WebRequestMethod.Head => HttpMethod.Head,
            WebRequestMethod.Patch => HttpMethod.Patch,
            WebRequestMethod.Post => HttpMethod.Post,
            WebRequestMethod.Put => HttpMethod.Put,
            WebRequestMethod.Options => HttpMethod.Options,
            WebRequestMethod.Trace => HttpMethod.Trace,
            _ => new HttpMethod(method.ToString().ToUpperInvariant())
        };

        #region Virtual Methods

        // NOTE: Only pass true for handleRedirect if the original request has an authorization header
        // and PreserveAuthorizationOnRedirect is NOT set.
        internal virtual HttpClient GetHttpClient(bool handleRedirect)
        {
            HttpClientHandler handler = new();
            handler.CookieContainer = WebSession.Cookies;
            handler.AutomaticDecompression = DecompressionMethods.All;

            // set the credentials used by this request
            if (WebSession.UseDefaultCredentials)
            {
                // the UseDefaultCredentials flag overrides other supplied credentials
                handler.UseDefaultCredentials = true;
            }
            else if (WebSession.Credentials is not null)
            {
                handler.Credentials = WebSession.Credentials;
            }

            if (NoProxy)
            {
                handler.UseProxy = false;
            }
            else if (WebSession.Proxy is not null)
            {
                handler.Proxy = WebSession.Proxy;
            }

            if (WebSession.Certificates is not null)
            {
                handler.ClientCertificates.AddRange(WebSession.Certificates);
            }

            if (SkipCertificateCheck)
            {
                handler.ServerCertificateCustomValidationCallback = HttpClientHandler.DangerousAcceptAnyServerCertificateValidator;
                handler.ClientCertificateOptions = ClientCertificateOption.Manual;
            }

            // This indicates GetResponse will handle redirects.
<<<<<<< HEAD
            if (handleRedirect || PreserveHTTPMethodOnRedirect)
=======
            if (handleRedirect || WebSession.MaximumRedirection == 0)
>>>>>>> 282fc5fc
            {
                handler.AllowAutoRedirect = false;
            }
            else if (WebSession.MaximumRedirection > 0)
            {
                handler.MaxAutomaticRedirections = WebSession.MaximumRedirection;
            }

            handler.SslProtocols = (SslProtocols)SslProtocol;

            HttpClient httpClient = new(handler);

            // check timeout setting (in seconds instead of milliseconds as in HttpWebRequest)
            if (TimeoutSec == 0)
            {
                // A zero timeout means infinite
                httpClient.Timeout = TimeSpan.FromMilliseconds(Timeout.Infinite);
            }
            else if (TimeoutSec > 0)
            {
                httpClient.Timeout = new TimeSpan(0, 0, TimeoutSec);
            }

            return httpClient;
        }

        internal virtual HttpRequestMessage GetRequest(Uri uri)
        {
            Uri requestUri = PrepareUri(uri);
            HttpMethod httpMethod = string.IsNullOrEmpty(CustomMethod) ? GetHttpMethod(Method) : new HttpMethod(CustomMethod);

            // create the base WebRequest object
            var request = new HttpRequestMessage(httpMethod, requestUri);

            if (HttpVersion is not null)
            {
                request.Version = HttpVersion;
            }

            // pull in session data
            if (WebSession.Headers.Count > 0)
            {
                WebSession.ContentHeaders.Clear();
                foreach (var entry in WebSession.Headers)
                {
                    if (HttpKnownHeaderNames.ContentHeaders.Contains(entry.Key))
                    {
                        WebSession.ContentHeaders.Add(entry.Key, entry.Value);
                    }
                    else
                    {
                        if (SkipHeaderValidation)
                        {
                            request.Headers.TryAddWithoutValidation(entry.Key, entry.Value);
                        }
                        else
                        {
                            request.Headers.Add(entry.Key, entry.Value);
                        }
                    }
                }
            }

            // Set 'Transfer-Encoding: chunked' if 'Transfer-Encoding' is specified
            if (WebSession.Headers.ContainsKey(HttpKnownHeaderNames.TransferEncoding))
            {
                request.Headers.TransferEncodingChunked = true;
            }

            // Set 'User-Agent' if WebSession.Headers doesn't already contain it
            string userAgent = null;
            if (WebSession.Headers.TryGetValue(HttpKnownHeaderNames.UserAgent, out userAgent))
            {
                WebSession.UserAgent = userAgent;
            }
            else
            {
                if (SkipHeaderValidation)
                {
                    request.Headers.TryAddWithoutValidation(HttpKnownHeaderNames.UserAgent, WebSession.UserAgent);
                }
                else
                {
                    request.Headers.Add(HttpKnownHeaderNames.UserAgent, WebSession.UserAgent);
                }
            }

            // Set 'Keep-Alive' to false. This means set the Connection to 'Close'.
            if (DisableKeepAlive)
            {
                request.Headers.Add(HttpKnownHeaderNames.Connection, "Close");
            }

            // Set 'Transfer-Encoding'
            if (TransferEncoding is not null)
            {
                request.Headers.TransferEncodingChunked = true;
                var headerValue = new TransferCodingHeaderValue(TransferEncoding);
                if (!request.Headers.TransferEncoding.Contains(headerValue))
                {
                    request.Headers.TransferEncoding.Add(headerValue);
                }
            }

            // If the file to resume downloading exists, create the Range request header using the file size.
            // If not, create a Range to request the entire file.
            if (Resume.IsPresent)
            {
                var fileInfo = new FileInfo(QualifiedOutFile);
                if (fileInfo.Exists)
                {
                    request.Headers.Range = new RangeHeaderValue(fileInfo.Length, null);
                    _resumeFileSize = fileInfo.Length;
                }
                else
                {
                    request.Headers.Range = new RangeHeaderValue(0, null);
                }
            }

            return request;
        }

        internal virtual void FillRequestStream(HttpRequestMessage request)
        {
            ArgumentNullException.ThrowIfNull(request);

            // set the content type
            if (ContentType is not null)
            {
                WebSession.ContentHeaders[HttpKnownHeaderNames.ContentType] = ContentType;
                // request
            }
            // ContentType is null
            else if (request.Method == HttpMethod.Post)
            {
                // Win8:545310 Invoke-WebRequest does not properly set MIME type for POST
                string contentType = null;
                WebSession.ContentHeaders.TryGetValue(HttpKnownHeaderNames.ContentType, out contentType);
                if (string.IsNullOrEmpty(contentType))
                {
                    WebSession.ContentHeaders[HttpKnownHeaderNames.ContentType] = "application/x-www-form-urlencoded";
                }
            }

            if (Form is not null)
            {
                // Content headers will be set by MultipartFormDataContent which will throw unless we clear them first
                WebSession.ContentHeaders.Clear();

                var formData = new MultipartFormDataContent();
                foreach (DictionaryEntry formEntry in Form)
                {
                    // AddMultipartContent will handle PSObject unwrapping, Object type determination and enumerateing top level IEnumerables.
                    AddMultipartContent(fieldName: formEntry.Key, fieldValue: formEntry.Value, formData: formData, enumerate: true);
                }

                SetRequestContent(request, formData);
            }
            // coerce body into a usable form
            else if (Body is not null)
            {
                object content = Body;

                // make sure we're using the base object of the body, not the PSObject wrapper
                PSObject psBody = Body as PSObject;
                if (psBody is not null)
                {
                    content = psBody.BaseObject;
                }

                if (content is FormObject form)
                {
                    SetRequestContent(request, form.Fields);
                }
                else if (content is IDictionary dictionary && request.Method != HttpMethod.Get)
                {
                    SetRequestContent(request, dictionary);
                }
                else if (content is XmlNode xmlNode)
                {
                    SetRequestContent(request, xmlNode);
                }
                else if (content is Stream stream)
                {
                    SetRequestContent(request, stream);
                }
                else if (content is byte[] bytes)
                {
                    SetRequestContent(request, bytes);
                }
                else if (content is MultipartFormDataContent multipartFormDataContent)
                {
                    WebSession.ContentHeaders.Clear();
                    SetRequestContent(request, multipartFormDataContent);
                }
                else
                {
                    SetRequestContent(
                        request,
                        (string)LanguagePrimitives.ConvertTo(content, typeof(string), CultureInfo.InvariantCulture));
                }
            }
            else if (InFile is not null) // copy InFile data
            {
                try
                {
                    // open the input file
                    SetRequestContent(request, new FileStream(InFile, FileMode.Open, FileAccess.Read, FileShare.Read));
                }
                catch (UnauthorizedAccessException)
                {
                    string msg = string.Format(
                        CultureInfo.InvariantCulture,
                        WebCmdletStrings.AccessDenied,
                        _originalFilePath);

                    throw new UnauthorizedAccessException(msg);
                }
            }

            // For other methods like Put where empty content has meaning, we need to fill in the content
            if (request.Content is null)
            {
                // If this is a Get request and there is no content, then don't fill in the content as empty content gets rejected by some web services per RFC7230
                if (request.Method == HttpMethod.Get && ContentType is null)
                {
                    return;
                }

                request.Content = new StringContent(string.Empty);
                request.Content.Headers.Clear();
            }

            foreach (var entry in WebSession.ContentHeaders)
            {
                if (!string.IsNullOrWhiteSpace(entry.Value))
                {
                    if (SkipHeaderValidation)
                    {
                        request.Content.Headers.TryAddWithoutValidation(entry.Key, entry.Value);
                    }
                    else
                    {
                        try
                        {
                            request.Content.Headers.Add(entry.Key, entry.Value);
                        }
                        catch (FormatException ex)
                        {
                            var outerEx = new ValidationMetadataException(WebCmdletStrings.ContentTypeException, ex);
                            ErrorRecord er = new(outerEx, "WebCmdletContentTypeException", ErrorCategory.InvalidArgument, ContentType);
                            ThrowTerminatingError(er);
                        }
                    }
                }
            }
        }

        // Returns true if the status code is one of the supported redirection codes.
        private static bool IsRedirectCode(HttpStatusCode statusCode) => statusCode switch
        {
            HttpStatusCode.Found or
            HttpStatusCode.Moved or
            HttpStatusCode.MultipleChoices or
            HttpStatusCode.PermanentRedirect or
            HttpStatusCode.SeeOther or
            HttpStatusCode.TemporaryRedirect => true,
            _ => false
        };

        // Returns true if the status code is a redirection code and the action requires switching to GET on redirection.
        // See https://learn.microsoft.com/en-us/dotnet/api/system.net.httpstatuscode
        private static bool RequestRequiresForceGet(HttpStatusCode statusCode, HttpMethod requestMethod) => statusCode switch
        {
            HttpStatusCode.Found or
            HttpStatusCode.Moved or
            HttpStatusCode.MultipleChoices => requestMethod == HttpMethod.Post,
            HttpStatusCode.SeeOther => requestMethod != HttpMethod.Get && requestMethod != HttpMethod.Head,
            _ => false
        };

        // Returns true if the status code shows a server or client error and MaximumRetryCount > 0
        private static bool ShouldRetry(HttpStatusCode statusCode) => (int)statusCode switch
        {
            304 or (>= 400 and <= 599) => true,
            _ => false
        };

        internal virtual HttpResponseMessage GetResponse(HttpClient client, HttpRequestMessage request, bool handleRedirect)
        {
            ArgumentNullException.ThrowIfNull(client);

            ArgumentNullException.ThrowIfNull(request);

            // Add 1 to account for the first request.
            int totalRequests = WebSession.MaximumRetryCount + 1;
            HttpRequestMessage req = request;
            HttpResponseMessage response = null;

            do
            {
                // Track the current URI being used by various requests and re-requests.
                var currentUri = req.RequestUri;

                _cancelToken = new CancellationTokenSource();
                response = client.SendAsync(req, HttpCompletionOption.ResponseHeadersRead, _cancelToken.Token).GetAwaiter().GetResult();
                
                bool sessionRedirect = WebSession.MaximumRedirection > 0 || WebSession.MaximumRedirection == -1;

<<<<<<< HEAD
                if ((keepAuthorization || (PreserveHTTPMethodOnRedirect && sessionRedirect)) && IsRedirectCode(response.StatusCode) && response.Headers.Location is not null)
=======
                if (handleRedirect
                    && WebSession.MaximumRedirection is not 0
                    && IsRedirectCode(response.StatusCode)
                    && response.Headers.Location is not null)
>>>>>>> 282fc5fc
                {
                    _cancelToken.Cancel();
                    _cancelToken = null;

                    // If explicit count was provided, reduce it for this redirection.
                    if (WebSession.MaximumRedirection > 0)
                    {
                        WebSession.MaximumRedirection--;
                    }

                    // For selected redirects, GET must be used with the redirected Location.
                    if (RequestRequiresForceGet(response.StatusCode, req.Method) && !PreserveHTTPMethodOnRedirect)
                    {
                        Method = WebRequestMethod.Get;
                    }

                    currentUri = new Uri(request.RequestUri, response.Headers.Location);
                    // Continue to handle redirection
                    using (client = GetHttpClient(handleRedirect))
                    using (HttpRequestMessage redirectRequest = GetRequest(currentUri))
                    {
                        response = GetResponse(client, redirectRequest, handleRedirect);
                    }
                }

                // Request again without the Range header because the server indicated the range was not satisfiable.
                // This happens when the local file is larger than the remote file.
                // If the size of the remote file is the same as the local file, there is nothing to resume.
                if (Resume.IsPresent
                    && response.StatusCode == HttpStatusCode.RequestedRangeNotSatisfiable
                    && (response.Content.Headers.ContentRange.HasLength
                    && response.Content.Headers.ContentRange.Length != _resumeFileSize))
                {
                    _cancelToken.Cancel();

                    WriteVerbose(WebCmdletStrings.WebMethodResumeFailedVerboseMsg);

                    // Disable the Resume switch so the subsequent calls to GetResponse() and FillRequestStream()
                    // are treated as a standard -OutFile request. This also disables appending local file.
                    Resume = new SwitchParameter(false);

                    using (HttpRequestMessage requestWithoutRange = GetRequest(currentUri))
                    {
                        FillRequestStream(requestWithoutRange);
                        long requestContentLength = 0;
                        if (requestWithoutRange.Content is not null)
                        {
                            requestContentLength = requestWithoutRange.Content.Headers.ContentLength.Value;
                        }

                        string reqVerboseMsg = string.Format(
                            CultureInfo.CurrentCulture,
                            WebCmdletStrings.WebMethodInvocationVerboseMsg,
                            requestWithoutRange.Version,
                            requestWithoutRange.Method,
                            requestContentLength);
                        
                        WriteVerbose(reqVerboseMsg);

                        return GetResponse(client, requestWithoutRange, handleRedirect);
                    }
                }

                _resumeSuccess = response.StatusCode == HttpStatusCode.PartialContent;

                // When MaximumRetryCount is not specified, the totalRequests is 1.
                if (totalRequests > 1 && ShouldRetry(response.StatusCode))
                {
                    int retryIntervalInSeconds = WebSession.RetryIntervalInSeconds;

                    // If the status code is 429 get the retry interval from the Headers.
                    // Ignore broken header and its value.
                    if (response.StatusCode is HttpStatusCode.Conflict && response.Headers.TryGetValues(HttpKnownHeaderNames.RetryAfter, out IEnumerable<string> retryAfter)) 
                    {
                        try 
                        {
                            IEnumerator<string> enumerator = retryAfter.GetEnumerator();
                            if (enumerator.MoveNext())
                            {
                                retryIntervalInSeconds = Convert.ToInt32(enumerator.Current);
                            }
                        }
                        catch
                        {
                            // Ignore broken header.
                        }
                    }
                    
                    string retryMessage = string.Format(
                        CultureInfo.CurrentCulture,
                        WebCmdletStrings.RetryVerboseMsg,
                        retryIntervalInSeconds,
                        response.StatusCode);

                    WriteVerbose(retryMessage);

                    _cancelToken = new CancellationTokenSource();
                    Task.Delay(retryIntervalInSeconds * 1000, _cancelToken.Token).GetAwaiter().GetResult();
                    _cancelToken.Cancel();
                    _cancelToken = null;

                    req.Dispose();
                    req = GetRequest(currentUri);
                    FillRequestStream(req);
                }

                totalRequests--;
            }
            while (totalRequests > 0 && !response.IsSuccessStatusCode);

            return response;
        }

        internal virtual void UpdateSession(HttpResponseMessage response)
        {
            ArgumentNullException.ThrowIfNull(response);
        }

        #endregion Virtual Methods

        #region Overrides

        /// <summary>
        /// The main execution method for cmdlets derived from WebRequestPSCmdlet.
        /// </summary>
        protected override void ProcessRecord()
        {
            try
            {
                // Set cmdlet context for write progress
                ValidateParameters();
                PrepareSession();

                // If the request contains an authorization header and PreserveAuthorizationOnRedirect is not set,
                // it needs to be stripped on the first redirect.
                bool keepAuthorizationOnRedirect = PreserveAuthorizationOnRedirect.IsPresent
                                                   && WebSession.Headers.ContainsKey(HttpKnownHeaderNames.Authorization);

                bool handleRedirect = keepAuthorizationOnRedirect || AllowInsecureRedirect;

                using (HttpClient client = GetHttpClient(handleRedirect))
                {
                    int followedRelLink = 0;
                    Uri uri = Uri;
                    do
                    {
                        if (followedRelLink > 0)
                        {
                            string linkVerboseMsg = string.Format(
                                CultureInfo.CurrentCulture,
                                WebCmdletStrings.FollowingRelLinkVerboseMsg,
                                uri.AbsoluteUri);

                            WriteVerbose(linkVerboseMsg);
                        }

                        using (HttpRequestMessage request = GetRequest(uri))
                        {
                            FillRequestStream(request);
                            try
                            {
                                long requestContentLength = 0;
                                if (request.Content is not null)
                                    requestContentLength = request.Content.Headers.ContentLength.Value;

                                string reqVerboseMsg = string.Format(
                                    CultureInfo.CurrentCulture,
                                    WebCmdletStrings.WebMethodInvocationVerboseMsg,
                                    request.Version,
                                    request.Method,
                                    requestContentLength);

                                WriteVerbose(reqVerboseMsg);

                                HttpResponseMessage response = GetResponse(client, request, handleRedirect);

                                string contentType = ContentHelper.GetContentType(response);
                                string respVerboseMsg = string.Format(
                                    CultureInfo.CurrentCulture,
                                    WebCmdletStrings.WebResponseVerboseMsg,
                                    response.Content.Headers.ContentLength,
                                    contentType);

                                WriteVerbose(respVerboseMsg);

                                bool _isSuccess = response.IsSuccessStatusCode;

                                // Check if the Resume range was not satisfiable because the file already completed downloading.
                                // This happens when the local file is the same size as the remote file.
                                if (Resume.IsPresent
                                    && response.StatusCode == HttpStatusCode.RequestedRangeNotSatisfiable
                                    && response.Content.Headers.ContentRange.HasLength
                                    && response.Content.Headers.ContentRange.Length == _resumeFileSize)
                                {
                                    _isSuccess = true;
                                    WriteVerbose(string.Format(
                                        CultureInfo.CurrentCulture,
                                        WebCmdletStrings.OutFileWritingSkipped,
                                        OutFile));

                                    // Disable writing to the OutFile.
                                    OutFile = null;
                                }

                                if (ShouldCheckHttpStatus && !_isSuccess)
                                {
                                    string message = string.Format(
                                        CultureInfo.CurrentCulture,
                                        WebCmdletStrings.ResponseStatusCodeFailure,
                                        (int)response.StatusCode,
                                        response.ReasonPhrase);

                                    HttpResponseException httpEx = new(message, response);
                                    ErrorRecord er = new(httpEx, "WebCmdletWebResponseException", ErrorCategory.InvalidOperation, request);
                                    string detailMsg = string.Empty;
                                    StreamReader reader = null;
                                    try
                                    {
                                        reader = new StreamReader(StreamHelper.GetResponseStream(response));
                                        // remove HTML tags making it easier to read
                                        detailMsg = System.Text.RegularExpressions.Regex.Replace(reader.ReadToEnd(), "<[^>]*>", string.Empty);
                                    }
                                    catch (Exception)
                                    {
                                        // catch all
                                    }
                                    finally
                                    {
                                        reader?.Dispose();
                                    }

                                    if (!string.IsNullOrEmpty(detailMsg))
                                    {
                                        er.ErrorDetails = new ErrorDetails(detailMsg);
                                    }

                                    ThrowTerminatingError(er);
                                }

                                if (_parseRelLink || _followRelLink)
                                {
                                    ParseLinkHeader(response, uri);
                                }

                                ProcessResponse(response);
                                UpdateSession(response);

                                // If we hit our maximum redirection count, generate an error.
                                // Errors with redirection counts of greater than 0 are handled automatically by .NET, but are
                                // impossible to detect programmatically when we hit this limit. By handling this ourselves
                                // (and still writing out the result), users can debug actual HTTP redirect problems.
                                if (WebSession.MaximumRedirection == 0 && IsRedirectCode(response.StatusCode)) // Indicate "HttpClientHandler.AllowAutoRedirect is false"
                                {
                                    ErrorRecord er = new(new InvalidOperationException(), "MaximumRedirectExceeded", ErrorCategory.InvalidOperation, request);
                                    er.ErrorDetails = new ErrorDetails(WebCmdletStrings.MaximumRedirectionCountExceeded);
                                    WriteError(er);
                                }
                            }
                            catch (HttpRequestException ex)
                            {
                                ErrorRecord er = new(ex, "WebCmdletWebResponseException", ErrorCategory.InvalidOperation, request);
                                if (ex.InnerException is not null)
                                {
                                    er.ErrorDetails = new ErrorDetails(ex.InnerException.Message);
                                }

                                ThrowTerminatingError(er);
                            }

                            if (_followRelLink)
                            {
                                if (!_relationLink.ContainsKey("next"))
                                {
                                    return;
                                }

                                uri = new Uri(_relationLink["next"]);
                                followedRelLink++;
                            }
                        }
                    }
                    while (_followRelLink && (followedRelLink < _maximumFollowRelLink));
                }
            }
            catch (CryptographicException ex)
            {
                ErrorRecord er = new(ex, "WebCmdletCertificateException", ErrorCategory.SecurityError, null);
                ThrowTerminatingError(er);
            }
            catch (NotSupportedException ex)
            {
                ErrorRecord er = new(ex, "WebCmdletIEDomNotSupportedException", ErrorCategory.NotImplemented, null);
                ThrowTerminatingError(er);
            }
        }

        /// <summary>
        /// Implementing ^C, after start the BeginGetResponse.
        /// </summary>
        protected override void StopProcessing() => _cancelToken?.Cancel();

        #endregion Overrides

        #region Helper Methods

        /// <summary>
        /// Sets the ContentLength property of the request and writes the specified content to the request's RequestStream.
        /// </summary>
        /// <param name="request">The WebRequest who's content is to be set.</param>
        /// <param name="content">A byte array containing the content data.</param>
        /// <returns>The number of bytes written to the requests RequestStream (and the new value of the request's ContentLength property.</returns>
        /// <remarks>
        /// Because this function sets the request's ContentLength property and writes content data into the requests's stream,
        /// it should be called one time maximum on a given request.
        /// </remarks>
        internal long SetRequestContent(HttpRequestMessage request, byte[] content)
        {
            ArgumentNullException.ThrowIfNull(request);

            if (content is null)
            {
                return 0;
            }

            var byteArrayContent = new ByteArrayContent(content);
            request.Content = byteArrayContent;

            return byteArrayContent.Headers.ContentLength.Value;
        }

        /// <summary>
        /// Sets the ContentLength property of the request and writes the specified content to the request's RequestStream.
        /// </summary>
        /// <param name="request">The WebRequest who's content is to be set.</param>
        /// <param name="content">A String object containing the content data.</param>
        /// <returns>The number of bytes written to the requests RequestStream (and the new value of the request's ContentLength property.</returns>
        /// <remarks>
        /// Because this function sets the request's ContentLength property and writes content data into the requests's stream,
        /// it should be called one time maximum on a given request.
        /// </remarks>
        internal long SetRequestContent(HttpRequestMessage request, string content)
        {
            ArgumentNullException.ThrowIfNull(request);

            if (content is null)
            {
                return 0;
            }
            
            Encoding encoding = null;
            if (ContentType is not null)
            {
                // If Content-Type contains the encoding format (as CharSet), use this encoding format
                // to encode the Body of the WebRequest sent to the server. Default Encoding format
                // would be used if Charset is not supplied in the Content-Type property.
                try
                {
                    var mediaTypeHeaderValue = MediaTypeHeaderValue.Parse(ContentType);
                    if (!string.IsNullOrEmpty(mediaTypeHeaderValue.CharSet))
                    {
                        encoding = Encoding.GetEncoding(mediaTypeHeaderValue.CharSet);
                    }
                }
                catch (FormatException ex)
                {
                    if (!SkipHeaderValidation)
                    {
                        var outerEx = new ValidationMetadataException(WebCmdletStrings.ContentTypeException, ex);
                        ErrorRecord er = new(outerEx, "WebCmdletContentTypeException", ErrorCategory.InvalidArgument, ContentType);
                        ThrowTerminatingError(er);
                    }
                }
                catch (ArgumentException ex)
                {
                    if (!SkipHeaderValidation)
                    {
                        var outerEx = new ValidationMetadataException(WebCmdletStrings.ContentTypeException, ex);
                        ErrorRecord er = new(outerEx, "WebCmdletContentTypeException", ErrorCategory.InvalidArgument, ContentType);
                        ThrowTerminatingError(er);
                    }
                }
            }

            byte[] bytes = StreamHelper.EncodeToBytes(content, encoding);
            var byteArrayContent = new ByteArrayContent(bytes);
            request.Content = byteArrayContent;

            return byteArrayContent.Headers.ContentLength.Value;
        }

        internal long SetRequestContent(HttpRequestMessage request, XmlNode xmlNode)
        {
            ArgumentNullException.ThrowIfNull(request);

            if (xmlNode is null)
            {
                return 0;
            }

            byte[] bytes = null;
            XmlDocument doc = xmlNode as XmlDocument;
            if (doc?.FirstChild is XmlDeclaration)
            {
                XmlDeclaration decl = doc.FirstChild as XmlDeclaration;
                Encoding encoding = Encoding.GetEncoding(decl.Encoding);
                bytes = StreamHelper.EncodeToBytes(doc.OuterXml, encoding);
            }
            else
            {
                bytes = StreamHelper.EncodeToBytes(xmlNode.OuterXml);
            }

            var byteArrayContent = new ByteArrayContent(bytes);
            request.Content = byteArrayContent;

            return byteArrayContent.Headers.ContentLength.Value;
        }

        /// <summary>
        /// Sets the ContentLength property of the request and writes the specified content to the request's RequestStream.
        /// </summary>
        /// <param name="request">The WebRequest who's content is to be set.</param>
        /// <param name="contentStream">A Stream object containing the content data.</param>
        /// <returns>The number of bytes written to the requests RequestStream (and the new value of the request's ContentLength property.</returns>
        /// <remarks>
        /// Because this function sets the request's ContentLength property and writes content data into the requests's stream,
        /// it should be called one time maximum on a given request.
        /// </remarks>
        internal long SetRequestContent(HttpRequestMessage request, Stream contentStream)
        {
            ArgumentNullException.ThrowIfNull(request);

            ArgumentNullException.ThrowIfNull(contentStream);

            var streamContent = new StreamContent(contentStream);
            request.Content = streamContent;

            return streamContent.Headers.ContentLength.Value;
        }

        /// <summary>
        /// Sets the ContentLength property of the request and writes the specified content to the request's RequestStream.
        /// </summary>
        /// <param name="request">The WebRequest who's content is to be set.</param>
        /// <param name="multipartContent">A MultipartFormDataContent object containing multipart/form-data content.</param>
        /// <returns>The number of bytes written to the requests RequestStream (and the new value of the request's ContentLength property.</returns>
        /// <remarks>
        /// Because this function sets the request's ContentLength property and writes content data into the requests's stream,
        /// it should be called one time maximum on a given request.
        /// </remarks>
        internal long SetRequestContent(HttpRequestMessage request, MultipartFormDataContent multipartContent)
        {
            ArgumentNullException.ThrowIfNull(request);

            ArgumentNullException.ThrowIfNull(multipartContent);

            request.Content = multipartContent;

            return multipartContent.Headers.ContentLength.Value;
        }

        internal long SetRequestContent(HttpRequestMessage request, IDictionary content)
        {
            ArgumentNullException.ThrowIfNull(request);

            ArgumentNullException.ThrowIfNull(content);

            string body = FormatDictionary(content);
            return SetRequestContent(request, body);
        }

        internal void ParseLinkHeader(HttpResponseMessage response, System.Uri requestUri)
        {
            if (_relationLink is null)
            {
                // Must ignore the case of relation links. See RFC 8288 (https://tools.ietf.org/html/rfc8288)
                _relationLink = new Dictionary<string, string>(StringComparer.OrdinalIgnoreCase);
            }
            else
            {
                _relationLink.Clear();
            }

            // We only support the URL in angle brackets and `rel`, other attributes are ignored
            // user can still parse it themselves via the Headers property
            const string pattern = "<(?<url>.*?)>;\\s*rel=(?<quoted>\")?(?<rel>(?(quoted).*?|[^,;]*))(?(quoted)\")";
            IEnumerable<string> links;
            if (response.Headers.TryGetValues("Link", out links))
            {
                foreach (string linkHeader in links)
                {
                    MatchCollection matchCollection = Regex.Matches(linkHeader, pattern);
                    foreach (Match match in matchCollection)
                    {
                        if (match.Success)
                        {
                            string url = match.Groups["url"].Value;
                            string rel = match.Groups["rel"].Value;
                            if (url != string.Empty && rel != string.Empty && !_relationLink.ContainsKey(rel))
                            {
                                Uri absoluteUri = new(requestUri, url);
                                _relationLink.Add(rel, absoluteUri.AbsoluteUri);
                            }
                        }
                    }
                }
            }
        }

        /// <summary>
        /// Adds content to a <see cref="MultipartFormDataContent"/>. Object type detection is used to determine if the value is string, File, or Collection.
        /// </summary>
        /// <param name="fieldName">The Field Name to use.</param>
        /// <param name="fieldValue">The Field Value to use.</param>
        /// <param name="formData">The <see cref="MultipartFormDataContent"/>> to update.</param>
        /// <param name="enumerate">If true, collection types in <paramref name="fieldValue"/> will be enumerated. If false, collections will be treated as single value.</param>
        private void AddMultipartContent(object fieldName, object fieldValue, MultipartFormDataContent formData, bool enumerate)
        {
            ArgumentNullException.ThrowIfNull(formData);

            // It is possible that the dictionary keys or values are PSObject wrapped depending on how the dictionary is defined and assigned.
            // Before processing the field name and value we need to ensure we are working with the base objects and not the PSObject wrappers.

            // Unwrap fieldName PSObjects
            if (fieldName is PSObject namePSObject)
            {
                fieldName = namePSObject.BaseObject;
            }

            // Unwrap fieldValue PSObjects
            if (fieldValue is PSObject valuePSObject)
            {
                fieldValue = valuePSObject.BaseObject;
            }

            // Treat a single FileInfo as a FileContent
            if (fieldValue is FileInfo file)
            {
                formData.Add(GetMultipartFileContent(fieldName: fieldName, file: file));
                return;
            }

            // Treat Strings and other single values as a StringContent.
            // If enumeration is false, also treat IEnumerables as StringContents.
            // String implements IEnumerable so the explicit check is required.
            if (!enumerate || fieldValue is string || fieldValue is not IEnumerable)
            {
                formData.Add(GetMultipartStringContent(fieldName: fieldName, fieldValue: fieldValue));
                return;
            }

            // Treat the value as a collection and enumerate it if enumeration is true
            if (enumerate && fieldValue is IEnumerable items)
            {
                foreach (var item in items)
                {
                    // Recruse, but do not enumerate the next level. IEnumerables will be treated as single values.
                    AddMultipartContent(fieldName: fieldName, fieldValue: item, formData: formData, enumerate: false);
                }
            }
        }

        /// <summary>
        /// Gets a <see cref="StringContent"/> from the supplied field name and field value. Uses <see cref="LanguagePrimitives.ConvertTo{T}(object)"/> to convert the objects to strings.
        /// </summary>
        /// <param name="fieldName">The Field Name to use for the <see cref="StringContent"/></param>
        /// <param name="fieldValue">The Field Value to use for the <see cref="StringContent"/></param>
        private static StringContent GetMultipartStringContent(object fieldName, object fieldValue)
        {
            var contentDisposition = new ContentDispositionHeaderValue("form-data");
            // .NET does not enclose field names in quotes, however, modern browsers and curl do.
            contentDisposition.Name = "\"" + LanguagePrimitives.ConvertTo<string>(fieldName) + "\"";

            var result = new StringContent(LanguagePrimitives.ConvertTo<string>(fieldValue));
            result.Headers.ContentDisposition = contentDisposition;

            return result;
        }

        /// <summary>
        /// Gets a <see cref="StreamContent"/> from the supplied field name and <see cref="Stream"/>. Uses <see cref="LanguagePrimitives.ConvertTo{T}(object)"/> to convert the fieldname to a string.
        /// </summary>
        /// <param name="fieldName">The Field Name to use for the <see cref="StreamContent"/></param>
        /// <param name="stream">The <see cref="Stream"/> to use for the <see cref="StreamContent"/></param>
        private static StreamContent GetMultipartStreamContent(object fieldName, Stream stream)
        {
            var contentDisposition = new ContentDispositionHeaderValue("form-data");
            // .NET does not enclose field names in quotes, however, modern browsers and curl do.
            contentDisposition.Name = "\"" + LanguagePrimitives.ConvertTo<string>(fieldName) + "\"";

            var result = new StreamContent(stream);
            result.Headers.ContentDisposition = contentDisposition;
            result.Headers.ContentType = new MediaTypeHeaderValue("application/octet-stream");

            return result;
        }

        /// <summary>
        /// Gets a <see cref="StreamContent"/> from the supplied field name and file. Calls <see cref="GetMultipartStreamContent(object, Stream)"/> to create the <see cref="StreamContent"/> and then sets the file name.
        /// </summary>
        /// <param name="fieldName">The Field Name to use for the <see cref="StreamContent"/></param>
        /// <param name="file">The file to use for the <see cref="StreamContent"/></param>
        private static StreamContent GetMultipartFileContent(object fieldName, FileInfo file)
        {
            var result = GetMultipartStreamContent(fieldName: fieldName, stream: new FileStream(file.FullName, FileMode.Open));
            // .NET does not enclose field names in quotes, however, modern browsers and curl do.
            result.Headers.ContentDisposition.FileName = "\"" + file.Name + "\"";

            return result;
        }
        #endregion Helper Methods
    }
}<|MERGE_RESOLUTION|>--- conflicted
+++ resolved
@@ -963,11 +963,8 @@
             }
 
             // This indicates GetResponse will handle redirects.
-<<<<<<< HEAD
-            if (handleRedirect || PreserveHTTPMethodOnRedirect)
-=======
+
             if (handleRedirect || WebSession.MaximumRedirection == 0)
->>>>>>> 282fc5fc
             {
                 handler.AllowAutoRedirect = false;
             }
@@ -1276,16 +1273,10 @@
                 _cancelToken = new CancellationTokenSource();
                 response = client.SendAsync(req, HttpCompletionOption.ResponseHeadersRead, _cancelToken.Token).GetAwaiter().GetResult();
                 
-                bool sessionRedirect = WebSession.MaximumRedirection > 0 || WebSession.MaximumRedirection == -1;
-
-<<<<<<< HEAD
-                if ((keepAuthorization || (PreserveHTTPMethodOnRedirect && sessionRedirect)) && IsRedirectCode(response.StatusCode) && response.Headers.Location is not null)
-=======
                 if (handleRedirect
                     && WebSession.MaximumRedirection is not 0
                     && IsRedirectCode(response.StatusCode)
                     && response.Headers.Location is not null)
->>>>>>> 282fc5fc
                 {
                     _cancelToken.Cancel();
                     _cancelToken = null;
