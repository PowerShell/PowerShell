--- conflicted
+++ resolved
@@ -335,77 +335,20 @@
             WriteToStream(stream, output, cmdlet, contentLength, cancellationToken);
         }
 
-<<<<<<< HEAD
         private static async Task<Encoding> GetStreamEncodingAsync(Stream stream, string characterSet, CancellationToken cancellationToken)
         {
             bool isDefaultEncoding = !TryGetEncodingFromCharset(characterSet, out Encoding encoding);
             using StreamReader reader = new(stream, encoding, detectEncodingFromByteOrderMarks: true, leaveOpen: true);
-=======
-        private static string StreamToString(Stream stream, Encoding encoding, CancellationToken cancellationToken)
-        {
-            StringBuilder result = new(capacity: ChunkSize);
-            Decoder decoder = encoding.GetDecoder();
-
-            int useBufferSize = 64;
-            if (useBufferSize < encoding.GetMaxCharCount(10))
-            {
-                useBufferSize = encoding.GetMaxCharCount(10);
-            }
-
-            char[] chars = new char[useBufferSize];
-            byte[] bytes = new byte[useBufferSize * 4];
-            int bytesRead = 0;
-            do
-            {
-                // Read at most the number of bytes that will fit in the input buffer. The
-                // return value is the actual number of bytes read, or zero if no bytes remain.
-                bytesRead = stream.ReadAsync(bytes, 0, useBufferSize * 4, cancellationToken).GetAwaiter().GetResult();
->>>>>>> 059b9524
 
             // We only look within the first 1k characters as the meta element and
             // the xml declaration are at the start of the document
             int bufferLength = (int)Math.Min(reader.BaseStream.Length, 1024);
 
-<<<<<<< HEAD
             char[] buffer = new char[bufferLength];
             await reader.ReadBlockAsync(buffer.AsMemory(), cancellationToken);
             encoding = reader.CurrentEncoding;
             stream.Seek(0, SeekOrigin.Begin);
-=======
-                while (!completed)
-                {
-                    // If this is the last input data, flush the decoder's internal buffer and state.
-                    bool flush = bytesRead == 0;
-                    decoder.Convert(bytes, byteIndex, bytesRead - byteIndex, chars, 0, useBufferSize, flush, out int bytesUsed, out int charsUsed, out completed);
-
-                    // The conversion produced the number of characters indicated by charsUsed. Write that number
-                    // of characters to our result buffer
-                    result.Append(chars, 0, charsUsed);
-
-                    // Increment byteIndex to the next block of bytes in the input buffer, if any, to convert.
-                    byteIndex += bytesUsed;
-
-                    // The behavior of decoder.Convert changed start .NET 3.1-preview2.
-                    // The change was made in https://github.com/dotnet/coreclr/pull/27229
-                    // The recommendation from .NET team is to not check for 'completed' if 'flush' is false.
-                    // Break out of the loop if all bytes have been read.
-                    if (!flush && bytesRead == byteIndex)
-                    {
-                        break;
-                    }
-                }
-            }
-            while (bytesRead != 0);
-
-            return result.ToString();
-        }
-
-        internal static string DecodeStream(Stream stream, string characterSet, out Encoding encoding, CancellationToken cancellationToken)
-        {
-            bool isDefaultEncoding = !TryGetEncoding(characterSet, out encoding);
-
-            string content = StreamToString(stream, encoding, cancellationToken);
->>>>>>> 059b9524
+
             if (isDefaultEncoding)
             {
                 string substring = new(buffer);
@@ -425,15 +368,11 @@
 
                     if (TryGetEncodingFromCharset(characterSet, out Encoding localEncoding))
                     {
-<<<<<<< HEAD
-=======
-                        stream.Seek(0, SeekOrigin.Begin);
-                        content = StreamToString(stream, localEncoding, cancellationToken);
->>>>>>> 059b9524
                         encoding = localEncoding;
                     }
                 }
             }
+
             return encoding;
         }
 
