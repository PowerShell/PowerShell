<Project Sdk="Microsoft.NET.Sdk" ToolsVersion="15.0">

  <Import Project="../Test.Common.props"/>

  <PropertyGroup>
    <Description>PowerShell hosting SDK xUnit Tests</Description>
    <AssemblyName>powershell-hosting-tests</AssemblyName>
<<<<<<< HEAD
    <!--RuntimeIdentifiers>win7-x86;win7-x64;osx.10.13-x64;linux-x64;freebsd-x64</RuntimeIdentifiers-->
=======
>>>>>>> 22e8fed0
  </PropertyGroup>

  <PropertyGroup>
    <DelaySign>true</DelaySign>
    <AssemblyOriginatorKeyFile>../../src/signing/visualstudiopublic.snk</AssemblyOriginatorKeyFile>
    <SignAssembly>true</SignAssembly>
  </PropertyGroup>

  <ItemGroup>
    <PackageReference Include="xunit" Version="2.4.1" />
    <PackageReference Include="XunitXml.TestLogger" Version="2.0.0" />
    <!-- The version of Microsoft.PowerShell.SDK should be the version we are releasing, so the tests use the correct SDK before publishing to NuGet.org -->
    <PackageReference Include="Microsoft.PowerShell.SDK" Version="$(RELEASE_VERSION)" />
    <PackageReference Include="Xunit.SkippableFact" Version="1.3.6" />
    <PackageReference Include="xunit.runner.visualstudio" Version="2.4.3" />
    <PackageReference Include="Microsoft.NET.Test.Sdk" Version="16.7.1" />
  </ItemGroup>

</Project><|MERGE_RESOLUTION|>--- conflicted
+++ resolved
@@ -5,10 +5,6 @@
   <PropertyGroup>
     <Description>PowerShell hosting SDK xUnit Tests</Description>
     <AssemblyName>powershell-hosting-tests</AssemblyName>
-<<<<<<< HEAD
-    <!--RuntimeIdentifiers>win7-x86;win7-x64;osx.10.13-x64;linux-x64;freebsd-x64</RuntimeIdentifiers-->
-=======
->>>>>>> 22e8fed0
   </PropertyGroup>
 
   <PropertyGroup>
