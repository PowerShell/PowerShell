// Copyright (c) Microsoft Corporation.
// Licensed under the MIT License.

using System;
using System.Collections.Generic;
using System.IO;
using System.Linq;
using System.Net;
using System.Security.Authentication;
using System.Security.Cryptography.X509Certificates;
using System.Threading.Tasks;
using Microsoft.AspNetCore;
using Microsoft.AspNetCore.Hosting;
using Microsoft.AspNetCore.Server.Kestrel.Https;
using Microsoft.Extensions.Configuration;
using Microsoft.Extensions.Logging;

namespace mvc
{
    public class Program
    {
        public static void Main(string[] args)
        {
<<<<<<< HEAD
            if (args.Length != 6)
=======
            if (args.Count() != 7)
>>>>>>> d20e1217
            {
                System.Console.WriteLine("Required: <CertificatePath> <CertificatePassword> <HTTPPortNumber> <HTTPSPortNumberTls12> <HTTPSPortNumberTls11> <HTTPSPortNumberTls> <HTTPSPortNumberTls12>");
                Environment.Exit(1);
            }

            BuildWebHost(args).Run();
        }

        public static IWebHost BuildWebHost(string[] args) =>
            WebHost.CreateDefaultBuilder()
                .UseStartup<Startup>().UseKestrel(options =>
                {
                   options.AllowSynchronousIO = true;
                   options.Listen(IPAddress.Loopback, int.Parse(args[2]));
                   options.Listen(IPAddress.Loopback, int.Parse(args[3]), listenOptions =>
                   {
                       var certificate = new X509Certificate2(args[0], args[1]);
                       HttpsConnectionAdapterOptions httpsOption = new HttpsConnectionAdapterOptions();
                       httpsOption.SslProtocols = SslProtocols.Tls12;
                       httpsOption.ClientCertificateMode = ClientCertificateMode.AllowCertificate;
                       httpsOption.ClientCertificateValidation = (inCertificate, inChain, inPolicy) => {return true;};
                       httpsOption.CheckCertificateRevocation = false;
                       httpsOption.ServerCertificate = certificate;
                       listenOptions.UseHttps(httpsOption);
                   });
                   options.Listen(IPAddress.Loopback, int.Parse(args[4]), listenOptions =>
                   {
                       var certificate = new X509Certificate2(args[0], args[1]);
                       HttpsConnectionAdapterOptions httpsOption = new HttpsConnectionAdapterOptions();
                       httpsOption.SslProtocols = SslProtocols.Tls11;
                       httpsOption.ClientCertificateMode = ClientCertificateMode.AllowCertificate;
                       httpsOption.ClientCertificateValidation = (inCertificate, inChain, inPolicy) => {return true;};
                       httpsOption.CheckCertificateRevocation = false;
                       httpsOption.ServerCertificate = certificate;
                       listenOptions.UseHttps(httpsOption);
                   });
                   options.Listen(IPAddress.Loopback, int.Parse(args[5]), listenOptions =>
                   {
                       var certificate = new X509Certificate2(args[0], args[1]);
                       HttpsConnectionAdapterOptions httpsOption = new HttpsConnectionAdapterOptions();
                       httpsOption.SslProtocols = SslProtocols.Tls;
                       httpsOption.ClientCertificateMode = ClientCertificateMode.AllowCertificate;
                       httpsOption.ClientCertificateValidation = (inCertificate, inChain, inPolicy) => {return true;};
                       httpsOption.CheckCertificateRevocation = false;
                       httpsOption.ServerCertificate = certificate;
                       listenOptions.UseHttps(httpsOption);
                   });
                   options.Listen(IPAddress.Loopback, int.Parse(args[6]), listenOptions =>
                   {
                       var certificate = new X509Certificate2(args[0], args[1]);
                       HttpsConnectionAdapterOptions httpsOption = new HttpsConnectionAdapterOptions();
                       httpsOption.SslProtocols = SslProtocols.Tls13;
                       httpsOption.ClientCertificateMode = ClientCertificateMode.AllowCertificate;
                       httpsOption.ClientCertificateValidation = (inCertificate, inChain, inPolicy) => {return true;};
                       httpsOption.CheckCertificateRevocation = false;
                       httpsOption.ServerCertificate = certificate;
                       listenOptions.UseHttps(httpsOption);
                   });
                })
                .Build();
    }
}<|MERGE_RESOLUTION|>--- conflicted
+++ resolved
@@ -21,11 +21,7 @@
     {
         public static void Main(string[] args)
         {
-<<<<<<< HEAD
-            if (args.Length != 6)
-=======
-            if (args.Count() != 7)
->>>>>>> d20e1217
+            if (args.Length != 7)
             {
                 System.Console.WriteLine("Required: <CertificatePath> <CertificatePassword> <HTTPPortNumber> <HTTPSPortNumberTls12> <HTTPSPortNumberTls11> <HTTPSPortNumberTls> <HTTPSPortNumberTls12>");
                 Environment.Exit(1);
