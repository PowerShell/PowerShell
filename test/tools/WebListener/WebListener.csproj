<Project Sdk="Microsoft.NET.Sdk.Web">

  <Import Project="..\..\Test.Common.props" />

  <PropertyGroup>
    <Description>A simple ASP.NET Core MVC app to provide an HTTP and HTTPS server for testing.</Description>
  </PropertyGroup>

  <ItemGroup>
<<<<<<< HEAD
    <PackageReference Include="Microsoft.AspNetCore.App" Version="3.0.0-preview-18579-0056" />
=======
    <PackageReference Include="Microsoft.AspNetCore.App" Version="2.1.5" />
    <PackageReference Include="System.Text.Encoding.CodePages" Version="4.5.1" />
>>>>>>> beae5691
  </ItemGroup>

  <ItemGroup>
    <DotNetCliToolReference Include="Microsoft.VisualStudio.Web.CodeGeneration.Tools" Version="2.1.0-*" />
  </ItemGroup>

</Project><|MERGE_RESOLUTION|>--- conflicted
+++ resolved
@@ -7,12 +7,8 @@
   </PropertyGroup>
 
   <ItemGroup>
-<<<<<<< HEAD
     <PackageReference Include="Microsoft.AspNetCore.App" Version="3.0.0-preview-18579-0056" />
-=======
-    <PackageReference Include="Microsoft.AspNetCore.App" Version="2.1.5" />
     <PackageReference Include="System.Text.Encoding.CodePages" Version="4.5.1" />
->>>>>>> beae5691
   </ItemGroup>
 
   <ItemGroup>
