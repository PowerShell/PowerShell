--- conflicted
+++ resolved
@@ -11,14 +11,6 @@
 
     # Loop until the script block evaluates to true
     while (-not ($sb.Invoke())) {
-<<<<<<< HEAD
-        # If the timeout period has passed, return false
-        if (([DateTime]::Now - $startTime).TotalMilliseconds -gt $timeoutInMilliseconds) {
-            return $false
-        }
-        # Sleep for the specified interval
-        Start-Sleep -Milliseconds $intervalInMilliseconds
-=======
         # Sleep for the specified interval
         start-sleep -mil $intervalInMilliseconds
 
@@ -27,7 +19,6 @@
         {
             return $false
         }
->>>>>>> cc965948
     }
     return $true
 }
@@ -89,14 +80,7 @@
         }
 }
 
-<<<<<<< HEAD
-function Get-RandomFileName
-{
-    [System.IO.Path]::GetFileNameWithoutExtension([IO.Path]::GetRandomFileName())
-}
-=======
-function Get-RandomFileName
-{
-    [System.IO.Path]::GetFileNameWithoutExtension([IO.Path]::GetRandomFileName())
-}
->>>>>>> cc965948
+function Get-RandomFileName
+{
+    [System.IO.Path]::GetFileNameWithoutExtension([IO.Path]::GetRandomFileName())
+}