--- conflicted
+++ resolved
@@ -78,22 +78,6 @@
     It 'Get-Error will handle Exceptions' {
         $e = [Exception]::new('myexception')
         $error.Insert(0, $e)
-<<<<<<< HEAD
-
-        $out = Get-Error | Out-String
-        $out | Should -BeLikeExactly '*myexception*'
-
-        $err = Get-Error
-        $err | Should -BeOfType [System.Exception]
-        $err.PSObject.TypeNames | Should -Not -Contain 'System.Exception'
-        $err.PSObject.TypeNames | Should -Contain 'System.Exception#PSExtendedError'
-
-        # need to exercise the formatter to validate that the internal types are removed from the error object
-        $null = $err | Out-String
-        $err | Should -BeOfType [System.Exception]
-        $err.PSObject.TypeNames | Should -Contain 'System.Exception'
-        $err.PSObject.TypeNames | Should -Not -Contain 'System.Exception#PSExtendedError'
-=======
 
         $out = Get-Error | Out-String
         $out | Should -BeLikeExactly '*myexception*'
@@ -140,6 +124,5 @@
         }
 
         $out | Should -BeLikeExactly "*$expectedExceptionType*"
->>>>>>> ca202da6
     }
 }