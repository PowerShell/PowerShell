<<<<<<< HEAD
Describe "Set-Date for admin" -Tag @('CI', 'RequireAdminOnWindows', 'RequireSudoOnUnix') {
=======
# Copyright (c) Microsoft Corporation. All rights reserved.
# Licensed under the MIT License.
Describe "Set-Date for admin" -Tag @('CI', 'RequireAdminOnWindows') {
>>>>>>> c1c5344a
    # Currently, CI tests on Linux/macOS are always run as normal user. So we need to skip these tests on non-Windows platform.
    # CI tests in root privilege on Linux/macOS is not supported.
    # See : https://github.com/PowerShell/PowerShell/issues/5645
    It "Set-Date should be able to set the date in an elevated context" {
        { Get-Date | Set-Date } | Should Not Throw
    }

    It "Set-Date should be able to set the date with -Date parameter" {
        $target = Get-Date
        $expected = $target
        Set-Date -Date $target | Should Be $expected
    }
}

Describe "Set-Date" -Tag 'CI' {
    It "Set-Date should produce an error in a non-elevated context" {
        { Get-Date | Set-Date } | ShouldBeErrorId "System.ComponentModel.Win32Exception,Microsoft.PowerShell.Commands.SetDateCommand"
    }
}<|MERGE_RESOLUTION|>--- conflicted
+++ resolved
@@ -1,10 +1,6 @@
-<<<<<<< HEAD
-Describe "Set-Date for admin" -Tag @('CI', 'RequireAdminOnWindows', 'RequireSudoOnUnix') {
-=======
 # Copyright (c) Microsoft Corporation. All rights reserved.
 # Licensed under the MIT License.
-Describe "Set-Date for admin" -Tag @('CI', 'RequireAdminOnWindows') {
->>>>>>> c1c5344a
+Describe "Set-Date for admin" -Tag @('CI', 'RequireAdminOnWindows', 'RequireSudoOnUnix') {
     # Currently, CI tests on Linux/macOS are always run as normal user. So we need to skip these tests on non-Windows platform.
     # CI tests in root privilege on Linux/macOS is not supported.
     # See : https://github.com/PowerShell/PowerShell/issues/5645
