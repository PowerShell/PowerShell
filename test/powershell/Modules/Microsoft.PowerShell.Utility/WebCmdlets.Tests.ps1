--- conflicted
+++ resolved
@@ -1913,8 +1913,8 @@
     }
 
     Context "Denial of service" -Tag 'DOS' {
-<<<<<<< HEAD
         It "Image Parsing" {
+            Set-ItResult -Pending -Because "The pathological regex runs fast due to https://github.com/dotnet/runtime/issues/33399.  Fixed in .NET 5 preview.2"
             $dosUri = Get-WebListenerUrl -Test 'Dos' -query @{
                 dosType='img'
                 dosLength='5000'
@@ -1945,8 +1945,6 @@
             $pathologicalRatio | Should -BeGreaterThan 5
         }
 
-=======
->>>>>>> 7a8094fd
         It "Charset Parsing" {
             $dosUri = Get-WebListenerUrl -Test 'Dos' -query @{
                 dosType='charset'
