--- conflicted
+++ resolved
@@ -92,17 +92,10 @@
 
 	It "Should be able to import an alias file successfully" {
 	    { Import-Alias -Path $aliasfile } | Should -Not -Throw
-<<<<<<< HEAD
-=======
 	}
 
 	It "Should classify an alias as non existent when it is not imported yet" {
 		Get-Alias -Name invalid_alias -ErrorAction SilentlyContinue | Should -BeExactly $null
->>>>>>> 5d40567b
-	}
-
-	It "Should throw an exception when the alias is non existent" {
-		( Get-Alias -Name invalid_alias -ErrorAction SilentlyContinue ).Definition | Should -BeExactly $null
 	}
 
 	It "Should be able to parse <aliasToTest>" -TestCases @(
