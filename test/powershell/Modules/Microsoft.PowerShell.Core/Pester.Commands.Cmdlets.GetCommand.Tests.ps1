--- conflicted
+++ resolved
@@ -11,14 +11,9 @@
         #$null = New-Item -ItemType File -Path (Join-Path $TestDrive WildCardCommandA.exe) -ErrorAction Ignore
         #$null = New-Item -ItemType File -Path (Join-Path $TestDRive WildCardCommand[B].exe) -ErrorAction Ignore
         if ( $IsLinux -or $IsMacOS ) {
-<<<<<<< HEAD
-            /bin/chmod 777 "$file1"
-            /bin/chmod 777 "$file2"
-            /bin/chmod 777 "$file3"
-=======
             /bin/chmod a+rw "$file1"
             /bin/chmod a+rw "$file2"
->>>>>>> 4b261ecd
+            /bin/chmod a+rw "$file3"
         }
         $commandInfo = Get-Command Get-Date -ShowCommandInfo
     }
