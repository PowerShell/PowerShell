--- conflicted
+++ resolved
@@ -57,7 +57,7 @@
         (Get-Module TestModule).Version | Should -BeIn "1.1"
     }
 
-<<<<<<< HEAD
+
     It 'Should override default command prefix if an empty string is provided' {
         $ModuleName = "PrefixTestModule"
         $ModulePath = Join-Path -Path $testdrive -ChildPath $ModuleName
@@ -67,7 +67,8 @@
         $ImportedModule = Import-Module -Name "$ModulePath\$ModuleName.psd1" -Prefix "" -PassThru
         $ImportedModule.ExportedCommands.ContainsKey('Use-Something') | Should -Be $true
         Remove-Module -ModuleInfo $ImportedModule
-=======
+    }
+
     It 'ProcessorArchitecture should work' {
         $currentProcessorArchitecture = switch ([System.Runtime.InteropServices.RuntimeInformation]::ProcessArchitecture) {
             'X86' { 'x86' }
@@ -78,7 +79,6 @@
         New-ModuleManifest -Path "$TestDrive\TestModule.psd1" -ProcessorArchitecture $currentProcessorArchitecture
         $module = Import-Module -Name "$TestDrive\TestModule.psd1" -PassThru
         $module.ProcessorArchitecture | Should -Be $currentProcessorArchitecture
->>>>>>> 9941e38c
     }
 }
 
