--- conflicted
+++ resolved
@@ -45,12 +45,8 @@
     }
 
     $result = $false
-<<<<<<< HEAD
     $failures = 0
-    foreach ($i in 0..$Retry) {
-=======
     foreach ($i in 1..$Retry) {
->>>>>>> 0b1e7974
         if ($sb.Invoke()) {
             $result = $true
             break
