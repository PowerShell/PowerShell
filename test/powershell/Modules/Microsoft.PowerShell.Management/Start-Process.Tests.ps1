--- conflicted
+++ resolved
@@ -92,11 +92,7 @@
 
     ## -Verb is supported in PowerShell core on Windows full desktop.
     It "Should give an error when -Verb parameter is used" -Skip:$isFullWin {
-<<<<<<< HEAD
-        { Start-Process -Verb runas -FilePath $pingCommand  @extraArgs} | ShouldBeErrorId "NotSupportedException,Microsoft.PowerShell.Commands.StartProcessCommand"
-=======
         { Start-Process -Verb runas -FilePath $pingCommand } | Should -Throw -ErrorId "NotSupportedException,Microsoft.PowerShell.Commands.StartProcessCommand"
->>>>>>> b851b55e
     }
 
     ## -WindowStyle is supported in PowerShell core on Windows full desktop.
