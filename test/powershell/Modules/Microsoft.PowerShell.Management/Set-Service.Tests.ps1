--- conflicted
+++ resolved
@@ -229,23 +229,9 @@
             }
 
             $service = New-Service @parameters
-<<<<<<< HEAD
-
-            if ($description) {
-                $service.description | Should -Be $description
-            }
-
-            if ($displayname) {
-                $service.displayname | Should -Be $displayname
-            }
-
-            $service.startupType | Should -Be $startupType
-            $service.name | Should -Be $name
-=======
             $service | Should -Not -BeNullOrEmpty
             $service.displayname | Should -Be $(if($displayname){$displayname}else{$name})
             $service.startType | Should -Be $startupType
->>>>>>> bbd54c31
 
             $service = Get-CimInstance Win32_Service -Filter "name='$name'"
             $service | Should -Not -BeNullOrEmpty
