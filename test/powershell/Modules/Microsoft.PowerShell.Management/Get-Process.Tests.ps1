# Copyright (c) Microsoft Corporation. All rights reserved.
# Licensed under the MIT License.
Describe "Get-Process for admin" -Tags @('CI', 'RequireAdminOnWindows') {
    It "Should support -IncludeUserName" {
        (Get-Process -Id $pid -IncludeUserName).UserName | Should -Match $env:USERNAME
    }

    It "Should support -Module" -Pending:$IsMacOS {
        $modules = Get-Process -Id $pid -Module
        $modules.GetType() | Should -BeExactly "System.Object[]"
        foreach ($module in $modules) {
            $module.GetType() | Should -BeExactly "System.Diagnostics.ProcessModule"
        }
    }

    It "Should support -FileVersionInfo" {
        $pwshVersion = Get-Process -Id $pid -FileVersionInfo
        if ($IsWindows) {
<<<<<<< HEAD
            $pwshVersion.FileVersion | Should -MatchExactly $PSVersionTable.PSVersion
            $gitCommitId = $PSVersionTable.GitCommitId
            if ($gitCommitId.StartsWith("v")) { $gitCommitId = $gitCommitId.Substring(1) }
            $pwshVersion.ProductVersion.Replace("-dirty","") | Should -BeExactly $gitCommitId
=======
            $PSVersionTable.PSVersion | Should -MatchExactly $pwshVersion.FileVersion
            $pwshVersion.ProductVersion.Replace("-dirty","") | Should -BeExactly $PSVersionTable.GitCommitId.Replace("v","")
>>>>>>> 9182513d
        } else {
            $pwshVersion.FileVersion | Should -BeNullOrEmpty
        }
    }

    It "Run with parameter -FileVersionInfo should not hang on non Windows platform also when process' main module is null." -Skip:$IsWindows {
        # Main module for idle process can be null on non-Windows platforms
        { $pwshVersion = Get-Process -Id 0 -FileVersionInfo -ErrorAction Stop } | Should -Not -Throw
    }

    It "Run with parameter -FileVersionInfo for idle process should throw on Windows." -Skip:(!$IsWindows) {
        { $pwshVersion = Get-Process -Id 0 -FileVersionInfo -ErrorAction Stop } | Should -Throw -ErrorId "CouldNotEnumerateFileVer,Microsoft.PowerShell.Commands.GetProcessCommand"
    }
}

Describe "Get-Process" -Tags "CI" {
    # These tests are no good, please replace!
    BeforeAll {
        $ps = Get-Process
        $idleProcessPid = 0
    }
    It "Should return a type of Object[] for Get-Process cmdlet" -Pending:$IsMacOS {
        ,$ps | Should -BeOfType "System.Object[]"
    }

    It "Should have not empty Name flags set for Get-Process object" -Pending:$IsMacOS {
        $ps | foreach-object { $_.Name | Should -Not -BeNullOrEmpty }
    }

    It "Should throw an error for non existing process id." {
        $randomId = 123456789
        { Get-Process -Id $randomId -ErrorAction Stop } | Should -Throw -ErrorId "NoProcessFoundForGivenId,Microsoft.PowerShell.Commands.GetProcessCommand"
    }

    It "Should throw an exception when process id is null." {
        { Get-Process -id $null } | Should -Throw -ErrorId "ParameterArgumentValidationErrorNullNotAllowed,Microsoft.PowerShell.Commands.GetProcessCommand"
    }

    It "Should throw an exception when -InputObject parameter is null." {
        { Get-Process -InputObject $null } | Should -Throw -ErrorId "ParameterArgumentValidationErrorNullNotAllowed,Microsoft.PowerShell.Commands.GetProcessCommand"
    }

    It "Should not fail to get process name even if it is unavailable." {
        { (Get-Process -Id $idleProcessPid).Name } | Should -Not -Throw
    }

    It "Test for process property = Name" {
        (Get-Process -Id $pid).Name | Should -BeExactly "pwsh"
    }

    It "Test for process property = Id" {
        (Get-Process -Id $pid).Id | Should -BeExactly $pid
    }

    It "Should fail to run Get-Process with -IncludeUserName without admin" -Skip:(!$IsWindows)  {
        { Get-Process -IncludeUserName } | Should -Throw -ErrorId "IncludeUserNameRequiresElevation,Microsoft.PowerShell.Commands.GetProcessCommand"
    }

    It "Should fail to run Get-Process with -Module without admin" -Skip:(!$IsWindows) {
        { Get-Process -Module -ErrorAction Stop } | Should -Throw -ErrorId "CouldNotEnumerateModules,Microsoft.PowerShell.Commands.GetProcessCommand"
    }

    It "Should fail to run Get-Process with -FileVersionInfo without admin" -Skip:(!$IsWindows) {
        { Get-Process -FileVersionInfo -ErrorAction Stop } | Should -Throw -ErrorId "CouldNotEnumerateFileVer,Microsoft.PowerShell.Commands.GetProcessCommand"
    }
}

Describe "Get-Process Formatting" -Tags "Feature" {
    It "Should not have Handle in table format header" {
        $types = "System.Diagnostics.Process","System.Diagnostics.Process#IncludeUserName"

        foreach ($type in $types) {
            $formatData = Get-FormatData -TypeName $type -PowerShellVersion $PSVersionTable.PSVersion
            $tableControls = $formatData.FormatViewDefinition | Where-Object {$_.Control -is "System.Management.Automation.TableControl"}
            foreach ($tableControl in $tableControls) {
                $tableControl.Control.Headers.Label -match "Handle*" | Should -BeNullOrEmpty
                # verify that rows without headers isn't the handlecount (as PowerShell will create a header that matches the property name)
                $tableControl.Control.Rows.Columns.DisplayEntry.Value -eq "HandleCount" | Should -BeNullOrEmpty
            }
        }
    }
}

Describe "Process Parent property" -Tags "CI" {
    It "Has Parent process property" {
        $powershellexe = (get-process -id $PID).mainmodule.filename
        & $powershellexe -noprofile -command '(Get-Process -Id $pid).Parent' | Should -Not -BeNullOrEmpty
    }

    It "Has valid parent process ID property" {
        $powershellexe = (get-process -id $PID).mainmodule.filename
        & $powershellexe -noprofile -command '(Get-Process -Id $pid).Parent.Id' | Should -Be $pid
    }
}
<|MERGE_RESOLUTION|>--- conflicted
+++ resolved
@@ -16,15 +16,10 @@
     It "Should support -FileVersionInfo" {
         $pwshVersion = Get-Process -Id $pid -FileVersionInfo
         if ($IsWindows) {
-<<<<<<< HEAD
-            $pwshVersion.FileVersion | Should -MatchExactly $PSVersionTable.PSVersion
+            $PSVersionTable.PSVersion | Should -MatchExactly $pwshVersion.FileVersion
             $gitCommitId = $PSVersionTable.GitCommitId
             if ($gitCommitId.StartsWith("v")) { $gitCommitId = $gitCommitId.Substring(1) }
             $pwshVersion.ProductVersion.Replace("-dirty","") | Should -BeExactly $gitCommitId
-=======
-            $PSVersionTable.PSVersion | Should -MatchExactly $pwshVersion.FileVersion
-            $pwshVersion.ProductVersion.Replace("-dirty","") | Should -BeExactly $PSVersionTable.GitCommitId.Replace("v","")
->>>>>>> 9182513d
         } else {
             $pwshVersion.FileVersion | Should -BeNullOrEmpty
         }
