# Copyright (c) Microsoft Corporation.
# Licensed under the MIT License.
using namespace System.Management.Automation
using namespace System.Collections.Generic

Describe "Type inference Tests" -tags "CI" {
    BeforeAll {
        $ati = [Cmdlet].Assembly.GetType("System.Management.Automation.AstTypeInference")
        $inferType = $ati.GetMethods().Where{$_.Name -ceq "InferTypeOf"}
        $m1 = 'System.Collections.Generic.IList`1[System.Management.Automation.PSTypeName] InferTypeOf(System.Management.Automation.Language.Ast)'
        $m2 = 'System.Collections.Generic.IList`1[System.Management.Automation.PSTypeName] InferTypeOf(System.Management.Automation.Language.Ast, System.Management.Automation.TypeInferenceRuntimePermissions)'
        $m3 = 'System.Collections.Generic.IList`1[System.Management.Automation.PSTypeName] InferTypeOf(System.Management.Automation.Language.Ast, System.Management.Automation.PowerShell)'
        $m4 = 'System.Collections.Generic.IList`1[System.Management.Automation.PSTypeName] InferTypeOf(System.Management.Automation.Language.Ast, System.Management.Automation.PowerShell, System.Management.Automation.TypeInferenceRuntimePermissions)'

        $inferTypeOf1 = $inferType.Where{$m1 -eq $_}[0]
        $inferTypeOf2 = $inferType.Where{$m2 -eq $_}[0]
        $inferTypeOf3 = $inferType.Where{$m3 -eq $_}[0]
        $inferTypeOf4 = $inferType.Where{$m4 -eq $_}[0]

        class AstTypeInference {
            static [IList[PSTypeName]] InferTypeOf([Language.Ast] $ast) {
                return  $script:inferTypeOf1.Invoke($null, $ast)
            }

            static [IList[PSTypeName]] InferTypeOf([Language.Ast] $ast, [System.Management.Automation.TypeInferenceRuntimePermissions] $runtimePermissions) {
                return $script:inferTypeOf2.Invoke($null, @($ast, $runtimePermissions))
            }

            static [IList[PSTypeName]] InferTypeOf([Language.Ast] $ast, [System.Management.Automation.PowerShell] $powershell) {
                return $script:inferTypeOf3.Invoke($null, @($ast, $powershell))
            }

            static [IList[PSTypeName]] InferTypeOf([Language.Ast] $ast, [PowerShell] $powerShell, [System.Management.Automation.TypeInferenceRuntimePermissions] $runtimePermissions) {
                return $script:inferTypeOf4.Invoke($null, @($ast, $powerShell, $runtimePermissions))
            }
        }
    }

    It "Infers type from integer" {
        $res = [AstTypeInference]::InferTypeOf( { 1 }.Ast)
        $res.Count | Should -Be 1
        $res.Name | Should -Be 'System.Int32'
    }

    It "Infers type from string literal" {
        $res = [AstTypeInference]::InferTypeOf( { "Text" }.Ast)
        $res.Count | Should -Be 1
        $res.Name | Should -Be 'System.String'
    }

    It "Infers type from type expression" {
        $res = [AstTypeInference]::InferTypeOf( { [int] }.Ast)
        $res.Count | Should -Be 1
        $res.Name | Should -Be 'System.Type'
    }

    It "Infers type from hashtable" {
        $res = [AstTypeInference]::InferTypeOf( { @{} }.Ast)
        $res.Count | Should -Be 1
        $res.Name | Should -Be 'System.Collections.Hashtable'
    }

    It "Infers type from array expression" {
        $res = [AstTypeInference]::InferTypeOf( { @() }.Ast)
        $res.Count | Should -Be 1
        $res.Name | Should -Be 'System.object[]'
    }

    It "Infers type from array expression with a single statement" {
        $res = [AstTypeInference]::InferTypeOf( { @('test') }.Ast)
        $res.Count | Should -Be 1
        $res.Name | Should -Be 'System.String[]'
    }

    It "Infers type from array expression with multiple statements" {
        $res = [AstTypeInference]::InferTypeOf( { @('test'; 'second test') }.Ast)
        $res.Count | Should -Be 1
        $res.Name | Should -Be 'System.String[]'
    }

    It "Infers type from array expression with mixed types" {
        $res = [AstTypeInference]::InferTypeOf( { @('test'; 1) }.Ast)
        $res.Count | Should -Be 1
        $res.Name | Should -Be 'System.Object[]'
    }

    It "Infers type from array expression with nested arrays" {
        $res = [AstTypeInference]::InferTypeOf( { @(@('test'); @('test2')) }.Ast)
        $res.Count | Should -Be 1
        $res.Name | Should -Be 'System.String[]'
    }

    It "Infers type from array expression with a non-generic dictionary enumerator" {
        $res = [AstTypeInference]::InferTypeOf( { @(@{}.GetEnumerator()) }.Ast)
        $res.Count | Should -Be 1
        $res.Name | Should -Be 'System.Collections.DictionaryEntry[]'
    }

    It "Infers type from array expression with a generic dictionary enumerator" {
        $res = [AstTypeInference]::InferTypeOf( { @([Dictionary[int, string]]::new().GetEnumerator()) }.Ast)
        $res.Count | Should -Be 1
        $res.Name | Should -Be ([KeyValuePair[int, string][]].FullName)
    }

    It "Infers type from array expression with nested non-array collections" {
        $res = [AstTypeInference]::InferTypeOf( {
            $list = [List[string]]::new()
            $list2 = [List[string]]::new()
            @($list; $list2)
        }.Ast)
        $res.Count | Should -Be 1
        $res.Name | Should -Be 'System.String[]'
    }

    It "Infers type from Array literal" {
        $res = [AstTypeInference]::InferTypeOf( { , 1 }.Ast)
        $res.Count | Should -Be 1
        $res.Name | Should -Be 'System.Int32[]'
    }

    It "Infers type from Array literal with multiple elements" {
        $res = [AstTypeInference]::InferTypeOf( { 0, 1 }.Ast)
        $res.Count | Should -Be 1
        $res.Name | Should -Be 'System.Int32[]'
    }

    It "Infers type from Array literal with mixed types" {
        $res = [AstTypeInference]::InferTypeOf( { 'test', 1 }.Ast)
        $res.Count | Should -Be 1
        $res.Name | Should -Be 'System.Object[]'
    }

    It "Infers type from Array literal with nested arrays" {
        $res = [AstTypeInference]::InferTypeOf( { @('test'), @('test2') }.Ast)
        $res.Count | Should -Be 1
        $res.Name | Should -Be 'System.String[]'
    }

    It "Infers type from array expression with a non-generic dictionary enumerator" {
        $res = [AstTypeInference]::InferTypeOf( { , @{}.GetEnumerator() }.Ast)
        $res.Count | Should -Be 1
        $res.Name | Should -Be 'System.Collections.DictionaryEntry[]'
    }

    It "Infers type from array expression with a generic dictionary enumerator" {
        $res = [AstTypeInference]::InferTypeOf( { , [Dictionary[int, string]]::new().GetEnumerator() }.Ast)
        $res.Count | Should -Be 1
        $res.Name | Should -Be ([KeyValuePair[int, string][]].FullName)
    }

    It "Infers type from Array literal with nested non-array collections" {
        $res = [AstTypeInference]::InferTypeOf( {
            $list = [List[string]]::new()
            $list2 = [List[string]]::new()
            $list, $list2
        }.Ast.EndBlock.Statements[2].PipelineElements[0].Expression)
        $res.Count | Should -Be 1
        $res.Name | Should -Be 'System.String[]'
    }

    It "Infers type from array IndexExpresssion" {
        $res = [AstTypeInference]::InferTypeOf( { (1, 2, 3)[0] }.Ast)
        $res.Count | Should -Be 1
        $res.Name | Should -Be 'System.Int32'
    }

    It "Infers type from generic container IndexExpression" {
        $res = [AstTypeInference]::InferTypeOf( {
                [System.Collections.Generic.List[int]]::new()[0]
            }.Ast)
        $res.Count | Should -Be 1
        $res.Name | Should -Be 'System.Int32'
    }

    It 'Infers type of Index expression on Dictionary' {
        $ast = {
            [System.Collections.Generic.Dictionary[int, DateTime]]::new()[1]
        }.ast.EndBlock.Statements[0].PipelineElements[0].Expression
        $res = [AstTypeInference]::InferTypeOf( $ast )

        $res.Count | Should -Be 1
        $res.Name | Should -BeExactly 'System.DateTime'
    }

    It "Infers type from ScriptblockExpresssion" {
        $res = [AstTypeInference]::InferTypeOf( { {} }.Ast)
        $res.Count | Should -Be 1
        $res.Name | Should -Be 'System.Management.Automation.Scriptblock'
    }

    It "Infers type from paren expression" {
        $res = [AstTypeInference]::InferTypeOf( { (1) }.Ast)
        $res.Count | Should -Be 1
        $res.Name | Should -Be 'System.Int32'
    }

    It "Infers type from expandable string expression" {
        $res = [AstTypeInference]::InferTypeOf( { "$(1)" }.Ast)
        $res.Count | Should -Be 1
        $res.Name | Should -Be 'System.String'
    }

    It "Infers type from cast expression" {
        $res = [AstTypeInference]::InferTypeOf( { [int] '1'}.Ast)
        $res.Count | Should -Be 1
        $res.Name | Should -Be 'System.Int32'
    }

    It "Infers type from using namespace" {
        $errors = $null
        $tokens = $null
        $ast = [Language.Parser]::ParseInput("using namespace System", [ref] $tokens, [ref] $errors)
        $res = [AstTypeInference]::InferTypeOf( $ast.Find( {param($a) $a -is [System.Management.Automation.Language.UsingStatementAst] }, $true))
        $res.Count | Should -Be 0
    }

    It "Infers type from unary expression" {
        $res = [AstTypeInference]::InferTypeOf( { !$true }.Ast)
        $res.Count | Should -Be 1
        $res.Name | Should -Be 'System.Boolean'
    }

    It "Infers type from param block" {
        $res = [AstTypeInference]::InferTypeOf( { param() }.Ast)
        $res.Count | Should -Be 0
    }

    It "Infers type from using statement" {
        $res = [AstTypeInference]::InferTypeOf( { $int = 1; $using:int }.Ast.EndBlock.Statements[1].PipelineElements[0].Expression)
        $res.Count | Should -Be 1
        $res.Name | Should -Be System.Int32
    }

    It "Infers type from param block" {
        $res = [AstTypeInference]::InferTypeOf( { param([int] $i)}.Ast.ParamBlock)
        $res.Count | Should -Be 0
    }

    It "Infers type no type from Attribute" {
        $res = [AstTypeInference]::InferTypeOf( {
                [OutputType([int])]
                param(
                )}.Ast.ParamBlock.Attributes[0])
        $res.Count | Should -Be 0
    }

    It "Infers type no type from named Attribute argument" {
        $res = [AstTypeInference]::InferTypeOf( {
                [OutputType(Type = [int])]
                param(
                )}.Ast.ParamBlock.Attributes[0].NamedArguments[0])
        $res.Count | Should -Be 0
    }

    It "Infers type parameter types" {
        $res = [AstTypeInference]::InferTypeOf( {
                param([int] $i, [string] $s)
            }.Ast.ParamBlock.Parameters[0])
        $res.Count | Should -Be 1
        $res.Name | Should -Be System.Int32
    }

    It "Infers type parameter from PSTypeNameAttribute type" -Skip:(!$IsWindows) {
        $res = [AstTypeInference]::InferTypeOf( {
                param([int] $i, [PSTypeName('System.Management.ManagementObject#root\cimv2\Win32_Process')] $s)
            }.Ast.ParamBlock.Parameters[1])
        $res.Count | Should -Be 1
        $res.Name | Should -Be 'System.Management.ManagementObject#root\cimv2\Win32_Process'
    }

    It "Infers type from binary expression with a bool operator as bool" {
        $res = [AstTypeInference]::InferTypeOf( {
                (1..10) -contains 5
            }.Ast)
        $res.Count | Should -Be 1
        $res.Name | Should -Be 'System.Boolean'
    }

    It "Infers type from binary expression with a string operator as string" {
        $res = [AstTypeInference]::InferTypeOf( {
                (1..10) -join ','
            }.Ast)
        $res.Count | Should -Be 1
        $res.Name | Should -Be 'System.String'
    }

    It "Infers type from binary expression with a split operator as string array" {
        $res = [AstTypeInference]::InferTypeOf( {
                "Test:Value" -split ':'
            }.Ast)
        $res.Count | Should -Be 1
        $res.Name | Should -Be 'System.String[]'
    }

    It "Infers type from binary expression with a comparison operator as bool + the left hand side type" {
        $res = [AstTypeInference]::InferTypeOf( {
                ("Hello", "World") -eq "Hello"
            }.Ast)
        $res.Count | Should -Be 2
        $res.Name[0] | Should -Be 'System.Boolean'
        $res.Name[1] | Should -Be 'System.String[]'
    }

    It "Infers type from binary expression with a null coalescing operator as left and right hand side types" {
        $res = [AstTypeInference]::InferTypeOf( {
                "NotNull" ?? 10
            }.Ast)
        $res.Count | Should -Be 2
        $res.Name[0] | Should -Be 'System.String'
        $res.Name[1] | Should -Be 'System.Int32'
    }

    It "Infers type from binary expression with an overridden operator" {
        $res = [AstTypeInference]::InferTypeOf( {
                (Get-Date) - (Get-Date)
            }.Ast)
        $res.Count | Should -Be 1
        $res.Name | Should -Be 'System.TimeSpan'
    }

    It "Infers type from DATA statement" {
        $res = [AstTypeInference]::InferTypeOf( {
                DATA {
                    "text"
                }
            }.Ast.EndBlock)
        $res.Count | Should -Be 1
        $res.Name | Should -Be 'System.String'
    }

    It "Infers type from named block" {
        $res = [AstTypeInference]::InferTypeOf( { begin {1}}.Ast.BeginBlock)
        $res.Count | Should -Be 1
        $res.Name | Should -Be System.Int32
    }

    It "Infers type from function definition" {
        $res = [AstTypeInference]::InferTypeOf( {
                function foo {
                    return 1
                }
            }.Ast.EndBlock)
        $res.Count | Should -Be 0
    }

    It "Infers type from convert expression" {
        $errors = $null
        $tokens = $null
        $ast = [Language.Parser]::ParseInput('[int] "4"', [ref] $tokens, [ref] $errors)
        $res = [AstTypeInference]::InferTypeOf( $ast.EndBlock.Statements[0])
        $res.Count | Should -Be 1
        $res.Name | Should -Be 'System.Int32'
    }

    It "Infers type from type constraint" {
        $errors = $null
        $tokens = $null
        $ast = [Language.Parser]::ParseInput('[int] $i', [ref] $tokens, [ref] $errors)
        $res = [AstTypeInference]::InferTypeOf( $ast.EndBlock.Statements[0].PipelineElements[0].Expression.Attribute)
        $res.Count | Should -Be 0
    }

    It "Infers type from instance member property" {
        $res = [AstTypeInference]::InferTypeOf( { 'Text'.Length }.Ast)
        $res.Count | Should -Be 1
        $res.Name | Should -Be 'System.Int32'
    }

    It "Infers type from static member property" {
        $res = [AstTypeInference]::InferTypeOf( { [DateTime]::Now }.Ast)
        $res.Count | Should -Be 1
        $res.Name | Should -Be 'System.DateTime'
    }

    It "Infers type from instance member method" {
        $res = [AstTypeInference]::InferTypeOf( { [int[]].GetElementType() }.Ast)
        $res.Count | Should -Be 1
        $res.Name | Should -Be 'System.Type'
    }

    It "Infers type from static member method" {
        $res = [AstTypeInference]::InferTypeOf( { [powershell]::Create() }.Ast)
        $res.Count | Should -Be 1
        $res.Name | Should -Be 'System.Management.Automation.PowerShell'
    }

    It "Infers type from integer * stringliteral" {
        $res = [AstTypeInference]::InferTypeOf( {  5 * "5" }.Ast)
        $res.Count | Should -Be 1
        $res.Name | Should -Be 'System.Int32'
    }

    It "Infers type from string literal" {
        $res = [AstTypeInference]::InferTypeOf( { "Text" }.Ast)
        $res.Count | Should -Be 1
        $res.Name | Should -Be 'System.String'
    }

    It "Infers type from stringliteral * integer" {
        $res = [AstTypeInference]::InferTypeOf( { "5" * 2 }.Ast)
        $res.Count | Should -Be 1
        $res.Name | Should -Be 'System.String'
    }

    It "Infers type from where-object of integer" {
        $res = [AstTypeInference]::InferTypeOf( { [int[]] $i = 1..20; $i | Where-Object {$_ -gt 10} }.Ast)
        foreach ($r in $res) {
            $r.Name -In 'System.Int32', 'System.Int32[]' | Should -BeTrue
        }
    }

    It "Infers type from foreach-object of integer" {
        $res = [AstTypeInference]::InferTypeOf( { [int[]] $i = 1..20; $i | ForEach-Object {$_ * 10} }.Ast)
        $res.Count | Should -Be 1
        $res.Name | Should -Be 'System.Int32'
    }

    It "Infers type from generic new" {
        $res = [AstTypeInference]::InferTypeOf( { [System.Collections.Generic.List[int]]::new() }.Ast)
        $res.Count | Should -Be 1
        $res.Name | Should -Match 'System.Collections.Generic.List`1\[\[System.Int32.*'

    }

    It "Infers type from cim command"  -Skip:(!$IsWindows) {
        $res = [AstTypeInference]::InferTypeOf( { Get-CimInstance -Namespace root/CIMV2 -ClassName Win32_Bios }.Ast)
        $res.Count | Should -Be 2

        foreach ($r in $res) {
            $r.Name -In 'Microsoft.Management.Infrastructure.CimInstance#root/CIMV2/Win32_Bios',
            'Microsoft.Management.Infrastructure.CimInstance' | Should -BeTrue
        }
    }

    It "Infers type from foreach-object with begin/end" {
        $res = [AstTypeInference]::InferTypeOf( { [int[]] $i = 1..20; $i | ForEach-Object -Begin {"Hi"} {$_ * 10} -End {[int]} }.Ast)
        $res.Count | Should -Be 3
        foreach ($r in $res) {
            $r.Name -In 'System.Int32', 'System.String', 'System.Type' | Should -BeTrue
        }
    }

    It "Infers type from foreach-object with membername" {
        $res = [AstTypeInference]::InferTypeOf( { Get-ChildItem | ForEach-Object -MemberName Directory }.Ast)
        $res.Count | Should -Be 1
        $res.Name | Should -Be "System.IO.DirectoryInfo"
    }

    It 'Infers typeof Foreach-Object -Member when Member is Property' {
        $ast = {Get-Process | ForEach-Object -Member FileVersion}.Ast
        $typeNames = [AstTypeInference]::InferTypeof($ast, [TypeInferenceRuntimePermissions]::AllowSafeEval)
        $typeNames.Count | Should -Be 1
        $typeNames[0] | Should -Be 'System.String'
    }

    It 'Infers typeof Foreach-Object -Member when member is ScriptProperty' {
        $ast = {Get-Process | ForEach-Object -Member Description}.Ast
        $typeNames = [AstTypeInference]::InferTypeof($ast, [TypeInferenceRuntimePermissions]::AllowSafeEval)
        $typeNames.Count | Should -Be 1
        $typeNames[0] | Should -Be 'System.String'
    }

    It 'Infers typeof Foreach-Object -Member when Member is Alias' {
        $ast = {Get-Process | ForEach-Object -Member Handles}.Ast
        $typeNames = [AstTypeInference]::InferTypeof($ast, [TypeInferenceRuntimePermissions]::AllowSafeEval)
        $typeNames.Count | Should -Be 1
        $typeNames[0] | Should -Be 'System.Int32'
    }

    It 'Infers typeof Foreach-Object -Member when using dependent scriptproperties' {
        class InferScriptPropLevel1 {
            [string] $Value
            InferScriptPropLevel1() {
                $this.Value = "TheValue"
            }
        }
        class InferScriptPropLevel2 {
            [InferScriptPropLevel1] $X
            InferScriptPropLevel2() {$this.X = [InferScriptPropLevel1]::new()}
        }
        Update-TypeData -TypeName InferScriptPropLevel1 -MemberName TheValue -MemberType ScriptProperty -Value { return $this.Value } -Force
        Update-TypeData -TypeName InferScriptPropLevel2 -MemberName XVal -MemberType ScriptProperty -Value {return $this.X } -Force
        try {
            $ast = {[InferScriptPropLevel2]::new() | ForEach-Object -MemberName XVal | ForEach-Object -MemberName TheValue}.Ast
            $typeNames = [AstTypeInference]::InferTypeof($ast, [TypeInferenceRuntimePermissions]::AllowSafeEval)
            $typeNames.Count | Should -Be 1
            $typeNames[0] | Should -Be 'System.String'
        }
        finally {
            Remove-TypeData -TypeName InferScriptPropLevel1
            Remove-TypeData -TypeName InferScriptPropLevel2
        }
    }

    It 'Infers typeof pipeline chain' {
        $ast = {New-TimeSpan && New-Guid}.Ast
        $typeNames = [AstTypeInference]::InferTypeof($ast, [TypeInferenceRuntimePermissions]::AllowSafeEval)
        $typeNames.Count | Should -Be 2
        $typeNames[0] | Should -Be 'System.TimeSpan'
        $typeNames[1] | Should -Be 'System.Guid'
    }

    It "Infers typeof pscustomobject" {

        $res = [AstTypeInference]::InferTypeOf( { [pscustomobject] @{
                    B = "X"
                    A = 1
                }}.Ast)
        $res.Count | Should -Be 1
        $res[0].GetType().Name | Should -Be "PSSyntheticTypeName"
        $res[0].Name | Should -Be "System.Management.Automation.PSObject#A:B"
        $res[0].Members[0].Name | Should -Be "A"
        $res[0].Members[0].PSTypeName | Should -Be "System.Int32"
        $res[0].Members[1].Name | Should -Be "B"
        $res[0].Members[1].PSTypeName | Should -Be "System.String"
    }

    It "Infers typeof pscustomobject with PSTypeName" {

        $res = [AstTypeInference]::InferTypeOf( { [pscustomobject] @{
                    A          = 1
                    B          = "X"
                    PSTypeName = "MyType"
                }}.Ast)
        $res.Count | Should -Be 1
        $res[0].GetType().Name | Should -Be "PSSyntheticTypeName"
        $res.Members.Count  | Should -Be 2
        $res[0].Name | Should -Be "MyType#A:B"
        $res[0].Members[0].Name | Should -Be "A"
        $res[0].Members[0].PSTypeName | Should -Be "System.Int32"
    }

    It "Infers typeof Select-Object when Parameter is Property" {
        $res = [AstTypeInference]::InferTypeOf( { [io.fileinfo]::new("file") | Select-Object -Property Directory }.Ast)
        $res.Count | Should -Be 1
        $res[0].GetType().Name | Should -Be "PSSyntheticTypeName"
        $res[0].Name | Should -Be "System.Management.Automation.PSObject#Directory"
        $res[0].Members[0].Name | Should -Be "Directory"
        $res[0].Members[0].PSTypeName | Should -Be "System.IO.DirectoryInfo"
    }

    It "Infers typeof Select-Object when PSObject and Parameter is Property" {
        $res = [AstTypeInference]::InferTypeOf( { [PSCustomObject] @{A = 1; B = "2"} | Select-Object -Property A}.Ast)
        $res.Count | Should -Be 1
        $res[0].Name | Should -Be "System.Management.Automation.PSObject#A"
        $res[0].Members[0].Name | Should -Be "A"
        $res[0].Members[0].PSTypeName | Should -Be "System.Int32"
    }

    It "Infers typeof Select-Object when Parameter is Properties" {
        $res = [AstTypeInference]::InferTypeOf( {  [io.fileinfo]::new("file")  | Select-Object -Property Director*, Name }.Ast)
        $res.Count | Should -Be 1
        $res[0].Name | Should -Be "System.Management.Automation.PSObject#Directory:DirectoryName:Name"
        $res[0].Members[0].Name | Should -Be "Directory"
        $res[0].Members[0].PSTypeName | Should -Be "System.IO.DirectoryInfo"
        $res[0].Members[1].Name | Should -Be "DirectoryName"
        $res[0].Members[1].PSTypeName | Should -Be "System.String"
    }

    It "Infers typeof Select-Object when Parameter is ExcludeProperty" {
        $res = [AstTypeInference]::InferTypeOf( {  [io.fileinfo]::new("file")  |  Select-Object -ExcludeProperty *Time*, E* }.Ast)
        $res.Count | Should -Be 1
        $res[0].Name | Should -BeExactly "System.Management.Automation.PSObject#Attributes:BaseName:Directory:DirectoryName:FullName:IsReadOnly:Length:LengthString:LinkTarget:LinkType:Mode:ModeWithoutHardLink:Name:NameString:ResolvedTarget:Target:UnixFileMode:VersionInfo"
        $names = $res[0].Members.Name
        $names -contains "BaseName" | Should -BeTrue
        $names -contains "Name" | Should -BeTrue
        $names -contains "Mode" | Should -BeTrue
        $names -contains "Exits" | Should -BeFalse
    }

    It "Infers typeof Select-Object when Parameter is ExpandProperty" {
        $res = [AstTypeInference]::InferTypeOf( { [io.fileinfo]::new("file")  | Select-Object -ExpandProperty Directory }.Ast)
        $res.Count | Should -Be 1
        $res.Name | Should -Be "System.IO.DirectoryInfo"
    }

    It "Infers typeof Select-Object when No projection is done" {
        $res = [AstTypeInference]::InferTypeOf( { "Hello" | Select-Object -First 1}.Ast)
        $res.Count | Should -Be 1
        $res.Name | Should -Be "System.String"
    }

    It "Infers typeof Get-Random with pipeline input" {
        $res = [AstTypeInference]::InferTypeOf( { "Hello","World" | Get-Random }.Ast)
        $res.Count | Should -Be 1
        $res.Name | Should -Be "System.String"
    }

    It "Infers typeof Get-Random with astpair input" {
        $res = [AstTypeInference]::InferTypeOf( { Get-Random -InputObject Hello,World }.Ast)
        $res.Count | Should -Be 1
        $res.Name | Should -Be "System.String[]"
    }

    It "Infers typeof Get-Random with no input" {
        $res = [AstTypeInference]::InferTypeOf( { Get-Random }.Ast)
        $res.Count | Should -Be 3
        $res.Name -join ', ' | Should -Be "System.Int32, System.Int64, System.Double"
    }

    It "Infers typeof Group-Object Group" {
        $res = [AstTypeInference]::InferTypeOf( { Get-ChildItem | Group-Object | ForEach-Object Group  }.Ast)
        $res.Count | Should -Be 3
        ($res.Name | Sort-Object)[1,2] -join ', ' | Should -Be "System.IO.DirectoryInfo, System.IO.FileInfo"
    }

    It "Infers typeof Group-Object Values" {
        $res = [AstTypeInference]::InferTypeOf( { Get-ChildItem | Group-Object | ForEach-Object Values  }.Ast)
        $res.Count | Should -Be 3
        ($res.Name | Sort-Object)[1,2] -join ', ' | Should -Be "System.IO.DirectoryInfo, System.IO.FileInfo"
    }

    It "Infers typeof Group-Object Group with Property" {
        $res = [AstTypeInference]::InferTypeOf( { Get-ChildItem | Group-Object -Property Name | ForEach-Object Group  }.Ast)
        $res.Count | Should -Be 3
        ($res.Name | Sort-Object)[1,2] -join ', ' | Should -Be "System.IO.DirectoryInfo, System.IO.FileInfo"
    }

    It "Infers typeof Group-Object Values with Property" {
        $res = [AstTypeInference]::InferTypeOf( { Get-ChildItem | Group-Object -Property Name | ForEach-Object Values  }.Ast)
        $res.Count | Should -Be 2
        $res.Name -join ', ' | Should -Be "System.String, System.Collections.ArrayList"
    }

    It "Infers typeof Group-Object Group with NoElement" {
        $res = [AstTypeInference]::InferTypeOf( { Get-ChildItem | Group-Object -Property Name -NoElement | ForEach-Object Group  }.Ast)
        $res.Count | Should -Be 1
        $res.Name | Should -BeLike "*Collection*PSObject*"
    }

    It "Infers typeof Group-Object Values with Properties" {
        $res = [AstTypeInference]::InferTypeOf( { Get-ChildItem | Group-Object -Property Name,CreationTime | ForEach-Object Values  }.Ast)
        $res.Count | Should -Be 3
        ($res.Name | Sort-Object)  -join ', ' | Should -Be "System.Collections.ArrayList, System.DateTime, System.String"
    }

    It "ignores Group-Object Group with Scriptblock" {
        $res = [AstTypeInference]::InferTypeOf( { Get-ChildItem | Group-Object -Property {$_.Name} | ForEach-Object Values  }.Ast)
        $res.Count | Should -Be 1
        $res.Name | Should -Be "System.Collections.ArrayList"
    }

    It "Infers type from OutputTypeAttribute" {
        $res = [AstTypeInference]::InferTypeOf( { Get-Process -Id 2345 }.Ast)
        $gpsOutput = [Microsoft.PowerShell.Commands.GetProcessCommand].GetCustomAttributes([System.Management.Automation.OutputTypeAttribute], $false).Type
        $names = $gpsOutput.Name
        foreach ($r in $res) {
            $r.Name -In $names | Should -BeTrue
        }
    }

    It "Infers type from variable with AllowSafeEval" {
        function Hide-GetProcess { Get-Process }
        $p = Hide-GetProcess
        $res = [AstTypeInference]::InferTypeOf( { $p }.Ast, [TypeInferenceRuntimePermissions]::AllowSafeEval)
        $res.Name | Should -Be 'System.Diagnostics.Process'
    }

    It "Infers type from variable with type in scope" {

        $res = [AstTypeInference]::InferTypeOf( {
                $p = 1
                $p
            }.Ast)
        $res.Name | Should -Be 'System.Int32'
    }

    It "Infers type from block statement" {
        $errors = $null
        $tokens = $null
        $ast = [Language.Parser]::ParseInput("parallel {1}", [ref] $tokens, [ref] $errors)

        $res = [AstTypeInference]::InferTypeOf( $ast.EndBlock.Statements[0])
        $res.Name | Should -Be 'System.Int32'
    }

    It 'Infers type from if statement' {
        $res = [AstTypeInference]::InferTypeOf( {
                if ($true) { return 1}
                else { return 'Text'}
            }.Ast)

        $res.Count | Should -Be 2
        foreach ($r in $res) {
            $r.Name -In 'System.Int32', 'System.String' | Should -BeTrue
        }
    }

    It 'Infers type from switch statement' {
        $res = [AstTypeInference]::InferTypeOf( {
                switch (1, 2, 3) {
                    (1) { return 'Hello'}
                    (2) {return [int]}
                    default {return 1}
                }
            }.Ast)

        $res.Count | Should -Be 3
        foreach ($r in $res) {
            $r.Name -In 'System.Type', 'System.Int32', 'System.String' | Should -BeTrue
        }
    }

    It 'Infers type from Foreach statement' {
        $res = [AstTypeInference]::InferTypeOf( {
                foreach ($i in 1, 2, 3) {
                    if ($i -eq 1) { return 'Hello'}
                    if ($i -eq 2) {return [int]}
                    return 1
                }
            }.Ast)

        $res.Count | Should -Be 3
        foreach ($r in $res) {
            $r.Name -In 'System.Type', 'System.Int32', 'System.String' | Should -BeTrue
        }
    }

    It 'Infers type of a Foreach statement current value variable' {
        $res = [AstTypeInference]::InferTypeOf( {
            foreach ($intValue in 1, 2, 3) {
                $intValue
            }
        }.Ast.EndBlock.Statements[0].Body.Statements[0].PipelineElements[0].Expression)

        $res.Count | Should -Be 1
        $res.Name | Should -BeExactly 'System.Int32'
    }

    It 'Infers type of a Foreach statement current value variable with hashtable enumerator' {
        $res = [AstTypeInference]::InferTypeOf( {
            foreach ($dictionaryEntry in @{}.GetEnumerator()) {
                $dictionaryEntry
            }
        }.Ast.EndBlock.Statements[0].Body.Statements[0].PipelineElements[0].Expression)

        $res.Count | Should -Be 2
        $res.Name | Should -Be 'System.Collections.DictionaryEntry', 'System.Object'
    }

    It 'Infers type of a Foreach statement current value variable with dictionary enumerator' {
        $res = [AstTypeInference]::InferTypeOf( {
            foreach ($keyValuePair in [Dictionary[int, string]]::new().GetEnumerator()) {
                $keyValuePair
            }
        }.Ast.EndBlock.Statements[0].Body.Statements[0].PipelineElements[0].Expression)

        $res.Count | Should -Be 3
        $res.Name | Should -Be ([KeyValuePair[int, string]].FullName), 'System.Object', 'System.Collections.DictionaryEntry'
    }

    It 'Infers type of a Foreach statement current value variable with generic IEnumerable' {
        $res = [AstTypeInference]::InferTypeOf( {
            $debugger = [Debugger]$Host.Runspace.Debugger
            foreach ($subscriber in $debugger.GetCallStack()) {
                $subscriber
            }
        }.Ast.EndBlock.Statements[1].Body.Statements[0].PipelineElements[0].Expression)

        $res.Count | Should -Be 1
        $res.Name | Should -BeExactly 'System.Management.Automation.CallStackFrame'
    }

    It 'Infers type from While statement' {
        $res = [AstTypeInference]::InferTypeOf( {
                while ($true) {
                    if ($i -eq 1) { return 'Hello'}
                    if ($i -eq 2) {return [int]}
                    return 1
                }
            }.Ast)

        $res.Count | Should -Be 3
        foreach ($r in $res) {
            $r.Name -In 'System.Type', 'System.Int32', 'System.String' | Should -BeTrue
        }
    }

    It 'Infers type from For statement' {
        $res = [AstTypeInference]::InferTypeOf( {
                for ($i = 0; $i -lt 10; $i++) {
                    if ($i -eq 1) { return 'Hello'}
                    if ($i -eq 2) {return [int]}
                    return 1
                }
            }.Ast)

        $res.Count | Should -Be 3
        foreach ($r in $res) {
            $r.Name -In 'System.Type', 'System.Int32', 'System.String' | Should -BeTrue
        }
    }

    It 'Infers type from Do-While statement' {
        $res = [AstTypeInference]::InferTypeOf( {
                do {
                    if ($i -eq 1) { return 'Hello'}
                    if ($i -eq 2) {return [int]}
                    return 1
                }while ($true)
            }.Ast)

        $res.Count | Should -Be 3
        foreach ($r in $res) {
            $r.Name -In 'System.Type', 'System.Int32', 'System.String' | Should -BeTrue
        }
    }

    It 'Infers type from Do-Until statement' {
        $res = [AstTypeInference]::InferTypeOf( {
                do {
                    if ($i -eq 1) { return 'Hello'}
                    if ($i -eq 2) {return [int]}
                    return 1
                } until ($true)
            }.Ast)

        $res.Count | Should -Be 3
        foreach ($r in $res) {
            $r.Name -In 'System.Type', 'System.Int32', 'System.String' | Should -BeTrue
        }
    }

    It 'Infers type from full scriptblock' {
        $res = [AstTypeInference]::InferTypeOf( {
                begin {1}
                process {"text"}
                end {[int]}
            }.Ast)

        $res.Count | Should -Be 3
        foreach ($r in $res) {
            $r.Name -In 'System.Type', 'System.Int32', 'System.String' | Should -BeTrue
        }
    }

    It 'Infers type from sub expression' {
        $res = [AstTypeInference]::InferTypeOf( {
                $(1)
            }.Ast)

        $res.Count | Should -Be 1
        $res.Name | Should -Be System.Int32
    }

    It 'Infers type from Throw statement' {
        $res = [AstTypeInference]::InferTypeOf( {
                throw 'Foo'
            }.Ast)

        $res.Count | Should -Be 0
    }

    It 'Infers type from Return statement' {
        $res = [AstTypeInference]::InferTypeOf( {
                return 1
            }.Ast)

        $res.Count | Should -Be 1
        $res.Name | Should -Be 'System.Int32'
    }

    It 'Infers type from empty Return statement' {
        $res = [AstTypeInference]::InferTypeOf( { return }.Ast)
        $res.Count | Should -Be 0
    }

    It 'Infers type from New-Object statement' {
        $res = [AstTypeInference]::InferTypeOf( {
                New-Object -TypeName 'System.Diagnostics.Stopwatch'
            }.Ast)

        $res.Count | Should -Be 1
        $res.Name | Should -Be 'System.Diagnostics.Stopwatch'
    }

    It 'Infers type from Continue statement' {
        $res = [AstTypeInference]::InferTypeOf( {
                continue
            }.Ast)

        $res.Count | Should -Be 0
    }

    It 'Infers type from Break statement' {
        $res = [AstTypeInference]::InferTypeOf( {
                break
            }.Ast)

        $res.Count | Should -Be 0
    }

    It 'Infers type from Merging redirection' {
        $errors = $null
        $tokens = $null
        $ast = [Language.Parser]::ParseInput("p4 resolve ... 2>&1", [ref] $tokens, [ref] $errors)
        $res = [AstTypeInference]::InferTypeOf( $ast.EndBlock.Statements[0].PipelineElements[0].Redirections[0] )
        $res.Count | Should -Be 0
    }

    It 'Infers type from File redirection' {
        $errors = $null
        $tokens = $null
        $ast = [Language.Parser]::ParseInput("p4 resolve ... > foo.txt", [ref] $tokens, [ref] $errors)
        $res = [AstTypeInference]::InferTypeOf( $ast.EndBlock.Statements[0].PipelineElements[0].Redirections[0] )
        $res.Count | Should -Be 0
    }

    It 'Infers type of alias property' {
        class X {
            [int] $Length
        }
        Update-TypeData -TypeName X -MemberType AliasProperty -MemberName AliasLength -Value Length -Force
        $res = [AstTypeInference]::InferTypeOf( {
                [x]::new().AliasLength
            }.Ast)

        $res.Count | Should -Be 1
        $res.Name | Should -Be System.Int32
    }

    It 'Infers type of code property' {
        class X {
            static [int] CodeProp([psobject] $o) { return 1 }
        }

        class Y {}
        Update-TypeData -TypeName Y -MemberName CodeProp -MemberType CodeProperty -Value ([X].GetMethod("CodeProp")) -Force
        $res = [AstTypeInference]::InferTypeOf( {
                [Y]::new().CodeProp
            }.Ast)

        $res.Count | Should -Be 1
        $res.Name | Should -Be System.Int32
    }

    It 'Infers type of script property' {
        class Y {}
        Update-TypeData -TypeName Y -MemberName ScriptProp -MemberType ScriptProperty -Value {1} -Force
        $res = [AstTypeInference]::InferTypeOf( {
                [Y]::new().ScriptProp
            }.Ast)

        $res.Count | Should -Be 1
        $res.Name | Should -Be System.Int32
    }

    It 'Infers type of script property with outputtype' {
        class Y {}
        Update-TypeData -TypeName Y -MemberName ScriptProp -MemberType ScriptProperty -Value {[OutputType([int])]param()1} -Force
        $res = [AstTypeInference]::InferTypeOf( {
                [Y]::new().ScriptProp
            }.Ast)

        $res.Count | Should -Be 1
        $res.Name | Should -Be System.Int32
    }

    It 'Infers type of script method with outputtype' {
        class Y {}
        Update-TypeData -TypeName Y -MemberName MyScriptMethod -MemberType ScriptMethod -Value {[OutputType([int])]param()1} -Force
        $res = [AstTypeInference]::InferTypeOf( {
                [Y]::new().MyScriptMethod
            }.Ast)

        $res.Count | Should -Be 1
        $res.Name | Should -Be System.Int32
    }

    It 'Infers type of note property' {

        $res = [AstTypeInference]::InferTypeOf( {
                [pscustomobject] @{
                    A = ''
                }.A
            }.Ast)

        $res.Count | Should -Be 1
        $res.Name | Should -Be 'System.Management.Automation.PSObject'
    }

    It 'Infers type of try catch finally' {

        $res = [AstTypeInference]::InferTypeOf( {
                try {
                    1
                }
                catch [exception] {
                    "Text"
                }
                finally {
                    [int]
                }
            }.Ast)

        $res.Count | Should -Be 3
        foreach ($r in $res) {
            $r.Name -In 'System.Int32', 'System.String', 'System.Type' | Should -BeTrue
        }
    }

    It "Infers type from trap statement" {
        $res = [AstTypeInference]::InferTypeOf( {
                trap {
                    "text"
                }
            }.Ast.EndBlock.Traps[0])
        $res.Count | Should -Be 1
        $res.Name | Should -Be 'System.String'
    }

    It "Infers type from exit statement" {
        $res = [AstTypeInference]::InferTypeOf( {
                exit
            }.Ast.EndBlock)
        $res.Count | Should -Be 0
    }

    It 'Infers type of Where/Sort/Foreach pipeline' {
        $res = [AstTypeInference]::InferTypeOf( {
                [int[]](1..10) | Sort-Object -Descending | Where-Object {$_ -gt 3} | ForEach-Object {$_.ToString()}
            }.Ast)

        $res.Name | Should -Be System.String
    }

    It 'Infers type of Method accessed as Property' {
        $res = [AstTypeInference]::InferTypeOf( {
                ''.ToString
            }.Ast)

        $res.Count | Should -Be 1
        $res.Name | Should -Be System.Management.Automation.PSMethod
    }

    It 'Infers int from List[int] with foreach' {
        $res = [AstTypeInference]::InferTypeOf( {
                $l = [System.Collections.Generic.List[string]]::new()
                $l | ForEach-Object {$_}
            }.Ast)

        $res.Count | Should -Be 1
        $res.Name | Should -Be System.String
    }

    It 'Infers class type' {
        $res = [AstTypeInference]::InferTypeOf( {
                class X {
                    [int] $I
                    [bool] Method() {
                        return $true
                    }
                }
            }.Ast)

        $res.Count | Should -Be 0
    }

    Context "TestDrivePath" {
        BeforeAll {
            $errors = $null
            $tokens = $null
            $p = Resolve-Path TestDrive:/
        }
        It 'Infers type of command parameter' {
            $ast = [Language.Parser]::ParseInput("Get-ChildItem -Path $p/foo.txt", [ref] $tokens, [ref] $errors)
            $cmdParam = $ast.EndBlock.Statements[0].Pipelineelements[0].CommandElements[1]
            $res = [AstTypeInference]::InferTypeOf( $cmdParam )

            $res.Count | Should -Be 0
        }

        It 'Infers type of command parameter - second form' {
            $ast = [Language.Parser]::ParseInput("Get-ChildItem -LiteralPath $p/foo.txt", [ref] $tokens, [ref] $errors)
            $cmdParam = $ast.EndBlock.Statements[0].Pipelineelements[0].CommandElements[1]
            $res = [AstTypeInference]::InferTypeOf( $cmdParam )
            $res.Count | Should -Be 0
        }

        It 'Infers type of common commands with Path parameter' {
            $ast = [Language.Parser]::ParseInput("Get-ChildItem -Path:$p/foo.txt", [ref] $tokens, [ref] $errors)
            $cmdAst = $ast.EndBlock.Statements[0].Pipelineelements[0]
            $res = [AstTypeInference]::InferTypeOf( $cmdAst )

            $res.Count | Should -Be 2
            foreach ($r in $res) {
                $r.Name -In 'System.IO.FileInfo', 'System.IO.DirectoryInfo' | Should -BeTrue
            }
        }

        It 'Infers type of common commands with LiteralPath parameter' {
            $ast = [Language.Parser]::ParseInput("Get-ChildItem -LiteralPath:$p/foo.txt", [ref] $tokens, [ref] $errors)
            $cmdAst = $ast.EndBlock.Statements[0].Pipelineelements[0]
            $res = [AstTypeInference]::InferTypeOf( $cmdAst )

            $res.Count | Should -Be 2
            foreach ($r in $res) {
                $r.Name -In 'System.IO.FileInfo', 'System.IO.DirectoryInfo' | Should -BeTrue
            }
        }
    }

    It 'Infers type of variable $_ in hashtable in command parameter' {
        $variableAst = {1..10 | Format-Table @{n = 'x'; ex = {$_}}}.ast.Find( {param($a) $a -is [System.Management.Automation.Language.VariableExpressionAst]}, $true)
        $res = [AstTypeInference]::InferTypeOf( $variableAst)

        $res.Count | Should -Be 1
        $res.Name | Should -Be System.Int32
    }

    It 'Infers type of variable $_ in hashtable from Array' {
        $variableAst = { [int[]]::new(10) | Format-Table @{n = 'x'; ex = {$_}}}.ast.Find( {param($a) $a -is [System.Management.Automation.Language.VariableExpressionAst]}, $true)
        $res = [AstTypeInference]::InferTypeOf( $variableAst)

        $res.Count | Should -Be 1
        $res.Name | Should -Be System.Int32
    }

    It 'Infers type of variable $_ in hashtable from generic IEnumerable ' {
        $variableAst = { [System.Collections.Generic.List[int]]::new() | Format-Table @{n = 'x'; ex = {$_}}}.ast.Find( {param($a) $a -is [System.Management.Automation.Language.VariableExpressionAst]}, $true)
        $res = [AstTypeInference]::InferTypeOf( $variableAst)

        $res.Count | Should -Be 1
        $res.Name | Should -Be System.Int32
    }

    It 'Infers type of variable $_ command parameter' {
        $variableAst = { 1..10 | Group-Object {$_.Length}}.ast.Find( {param($a) $a -is [System.Management.Automation.Language.VariableExpressionAst]}, $true)
        $res = [AstTypeInference]::InferTypeOf( $variableAst)

        $res.Count | Should -Be 1
        $res.Name | Should -Be System.Int32
    }

    It 'Infers type of variable $_ in catch block' {
        $variableAst = { try {} catch { $_ } }.Ast.Find({ param($a) $a -is [System.Management.Automation.Language.VariableExpressionAst] }, $true)
        $res = [AstTypeInference]::InferTypeOf($variableAst)

        $res | Should -HaveCount 1
        $res.Name | Should -Be System.Management.Automation.ErrorRecord
    }

    It 'Infers type of untyped $_.Exception in catch block' {
        $memberAst = { try {} catch { $_.Exception } }.Ast.Find({ param($a) $a -is [System.Management.Automation.Language.MemberExpressionAst] }, $true)
        $res = [AstTypeInference]::InferTypeOf($memberAst)

        $res | Should -HaveCount 1
        $res.Name | Should -Be System.Exception
    }

    It 'Infers type of variable $_ in pipeline with more than one element' {
        $memberAst = { Get-Date | New-Guid | Select-Object -Property {$_} }.Ast.Find({ param($a) $a -is [System.Management.Automation.Language.VariableExpressionAst] }, $true)
        $res = [AstTypeInference]::InferTypeOf($memberAst)

        $res | Should -HaveCount 1
        $res.Name | Should -Be System.Guid
    }

    It 'Infers type of variable $_ in array of calculated properties' {
        $variableAst = { New-TimeSpan | Select-Object -Property Day,@{n="min";e={$_}} }.Ast.Find({ param($a) $a -is [System.Management.Automation.Language.VariableExpressionAst] }, $true)
        $res = [AstTypeInference]::InferTypeOf($variableAst)

        $res | Should -HaveCount 1
        $res.Name | Should -Be System.TimeSpan
    }

    It 'Infers type of variable $_ in switch statement' {
        $variableAst = {
        switch ("Hello","World")
        {
            'Hello'
            {
                $_
            }
        } }.Ast.Find({ param($a) $a -is [System.Management.Automation.Language.VariableExpressionAst] }, $true)
        $res = [AstTypeInference]::InferTypeOf($variableAst)

        $res | Should -HaveCount 1
        $res.Name | Should -Be System.String
    }

    It 'Does not infer string in pipeline as char' {
        $variableAst = { "Hello" | Select-Object -Property @{n="min";e={$_}} }.Ast.Find({ param($a) $a -is [System.Management.Automation.Language.VariableExpressionAst] }, $true)
        $res = [AstTypeInference]::InferTypeOf($variableAst)
        $res.Name | Should -Be System.String
    }

    $catchClauseTypes = @(
        @{ Type = 'System.ArgumentException' }
        @{ Type = 'System.ArgumentNullException' }
        @{ Type = 'System.ArgumentOutOfRangeException' }
        @{ Type = 'System.Collections.Generic.KeyNotFoundException' }
        @{ Type = 'System.DivideByZeroException' }
        @{ Type = 'System.FormatException' }
        @{ Type = 'System.IndexOutOfRangeException' }
        @{ Type = 'System.InvalidOperationException' }
        @{ Type = 'System.IO.DirectoryNotFoundException' }
        @{ Type = 'System.IO.DriveNotFoundException' }
        @{ Type = 'System.IO.FileNotFoundException' }
        @{ Type = 'System.IO.PathTooLongException' }
        @{ Type = 'System.Management.Automation.CommandNotFoundException' }
        @{ Type = 'System.Management.Automation.JobFailedException' }
        @{ Type = 'System.Management.Automation.RuntimeException' }
        @{ Type = 'System.Management.Automation.ValidationMetadataException' }
        @{ Type = 'System.NotImplementedException' }
        @{ Type = 'System.NotSupportedException' }
        @{ Type = 'System.ObjectDisposedException' }
        @{ Type = 'System.OverflowException' }
        @{ Type = 'System.PlatformNotSupportedException' }
        @{ Type = 'System.RankException' }
        @{ Type = 'System.TimeoutException' }
        @{ Type = 'System.UriFormatException' }
    )

    It 'Infers type of $_.Exception in [<Type>] typed catch block' -TestCases $catchClauseTypes {
        param($Type)

        $memberAst = [scriptblock]::Create("try {} catch [$Type] { `$_.Exception }").Ast.Find(
            { param($a) $a -is [System.Management.Automation.Language.MemberExpressionAst] },
            $true
        )
        $res = [AstTypeInference]::InferTypeOf($memberAst)

        $res | Should -HaveCount 1
        $res.Name | Should -Be $Type
    }

    It 'Infers possible types of $_.Exception in multi-typed catch block' {
        $memberAst = { try {} catch [System.ArgumentException], [System.NotImplementedException] { $_.Exception } }.Ast.Find(
            { param($a) $a -is [System.Management.Automation.Language.MemberExpressionAst] },
            $true
        )
        $res = [AstTypeInference]::InferTypeOf($memberAst)

        $res | Should -HaveCount 2
        $res[0].Name | Should -Be System.ArgumentException
        $res[1].Name | Should -Be System.NotImplementedException
    }

    It 'Infers type of $_.Exception in each successive catch block' {
        $memberAst = {
            try {}
            catch [System.ArgumentException] { $_.Exception }
            catch { $_.Exception }
        }.Ast.FindAll(
            { param($a) $a -is [System.Management.Automation.Language.MemberExpressionAst] },
            $true
        )
        $res = foreach ($item in $memberAst) { [AstTypeInference]::InferTypeOf($item) }

        $res | Should -HaveCount 2
        $res[0].Name | Should -Be System.ArgumentException
        $res[1].Name | Should -Be System.Exception
    }

    It 'falls back to a generic ErrorRecord if catch exception type is invalid' {
        $VariableAst = {
            try {}
            catch [ThisTypeDoesNotExist] { $_ }
        }.Ast.Find(
            { param($a) $a -is [System.Management.Automation.Language.VariableExpressionAst] },
            $true
        )
        $res = [AstTypeInference]::InferTypeOf($VariableAst)

        $res.Name | Should -Be System.Management.Automation.ErrorRecord
    }

    It 'Infers type of trap statement' {
        $VariableAst = {
            trap { $_ }
        }.Ast.Find(
            { param($a) $a -is [System.Management.Automation.Language.VariableExpressionAst] },
            $true
        )
        $res = [AstTypeInference]::InferTypeOf($VariableAst)

        $res.Name | Should -Be System.Management.Automation.ErrorRecord
    }

    It 'Infers type of exception in typed trap statement' {
        $memberAst = {
            trap [System.DivideByZeroException] { $_.Exception }
        }.Ast.Find(
            { param($a) $a -is [System.Management.Automation.Language.MemberExpressionAst] },
            $true
        )
        $res = [AstTypeInference]::InferTypeOf($memberAst)

        $res.Name | Should -Be System.DivideByZeroException
    }

    It 'falls back to a generic ErrorRecord if trap exception type is invalid' {
        $VariableAst = {
            trap [ThisTypeDoesNotExist] { $_ }
        }.Ast.Find(
            { param($a) $a -is [System.Management.Automation.Language.VariableExpressionAst] },
            $true
        )
        $res = [AstTypeInference]::InferTypeOf($VariableAst)

        $res.Name | Should -Be System.Management.Automation.ErrorRecord
    }

    It 'Infers type of function member' {
        $res = [AstTypeInference]::InferTypeOf( {
                class X {
                    [DateTime] GetDate() { return [datetime]::Now }
                }
            }.Ast.Find( {param($ast) $ast -is [System.Management.Automation.Language.FunctionMemberAst]}, $true))

        $res.Count | Should -Be 0
    }

    It 'Infers type of MemberExpression on class property' {
        class X {
            [DateTime] $Date
        }
        $x = [X]::new()
        $res = [AstTypeInference]::InferTypeOf( {
                $x.Date
            }.Ast.Find( {param($ast) $ast -is [System.Management.Automation.Language.MemberExpressionAst] -and $ast.Member.Value -eq 'Date'}, $true))

        $res.Count | Should -Be 1
        $res.Name | Should -Be System.DateTime
    }

    It 'Infers type of MemberExpression on class Method' {
        class X {
            [DateTime] GetDate() { return [DateTime]::Now }
        }
        $x = [X]::new()
        $res = [AstTypeInference]::InferTypeOf( {
                $x.GetDate()
            }.Ast.Find( {param($ast) $ast -is [System.Management.Automation.Language.MemberExpressionAst] -and $ast.Member.Value -eq 'GetDate'}, $true))

        $res.Count | Should -Be 1
        $res.Name | Should -Be System.DateTime
    }

    It 'Infers type of note property with safe eval' -Skip {
        $res = [AstTypeInference]::InferTypeOf( {
                [pscustomobject] @{
                    A = ''
                }.A
            }.Ast)

        $res.Count | Should -Be 1
        $res.Name | Should -Be 'System.String'
    }

    It 'Infers type of invoke operator scriptblock' -Skip {
        $res = [AstTypeInference]::InferTypeOf( {
                & {1}
            }.Ast)

        $res.Count | Should -Be 1
        $res.Name | Should -Be System.Int32
    }

    It 'Infers type of script property with safe eval' -Skip {
        class Y {}
        Update-TypeData -TypeName Y -MemberName SafeEvalScriptProp -MemberType ScriptProperty -Value {1} -Force
        $res = [AstTypeInference]::InferTypeOf( {
                [Y]::new().SafeEvalScriptProp
            }.Ast, [TypeInferenceRuntimePermissions]::AllowSafeEval)

        $res.Count | Should -Be 1
        $res.Name | Should -Be System.Int32
    }

    It 'Infers type of base ctor' -Skip {
        $res = [AstTypeInference]::InferTypeOf( {
                class BaseType {
                    [string] $s
                    BaseType([string]$s) {$this.s = $s}
                }
                class X : BaseType {
                    X() : base("foo") {}
                }
            }.Ast.Find( {param($ast) $ast -is [System.Management.Automation.Language.BaseCtorInvokeMemberExpressionAst]}, $true))

        $res.Count | Should -Be BaseType
    }

    It 'Infers type of "as" operator statement' {
        $res = [AstTypeInference]::InferTypeOf( { $null -as [int] }.Ast)
        $res.Count | Should -Be 1
        $res.Name | Should -Be 'System.Int32'
    }

    It 'Infers type of $_ in a method scriptblock' {
        $res = [AstTypeInference]::InferTypeOf( { ("","").ForEach({$_}) }.Ast.Find({param($ast) $ast -is [System.Management.Automation.Language.VariableExpressionAst]}, $true))
        $res.Count | Should -Be 1
        $res.Name | Should -Be 'System.String'
    }

    It 'Infers type of index item in an IList' {
        $res = [AstTypeInference]::InferTypeOf( { ([System.Collections.Generic.IList[System.Text.StringBuilder]]$null)[0] }.Ast)
        $res.Count | Should -Be 1
        $res.Name | Should -Be 'System.Text.StringBuilder'
    }

    It 'Infers type of generic method invocation with type parameters' {
        $res = [AstTypeInference]::InferTypeOf( { [array]::Empty[int]() }.Ast)
        $res.Count | Should -Be 1
        $res.Name | Should -Be 'System.Int32[]'
    }

    It 'Infers type of index item in an ICollection' -Skip:(!$IsWindows) {
        $res = [AstTypeInference]::InferTypeOf( { (Get-Acl -Path C:\).Access[0] }.Ast)
        $res.Count | Should -Be 1
        $res.Name | Should -Be 'System.Security.AccessControl.AuthorizationRule'
    }

    It 'Enumerates the inferred type after *-Object commands' {
        $res = [AstTypeInference]::InferTypeOf( { (([System.Management.Automation.Language.Ast]$null).FindAll() | Select-Object -First 1) }.Ast)
        $res.Count | Should -Be 1
        $res.Name | Should -Be 'System.Management.Automation.Language.Ast'
    }

    It 'Infers type of hashtable key with multiple types' {
        $res = [AstTypeInference]::InferTypeOf( { (@{RandomKey = Get-ChildItem $HOME}).RandomKey }.Ast)
        $res.Count | Should -Be 2
        $res.Name -join ' ' | Should -Be "System.IO.FileInfo System.IO.DirectoryInfo"
    }

    It 'Falls back to type inference for hashtable assignments with pure expression with no value' {
        $res = [AstTypeInference]::InferTypeOf( {$KeyWithNoValue = Get-ChildItem $HOME; (@{RandomKey = $KeyWithNoValue}).RandomKey }.Ast)
        $Res.Count | Should -Be 2
        $res.Name -join ' ' | Should -Be "System.IO.FileInfo System.IO.DirectoryInfo"
    }

    It 'Infers type of index expression on hashtable with synthetic type' {
        $res = [AstTypeInference]::InferTypeOf( { (@{RandomKey = Get-ChildItem $HOME})['RandomKey'] }.Ast)
        $res.Count | Should -Be 2
        $res.Name -join ' ' | Should -Be "System.IO.FileInfo System.IO.DirectoryInfo"
    }

    It 'Infers type of member expression on a custom object' {
        $res = [AstTypeInference]::InferTypeOf( { ([pscustomobject]@{RandomProp1 = Get-ChildItem $HOME}).RandomProp1 }.Ast)
        $res.Count | Should -Be 2
        $res.Name -join ' ' | Should -Be "System.IO.FileInfo System.IO.DirectoryInfo"
    }

    It 'Infers closest variable type' {
        $res = [AstTypeInference]::InferTypeOf( { [string]$TestVar = "";[hashtable]$TestVar = @{};$TestVar }.Ast)
        $res.Count | Should -Be 1
        $res.Name | Should -Be "System.Collections.Hashtable"
    }

    It 'Infers closest variable type and ignores unrelated param blocks' {
        $res = [AstTypeInference]::InferTypeOf( {
        [hashtable]$ParameterName=@{}
        function Verb-Noun {
            param
            (
                [string]$ParameterName
            )
        }
        $ParameterName }.Ast)
        $res.Name | Should -Be "System.Collections.Hashtable"
    }

    It 'Infers type of $null after variable assignment' {
        $res = [AstTypeInference]::InferTypeOf( { $null = "Hello";$null }.Ast)
        $res.Count | Should -Be 0
    }

    It 'Infers type of all scope variable after variable assignment' {
        $res = [AstTypeInference]::InferTypeOf( { $true = "Hello";$true }.Ast)
        $res.Count | Should -Be 1
        $res.Name | Should -Be 'System.Boolean'
    }

    It 'Infers type of all scope variable host after variable assignment' {
        $res = [AstTypeInference]::InferTypeOf( { $Host = "Hello";$Host }.Ast, [TypeInferenceRuntimePermissions]::AllowSafeEval)
        $res.Count | Should -Be 1
        $res.Name | Should -Be 'System.Management.Automation.Internal.Host.InternalHost'
    }

    It 'Infers type of external applications' {
        $res = [AstTypeInference]::InferTypeOf( { pwsh }.Ast)
        $res.Name | Should -Be 'System.String'
    }

    It 'Should not throw when inferring $_ in switch condition' {
        $FoundAst = { switch($_){default{}} }.Ast.Find(
            {param($Ast) $Ast -is [Language.VariableExpressionAst]},
            $true
        )
        $null = [AstTypeInference]::InferTypeOf($FoundAst)
    }

<<<<<<< HEAD
    It 'Should infer output from anonymous function' {
        $res = [AstTypeInference]::InferTypeOf( { & {"Hello"} }.Ast)
        $res.Name | Should -Be 'System.String'
    }

    It 'Should infer output from function without OutputType attribute' {
        function MyHello{"Hello"}
        $res = [AstTypeInference]::InferTypeOf( { MyHello }.Ast)
        $res.Name | Should -Be 'System.String'
=======
    It 'Should only consider assignments wrapped in parentheses to be a part of the output in a Named block' {
        $res = [AstTypeInference]::InferTypeOf( { [string]$Assignment1 = "Hello"; ([int]$Assignment2 = 42) }.Ast)
        $res.Count | Should -Be 1
        $res.Name | Should -Be 'System.Int32'
    }

    It 'Should only consider assignments wrapped in parentheses to be a part of the output in a Statement block' {
        $res = [AstTypeInference]::InferTypeOf( { if ($true){ [string]$Assignment1 = "Hello"; ([int]$Assignment2 = 42) }}.Ast)
        $res.Count | Should -Be 1
        $res.Name | Should -Be 'System.Int32'
    }

    It 'Should only consider increments/decrements wrapped in parentheses to be a part of the output in a Named block' {
        $res = [AstTypeInference]::InferTypeOf( {
            [Int16]$Int16 = 1; [Int32]$Int32 = 1; [Int64]$Int64 = 1; [System.Int128]$Int128 = 1;

            $Int16++; $Int32--; ++$Int64; --$Int128}.Ast)
        $res.Count | Should -Be 0

        $res = [AstTypeInference]::InferTypeOf( {
            [UInt16]$Uint16 = 1; [UInt32]$Uint32 = 1; [UInt64]$Uint64 = 1; [System.UInt128]$Uint128 = 1

            ($Uint16++); ($Uint32--); (++$Uint64); (--$Uint128) }.Ast)
        $res.Count | Should -Be 4
        $res.Name -join ',' | Should -Be ('System.UInt16', 'System.UInt32', 'System.UInt64', 'System.UInt128' -join ',')
    }

    It 'Should only consider increments/decrements wrapped in parentheses to be a part of the output in a Statement block' {
        $res = [AstTypeInference]::InferTypeOf( {if ($true){
            [Int16]$Int16 = 1; [Int32]$Int32 = 1; [Int64]$Int64 = 1; [System.Int128]$Int128 = 1;

            $Int16++; $Int32--; ++$Int64; --$Int128}}.Ast)
        $res.Count | Should -Be 0

        $res = [AstTypeInference]::InferTypeOf( {if ($true){
            [UInt16]$Uint16 = 1; [UInt32]$Uint32 = 1; [UInt64]$Uint64 = 1; [System.UInt128]$Uint128 = 1

            ($Uint16++); ($Uint32--); (++$Uint64); (--$Uint128) }}.Ast)
        $res.Count | Should -Be 4
        $res.Name -join ',' | Should -Be ('System.UInt16', 'System.UInt32', 'System.UInt64', 'System.UInt128' -join ',')
    }

    It 'Redirected increments/decrements should be considered part of the output in a Named block' {
        $res = [AstTypeInference]::InferTypeOf( {
            [Int16]$Int16 = 1; [Int32]$Int32 = 1; [Int64]$Int64 = 1; [System.Int128]$Int128 = 1;

            $Int16++ *>&1; $Int32-- *>&1; ++$Int64 *>&1; --$Int128 *>&1}.Ast)
        $res.Count | Should -Be 4
        $res.Name -join ',' | Should -Be ('System.Int16', 'System.Int32', 'System.Int64', 'System.Int128' -join ',')
    }

    It 'Redirected increments/decrements should be considered part of the output in a Statement block' {
        $res = [AstTypeInference]::InferTypeOf( {if ($true){
            [Int16]$Int16 = 1; [Int32]$Int32 = 1; [Int64]$Int64 = 1; [System.Int128]$Int128 = 1;

            $Int16++ *>&1; $Int32-- *>&1; ++$Int64 *>&1; --$Int128 *>&1}}.Ast)
        $res.Count | Should -Be 4
        $res.Name -join ',' | Should -Be ('System.Int16', 'System.Int32', 'System.Int64', 'System.Int128' -join ',')
>>>>>>> c64a636d
    }
}

Describe "AstTypeInference tests" -Tags CI {
    It "Infers type from integer with passed in powershell instance" {
        $powerShell = [PowerShell]::Create([RunspaceMode]::CurrentRunspace)
        $res = [AstTypeInference]::InferTypeOf( { 1 }.Ast, $powerShell)
        $res.Count | Should -Be 1
        $res.Name | Should -Be 'System.Int32'
    }

    It "Infers type from integer with passed in powershell instance and typeinferencespermissions" {
        $powerShell = [PowerShell]::Create([RunspaceMode]::CurrentRunspace)
        $v = 1
        $res = [AstTypeInference]::InferTypeOf( { $v }.Ast, $powerShell, [TypeInferenceRuntimePermissions]::AllowSafeEval)
        $res.Name | Should -Be 'System.Int32'
    }

}<|MERGE_RESOLUTION|>--- conflicted
+++ resolved
@@ -1492,7 +1492,6 @@
         $null = [AstTypeInference]::InferTypeOf($FoundAst)
     }
 
-<<<<<<< HEAD
     It 'Should infer output from anonymous function' {
         $res = [AstTypeInference]::InferTypeOf( { & {"Hello"} }.Ast)
         $res.Name | Should -Be 'System.String'
@@ -1502,7 +1501,8 @@
         function MyHello{"Hello"}
         $res = [AstTypeInference]::InferTypeOf( { MyHello }.Ast)
         $res.Name | Should -Be 'System.String'
-=======
+    }
+
     It 'Should only consider assignments wrapped in parentheses to be a part of the output in a Named block' {
         $res = [AstTypeInference]::InferTypeOf( { [string]$Assignment1 = "Hello"; ([int]$Assignment2 = 42) }.Ast)
         $res.Count | Should -Be 1
@@ -1561,7 +1561,6 @@
             $Int16++ *>&1; $Int32-- *>&1; ++$Int64 *>&1; --$Int128 *>&1}}.Ast)
         $res.Count | Should -Be 4
         $res.Name -join ',' | Should -Be ('System.Int16', 'System.Int32', 'System.Int64', 'System.Int128' -join ',')
->>>>>>> c64a636d
     }
 }
 
