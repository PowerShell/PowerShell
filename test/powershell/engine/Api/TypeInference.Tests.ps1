--- conflicted
+++ resolved
@@ -1197,17 +1197,16 @@
         $res.Name | Should -Be System.String
     }
 
-<<<<<<< HEAD
     It 'Ignores assignment when a variable is declared and used within the same commandAst' {
         $variableAst = { Get-Random 2>variable:RandomError1 -InputObject ($RandomError1) }.Ast.FindAll({ param($a) $a -is [Language.VariableExpressionAst] }, $true) | select -Last 1
         $res = [AstTypeInference]::InferTypeOf($variableAst)
         $res.Count | Should -Be 0
-=======
+    }
+
     It 'Ignores the last assignment when a variable is reused' {
         $variableAst = { $x = New-Guid; $x = $x.Where{$_} }.Ast.FindAll({ param($a) $a -is [Language.VariableExpressionAst] }, $true) | select -Last 1
         $res = [AstTypeInference]::InferTypeOf($variableAst)
         $res.Name | Should -Be System.Guid
->>>>>>> 84369c7b
     }
 
     $catchClauseTypes = @(
