# Copyright (c) Microsoft Corporation.
# Licensed under the MIT License.
using namespace System.Management.Automation
using namespace System.Collections.Generic

Describe "Type inference Tests" -tags "CI" {
    BeforeAll {
        $ati = [Cmdlet].Assembly.GetType("System.Management.Automation.AstTypeInference")
        $inferType = $ati.GetMethods().Where{$_.Name -ceq "InferTypeOf"}
        $m1 = 'System.Collections.Generic.IList`1[System.Management.Automation.PSTypeName] InferTypeOf(System.Management.Automation.Language.Ast)'
        $m2 = 'System.Collections.Generic.IList`1[System.Management.Automation.PSTypeName] InferTypeOf(System.Management.Automation.Language.Ast, System.Management.Automation.TypeInferenceRuntimePermissions)'
        $m3 = 'System.Collections.Generic.IList`1[System.Management.Automation.PSTypeName] InferTypeOf(System.Management.Automation.Language.Ast, System.Management.Automation.PowerShell)'
        $m4 = 'System.Collections.Generic.IList`1[System.Management.Automation.PSTypeName] InferTypeOf(System.Management.Automation.Language.Ast, System.Management.Automation.PowerShell, System.Management.Automation.TypeInferenceRuntimePermissions)'

        $inferTypeOf1 = $inferType.Where{$m1 -eq $_}[0]
        $inferTypeOf2 = $inferType.Where{$m2 -eq $_}[0]
        $inferTypeOf3 = $inferType.Where{$m3 -eq $_}[0]
        $inferTypeOf4 = $inferType.Where{$m4 -eq $_}[0]

        class AstTypeInference {
            static [IList[PSTypeName]] InferTypeOf([Language.Ast] $ast) {
                return  $script:inferTypeOf1.Invoke($null, $ast)
            }

            static [IList[PSTypeName]] InferTypeOf([Language.Ast] $ast, [System.Management.Automation.TypeInferenceRuntimePermissions] $runtimePermissions) {
                return $script:inferTypeOf2.Invoke($null, @($ast, $runtimePermissions))
            }

            static [IList[PSTypeName]] InferTypeOf([Language.Ast] $ast, [System.Management.Automation.PowerShell] $powershell) {
                return $script:inferTypeOf3.Invoke($null, @($ast, $powershell))
            }

            static [IList[PSTypeName]] InferTypeOf([Language.Ast] $ast, [PowerShell] $powerShell, [System.Management.Automation.TypeInferenceRuntimePermissions] $runtimePermissions) {
                return $script:inferTypeOf4.Invoke($null, @($ast, $powerShell, $runtimePermissions))
            }
        }
    }

    It "Infers type from integer" {
        $res = [AstTypeInference]::InferTypeOf( { 1 }.Ast)
        $res.Count | Should -Be 1
        $res.Name | Should -Be 'System.Int32'
    }

    It "Infers type from string literal" {
        $res = [AstTypeInference]::InferTypeOf( { "Text" }.Ast)
        $res.Count | Should -Be 1
        $res.Name | Should -Be 'System.String'
    }

    It "Infers type from type expression" {
        $res = [AstTypeInference]::InferTypeOf( { [int] }.Ast)
        $res.Count | Should -Be 1
        $res.Name | Should -Be 'System.Type'
    }

    It "Infers type from hashtable" {
        $res = [AstTypeInference]::InferTypeOf( { @{} }.Ast)
        $res.Count | Should -Be 1
        $res.Name | Should -Be 'System.Collections.Hashtable'
    }

    It "Infers type from array expression" {
        $res = [AstTypeInference]::InferTypeOf( { @() }.Ast)
        $res.Count | Should -Be 1
        $res.Name | Should -Be 'System.object[]'
    }

    It "Infers type from array expression with a single statement" {
        $res = [AstTypeInference]::InferTypeOf( { @('test') }.Ast)
        $res.Count | Should -Be 1
        $res.Name | Should -Be 'System.String[]'
    }

    It "Infers type from array expression with multiple statements" {
        $res = [AstTypeInference]::InferTypeOf( { @('test'; 'second test') }.Ast)
        $res.Count | Should -Be 1
        $res.Name | Should -Be 'System.String[]'
    }

    It "Infers type from array expression with mixed types" {
        $res = [AstTypeInference]::InferTypeOf( { @('test'; 1) }.Ast)
        $res.Count | Should -Be 1
        $res.Name | Should -Be 'System.Object[]'
    }

    It "Infers type from array expression with nested arrays" {
        $res = [AstTypeInference]::InferTypeOf( { @(@('test'); @('test2')) }.Ast)
        $res.Count | Should -Be 1
        $res.Name | Should -Be 'System.String[]'
    }

    It "Infers type from array expression with a non-generic dictionary enumerator" {
        $res = [AstTypeInference]::InferTypeOf( { @(@{}.GetEnumerator()) }.Ast)
        $res.Count | Should -Be 1
        $res.Name | Should -Be 'System.Collections.DictionaryEntry[]'
    }

    It "Infers type from array expression with a generic dictionary enumerator" {
        $res = [AstTypeInference]::InferTypeOf( { @([Dictionary[int, string]]::new().GetEnumerator()) }.Ast)
        $res.Count | Should -Be 1
        $res.Name | Should -Be ([KeyValuePair[int, string][]].FullName)
    }

    It "Infers type from array expression with nested non-array collections" {
        $res = [AstTypeInference]::InferTypeOf( {
            $list = [List[string]]::new()
            $list2 = [List[string]]::new()
            @($list; $list2)
        }.Ast)
        $res.Count | Should -Be 1
        $res.Name | Should -Be 'System.String[]'
    }

    It "Infers type from Array literal" {
        $res = [AstTypeInference]::InferTypeOf( { , 1 }.Ast)
        $res.Count | Should -Be 1
        $res.Name | Should -Be 'System.Int32[]'
    }

    It "Infers type from Array literal with multiple elements" {
        $res = [AstTypeInference]::InferTypeOf( { 0, 1 }.Ast)
        $res.Count | Should -Be 1
        $res.Name | Should -Be 'System.Int32[]'
    }

    It "Infers type from Array literal with mixed types" {
        $res = [AstTypeInference]::InferTypeOf( { 'test', 1 }.Ast)
        $res.Count | Should -Be 1
        $res.Name | Should -Be 'System.Object[]'
    }

    It "Infers type from Array literal with nested arrays" {
        $res = [AstTypeInference]::InferTypeOf( { @('test'), @('test2') }.Ast)
        $res.Count | Should -Be 1
        $res.Name | Should -Be 'System.String[]'
    }

    It "Infers type from array expression with a non-generic dictionary enumerator" {
        $res = [AstTypeInference]::InferTypeOf( { , @{}.GetEnumerator() }.Ast)
        $res.Count | Should -Be 1
        $res.Name | Should -Be 'System.Collections.DictionaryEntry[]'
    }

    It "Infers type from array expression with a generic dictionary enumerator" {
        $res = [AstTypeInference]::InferTypeOf( { , [Dictionary[int, string]]::new().GetEnumerator() }.Ast)
        $res.Count | Should -Be 1
        $res.Name | Should -Be ([KeyValuePair[int, string][]].FullName)
    }

    It "Infers type from Array literal with nested non-array collections" {
        $res = [AstTypeInference]::InferTypeOf( {
            $list = [List[string]]::new()
            $list2 = [List[string]]::new()
            $list, $list2
        }.Ast.EndBlock.Statements[2].PipelineElements[0].Expression)
        $res.Count | Should -Be 1
        $res.Name | Should -Be 'System.String[]'
    }

    It "Infers type from array IndexExpresssion" {
        $res = [AstTypeInference]::InferTypeOf( { (1, 2, 3)[0] }.Ast)
        $res.Count | Should -Be 1
        $res.Name | Should -Be 'System.Int32'
    }

    It "Infers type from generic container IndexExpression" {
        $res = [AstTypeInference]::InferTypeOf( {
                [System.Collections.Generic.List[int]]::new()[0]
            }.Ast)
        $res.Count | Should -Be 1
        $res.Name | Should -Be 'System.Int32'
    }

    It 'Infers type of Index expression on Dictionary' {
        $ast = {
            [System.Collections.Generic.Dictionary[int, DateTime]]::new()[1]
        }.ast.EndBlock.Statements[0].PipelineElements[0].Expression
        $res = [AstTypeInference]::InferTypeOf( $ast )

        $res.Count | Should -Be 1
        $res.Name | Should -BeExactly 'System.DateTime'
    }

    It "Infers type from ScriptblockExpresssion" {
        $res = [AstTypeInference]::InferTypeOf( { {} }.Ast)
        $res.Count | Should -Be 1
        $res.Name | Should -Be 'System.Management.Automation.Scriptblock'
    }

    It "Infers type from paren expression" {
        $res = [AstTypeInference]::InferTypeOf( { (1) }.Ast)
        $res.Count | Should -Be 1
        $res.Name | Should -Be 'System.Int32'
    }

    It "Infers type from expandable string expression" {
        $res = [AstTypeInference]::InferTypeOf( { "$(1)" }.Ast)
        $res.Count | Should -Be 1
        $res.Name | Should -Be 'System.String'
    }

    It "Infers type from cast expression" {
        $res = [AstTypeInference]::InferTypeOf( { [int] '1'}.Ast)
        $res.Count | Should -Be 1
        $res.Name | Should -Be 'System.Int32'
    }

    It "Infers type from using namespace" {
        $errors = $null
        $tokens = $null
        $ast = [Language.Parser]::ParseInput("using namespace System", [ref] $tokens, [ref] $errors)
        $res = [AstTypeInference]::InferTypeOf( $ast.Find( {param($a) $a -is [System.Management.Automation.Language.UsingStatementAst] }, $true))
        $res.Count | Should -Be 0
    }

    It "Infers type from unary expression" {
        $res = [AstTypeInference]::InferTypeOf( { !$true }.Ast)
        $res.Count | Should -Be 1
        $res.Name | Should -Be 'System.Boolean'
    }

    It "Infers type from param block" {
        $res = [AstTypeInference]::InferTypeOf( { param() }.Ast)
        $res.Count | Should -Be 0
    }

    It "Infers type from using statement" {
        $res = [AstTypeInference]::InferTypeOf( { $int = 1; $using:int }.Ast.EndBlock.Statements[1].PipelineElements[0].Expression)
        $res.Count | Should -Be 1
        $res.Name | Should -Be System.Int32
    }

    It "Infers type from param block" {
        $res = [AstTypeInference]::InferTypeOf( { param([int] $i)}.Ast.ParamBlock)
        $res.Count | Should -Be 0
    }

    It "Infers type no type from Attribute" {
        $res = [AstTypeInference]::InferTypeOf( {
                [OutputType([int])]
                param(
                )}.Ast.ParamBlock.Attributes[0])
        $res.Count | Should -Be 0
    }

    It "Infers type no type from named Attribute argument" {
        $res = [AstTypeInference]::InferTypeOf( {
                [OutputType(Type = [int])]
                param(
                )}.Ast.ParamBlock.Attributes[0].NamedArguments[0])
        $res.Count | Should -Be 0
    }

    It "Infers type parameter types" {
        $res = [AstTypeInference]::InferTypeOf( {
                param([int] $i, [string] $s)
            }.Ast.ParamBlock.Parameters[0])
        $res.Count | Should -Be 1
        $res.Name | Should -Be System.Int32
    }

    It "Infers type parameter from PSTypeNameAttribute type" -Skip:(!$IsWindows) {
        $res = [AstTypeInference]::InferTypeOf( {
                param([int] $i, [PSTypeName('System.Management.ManagementObject#root\cimv2\Win32_Process')] $s)
            }.Ast.ParamBlock.Parameters[1])
        $res.Count | Should -Be 1
        $res.Name | Should -Be 'System.Management.ManagementObject#root\cimv2\Win32_Process'
    }

    It "Infers type from binary expression with a bool operator as bool" {
        $res = [AstTypeInference]::InferTypeOf( {
                (1..10) -contains 5
            }.Ast)
        $res.Count | Should -Be 1
        $res.Name | Should -Be 'System.Boolean'
    }

    It "Infers type from binary expression with a string operator as string" {
        $res = [AstTypeInference]::InferTypeOf( {
                (1..10) -join ','
            }.Ast)
        $res.Count | Should -Be 1
        $res.Name | Should -Be 'System.String'
    }

    It "Infers type from binary expression with a split operator as string array" {
        $res = [AstTypeInference]::InferTypeOf( {
                "Test:Value" -split ':'
            }.Ast)
        $res.Count | Should -Be 1
        $res.Name | Should -Be 'System.String[]'
    }

    It "Infers type from binary expression with a comparison operator as bool + the left hand side type" {
        $res = [AstTypeInference]::InferTypeOf( {
                ("Hello", "World") -eq "Hello"
            }.Ast)
        $res.Count | Should -Be 2
        $res.Name[0] | Should -Be 'System.Boolean'
        $res.Name[1] | Should -Be 'System.String[]'
    }

    It "Infers type from binary expression with a null coalescing operator as left and right hand side types" {
        $res = [AstTypeInference]::InferTypeOf( {
                "NotNull" ?? 10
            }.Ast)
        $res.Count | Should -Be 2
        $res.Name[0] | Should -Be 'System.String'
        $res.Name[1] | Should -Be 'System.Int32'
    }

    It "Infers type from binary expression with an overridden operator" {
        $res = [AstTypeInference]::InferTypeOf( {
                (Get-Date) - (Get-Date)
            }.Ast)
        $res.Count | Should -Be 1
        $res.Name | Should -Be 'System.TimeSpan'
    }

    It "Infers type from DATA statement" {
        $res = [AstTypeInference]::InferTypeOf( {
                DATA {
                    "text"
                }
            }.Ast.EndBlock)
        $res.Count | Should -Be 1
        $res.Name | Should -Be 'System.String'
    }

    It "Infers type from named block" {
        $res = [AstTypeInference]::InferTypeOf( { begin {1}}.Ast.BeginBlock)
        $res.Count | Should -Be 1
        $res.Name | Should -Be System.Int32
    }

    It "Infers type from function definition" {
        $res = [AstTypeInference]::InferTypeOf( {
                function foo {
                    return 1
                }
            }.Ast.EndBlock)
        $res.Count | Should -Be 0
    }

    It "Infers type from convert expression" {
        $errors = $null
        $tokens = $null
        $ast = [Language.Parser]::ParseInput('[int] "4"', [ref] $tokens, [ref] $errors)
        $res = [AstTypeInference]::InferTypeOf( $ast.EndBlock.Statements[0])
        $res.Count | Should -Be 1
        $res.Name | Should -Be 'System.Int32'
    }

    It "Infers type from type constraint" {
        $errors = $null
        $tokens = $null
        $ast = [Language.Parser]::ParseInput('[int] $i', [ref] $tokens, [ref] $errors)
        $res = [AstTypeInference]::InferTypeOf( $ast.EndBlock.Statements[0].PipelineElements[0].Expression.Attribute)
        $res.Count | Should -Be 0
    }

    It "Infers type from instance member property" {
        $res = [AstTypeInference]::InferTypeOf( { 'Text'.Length }.Ast)
        $res.Count | Should -Be 1
        $res.Name | Should -Be 'System.Int32'
    }

    It "Infers type from static member property" {
        $res = [AstTypeInference]::InferTypeOf( { [DateTime]::Now }.Ast)
        $res.Count | Should -Be 1
        $res.Name | Should -Be 'System.DateTime'
    }

    It "Infers type from instance member method" {
        $res = [AstTypeInference]::InferTypeOf( { [int[]].GetElementType() }.Ast)
        $res.Count | Should -Be 1
        $res.Name | Should -Be 'System.Type'
    }

    It "Infers type from static member method" {
        $res = [AstTypeInference]::InferTypeOf( { [powershell]::Create() }.Ast)
        $res.Count | Should -Be 1
        $res.Name | Should -Be 'System.Management.Automation.PowerShell'
    }

    It "Infers type from integer * stringliteral" {
        $res = [AstTypeInference]::InferTypeOf( {  5 * "5" }.Ast)
        $res.Count | Should -Be 1
        $res.Name | Should -Be 'System.Int32'
    }

    It "Infers type from string literal" {
        $res = [AstTypeInference]::InferTypeOf( { "Text" }.Ast)
        $res.Count | Should -Be 1
        $res.Name | Should -Be 'System.String'
    }

    It "Infers type from stringliteral * integer" {
        $res = [AstTypeInference]::InferTypeOf( { "5" * 2 }.Ast)
        $res.Count | Should -Be 1
        $res.Name | Should -Be 'System.String'
    }

    It "Infers type from where-object of integer" {
        $res = [AstTypeInference]::InferTypeOf( { [int[]] $i = 1..20; $i | Where-Object {$_ -gt 10} }.Ast)
        foreach ($r in $res) {
            $r.Name -In 'System.Int32', 'System.Int32[]' | Should -BeTrue
        }
    }

    It "Infers type from foreach-object of integer" {
        $res = [AstTypeInference]::InferTypeOf( { [int[]] $i = 1..20; $i | ForEach-Object {$_ * 10} }.Ast)
        $res.Count | Should -Be 1
        $res.Name | Should -Be 'System.Int32'
    }

    It "Infers type from generic new" {
        $res = [AstTypeInference]::InferTypeOf( { [System.Collections.Generic.List[int]]::new() }.Ast)
        $res.Count | Should -Be 1
        $res.Name | Should -Match 'System.Collections.Generic.List`1\[\[System.Int32.*'

    }

    It "Infers type from cim command"  -Skip:(!$IsWindows) {
        $res = [AstTypeInference]::InferTypeOf( { Get-CimInstance -Namespace root/CIMV2 -ClassName Win32_Bios }.Ast)
        $res.Count | Should -Be 2

        foreach ($r in $res) {
            $r.Name -In 'Microsoft.Management.Infrastructure.CimInstance#root/CIMV2/Win32_Bios',
            'Microsoft.Management.Infrastructure.CimInstance' | Should -BeTrue
        }
    }

    It "Infers type from foreach-object with begin/end" {
        $res = [AstTypeInference]::InferTypeOf( { [int[]] $i = 1..20; $i | ForEach-Object -Begin {"Hi"} {$_ * 10} -End {[int]} }.Ast)
        $res.Count | Should -Be 3
        foreach ($r in $res) {
            $r.Name -In 'System.Int32', 'System.String', 'System.Type' | Should -BeTrue
        }
    }

    It "Infers type from foreach-object with membername" {
        $res = [AstTypeInference]::InferTypeOf( { Get-ChildItem | ForEach-Object -MemberName Directory }.Ast)
        $res.Count | Should -Be 1
        $res.Name | Should -Be "System.IO.DirectoryInfo"
    }

    It 'Infers typeof Foreach-Object -Member when Member is Property' {
        $ast = {Get-Process | ForEach-Object -Member FileVersion}.Ast
        $typeNames = [AstTypeInference]::InferTypeof($ast, [TypeInferenceRuntimePermissions]::AllowSafeEval)
        $typeNames.Count | Should -Be 1
        $typeNames[0] | Should -Be 'System.String'
    }

    It 'Infers typeof Foreach-Object -Member when member is ScriptProperty' {
        $ast = {Get-Process | ForEach-Object -Member Description}.Ast
        $typeNames = [AstTypeInference]::InferTypeof($ast, [TypeInferenceRuntimePermissions]::AllowSafeEval)
        $typeNames.Count | Should -Be 1
        $typeNames[0] | Should -Be 'System.String'
    }

    It 'Infers typeof Foreach-Object -Member when Member is Alias' {
        $ast = {Get-Process | ForEach-Object -Member Handles}.Ast
        $typeNames = [AstTypeInference]::InferTypeof($ast, [TypeInferenceRuntimePermissions]::AllowSafeEval)
        $typeNames.Count | Should -Be 1
        $typeNames[0] | Should -Be 'System.Int32'
    }

    It 'Infers typeof Foreach-Object -Member when using dependent scriptproperties' {
        class InferScriptPropLevel1 {
            [string] $Value
            InferScriptPropLevel1() {
                $this.Value = "TheValue"
            }
        }
        class InferScriptPropLevel2 {
            [InferScriptPropLevel1] $X
            InferScriptPropLevel2() {$this.X = [InferScriptPropLevel1]::new()}
        }
        Update-TypeData -TypeName InferScriptPropLevel1 -MemberName TheValue -MemberType ScriptProperty -Value { return $this.Value } -Force
        Update-TypeData -TypeName InferScriptPropLevel2 -MemberName XVal -MemberType ScriptProperty -Value {return $this.X } -Force
        try {
            $ast = {[InferScriptPropLevel2]::new() | ForEach-Object -MemberName XVal | ForEach-Object -MemberName TheValue}.Ast
            $typeNames = [AstTypeInference]::InferTypeof($ast, [TypeInferenceRuntimePermissions]::AllowSafeEval)
            $typeNames.Count | Should -Be 1
            $typeNames[0] | Should -Be 'System.String'
        }
        finally {
            Remove-TypeData -TypeName InferScriptPropLevel1
            Remove-TypeData -TypeName InferScriptPropLevel2
        }
    }

    It 'Infers typeof pipeline chain' {
        $ast = {New-TimeSpan && New-Guid}.Ast
        $typeNames = [AstTypeInference]::InferTypeof($ast, [TypeInferenceRuntimePermissions]::AllowSafeEval)
        $typeNames.Count | Should -Be 2
        $typeNames[0] | Should -Be 'System.TimeSpan'
        $typeNames[1] | Should -Be 'System.Guid'
    }

    It "Infers typeof pscustomobject" {

        $res = [AstTypeInference]::InferTypeOf( { [pscustomobject] @{
                    B = "X"
                    A = 1
                }}.Ast)
        $res.Count | Should -Be 1
        $res[0].GetType().Name | Should -Be "PSSyntheticTypeName"
        $res[0].Name | Should -Be "System.Management.Automation.PSObject#A:B"
        $res[0].Members[0].Name | Should -Be "A"
        $res[0].Members[0].PSTypeName | Should -Be "System.Int32"
        $res[0].Members[1].Name | Should -Be "B"
        $res[0].Members[1].PSTypeName | Should -Be "System.String"
    }

    It "Infers typeof pscustomobject with PSTypeName" {

        $res = [AstTypeInference]::InferTypeOf( { [pscustomobject] @{
                    A          = 1
                    B          = "X"
                    PSTypeName = "MyType"
                }}.Ast)
        $res.Count | Should -Be 1
        $res[0].GetType().Name | Should -Be "PSSyntheticTypeName"
        $res.Members.Count  | Should -Be 2
        $res[0].Name | Should -Be "MyType#A:B"
        $res[0].Members[0].Name | Should -Be "A"
        $res[0].Members[0].PSTypeName | Should -Be "System.Int32"
    }

    It "Infers typeof Select-Object when Parameter is Property" {
        $res = [AstTypeInference]::InferTypeOf( { [io.fileinfo]::new("file") | Select-Object -Property Directory }.Ast)
        $res.Count | Should -Be 1
        $res[0].GetType().Name | Should -Be "PSSyntheticTypeName"
        $res[0].Name | Should -Be "System.Management.Automation.PSObject#Directory"
        $res[0].Members[0].Name | Should -Be "Directory"
        $res[0].Members[0].PSTypeName | Should -Be "System.IO.DirectoryInfo"
    }

    It "Infers typeof Select-Object when PSObject and Parameter is Property" {
        $res = [AstTypeInference]::InferTypeOf( { [PSCustomObject] @{A = 1; B = "2"} | Select-Object -Property A}.Ast)
        $res.Count | Should -Be 1
        $res[0].Name | Should -Be "System.Management.Automation.PSObject#A"
        $res[0].Members[0].Name | Should -Be "A"
        $res[0].Members[0].PSTypeName | Should -Be "System.Int32"
    }

    It "Infers typeof Select-Object when Parameter is Properties" {
        $res = [AstTypeInference]::InferTypeOf( {  [io.fileinfo]::new("file")  | Select-Object -Property Director*, Name }.Ast)
        $res.Count | Should -Be 1
        $res[0].Name | Should -Be "System.Management.Automation.PSObject#Directory:DirectoryName:Name"
        $res[0].Members[0].Name | Should -Be "Directory"
        $res[0].Members[0].PSTypeName | Should -Be "System.IO.DirectoryInfo"
        $res[0].Members[1].Name | Should -Be "DirectoryName"
        $res[0].Members[1].PSTypeName | Should -Be "System.String"
    }

    It "Infers typeof Select-Object when Parameter is ExcludeProperty" {
        $res = [AstTypeInference]::InferTypeOf( {  [io.fileinfo]::new("file")  |  Select-Object -ExcludeProperty *Time*, E* }.Ast)
        $res.Count | Should -Be 1
        $res[0].Name | Should -BeExactly "System.Management.Automation.PSObject#Attributes:BaseName:Directory:DirectoryName:FullName:IsReadOnly:Length:LengthString:LinkTarget:LinkType:Mode:ModeWithoutHardLink:Name:NameString:ResolvedTarget:Target:UnixFileMode:VersionInfo"
        $names = $res[0].Members.Name
        $names -contains "BaseName" | Should -BeTrue
        $names -contains "Name" | Should -BeTrue
        $names -contains "Mode" | Should -BeTrue
        $names -contains "Exits" | Should -BeFalse
    }

    It "Infers typeof Select-Object when Parameter is ExpandProperty" {
        $res = [AstTypeInference]::InferTypeOf( { [io.fileinfo]::new("file")  | Select-Object -ExpandProperty Directory }.Ast)
        $res.Count | Should -Be 1
        $res.Name | Should -Be "System.IO.DirectoryInfo"
    }

    It "Infers typeof Select-Object when No projection is done" {
        $res = [AstTypeInference]::InferTypeOf( { "Hello" | Select-Object -First 1}.Ast)
        $res.Count | Should -Be 1
        $res.Name | Should -Be "System.String"
    }

    It "Infers typeof Get-Random with pipeline input" {
        $res = [AstTypeInference]::InferTypeOf( { "Hello","World" | Get-Random }.Ast)
        $res.Count | Should -Be 1
        $res.Name | Should -Be "System.String"
    }

    It "Infers typeof Get-Random with astpair input" {
        $res = [AstTypeInference]::InferTypeOf( { Get-Random -InputObject Hello,World }.Ast)
        $res.Count | Should -Be 1
        $res.Name | Should -Be "System.String[]"
    }

    It "Infers typeof Get-Random with no input" {
        $res = [AstTypeInference]::InferTypeOf( { Get-Random }.Ast)
        $res.Count | Should -Be 3
        $res.Name -join ', ' | Should -Be "System.Int32, System.Int64, System.Double"
    }

    It "Infers typeof Group-Object Group" {
        $res = [AstTypeInference]::InferTypeOf( { Get-ChildItem | Group-Object | ForEach-Object Group  }.Ast)
        $res.Count | Should -Be 3
        ($res.Name | Sort-Object)[1,2] -join ', ' | Should -Be "System.IO.DirectoryInfo, System.IO.FileInfo"
    }

    It "Infers typeof Group-Object Values" {
        $res = [AstTypeInference]::InferTypeOf( { Get-ChildItem | Group-Object | ForEach-Object Values  }.Ast)
        $res.Count | Should -Be 3
        ($res.Name | Sort-Object)[1,2] -join ', ' | Should -Be "System.IO.DirectoryInfo, System.IO.FileInfo"
    }

    It "Infers typeof Group-Object Group with Property" {
        $res = [AstTypeInference]::InferTypeOf( { Get-ChildItem | Group-Object -Property Name | ForEach-Object Group  }.Ast)
        $res.Count | Should -Be 3
        ($res.Name | Sort-Object)[1,2] -join ', ' | Should -Be "System.IO.DirectoryInfo, System.IO.FileInfo"
    }

    It "Infers typeof Group-Object Values with Property" {
        $res = [AstTypeInference]::InferTypeOf( { Get-ChildItem | Group-Object -Property Name | ForEach-Object Values  }.Ast)
        $res.Count | Should -Be 2
        $res.Name -join ', ' | Should -Be "System.String, System.Collections.ArrayList"
    }

    It "Infers typeof Group-Object Group with NoElement" {
        $res = [AstTypeInference]::InferTypeOf( { Get-ChildItem | Group-Object -Property Name -NoElement | ForEach-Object Group  }.Ast)
        $res.Count | Should -Be 1
        $res.Name | Should -BeLike "*Collection*PSObject*"
    }

    It "Infers typeof Group-Object Values with Properties" {
        $res = [AstTypeInference]::InferTypeOf( { Get-ChildItem | Group-Object -Property Name,CreationTime | ForEach-Object Values  }.Ast)
        $res.Count | Should -Be 3
        ($res.Name | Sort-Object)  -join ', ' | Should -Be "System.Collections.ArrayList, System.DateTime, System.String"
    }

    It "ignores Group-Object Group with Scriptblock" {
        $res = [AstTypeInference]::InferTypeOf( { Get-ChildItem | Group-Object -Property {$_.Name} | ForEach-Object Values  }.Ast)
        $res.Count | Should -Be 1
        $res.Name | Should -Be "System.Collections.ArrayList"
    }

    It "Infers type from OutputTypeAttribute" {
        $res = [AstTypeInference]::InferTypeOf( { Get-Process -Id 2345 }.Ast)
        $gpsOutput = [Microsoft.PowerShell.Commands.GetProcessCommand].GetCustomAttributes([System.Management.Automation.OutputTypeAttribute], $false).Type
        $names = $gpsOutput.Name
        foreach ($r in $res) {
            $r.Name -In $names | Should -BeTrue
        }
    }

    It "Infers type from variable with AllowSafeEval" {
        # Invoke-Expression is used to "hide" Get-Process from the type inference.
        # If the typeinference code is updated to handle Invoke-Expression, this test will need to find some other way to set $p
        # so that the type inference can't figure it out without evaluating the variable value
        $p = Invoke-Expression -Command 'Get-Process'
        $res = [AstTypeInference]::InferTypeOf( { $p }.Ast, [TypeInferenceRuntimePermissions]::AllowSafeEval)
        $res.Name | Should -Be 'System.Diagnostics.Process'
    }

    It "Infers type from variable with type in scope" {

        $res = [AstTypeInference]::InferTypeOf( {
                $p = 1
                $p
            }.Ast)
        $res.Name | Should -Be 'System.Int32'
    }

    It "Infers type from block statement" {
        $errors = $null
        $tokens = $null
        $ast = [Language.Parser]::ParseInput("parallel {1}", [ref] $tokens, [ref] $errors)

        $res = [AstTypeInference]::InferTypeOf( $ast.EndBlock.Statements[0])
        $res.Name | Should -Be 'System.Int32'
    }

    It 'Infers type from if statement' {
        $res = [AstTypeInference]::InferTypeOf( {
                if ($true) { return 1}
                else { return 'Text'}
            }.Ast)

        $res.Count | Should -Be 2
        foreach ($r in $res) {
            $r.Name -In 'System.Int32', 'System.String' | Should -BeTrue
        }
    }

    It 'Infers type from switch statement' {
        $res = [AstTypeInference]::InferTypeOf( {
                switch (1, 2, 3) {
                    (1) { return 'Hello'}
                    (2) {return [int]}
                    default {return 1}
                }
            }.Ast)

        $res.Count | Should -Be 3
        foreach ($r in $res) {
            $r.Name -In 'System.Type', 'System.Int32', 'System.String' | Should -BeTrue
        }
    }

    It 'Infers type from Foreach statement' {
        $res = [AstTypeInference]::InferTypeOf( {
                foreach ($i in 1, 2, 3) {
                    if ($i -eq 1) { return 'Hello'}
                    if ($i -eq 2) {return [int]}
                    return 1
                }
            }.Ast)

        $res.Count | Should -Be 3
        foreach ($r in $res) {
            $r.Name -In 'System.Type', 'System.Int32', 'System.String' | Should -BeTrue
        }
    }

    It 'Infers type of a Foreach statement current value variable' {
        $res = [AstTypeInference]::InferTypeOf( {
            foreach ($intValue in 1, 2, 3) {
                $intValue
            }
        }.Ast.EndBlock.Statements[0].Body.Statements[0].PipelineElements[0].Expression)

        $res.Count | Should -Be 1
        $res.Name | Should -BeExactly 'System.Int32'
    }

    It 'Infers type of a Foreach statement current value variable with hashtable enumerator' {
        $res = [AstTypeInference]::InferTypeOf( {
            foreach ($dictionaryEntry in @{}.GetEnumerator()) {
                $dictionaryEntry
            }
        }.Ast.EndBlock.Statements[0].Body.Statements[0].PipelineElements[0].Expression)

        $res.Count | Should -Be 2
        $res.Name | Should -Be 'System.Collections.DictionaryEntry', 'System.Object'
    }

    It 'Infers type of a Foreach statement current value variable with dictionary enumerator' {
        $res = [AstTypeInference]::InferTypeOf( {
            foreach ($keyValuePair in [Dictionary[int, string]]::new().GetEnumerator()) {
                $keyValuePair
            }
        }.Ast.EndBlock.Statements[0].Body.Statements[0].PipelineElements[0].Expression)

        $res.Count | Should -Be 3
        $res.Name | Should -Be ([KeyValuePair[int, string]].FullName), 'System.Object', 'System.Collections.DictionaryEntry'
    }

    It 'Infers type of a Foreach statement current value variable with generic IEnumerable' {
        $res = [AstTypeInference]::InferTypeOf( {
            $debugger = [Debugger]$Host.Runspace.Debugger
            foreach ($subscriber in $debugger.GetCallStack()) {
                $subscriber
            }
        }.Ast.EndBlock.Statements[1].Body.Statements[0].PipelineElements[0].Expression)

        $res.Count | Should -Be 1
        $res.Name | Should -BeExactly 'System.Management.Automation.CallStackFrame'
    }

    It 'Infers type from While statement' {
        $res = [AstTypeInference]::InferTypeOf( {
                while ($true) {
                    if ($i -eq 1) { return 'Hello'}
                    if ($i -eq 2) {return [int]}
                    return 1
                }
            }.Ast)

        $res.Count | Should -Be 3
        foreach ($r in $res) {
            $r.Name -In 'System.Type', 'System.Int32', 'System.String' | Should -BeTrue
        }
    }

    It 'Infers type from For statement' {
        $res = [AstTypeInference]::InferTypeOf( {
                for ($i = 0; $i -lt 10; $i++) {
                    if ($i -eq 1) { return 'Hello'}
                    if ($i -eq 2) {return [int]}
                    return 1
                }
            }.Ast)

        $res.Count | Should -Be 3
        foreach ($r in $res) {
            $r.Name -In 'System.Type', 'System.Int32', 'System.String' | Should -BeTrue
        }
    }

    It 'Infers type from Do-While statement' {
        $res = [AstTypeInference]::InferTypeOf( {
                do {
                    if ($i -eq 1) { return 'Hello'}
                    if ($i -eq 2) {return [int]}
                    return 1
                }while ($true)
            }.Ast)

        $res.Count | Should -Be 3
        foreach ($r in $res) {
            $r.Name -In 'System.Type', 'System.Int32', 'System.String' | Should -BeTrue
        }
    }

    It 'Infers type from Do-Until statement' {
        $res = [AstTypeInference]::InferTypeOf( {
                do {
                    if ($i -eq 1) { return 'Hello'}
                    if ($i -eq 2) {return [int]}
                    return 1
                } until ($true)
            }.Ast)

        $res.Count | Should -Be 3
        foreach ($r in $res) {
            $r.Name -In 'System.Type', 'System.Int32', 'System.String' | Should -BeTrue
        }
    }

    It 'Infers type from full scriptblock' {
        $res = [AstTypeInference]::InferTypeOf( {
                begin {1}
                process {"text"}
                end {[int]}
            }.Ast)

        $res.Count | Should -Be 3
        foreach ($r in $res) {
            $r.Name -In 'System.Type', 'System.Int32', 'System.String' | Should -BeTrue
        }
    }

    It 'Infers type from sub expression' {
        $res = [AstTypeInference]::InferTypeOf( {
                $(1)
            }.Ast)

        $res.Count | Should -Be 1
        $res.Name | Should -Be System.Int32
    }

    It 'Infers type from Throw statement' {
        $res = [AstTypeInference]::InferTypeOf( {
                throw 'Foo'
            }.Ast)

        $res.Count | Should -Be 0
    }

    It 'Infers type from Return statement' {
        $res = [AstTypeInference]::InferTypeOf( {
                return 1
            }.Ast)

        $res.Count | Should -Be 1
        $res.Name | Should -Be 'System.Int32'
    }

    It 'Infers type from empty Return statement' {
        $res = [AstTypeInference]::InferTypeOf( { return }.Ast)
        $res.Count | Should -Be 0
    }

    It 'Infers type from New-Object statement' {
        $res = [AstTypeInference]::InferTypeOf( {
                New-Object -TypeName 'System.Diagnostics.Stopwatch'
            }.Ast)

        $res.Count | Should -Be 1
        $res.Name | Should -Be 'System.Diagnostics.Stopwatch'
    }

    It 'Infers type from Continue statement' {
        $res = [AstTypeInference]::InferTypeOf( {
                continue
            }.Ast)

        $res.Count | Should -Be 0
    }

    It 'Infers type from Break statement' {
        $res = [AstTypeInference]::InferTypeOf( {
                break
            }.Ast)

        $res.Count | Should -Be 0
    }

    It 'Infers type from Merging redirection' {
        $errors = $null
        $tokens = $null
        $ast = [Language.Parser]::ParseInput("p4 resolve ... 2>&1", [ref] $tokens, [ref] $errors)
        $res = [AstTypeInference]::InferTypeOf( $ast.EndBlock.Statements[0].PipelineElements[0].Redirections[0] )
        $res.Count | Should -Be 0
    }

    It 'Infers type from File redirection' {
        $errors = $null
        $tokens = $null
        $ast = [Language.Parser]::ParseInput("p4 resolve ... > foo.txt", [ref] $tokens, [ref] $errors)
        $res = [AstTypeInference]::InferTypeOf( $ast.EndBlock.Statements[0].PipelineElements[0].Redirections[0] )
        $res.Count | Should -Be 0
    }

    It 'Infers type of alias property' {
        class X {
            [int] $Length
        }
        Update-TypeData -TypeName X -MemberType AliasProperty -MemberName AliasLength -Value Length -Force
        $res = [AstTypeInference]::InferTypeOf( {
                [x]::new().AliasLength
            }.Ast)

        $res.Count | Should -Be 1
        $res.Name | Should -Be System.Int32
    }

    It 'Infers type of code property' {
        class X {
            static [int] CodeProp([psobject] $o) { return 1 }
        }

        class Y {}
        Update-TypeData -TypeName Y -MemberName CodeProp -MemberType CodeProperty -Value ([X].GetMethod("CodeProp")) -Force
        $res = [AstTypeInference]::InferTypeOf( {
                [Y]::new().CodeProp
            }.Ast)

        $res.Count | Should -Be 1
        $res.Name | Should -Be System.Int32
    }

    It 'Infers type of script property' {
        class Y {}
        Update-TypeData -TypeName Y -MemberName ScriptProp -MemberType ScriptProperty -Value {1} -Force
        $res = [AstTypeInference]::InferTypeOf( {
                [Y]::new().ScriptProp
            }.Ast)

        $res.Count | Should -Be 1
        $res.Name | Should -Be System.Int32
    }

    It 'Infers type of script property with outputtype' {
        class Y {}
        Update-TypeData -TypeName Y -MemberName ScriptProp -MemberType ScriptProperty -Value {[OutputType([int])]param()1} -Force
        $res = [AstTypeInference]::InferTypeOf( {
                [Y]::new().ScriptProp
            }.Ast)

        $res.Count | Should -Be 1
        $res.Name | Should -Be System.Int32
    }

    It 'Infers type of script method with outputtype' {
        class Y {}
        Update-TypeData -TypeName Y -MemberName MyScriptMethod -MemberType ScriptMethod -Value {[OutputType([int])]param()1} -Force
        $res = [AstTypeInference]::InferTypeOf( {
                [Y]::new().MyScriptMethod
            }.Ast)

        $res.Count | Should -Be 1
        $res.Name | Should -Be System.Int32
    }

    It 'Infers type of note property' {

        $res = [AstTypeInference]::InferTypeOf( {
                [pscustomobject] @{
                    A = ''
                }.A
            }.Ast)

        $res.Count | Should -Be 1
        $res.Name | Should -Be 'System.Management.Automation.PSObject'
    }

    It 'Infers type of try catch finally' {

        $res = [AstTypeInference]::InferTypeOf( {
                try {
                    1
                }
                catch [exception] {
                    "Text"
                }
                finally {
                    [int]
                }
            }.Ast)

        $res.Count | Should -Be 3
        foreach ($r in $res) {
            $r.Name -In 'System.Int32', 'System.String', 'System.Type' | Should -BeTrue
        }
    }

    It "Infers type from trap statement" {
        $res = [AstTypeInference]::InferTypeOf( {
                trap {
                    "text"
                }
            }.Ast.EndBlock.Traps[0])
        $res.Count | Should -Be 1
        $res.Name | Should -Be 'System.String'
    }

    It "Infers type from exit statement" {
        $res = [AstTypeInference]::InferTypeOf( {
                exit
            }.Ast.EndBlock)
        $res.Count | Should -Be 0
    }

    It 'Infers type of Where/Sort/Foreach pipeline' {
        $res = [AstTypeInference]::InferTypeOf( {
                [int[]](1..10) | Sort-Object -Descending | Where-Object {$_ -gt 3} | ForEach-Object {$_.ToString()}
            }.Ast)

        $res.Name | Should -Be System.String
    }

    It 'Infers type of Method accessed as Property' {
        $res = [AstTypeInference]::InferTypeOf( {
                ''.ToString
            }.Ast)

        $res.Count | Should -Be 1
        $res.Name | Should -Be System.Management.Automation.PSMethod
    }

    It 'Infers int from List[int] with foreach' {
        $res = [AstTypeInference]::InferTypeOf( {
                $l = [System.Collections.Generic.List[string]]::new()
                $l | ForEach-Object {$_}
            }.Ast)

        $res.Count | Should -Be 1
        $res.Name | Should -Be System.String
    }

    It 'Infers class type' {
        $res = [AstTypeInference]::InferTypeOf( {
                class X {
                    [int] $I
                    [bool] Method() {
                        return $true
                    }
                }
            }.Ast)

        $res.Count | Should -Be 0
    }

    Context "TestDrivePath" {
        BeforeAll {
            $errors = $null
            $tokens = $null
            $p = Resolve-Path TestDrive:/
        }
        It 'Infers type of command parameter' {
            $ast = [Language.Parser]::ParseInput("Get-ChildItem -Path $p/foo.txt", [ref] $tokens, [ref] $errors)
            $cmdParam = $ast.EndBlock.Statements[0].Pipelineelements[0].CommandElements[1]
            $res = [AstTypeInference]::InferTypeOf( $cmdParam )

            $res.Count | Should -Be 0
        }

        It 'Infers type of command parameter - second form' {
            $ast = [Language.Parser]::ParseInput("Get-ChildItem -LiteralPath $p/foo.txt", [ref] $tokens, [ref] $errors)
            $cmdParam = $ast.EndBlock.Statements[0].Pipelineelements[0].CommandElements[1]
            $res = [AstTypeInference]::InferTypeOf( $cmdParam )
            $res.Count | Should -Be 0
        }

        It 'Infers type of common commands with Path parameter' {
            $ast = [Language.Parser]::ParseInput("Get-ChildItem -Path:$p/foo.txt", [ref] $tokens, [ref] $errors)
            $cmdAst = $ast.EndBlock.Statements[0].Pipelineelements[0]
            $res = [AstTypeInference]::InferTypeOf( $cmdAst )

            $res.Count | Should -Be 2
            foreach ($r in $res) {
                $r.Name -In 'System.IO.FileInfo', 'System.IO.DirectoryInfo' | Should -BeTrue
            }
        }

        It 'Infers type of common commands with LiteralPath parameter' {
            $ast = [Language.Parser]::ParseInput("Get-ChildItem -LiteralPath:$p/foo.txt", [ref] $tokens, [ref] $errors)
            $cmdAst = $ast.EndBlock.Statements[0].Pipelineelements[0]
            $res = [AstTypeInference]::InferTypeOf( $cmdAst )

            $res.Count | Should -Be 2
            foreach ($r in $res) {
                $r.Name -In 'System.IO.FileInfo', 'System.IO.DirectoryInfo' | Should -BeTrue
            }
        }
    }

    It 'Infers type of variable $_ in hashtable in command parameter' {
        $variableAst = {1..10 | Format-Table @{n = 'x'; ex = {$_}}}.ast.Find( {param($a) $a -is [System.Management.Automation.Language.VariableExpressionAst]}, $true)
        $res = [AstTypeInference]::InferTypeOf( $variableAst)

        $res.Count | Should -Be 1
        $res.Name | Should -Be System.Int32
    }

    It 'Infers type of variable $_ in hashtable from Array' {
        $variableAst = { [int[]]::new(10) | Format-Table @{n = 'x'; ex = {$_}}}.ast.Find( {param($a) $a -is [System.Management.Automation.Language.VariableExpressionAst]}, $true)
        $res = [AstTypeInference]::InferTypeOf( $variableAst)

        $res.Count | Should -Be 1
        $res.Name | Should -Be System.Int32
    }

    It 'Infers type of variable $_ in hashtable from generic IEnumerable ' {
        $variableAst = { [System.Collections.Generic.List[int]]::new() | Format-Table @{n = 'x'; ex = {$_}}}.ast.Find( {param($a) $a -is [System.Management.Automation.Language.VariableExpressionAst]}, $true)
        $res = [AstTypeInference]::InferTypeOf( $variableAst)

        $res.Count | Should -Be 1
        $res.Name | Should -Be System.Int32
    }

    It 'Infers type of variable $_ command parameter' {
        $variableAst = { 1..10 | Group-Object {$_.Length}}.ast.Find( {param($a) $a -is [System.Management.Automation.Language.VariableExpressionAst]}, $true)
        $res = [AstTypeInference]::InferTypeOf( $variableAst)

        $res.Count | Should -Be 1
        $res.Name | Should -Be System.Int32
    }

    It 'Infers type of variable $_ in catch block' {
        $variableAst = { try {} catch { $_ } }.Ast.Find({ param($a) $a -is [System.Management.Automation.Language.VariableExpressionAst] }, $true)
        $res = [AstTypeInference]::InferTypeOf($variableAst)

        $res | Should -HaveCount 1
        $res.Name | Should -Be System.Management.Automation.ErrorRecord
    }

    It 'Infers type of untyped $_.Exception in catch block' {
        $memberAst = { try {} catch { $_.Exception } }.Ast.Find({ param($a) $a -is [System.Management.Automation.Language.MemberExpressionAst] }, $true)
        $res = [AstTypeInference]::InferTypeOf($memberAst)

        $res | Should -HaveCount 1
        $res.Name | Should -Be System.Exception
    }

    It 'Infers type of variable $_ in pipeline with more than one element' {
        $memberAst = { Get-Date | New-Guid | Select-Object -Property {$_} }.Ast.Find({ param($a) $a -is [System.Management.Automation.Language.VariableExpressionAst] }, $true)
        $res = [AstTypeInference]::InferTypeOf($memberAst)

        $res | Should -HaveCount 1
        $res.Name | Should -Be System.Guid
    }

    It 'Infers type of variable $_ in array of calculated properties' {
        $variableAst = { New-TimeSpan | Select-Object -Property Day,@{n="min";e={$_}} }.Ast.Find({ param($a) $a -is [System.Management.Automation.Language.VariableExpressionAst] }, $true)
        $res = [AstTypeInference]::InferTypeOf($variableAst)

        $res | Should -HaveCount 1
        $res.Name | Should -Be System.TimeSpan
    }

    It 'Infers type of variable $_ in switch statement' {
        $variableAst = {
        switch ("Hello","World")
        {
            'Hello'
            {
                $_
            }
        } }.Ast.Find({ param($a) $a -is [System.Management.Automation.Language.VariableExpressionAst] }, $true)
        $res = [AstTypeInference]::InferTypeOf($variableAst)

        $res | Should -HaveCount 1
        $res.Name | Should -Be System.String
    }

    It 'Does not infer string in pipeline as char' {
        $variableAst = { "Hello" | Select-Object -Property @{n="min";e={$_}} }.Ast.Find({ param($a) $a -is [System.Management.Automation.Language.VariableExpressionAst] }, $true)
        $res = [AstTypeInference]::InferTypeOf($variableAst)
        $res.Name | Should -Be System.String
    }

    $catchClauseTypes = @(
        @{ Type = 'System.ArgumentException' }
        @{ Type = 'System.ArgumentNullException' }
        @{ Type = 'System.ArgumentOutOfRangeException' }
        @{ Type = 'System.Collections.Generic.KeyNotFoundException' }
        @{ Type = 'System.DivideByZeroException' }
        @{ Type = 'System.FormatException' }
        @{ Type = 'System.IndexOutOfRangeException' }
        @{ Type = 'System.InvalidOperationException' }
        @{ Type = 'System.IO.DirectoryNotFoundException' }
        @{ Type = 'System.IO.DriveNotFoundException' }
        @{ Type = 'System.IO.FileNotFoundException' }
        @{ Type = 'System.IO.PathTooLongException' }
        @{ Type = 'System.Management.Automation.CommandNotFoundException' }
        @{ Type = 'System.Management.Automation.JobFailedException' }
        @{ Type = 'System.Management.Automation.RuntimeException' }
        @{ Type = 'System.Management.Automation.ValidationMetadataException' }
        @{ Type = 'System.NotImplementedException' }
        @{ Type = 'System.NotSupportedException' }
        @{ Type = 'System.ObjectDisposedException' }
        @{ Type = 'System.OverflowException' }
        @{ Type = 'System.PlatformNotSupportedException' }
        @{ Type = 'System.RankException' }
        @{ Type = 'System.TimeoutException' }
        @{ Type = 'System.UriFormatException' }
    )

    It 'Infers type of $_.Exception in [<Type>] typed catch block' -TestCases $catchClauseTypes {
        param($Type)

        $memberAst = [scriptblock]::Create("try {} catch [$Type] { `$_.Exception }").Ast.Find(
            { param($a) $a -is [System.Management.Automation.Language.MemberExpressionAst] },
            $true
        )
        $res = [AstTypeInference]::InferTypeOf($memberAst)

        $res | Should -HaveCount 1
        $res.Name | Should -Be $Type
    }

    It 'Infers possible types of $_.Exception in multi-typed catch block' {
        $memberAst = { try {} catch [System.ArgumentException], [System.NotImplementedException] { $_.Exception } }.Ast.Find(
            { param($a) $a -is [System.Management.Automation.Language.MemberExpressionAst] },
            $true
        )
        $res = [AstTypeInference]::InferTypeOf($memberAst)

        $res | Should -HaveCount 2
        $res[0].Name | Should -Be System.ArgumentException
        $res[1].Name | Should -Be System.NotImplementedException
    }

    It 'Infers type of $_.Exception in each successive catch block' {
        $memberAst = {
            try {}
            catch [System.ArgumentException] { $_.Exception }
            catch { $_.Exception }
        }.Ast.FindAll(
            { param($a) $a -is [System.Management.Automation.Language.MemberExpressionAst] },
            $true
        )
        $res = foreach ($item in $memberAst) { [AstTypeInference]::InferTypeOf($item) }

        $res | Should -HaveCount 2
        $res[0].Name | Should -Be System.ArgumentException
        $res[1].Name | Should -Be System.Exception
    }

    It 'falls back to a generic ErrorRecord if catch exception type is invalid' {
        $VariableAst = {
            try {}
            catch [ThisTypeDoesNotExist] { $_ }
        }.Ast.Find(
            { param($a) $a -is [System.Management.Automation.Language.VariableExpressionAst] },
            $true
        )
        $res = [AstTypeInference]::InferTypeOf($VariableAst)

        $res.Name | Should -Be System.Management.Automation.ErrorRecord
    }

    It 'Infers type of trap statement' {
        $VariableAst = {
            trap { $_ }
        }.Ast.Find(
            { param($a) $a -is [System.Management.Automation.Language.VariableExpressionAst] },
            $true
        )
        $res = [AstTypeInference]::InferTypeOf($VariableAst)

        $res.Name | Should -Be System.Management.Automation.ErrorRecord
    }

    It 'Infers type of exception in typed trap statement' {
        $memberAst = {
            trap [System.DivideByZeroException] { $_.Exception }
        }.Ast.Find(
            { param($a) $a -is [System.Management.Automation.Language.MemberExpressionAst] },
            $true
        )
        $res = [AstTypeInference]::InferTypeOf($memberAst)

        $res.Name | Should -Be System.DivideByZeroException
    }

    It 'falls back to a generic ErrorRecord if trap exception type is invalid' {
        $VariableAst = {
            trap [ThisTypeDoesNotExist] { $_ }
        }.Ast.Find(
            { param($a) $a -is [System.Management.Automation.Language.VariableExpressionAst] },
            $true
        )
        $res = [AstTypeInference]::InferTypeOf($VariableAst)

        $res.Name | Should -Be System.Management.Automation.ErrorRecord
    }

    It 'Infers type of function member' {
        $res = [AstTypeInference]::InferTypeOf( {
                class X {
                    [DateTime] GetDate() { return [datetime]::Now }
                }
            }.Ast.Find( {param($ast) $ast -is [System.Management.Automation.Language.FunctionMemberAst]}, $true))

        $res.Count | Should -Be 0
    }

    It 'Infers type of MemberExpression on class property' {
        class X {
            [DateTime] $Date
        }
        $x = [X]::new()
        $res = [AstTypeInference]::InferTypeOf( {
                $x.Date
            }.Ast.Find( {param($ast) $ast -is [System.Management.Automation.Language.MemberExpressionAst] -and $ast.Member.Value -eq 'Date'}, $true))

        $res.Count | Should -Be 1
        $res.Name | Should -Be System.DateTime
    }

    It 'Infers type of MemberExpression on class Method' {
        class X {
            [DateTime] GetDate() { return [DateTime]::Now }
        }
        $x = [X]::new()
        $res = [AstTypeInference]::InferTypeOf( {
                $x.GetDate()
            }.Ast.Find( {param($ast) $ast -is [System.Management.Automation.Language.MemberExpressionAst] -and $ast.Member.Value -eq 'GetDate'}, $true))

        $res.Count | Should -Be 1
        $res.Name | Should -Be System.DateTime
    }

    It 'Infers type of note property with safe eval' -Skip {
        $res = [AstTypeInference]::InferTypeOf( {
                [pscustomobject] @{
                    A = ''
                }.A
            }.Ast)

        $res.Count | Should -Be 1
        $res.Name | Should -Be 'System.String'
    }

    It 'Infers type of invoke operator scriptblock' -Skip {
        $res = [AstTypeInference]::InferTypeOf( {
                & {1}
            }.Ast)

        $res.Count | Should -Be 1
        $res.Name | Should -Be System.Int32
    }

    It 'Infers type of script property with safe eval' -Skip {
        class Y {}
        Update-TypeData -TypeName Y -MemberName SafeEvalScriptProp -MemberType ScriptProperty -Value {1} -Force
        $res = [AstTypeInference]::InferTypeOf( {
                [Y]::new().SafeEvalScriptProp
            }.Ast, [TypeInferenceRuntimePermissions]::AllowSafeEval)

        $res.Count | Should -Be 1
        $res.Name | Should -Be System.Int32
    }

    It 'Infers type of base ctor' -Skip {
        $res = [AstTypeInference]::InferTypeOf( {
                class BaseType {
                    [string] $s
                    BaseType([string]$s) {$this.s = $s}
                }
                class X : BaseType {
                    X() : base("foo") {}
                }
            }.Ast.Find( {param($ast) $ast -is [System.Management.Automation.Language.BaseCtorInvokeMemberExpressionAst]}, $true))

        $res.Count | Should -Be BaseType
    }

    It 'Infers type of "as" operator statement' {
        $res = [AstTypeInference]::InferTypeOf( { $null -as [int] }.Ast)
        $res.Count | Should -Be 1
        $res.Name | Should -Be 'System.Int32'
    }

    It 'Infers type of $_ in a method scriptblock' {
        $res = [AstTypeInference]::InferTypeOf( { ("","").ForEach({$_}) }.Ast.Find({param($ast) $ast -is [System.Management.Automation.Language.VariableExpressionAst]}, $true))
        $res.Count | Should -Be 1
        $res.Name | Should -Be 'System.String'
    }

    It 'Infers type of index item in an IList' {
        $res = [AstTypeInference]::InferTypeOf( { ([System.Collections.Generic.IList[System.Text.StringBuilder]]$null)[0] }.Ast)
        $res.Count | Should -Be 1
        $res.Name | Should -Be 'System.Text.StringBuilder'
    }

    It 'Infers type of generic method invocation with type parameters' {
        $res = [AstTypeInference]::InferTypeOf( { [array]::Empty[int]() }.Ast)
        $res.Count | Should -Be 1
        $res.Name | Should -Be 'System.Int32[]'
    }

    It 'Infers type of index item in an ICollection' -Skip:(!$IsWindows) {
        $res = [AstTypeInference]::InferTypeOf( { (Get-Acl -Path C:\).Access[0] }.Ast)
        $res.Count | Should -Be 1
        $res.Name | Should -Be 'System.Security.AccessControl.AuthorizationRule'
    }

    It 'Enumerates the inferred type after *-Object commands' {
        $res = [AstTypeInference]::InferTypeOf( { (([System.Management.Automation.Language.Ast]$null).FindAll() | Select-Object -First 1) }.Ast)
        $res.Count | Should -Be 1
        $res.Name | Should -Be 'System.Management.Automation.Language.Ast'
    }

    It 'Infers type of hashtable key with multiple types' {
        $res = [AstTypeInference]::InferTypeOf( { (@{RandomKey = Get-ChildItem $HOME}).RandomKey }.Ast)
        $res.Count | Should -Be 2
        $res.Name -join ' ' | Should -Be "System.IO.FileInfo System.IO.DirectoryInfo"
    }

    It 'Falls back to type inference for hashtable assignments with pure expression with no value' {
        $res = [AstTypeInference]::InferTypeOf( {$KeyWithNoValue = Get-ChildItem $HOME; (@{RandomKey = $KeyWithNoValue}).RandomKey }.Ast)
        $Res.Count | Should -Be 2
        $res.Name -join ' ' | Should -Be "System.IO.FileInfo System.IO.DirectoryInfo"
    }

    It 'Infers type of index expression on hashtable with synthetic type' {
        $res = [AstTypeInference]::InferTypeOf( { (@{RandomKey = Get-ChildItem $HOME})['RandomKey'] }.Ast)
        $res.Count | Should -Be 2
        $res.Name -join ' ' | Should -Be "System.IO.FileInfo System.IO.DirectoryInfo"
    }

    It 'Infers type of member expression on a custom object' {
        $res = [AstTypeInference]::InferTypeOf( { ([pscustomobject]@{RandomProp1 = Get-ChildItem $HOME}).RandomProp1 }.Ast)
        $res.Count | Should -Be 2
        $res.Name -join ' ' | Should -Be "System.IO.FileInfo System.IO.DirectoryInfo"
    }

    It 'Infers closest variable type' {
        $res = [AstTypeInference]::InferTypeOf( { [string]$TestVar = "";[hashtable]$TestVar = @{};$TestVar }.Ast)
        $res.Count | Should -Be 1
        $res.Name | Should -Be "System.Collections.Hashtable"
    }

    It 'Infers closest variable type and ignores unrelated param blocks' {
        $res = [AstTypeInference]::InferTypeOf( {
        [hashtable]$ParameterName=@{}
        function Verb-Noun {
            param
            (
                [string]$ParameterName
            )
        }
        $ParameterName }.Ast)
        $res.Name | Should -Be "System.Collections.Hashtable"
    }

    It 'Infers type of $null after variable assignment' {
        $res = [AstTypeInference]::InferTypeOf( { $null = "Hello";$null }.Ast)
        $res.Count | Should -Be 0
    }

    It 'Infers type of all scope variable after variable assignment' {
        $res = [AstTypeInference]::InferTypeOf( { $true = "Hello";$true }.Ast)
        $res.Count | Should -Be 1
        $res.Name | Should -Be 'System.Boolean'
    }

    It 'Infers type of all scope variable host after variable assignment' {
        $res = [AstTypeInference]::InferTypeOf( { $Host = "Hello";$Host }.Ast, [TypeInferenceRuntimePermissions]::AllowSafeEval)
        $res.Count | Should -Be 1
        $res.Name | Should -Be 'System.Management.Automation.Internal.Host.InternalHost'
    }

    It 'Infers type of external applications' {
        $res = [AstTypeInference]::InferTypeOf( { pwsh }.Ast)
        $res.Name | Should -Be 'System.String'
    }

    It 'Should not throw when inferring $_ in switch condition' {
        $FoundAst = { switch($_){default{}} }.Ast.Find(
            {param($Ast) $Ast -is [Language.VariableExpressionAst]},
            $true
        )
        $null = [AstTypeInference]::InferTypeOf($FoundAst)
    }

<<<<<<< HEAD
    It 'Should infer output from anonymous function' {
        $res = [AstTypeInference]::InferTypeOf( { & {"Hello"} }.Ast)
        $res.Name | Should -Be 'System.String'
    }

    It 'Should infer output from function without OutputType attribute' {
        function MyHello{"Hello"}
        $res = [AstTypeInference]::InferTypeOf( { MyHello }.Ast)
        $res.Name | Should -Be 'System.String'
=======
    It 'Infers type of command with all streams redirected to Success stream' {
        $res = [AstTypeInference]::InferTypeOf( { Get-PSDrive *>&1 }.Ast)
        $ExpectedTypeNames = @(
            [ErrorRecord].FullName
            [WarningRecord].FullName
            [VerboseRecord].FullName
            [DebugRecord].FullName
            [InformationRecord].FullName
            [PSDriveInfo].FullName
        ) -join ';'
        $res.Name -join ';' | Should -Be $ExpectedTypeNames
    }

    It 'Infers type of command with success stream redirected' {
        $res = [AstTypeInference]::InferTypeOf( { Get-PSDrive *>&1 1>$null }.Ast)
        $res.Count | Should -Be 0
    }

    It 'Infers type of command with some streams redirected to success' {
        $res = [AstTypeInference]::InferTypeOf( { Get-PSDrive 3>&1 4>&1 }.Ast)
        $res.Count | Should -Be 3
        $ExpectedTypeNames = @(
            [PSDriveInfo].FullName
            [VerboseRecord].FullName
            [WarningRecord].FullName
        ) -join ';'
        ($res.Name | Sort-Object) -join ';' | Should -Be $ExpectedTypeNames
    }

    It 'Infers type of command with other streams redirected to success' {
        $res = [AstTypeInference]::InferTypeOf( { Get-PSDrive 2>&1 5>&1 6>&1 }.Ast)
        $res.Count | Should -Be 4
        $ExpectedTypeNames = @(
            [DebugRecord].FullName
            [ErrorRecord].FullName
            [InformationRecord].FullName
            [PSDriveInfo].FullName
        ) -join ';'
        ($res.Name | Sort-Object) -join ';' | Should -Be $ExpectedTypeNames
>>>>>>> 2c769d65
    }

    It 'Should only consider assignments wrapped in parentheses to be a part of the output in a Named block' {
        $res = [AstTypeInference]::InferTypeOf( { [string]$Assignment1 = "Hello"; ([int]$Assignment2 = 42) }.Ast)
        $res.Count | Should -Be 1
        $res.Name | Should -Be 'System.Int32'
    }

    It 'Should only consider assignments wrapped in parentheses to be a part of the output in a Statement block' {
        $res = [AstTypeInference]::InferTypeOf( { if ($true){ [string]$Assignment1 = "Hello"; ([int]$Assignment2 = 42) }}.Ast)
        $res.Count | Should -Be 1
        $res.Name | Should -Be 'System.Int32'
    }

    It 'Should only consider increments/decrements wrapped in parentheses to be a part of the output in a Named block' {
        $res = [AstTypeInference]::InferTypeOf( {
            [Int16]$Int16 = 1; [Int32]$Int32 = 1; [Int64]$Int64 = 1; [System.Int128]$Int128 = 1;

            $Int16++; $Int32--; ++$Int64; --$Int128}.Ast)
        $res.Count | Should -Be 0

        $res = [AstTypeInference]::InferTypeOf( {
            [UInt16]$Uint16 = 1; [UInt32]$Uint32 = 1; [UInt64]$Uint64 = 1; [System.UInt128]$Uint128 = 1

            ($Uint16++); ($Uint32--); (++$Uint64); (--$Uint128) }.Ast)
        $res.Count | Should -Be 4
        $res.Name -join ',' | Should -Be ('System.UInt16', 'System.UInt32', 'System.UInt64', 'System.UInt128' -join ',')
    }

    It 'Should only consider increments/decrements wrapped in parentheses to be a part of the output in a Statement block' {
        $res = [AstTypeInference]::InferTypeOf( {if ($true){
            [Int16]$Int16 = 1; [Int32]$Int32 = 1; [Int64]$Int64 = 1; [System.Int128]$Int128 = 1;

            $Int16++; $Int32--; ++$Int64; --$Int128}}.Ast)
        $res.Count | Should -Be 0

        $res = [AstTypeInference]::InferTypeOf( {if ($true){
            [UInt16]$Uint16 = 1; [UInt32]$Uint32 = 1; [UInt64]$Uint64 = 1; [System.UInt128]$Uint128 = 1

            ($Uint16++); ($Uint32--); (++$Uint64); (--$Uint128) }}.Ast)
        $res.Count | Should -Be 4
        $res.Name -join ',' | Should -Be ('System.UInt16', 'System.UInt32', 'System.UInt64', 'System.UInt128' -join ',')
    }

    It 'Redirected increments/decrements should be considered part of the output in a Named block' {
        $res = [AstTypeInference]::InferTypeOf( {
            [Int16]$Int16 = 1; [Int32]$Int32 = 1; [Int64]$Int64 = 1; [System.Int128]$Int128 = 1;

            $Int16++ *>&1; $Int32-- *>&1; ++$Int64 *>&1; --$Int128 *>&1}.Ast)
        $res.Count | Should -Be 4
        $res.Name -join ',' | Should -Be ('System.Int16', 'System.Int32', 'System.Int64', 'System.Int128' -join ',')
    }

    It 'Redirected increments/decrements should be considered part of the output in a Statement block' {
        $res = [AstTypeInference]::InferTypeOf( {if ($true){
            [Int16]$Int16 = 1; [Int32]$Int32 = 1; [Int64]$Int64 = 1; [System.Int128]$Int128 = 1;

            $Int16++ *>&1; $Int32-- *>&1; ++$Int64 *>&1; --$Int128 *>&1}}.Ast)
        $res.Count | Should -Be 4
        $res.Name -join ',' | Should -Be ('System.Int16', 'System.Int32', 'System.Int64', 'System.Int128' -join ',')
    }
}

Describe "AstTypeInference tests" -Tags CI {
    It "Infers type from integer with passed in powershell instance" {
        $powerShell = [PowerShell]::Create([RunspaceMode]::CurrentRunspace)
        $res = [AstTypeInference]::InferTypeOf( { 1 }.Ast, $powerShell)
        $res.Count | Should -Be 1
        $res.Name | Should -Be 'System.Int32'
    }

    It "Infers type from integer with passed in powershell instance and typeinferencespermissions" {
        $powerShell = [PowerShell]::Create([RunspaceMode]::CurrentRunspace)
        $v = 1
        $res = [AstTypeInference]::InferTypeOf( { $v }.Ast, $powerShell, [TypeInferenceRuntimePermissions]::AllowSafeEval)
        $res.Name | Should -Be 'System.Int32'
    }

}<|MERGE_RESOLUTION|>--- conflicted
+++ resolved
@@ -1494,7 +1494,6 @@
         $null = [AstTypeInference]::InferTypeOf($FoundAst)
     }
 
-<<<<<<< HEAD
     It 'Should infer output from anonymous function' {
         $res = [AstTypeInference]::InferTypeOf( { & {"Hello"} }.Ast)
         $res.Name | Should -Be 'System.String'
@@ -1504,7 +1503,8 @@
         function MyHello{"Hello"}
         $res = [AstTypeInference]::InferTypeOf( { MyHello }.Ast)
         $res.Name | Should -Be 'System.String'
-=======
+    }
+
     It 'Infers type of command with all streams redirected to Success stream' {
         $res = [AstTypeInference]::InferTypeOf( { Get-PSDrive *>&1 }.Ast)
         $ExpectedTypeNames = @(
@@ -1544,7 +1544,6 @@
             [PSDriveInfo].FullName
         ) -join ';'
         ($res.Name | Sort-Object) -join ';' | Should -Be $ExpectedTypeNames
->>>>>>> 2c769d65
     }
 
     It 'Should only consider assignments wrapped in parentheses to be a part of the output in a Named block' {
