# Copyright (c) Microsoft Corporation.
# Licensed under the MIT License.
using namespace System.Management.Automation
using namespace System.Collections.Generic

Describe "Type inference Tests" -tags "CI" {
    BeforeAll {
        $ati = [Cmdlet].Assembly.GetType("System.Management.Automation.AstTypeInference")
        $inferType = $ati.GetMethods().Where{$_.Name -ceq "InferTypeOf"}
        $m1 = 'System.Collections.Generic.IList`1[System.Management.Automation.PSTypeName] InferTypeOf(System.Management.Automation.Language.Ast)'
        $m2 = 'System.Collections.Generic.IList`1[System.Management.Automation.PSTypeName] InferTypeOf(System.Management.Automation.Language.Ast, System.Management.Automation.TypeInferenceRuntimePermissions)'
        $m3 = 'System.Collections.Generic.IList`1[System.Management.Automation.PSTypeName] InferTypeOf(System.Management.Automation.Language.Ast, System.Management.Automation.PowerShell)'
        $m4 = 'System.Collections.Generic.IList`1[System.Management.Automation.PSTypeName] InferTypeOf(System.Management.Automation.Language.Ast, System.Management.Automation.PowerShell, System.Management.Automation.TypeInferenceRuntimePermissions)'

        $inferTypeOf1 = $inferType.Where{$m1 -eq $_}[0]
        $inferTypeOf2 = $inferType.Where{$m2 -eq $_}[0]
        $inferTypeOf3 = $inferType.Where{$m3 -eq $_}[0]
        $inferTypeOf4 = $inferType.Where{$m4 -eq $_}[0]

        class AstTypeInference {
            static [IList[PSTypeName]] InferTypeOf([Language.Ast] $ast) {
                return  $script:inferTypeOf1.Invoke($null, $ast)
            }

            static [IList[PSTypeName]] InferTypeOf([Language.Ast] $ast, [System.Management.Automation.TypeInferenceRuntimePermissions] $runtimePermissions) {
                return $script:inferTypeOf2.Invoke($null, @($ast, $runtimePermissions))
            }

            static [IList[PSTypeName]] InferTypeOf([Language.Ast] $ast, [System.Management.Automation.PowerShell] $powershell) {
                return $script:inferTypeOf3.Invoke($null, @($ast, $powershell))
            }

            static [IList[PSTypeName]] InferTypeOf([Language.Ast] $ast, [PowerShell] $powerShell, [System.Management.Automation.TypeInferenceRuntimePermissions] $runtimePermissions) {
                return $script:inferTypeOf4.Invoke($null, @($ast, $powerShell, $runtimePermissions))
            }
        }
    }

    It "Infers type from integer" {
        $res = [AstTypeInference]::InferTypeOf( { 1 }.Ast)
        $res.Count | Should -Be 1
        $res.Name | Should -Be 'System.Int32'
    }

    It "Infers type from string literal" {
        $res = [AstTypeInference]::InferTypeOf( { "Text" }.Ast)
        $res.Count | Should -Be 1
        $res.Name | Should -Be 'System.String'
    }

    It "Infers type from type expression" {
        $res = [AstTypeInference]::InferTypeOf( { [int] }.Ast)
        $res.Count | Should -Be 1
        $res.Name | Should -Be 'System.Type'
    }

    It "Infers type from hashtable" {
        $res = [AstTypeInference]::InferTypeOf( { @{} }.Ast)
        $res.Count | Should -Be 1
        $res.Name | Should -Be 'System.Collections.Hashtable'
    }

    It "Infers type from array expression" {
        $res = [AstTypeInference]::InferTypeOf( { @() }.Ast)
        $res.Count | Should -Be 1
        $res.Name | Should -Be 'System.object[]'
    }

    It "Infers type from array expression with a single statement" {
        $res = [AstTypeInference]::InferTypeOf( { @('test') }.Ast)
        $res.Count | Should -Be 1
        $res.Name | Should -Be 'System.String[]'
    }

    It "Infers type from array expression with multiple statements" {
        $res = [AstTypeInference]::InferTypeOf( { @('test'; 'second test') }.Ast)
        $res.Count | Should -Be 1
        $res.Name | Should -Be 'System.String[]'
    }

    It "Infers type from array expression with mixed types" {
        $res = [AstTypeInference]::InferTypeOf( { @('test'; 1) }.Ast)
        $res.Count | Should -Be 1
        $res.Name | Should -Be 'System.Object[]'
    }

    It "Infers type from array expression with nested arrays" {
        $res = [AstTypeInference]::InferTypeOf( { @(@('test'); @('test2')) }.Ast)
        $res.Count | Should -Be 1
        $res.Name | Should -Be 'System.String[]'
    }

    It "Infers type from array expression with a non-generic dictionary enumerator" {
        $res = [AstTypeInference]::InferTypeOf( { @(@{}.GetEnumerator()) }.Ast)
        $res.Count | Should -Be 1
        $res.Name | Should -Be 'System.Collections.DictionaryEntry[]'
    }

    It "Infers type from array expression with a generic dictionary enumerator" {
        $res = [AstTypeInference]::InferTypeOf( { @([Dictionary[int, string]]::new().GetEnumerator()) }.Ast)
        $res.Count | Should -Be 1
        $res.Name | Should -Be ([KeyValuePair[int, string][]].FullName)
    }

    It "Infers type from array expression with nested non-array collections" {
        $res = [AstTypeInference]::InferTypeOf( {
            $list = [List[string]]::new()
            $list2 = [List[string]]::new()
            @($list; $list2)
        }.Ast)
        $res.Count | Should -Be 1
        $res.Name | Should -Be 'System.String[]'
    }

    It "Infers type from Array literal" {
        $res = [AstTypeInference]::InferTypeOf( { , 1 }.Ast)
        $res.Count | Should -Be 1
        $res.Name | Should -Be 'System.Int32[]'
    }

    It "Infers type from Array literal with multiple elements" {
        $res = [AstTypeInference]::InferTypeOf( { 0, 1 }.Ast)
        $res.Count | Should -Be 1
        $res.Name | Should -Be 'System.Int32[]'
    }

    It "Infers type from Array literal with mixed types" {
        $res = [AstTypeInference]::InferTypeOf( { 'test', 1 }.Ast)
        $res.Count | Should -Be 1
        $res.Name | Should -Be 'System.Object[]'
    }

    It "Infers type from Array literal with nested arrays" {
        $res = [AstTypeInference]::InferTypeOf( { @('test'), @('test2') }.Ast)
        $res.Count | Should -Be 1
        $res.Name | Should -Be 'System.String[]'
    }

    It "Infers type from array expression with a non-generic dictionary enumerator" {
        $res = [AstTypeInference]::InferTypeOf( { , @{}.GetEnumerator() }.Ast)
        $res.Count | Should -Be 1
        $res.Name | Should -Be 'System.Collections.DictionaryEntry[]'
    }

    It "Infers type from array expression with a generic dictionary enumerator" {
        $res = [AstTypeInference]::InferTypeOf( { , [Dictionary[int, string]]::new().GetEnumerator() }.Ast)
        $res.Count | Should -Be 1
        $res.Name | Should -Be ([KeyValuePair[int, string][]].FullName)
    }

    It "Infers type from Array literal with nested non-array collections" {
        $res = [AstTypeInference]::InferTypeOf( {
            $list = [List[string]]::new()
            $list2 = [List[string]]::new()
            $list, $list2
        }.Ast.EndBlock.Statements[2].PipelineElements[0].Expression)
        $res.Count | Should -Be 1
        $res.Name | Should -Be 'System.String[]'
    }

    It "Infers type from array IndexExpresssion" {
        $res = [AstTypeInference]::InferTypeOf( { (1, 2, 3)[0] }.Ast)
        $res.Count | Should -Be 1
        $res.Name | Should -Be 'System.Int32'
    }

    It "Infers type from generic container IndexExpression" {
        $res = [AstTypeInference]::InferTypeOf( {
                [System.Collections.Generic.List[int]]::new()[0]
            }.Ast)
        $res.Count | Should -Be 1
        $res.Name | Should -Be 'System.Int32'
    }

    It 'Infers type of Index expression on Dictionary' {
        $ast = {
            [System.Collections.Generic.Dictionary[int, DateTime]]::new()[1]
        }.ast.EndBlock.Statements[0].PipelineElements[0].Expression
        $res = [AstTypeInference]::InferTypeOf( $ast )

        $res.Count | Should -Be 1
        $res.Name | Should -BeExactly 'System.DateTime'
    }

    It "Infers type from ScriptblockExpresssion" {
        $res = [AstTypeInference]::InferTypeOf( { {} }.Ast)
        $res.Count | Should -Be 1
        $res.Name | Should -Be 'System.Management.Automation.Scriptblock'
    }

    It "Infers type from paren expression" {
        $res = [AstTypeInference]::InferTypeOf( { (1) }.Ast)
        $res.Count | Should -Be 1
        $res.Name | Should -Be 'System.Int32'
    }

    It "Infers type from expandable string expression" {
        $res = [AstTypeInference]::InferTypeOf( { "$(1)" }.Ast)
        $res.Count | Should -Be 1
        $res.Name | Should -Be 'System.String'
    }

    It "Infers type from cast expression" {
        $res = [AstTypeInference]::InferTypeOf( { [int] '1'}.Ast)
        $res.Count | Should -Be 1
        $res.Name | Should -Be 'System.Int32'
    }

    It "Infers type from using namespace" {
        $errors = $null
        $tokens = $null
        $ast = [Language.Parser]::ParseInput("using namespace System", [ref] $tokens, [ref] $errors)
        $res = [AstTypeInference]::InferTypeOf( $ast.Find( {param($a) $a -is [System.Management.Automation.Language.UsingStatementAst] }, $true))
        $res.Count | Should -Be 0
    }

    It "Infers type from unary expression" {
        $res = [AstTypeInference]::InferTypeOf( { !$true }.Ast)
        $res.Count | Should -Be 1
        $res.Name | Should -Be 'System.Boolean'
    }

    It "Infers type from param block" {
        $res = [AstTypeInference]::InferTypeOf( { param() }.Ast)
        $res.Count | Should -Be 0
    }

    It "Infers type from using statement" {
        $res = [AstTypeInference]::InferTypeOf( { $int = 1; $using:int }.Ast.EndBlock.Statements[1].PipelineElements[0].Expression)
        $res.Count | Should -Be 1
        $res.Name | Should -Be System.Int32
    }

    It "Infers type from param block" {
        $res = [AstTypeInference]::InferTypeOf( { param([int] $i)}.Ast.ParamBlock)
        $res.Count | Should -Be 0
    }

    It "Infers type no type from Attribute" {
        $res = [AstTypeInference]::InferTypeOf( {
                [OutputType([int])]
                param(
                )}.Ast.ParamBlock.Attributes[0])
        $res.Count | Should -Be 0
    }

    It "Infers type no type from named Attribute argument" {
        $res = [AstTypeInference]::InferTypeOf( {
                [OutputType(Type = [int])]
                param(
                )}.Ast.ParamBlock.Attributes[0].NamedArguments[0])
        $res.Count | Should -Be 0
    }

    It "Infers type parameter types" {
        $res = [AstTypeInference]::InferTypeOf( {
                param([int] $i, [string] $s)
            }.Ast.ParamBlock.Parameters[0])
        $res.Count | Should -Be 1
        $res.Name | Should -Be System.Int32
    }

    It "Infers type parameter from PSTypeNameAttribute type" -Skip:(!$IsWindows) {
        $res = [AstTypeInference]::InferTypeOf( {
                param([int] $i, [PSTypeName('System.Management.ManagementObject#root\cimv2\Win32_Process')] $s)
            }.Ast.ParamBlock.Parameters[1])
        $res.Count | Should -Be 1
        $res.Name | Should -Be 'System.Management.ManagementObject#root\cimv2\Win32_Process'
    }

    It "Infers type from DATA statement" {
        $res = [AstTypeInference]::InferTypeOf( {
                DATA {
                    "text"
                }
            }.Ast.EndBlock)
        $res.Count | Should -Be 1
        $res.Name | Should -Be 'System.String'
    }

    It "Infers type from named block" {
        $res = [AstTypeInference]::InferTypeOf( { begin {1}}.Ast.BeginBlock)
        $res.Count | Should -Be 1
        $res.Name | Should -Be System.Int32
    }

    It "Infers type from function definition" {
        $res = [AstTypeInference]::InferTypeOf( {
                function foo {
                    return 1
                }
            }.Ast.EndBlock)
        $res.Count | Should -Be 0
    }

    It "Infers type from convert expression" {
        $errors = $null
        $tokens = $null
        $ast = [Language.Parser]::ParseInput('[int] "4"', [ref] $tokens, [ref] $errors)
        $res = [AstTypeInference]::InferTypeOf( $ast.EndBlock.Statements[0])
        $res.Count | Should -Be 1
        $res.Name | Should -Be 'System.Int32'
    }

    It "Infers type from type constraint" {
        $errors = $null
        $tokens = $null
        $ast = [Language.Parser]::ParseInput('[int] $i', [ref] $tokens, [ref] $errors)
        $res = [AstTypeInference]::InferTypeOf( $ast.EndBlock.Statements[0].PipelineElements[0].Expression.Attribute)
        $res.Count | Should -Be 0
    }

    It "Infers type from instance member property" {
        $res = [AstTypeInference]::InferTypeOf( { 'Text'.Length }.Ast)
        $res.Count | Should -Be 1
        $res.Name | Should -Be 'System.Int32'
    }

    It "Infers type from static member property" {
        $res = [AstTypeInference]::InferTypeOf( { [DateTime]::Now }.Ast)
        $res.Count | Should -Be 1
        $res.Name | Should -Be 'System.DateTime'
    }

    It "Infers type from instance member method" {
        $res = [AstTypeInference]::InferTypeOf( { [int[]].GetElementType() }.Ast)
        $res.Count | Should -Be 1
        $res.Name | Should -Be 'System.Type'
    }

    It "Infers type from static member method" {
        $res = [AstTypeInference]::InferTypeOf( { [powershell]::Create() }.Ast)
        $res.Count | Should -Be 1
        $res.Name | Should -Be 'System.Management.Automation.PowerShell'
    }

    It "Infers type from integer * stringliteral" {
        $res = [AstTypeInference]::InferTypeOf( {  5 * "5" }.Ast)
        $res.Count | Should -Be 1
        $res.Name | Should -Be 'System.Int32'
    }

    It "Infers type from string literal" {
        $res = [AstTypeInference]::InferTypeOf( { "Text" }.Ast)
        $res.Count | Should -Be 1
        $res.Name | Should -Be 'System.String'
    }

    It "Infers type from stringliteral * integer" {
        $res = [AstTypeInference]::InferTypeOf( { "5" * 2 }.Ast)
        $res.Count | Should -Be 1
        $res.Name | Should -Be 'System.String'
    }

    It "Infers type from where-object of integer" {
        $res = [AstTypeInference]::InferTypeOf( { [int[]] $i = 1..20; $i | Where-Object {$_ -gt 10} }.Ast)
        foreach ($r in $res) {
            $r.Name -In 'System.Int32', 'System.Int32[]' | Should -BeTrue
        }
    }

    It "Infers type from foreach-object of integer" {
        $res = [AstTypeInference]::InferTypeOf( { [int[]] $i = 1..20; $i | ForEach-Object {$_ * 10} }.Ast)
        $res.Count | Should -Be 1
        $res.Name | Should -Be 'System.Int32'
    }

    It "Infers type from generic new" {
        $res = [AstTypeInference]::InferTypeOf( { [System.Collections.Generic.List[int]]::new() }.Ast)
        $res.Count | Should -Be 1
        $res.Name | Should -Match 'System.Collections.Generic.List`1\[\[System.Int32.*'

    }

    It "Infers type from cim command"  -Skip:(!$IsWindows) {
        $res = [AstTypeInference]::InferTypeOf( { Get-CimInstance -Namespace root/CIMV2 -ClassName Win32_Bios }.Ast)
        $res.Count | Should -Be 2

        foreach ($r in $res) {
            $r.Name -In 'Microsoft.Management.Infrastructure.CimInstance#root/CIMV2/Win32_Bios',
            'Microsoft.Management.Infrastructure.CimInstance' | Should -BeTrue
        }
    }

    It "Infers type from foreach-object with begin/end" {
        $res = [AstTypeInference]::InferTypeOf( { [int[]] $i = 1..20; $i | ForEach-Object -Begin {"Hi"} {$_ * 10} -End {[int]} }.Ast)
        $res.Count | Should -Be 3
        foreach ($r in $res) {
            $r.Name -In 'System.Int32', 'System.String', 'System.Type' | Should -BeTrue
        }
    }

    It "Infers type from foreach-object with membername" {
        $res = [AstTypeInference]::InferTypeOf( { Get-ChildItem | ForEach-Object -MemberName Directory }.Ast)
        $res.Count | Should -Be 1
        $res.Name | Should -Be "System.IO.DirectoryInfo"
    }

    It 'Infers typeof Foreach-Object -Member when Member is Property' {
        $ast = {Get-Process | ForEach-Object -Member FileVersion}.Ast
        $typeNames = [AstTypeInference]::InferTypeof($ast, [TypeInferenceRuntimePermissions]::AllowSafeEval)
        $typeNames.Count | Should -Be 1
        $typeNames[0] | Should -Be 'System.String'
    }

    It 'Infers typeof Foreach-Object -Member when member is ScriptProperty' {
        $ast = {Get-Process | ForEach-Object -Member Description}.Ast
        $typeNames = [AstTypeInference]::InferTypeof($ast, [TypeInferenceRuntimePermissions]::AllowSafeEval)
        $typeNames.Count | Should -Be 1
        $typeNames[0] | Should -Be 'System.String'
    }

    It 'Infers typeof Foreach-Object -Member when Member is Alias' {
        $ast = {Get-Process | ForEach-Object -Member Handles}.Ast
        $typeNames = [AstTypeInference]::InferTypeof($ast, [TypeInferenceRuntimePermissions]::AllowSafeEval)
        $typeNames.Count | Should -Be 1
        $typeNames[0] | Should -Be 'System.Int32'
    }

    It 'Infers typeof Foreach-Object -Member when using dependent scriptproperties' {
        class InferScriptPropLevel1 {
            [string] $Value
            InferScriptPropLevel1() {
                $this.Value = "TheValue"
            }
        }
        class InferScriptPropLevel2 {
            [InferScriptPropLevel1] $X
            InferScriptPropLevel2() {$this.X = [InferScriptPropLevel1]::new()}
        }
        Update-TypeData -TypeName InferScriptPropLevel1 -MemberName TheValue -MemberType ScriptProperty -Value { return $this.Value } -Force
        Update-TypeData -TypeName InferScriptPropLevel2 -MemberName XVal -MemberType ScriptProperty -Value {return $this.X } -Force
        try {
            $ast = {[InferScriptPropLevel2]::new() | ForEach-Object -MemberName XVal | ForEach-Object -MemberName TheValue}.Ast
            $typeNames = [AstTypeInference]::InferTypeof($ast, [TypeInferenceRuntimePermissions]::AllowSafeEval)
            $typeNames.Count | Should -Be 1
            $typeNames[0] | Should -Be 'System.String'
        }
        finally {
            Remove-TypeData -TypeName InferScriptPropLevel1
            Remove-TypeData -TypeName InferScriptPropLevel2
        }
    }

    It "Infers typeof pscustomobject" {

        $res = [AstTypeInference]::InferTypeOf( { [pscustomobject] @{
                    B = "X"
                    A = 1
                }}.Ast)
        $res.Count | Should -Be 1
        $res[0].GetType().Name | Should -Be "PSSyntheticTypeName"
        $res[0].Name | Should -Be "System.Management.Automation.PSObject#A:B"
        $res[0].Members[0].Name | Should -Be "A"
        $res[0].Members[0].PSTypeName | Should -Be "System.Int32"
        $res[0].Members[1].Name | Should -Be "B"
        $res[0].Members[1].PSTypeName | Should -Be "System.String"
    }

    It "Infers typeof pscustomobject with PSTypeName" {

        $res = [AstTypeInference]::InferTypeOf( { [pscustomobject] @{
                    A          = 1
                    B          = "X"
                    PSTypeName = "MyType"
                }}.Ast)
        $res.Count | Should -Be 1
        $res[0].GetType().Name | Should -Be "PSSyntheticTypeName"
        $res.Members.Count  | Should -Be 2
        $res[0].Name | Should -Be "MyType#A:B"
        $res[0].Members[0].Name | Should -Be "A"
        $res[0].Members[0].PSTypeName | Should -Be "System.Int32"
    }

    It "Infers typeof Select-Object when Parameter is Property" {
        $res = [AstTypeInference]::InferTypeOf( { [io.fileinfo]::new("file") | Select-Object -Property Directory }.Ast)
        $res.Count | Should -Be 1
        $res[0].GetType().Name | Should -Be "PSSyntheticTypeName"
        $res[0].Name | Should -Be "System.Management.Automation.PSObject#Directory"
        $res[0].Members[0].Name | Should -Be "Directory"
        $res[0].Members[0].PSTypeName | Should -Be "System.IO.DirectoryInfo"
    }

    It "Infers typeof Select-Object when PSObject and Parameter is Property" {
        $res = [AstTypeInference]::InferTypeOf( { [PSCustomObject] @{A = 1; B = "2"} | Select-Object -Property A}.Ast)
        $res.Count | Should -Be 1
        $res[0].Name | Should -Be "System.Management.Automation.PSObject#A"
        $res[0].Members[0].Name | Should -Be "A"
        $res[0].Members[0].PSTypeName | Should -Be "System.Int32"
    }

    It "Infers typeof Select-Object when Parameter is Properties" {
        $res = [AstTypeInference]::InferTypeOf( {  [io.fileinfo]::new("file")  | Select-Object -Property Director*, Name }.Ast)
        $res.Count | Should -Be 1
        $res[0].Name | Should -Be "System.Management.Automation.PSObject#Directory:DirectoryName:Name"
        $res[0].Members[0].Name | Should -Be "Directory"
        $res[0].Members[0].PSTypeName | Should -Be "System.IO.DirectoryInfo"
        $res[0].Members[1].Name | Should -Be "DirectoryName"
        $res[0].Members[1].PSTypeName | Should -Be "System.String"
    }

    It "Infers typeof Select-Object when Parameter is ExcludeProperty" {
        $res = [AstTypeInference]::InferTypeOf( {  [io.fileinfo]::new("file")  |  Select-Object -ExcludeProperty *Time*, E* }.Ast)
        $res.Count | Should -Be 1
        $res[0].Name | Should -BeExactly "System.Management.Automation.PSObject#Attributes:BaseName:Directory:DirectoryName:FullName:IsReadOnly:Length:LengthString:LinkTarget:LinkType:Mode:ModeWithoutHardLink:Name:NameString:ResolvedTarget:Target:UnixFileMode:VersionInfo"
        $names = $res[0].Members.Name
        $names -contains "BaseName" | Should -BeTrue
        $names -contains "Name" | Should -BeTrue
        $names -contains "Mode" | Should -BeTrue
        $names -contains "Exits" | Should -BeFalse
    }

    It "Infers typeof Select-Object when Parameter is ExpandProperty" {
        $res = [AstTypeInference]::InferTypeOf( { [io.fileinfo]::new("file")  | Select-Object -ExpandProperty Directory }.Ast)
        $res.Count | Should -Be 1
        $res.Name | Should -Be "System.IO.DirectoryInfo"
    }

    It "Infers typeof Select-Object when No projection is done" {
        $res = [AstTypeInference]::InferTypeOf( { "Hello" | Select-Object -First 1}.Ast)
        $res.Count | Should -Be 1
        $res.Name | Should -Be "System.String"
    }

    It "Infers typeof Get-Random with pipeline input" {
        $res = [AstTypeInference]::InferTypeOf( { "Hello","World" | Get-Random }.Ast)
        $res.Count | Should -Be 1
        $res.Name | Should -Be "System.String"
    }

    It "Infers typeof Get-Random with astpair input" {
        $res = [AstTypeInference]::InferTypeOf( { Get-Random -InputObject Hello,World }.Ast)
        $res.Count | Should -Be 1
        $res.Name | Should -Be "System.String[]"
    }

    It "Infers typeof Get-Random with no input" {
        $res = [AstTypeInference]::InferTypeOf( { Get-Random }.Ast)
        $res.Count | Should -Be 3
        $res.Name -join ', ' | Should -Be "System.Int32, System.Int64, System.Double"
    }

    It "Infers typeof Group-Object Group" {
        $res = [AstTypeInference]::InferTypeOf( { Get-ChildItem | Group-Object | ForEach-Object Group  }.Ast)
        $res.Count | Should -Be 3
        ($res.Name | Sort-Object)[1,2] -join ', ' | Should -Be "System.IO.DirectoryInfo, System.IO.FileInfo"
    }

    It "Infers typeof Group-Object Values" {
        $res = [AstTypeInference]::InferTypeOf( { Get-ChildItem | Group-Object | ForEach-Object Values  }.Ast)
        $res.Count | Should -Be 3
        ($res.Name | Sort-Object)[1,2] -join ', ' | Should -Be "System.IO.DirectoryInfo, System.IO.FileInfo"
    }

    It "Infers typeof Group-Object Group with Property" {
        $res = [AstTypeInference]::InferTypeOf( { Get-ChildItem | Group-Object -Property Name | ForEach-Object Group  }.Ast)
        $res.Count | Should -Be 3
        ($res.Name | Sort-Object)[1,2] -join ', ' | Should -Be "System.IO.DirectoryInfo, System.IO.FileInfo"
    }

    It "Infers typeof Group-Object Values with Property" {
        $res = [AstTypeInference]::InferTypeOf( { Get-ChildItem | Group-Object -Property Name | ForEach-Object Values  }.Ast)
        $res.Count | Should -Be 2
        $res.Name -join ', ' | Should -Be "System.String, System.Collections.ArrayList"
    }

    It "Infers typeof Group-Object Group with NoElement" {
        $res = [AstTypeInference]::InferTypeOf( { Get-ChildItem | Group-Object -Property Name -NoElement | ForEach-Object Group  }.Ast)
        $res.Count | Should -Be 1
        $res.Name | Should -BeLike "*Collection*PSObject*"
    }

    It "Infers typeof Group-Object Values with Properties" {
        $res = [AstTypeInference]::InferTypeOf( { Get-ChildItem | Group-Object -Property Name,CreationTime | ForEach-Object Values  }.Ast)
        $res.Count | Should -Be 3
        ($res.Name | Sort-Object)  -join ', ' | Should -Be "System.Collections.ArrayList, System.DateTime, System.String"
    }

    It "ignores Group-Object Group with Scriptblock" {
        $res = [AstTypeInference]::InferTypeOf( { Get-ChildItem | Group-Object -Property {$_.Name} | ForEach-Object Values  }.Ast)
        $res.Count | Should -Be 1
        $res.Name | Should -Be "System.Collections.ArrayList"
    }

    It "Infers type from OutputTypeAttribute" {
        $res = [AstTypeInference]::InferTypeOf( { Get-Process -Id 2345 }.Ast)
        $gpsOutput = [Microsoft.PowerShell.Commands.GetProcessCommand].GetCustomAttributes([System.Management.Automation.OutputTypeAttribute], $false).Type
        $names = $gpsOutput.Name
        foreach ($r in $res) {
            $r.Name -In $names | Should -BeTrue
        }
    }

    It "Infers type from variable with AllowSafeEval" {
        function Hide-GetProcess { Get-Process }
        $p = Hide-GetProcess
        $res = [AstTypeInference]::InferTypeOf( { $p }.Ast, [TypeInferenceRuntimePermissions]::AllowSafeEval)
        $res.Name | Should -Be 'System.Diagnostics.Process'
    }

    It "Infers type from variable with type in scope" {

        $res = [AstTypeInference]::InferTypeOf( {
                $p = 1
                $p
            }.Ast)
        $res.Name | Should -Be 'System.Int32'
    }

    It "Infers type from block statement" {
        $errors = $null
        $tokens = $null
        $ast = [Language.Parser]::ParseInput("parallel {1}", [ref] $tokens, [ref] $errors)

        $res = [AstTypeInference]::InferTypeOf( $ast.EndBlock.Statements[0])
        $res.Name | Should -Be 'System.Int32'
    }

    It 'Infers type from if statement' {
        $res = [AstTypeInference]::InferTypeOf( {
                if ($true) { return 1}
                else { return 'Text'}
            }.Ast)

        $res.Count | Should -Be 2
        foreach ($r in $res) {
            $r.Name -In 'System.Int32', 'System.String' | Should -BeTrue
        }
    }

    It 'Infers type from switch statement' {
        $res = [AstTypeInference]::InferTypeOf( {
                switch (1, 2, 3) {
                    (1) { return 'Hello'}
                    (2) {return [int]}
                    default {return 1}
                }
            }.Ast)

        $res.Count | Should -Be 3
        foreach ($r in $res) {
            $r.Name -In 'System.Type', 'System.Int32', 'System.String' | Should -BeTrue
        }
    }

    It 'Infers type from Foreach statement' {
        $res = [AstTypeInference]::InferTypeOf( {
                foreach ($i in 1, 2, 3) {
                    if ($i -eq 1) { return 'Hello'}
                    if ($i -eq 2) {return [int]}
                    return 1
                }
            }.Ast)

        $res.Count | Should -Be 3
        foreach ($r in $res) {
            $r.Name -In 'System.Type', 'System.Int32', 'System.String' | Should -BeTrue
        }
    }

    It 'Infers type of a Foreach statement current value variable' {
        $res = [AstTypeInference]::InferTypeOf( {
            foreach ($intValue in 1, 2, 3) {
                $intValue
            }
        }.Ast.EndBlock.Statements[0].Body.Statements[0].PipelineElements[0].Expression)

        $res.Count | Should -Be 1
        $res.Name | Should -BeExactly 'System.Int32'
    }

    It 'Infers type of a Foreach statement current value variable with hashtable enumerator' {
        $res = [AstTypeInference]::InferTypeOf( {
            foreach ($dictionaryEntry in @{}.GetEnumerator()) {
                $dictionaryEntry
            }
        }.Ast.EndBlock.Statements[0].Body.Statements[0].PipelineElements[0].Expression)

        $res.Count | Should -Be 2
        $res.Name | Should -Be 'System.Collections.DictionaryEntry', 'System.Object'
    }

    It 'Infers type of a Foreach statement current value variable with dictionary enumerator' {
        $res = [AstTypeInference]::InferTypeOf( {
            foreach ($keyValuePair in [Dictionary[int, string]]::new().GetEnumerator()) {
                $keyValuePair
            }
        }.Ast.EndBlock.Statements[0].Body.Statements[0].PipelineElements[0].Expression)

        $res.Count | Should -Be 3
        $res.Name | Should -Be ([KeyValuePair[int, string]].FullName), 'System.Object', 'System.Collections.DictionaryEntry'
    }

    It 'Infers type of a Foreach statement current value variable with generic IEnumerable' {
        $res = [AstTypeInference]::InferTypeOf( {
            $debugger = [Debugger]$Host.Runspace.Debugger
            foreach ($subscriber in $debugger.GetCallStack()) {
                $subscriber
            }
        }.Ast.EndBlock.Statements[1].Body.Statements[0].PipelineElements[0].Expression)

        $res.Count | Should -Be 1
        $res.Name | Should -BeExactly 'System.Management.Automation.CallStackFrame'
    }

    It 'Infers type from While statement' {
        $res = [AstTypeInference]::InferTypeOf( {
                while ($true) {
                    if ($i -eq 1) { return 'Hello'}
                    if ($i -eq 2) {return [int]}
                    return 1
                }
            }.Ast)

        $res.Count | Should -Be 3
        foreach ($r in $res) {
            $r.Name -In 'System.Type', 'System.Int32', 'System.String' | Should -BeTrue
        }
    }

    It 'Infers type from For statement' {
        $res = [AstTypeInference]::InferTypeOf( {
                for ($i = 0; $i -lt 10; $i++) {
                    if ($i -eq 1) { return 'Hello'}
                    if ($i -eq 2) {return [int]}
                    return 1
                }
            }.Ast)

        $res.Count | Should -Be 3
        foreach ($r in $res) {
            $r.Name -In 'System.Type', 'System.Int32', 'System.String' | Should -BeTrue
        }
    }

    It 'Infers type from Do-While statement' {
        $res = [AstTypeInference]::InferTypeOf( {
                do {
                    if ($i -eq 1) { return 'Hello'}
                    if ($i -eq 2) {return [int]}
                    return 1
                }while ($true)
            }.Ast)

        $res.Count | Should -Be 3
        foreach ($r in $res) {
            $r.Name -In 'System.Type', 'System.Int32', 'System.String' | Should -BeTrue
        }
    }

    It 'Infers type from Do-Until statement' {
        $res = [AstTypeInference]::InferTypeOf( {
                do {
                    if ($i -eq 1) { return 'Hello'}
                    if ($i -eq 2) {return [int]}
                    return 1
                } until ($true)
            }.Ast)

        $res.Count | Should -Be 3
        foreach ($r in $res) {
            $r.Name -In 'System.Type', 'System.Int32', 'System.String' | Should -BeTrue
        }
    }

    It 'Infers type from full scriptblock' {
        $res = [AstTypeInference]::InferTypeOf( {
                begin {1}
                process {"text"}
                end {[int]}
            }.Ast)

        $res.Count | Should -Be 3
        foreach ($r in $res) {
            $r.Name -In 'System.Type', 'System.Int32', 'System.String' | Should -BeTrue
        }
    }

    It 'Infers type from sub expression' {
        $res = [AstTypeInference]::InferTypeOf( {
                $(1)
            }.Ast)

        $res.Count | Should -Be 1
        $res.Name | Should -Be System.Int32
    }

    It 'Infers type from Throw statement' {
        $res = [AstTypeInference]::InferTypeOf( {
                throw 'Foo'
            }.Ast)

        $res.Count | Should -Be 0
    }

    It 'Infers type from Return statement' {
        $res = [AstTypeInference]::InferTypeOf( {
                return 1
            }.Ast)

        $res.Count | Should -Be 1
        $res.Name | Should -Be 'System.Int32'
    }

    It 'Infers type from empty Return statement' {
        $res = [AstTypeInference]::InferTypeOf( { return }.Ast)
        $res.Count | Should -Be 0
    }

    It 'Infers type from New-Object statement' {
        $res = [AstTypeInference]::InferTypeOf( {
                New-Object -TypeName 'System.Diagnostics.Stopwatch'
            }.Ast)

        $res.Count | Should -Be 1
        $res.Name | Should -Be 'System.Diagnostics.Stopwatch'
    }

    It 'Infers type from Continue statement' {
        $res = [AstTypeInference]::InferTypeOf( {
                continue
            }.Ast)

        $res.Count | Should -Be 0
    }

    It 'Infers type from Break statement' {
        $res = [AstTypeInference]::InferTypeOf( {
                break
            }.Ast)

        $res.Count | Should -Be 0
    }

    It 'Infers type from Merging redirection' {
        $errors = $null
        $tokens = $null
        $ast = [Language.Parser]::ParseInput("p4 resolve ... 2>&1", [ref] $tokens, [ref] $errors)
        $res = [AstTypeInference]::InferTypeOf( $ast.EndBlock.Statements[0].PipelineElements[0].Redirections[0] )
        $res.Count | Should -Be 0
    }

    It 'Infers type from File redirection' {
        $errors = $null
        $tokens = $null
        $ast = [Language.Parser]::ParseInput("p4 resolve ... > foo.txt", [ref] $tokens, [ref] $errors)
        $res = [AstTypeInference]::InferTypeOf( $ast.EndBlock.Statements[0].PipelineElements[0].Redirections[0] )
        $res.Count | Should -Be 0
    }

    It 'Infers type of alias property' {
        class X {
            [int] $Length
        }
        Update-TypeData -TypeName X -MemberType AliasProperty -MemberName AliasLength -Value Length -Force
        $res = [AstTypeInference]::InferTypeOf( {
                [x]::new().AliasLength
            }.Ast)

        $res.Count | Should -Be 1
        $res.Name | Should -Be System.Int32
    }

    It 'Infers type of code property' {
        class X {
            static [int] CodeProp([psobject] $o) { return 1 }
        }

        class Y {}
        Update-TypeData -TypeName Y -MemberName CodeProp -MemberType CodeProperty -Value ([X].GetMethod("CodeProp")) -Force
        $res = [AstTypeInference]::InferTypeOf( {
                [Y]::new().CodeProp
            }.Ast)

        $res.Count | Should -Be 1
        $res.Name | Should -Be System.Int32
    }

    It 'Infers type of script property' {
        class Y {}
        Update-TypeData -TypeName Y -MemberName ScriptProp -MemberType ScriptProperty -Value {1} -Force
        $res = [AstTypeInference]::InferTypeOf( {
                [Y]::new().ScriptProp
            }.Ast)

        $res.Count | Should -Be 1
        $res.Name | Should -Be System.Int32
    }

    It 'Infers type of script property with outputtype' {
        class Y {}
        Update-TypeData -TypeName Y -MemberName ScriptProp -MemberType ScriptProperty -Value {[OutputType([int])]param()1} -Force
        $res = [AstTypeInference]::InferTypeOf( {
                [Y]::new().ScriptProp
            }.Ast)

        $res.Count | Should -Be 1
        $res.Name | Should -Be System.Int32
    }

    It 'Infers type of script method with outputtype' {
        class Y {}
        Update-TypeData -TypeName Y -MemberName MyScriptMethod -MemberType ScriptMethod -Value {[OutputType([int])]param()1} -Force
        $res = [AstTypeInference]::InferTypeOf( {
                [Y]::new().MyScriptMethod
            }.Ast)

        $res.Count | Should -Be 1
        $res.Name | Should -Be System.Int32
    }

    It 'Infers type of note property' {

        $res = [AstTypeInference]::InferTypeOf( {
                [pscustomobject] @{
                    A = ''
                }.A
            }.Ast)

        $res.Count | Should -Be 1
        $res.Name | Should -Be 'System.Management.Automation.PSObject'
    }

    It 'Infers type of try catch finally' {

        $res = [AstTypeInference]::InferTypeOf( {
                try {
                    1
                }
                catch [exception] {
                    "Text"
                }
                finally {
                    [int]
                }
            }.Ast)

        $res.Count | Should -Be 3
        foreach ($r in $res) {
            $r.Name -In 'System.Int32', 'System.String', 'System.Type' | Should -BeTrue
        }
    }

    It "Infers type from trap statement" {
        $res = [AstTypeInference]::InferTypeOf( {
                trap {
                    "text"
                }
            }.Ast.EndBlock.Traps[0])
        $res.Count | Should -Be 1
        $res.Name | Should -Be 'System.String'
    }

    It "Infers type from exit statement" {
        $res = [AstTypeInference]::InferTypeOf( {
                exit
            }.Ast.EndBlock)
        $res.Count | Should -Be 0
    }

    It 'Infers type of Where/Sort/Foreach pipeline' {
        $res = [AstTypeInference]::InferTypeOf( {
                [int[]](1..10) | Sort-Object -Descending | Where-Object {$_ -gt 3} | ForEach-Object {$_.ToString()}
            }.Ast)

        $res.Name | Should -Be System.String
    }

    It 'Infers type of Method accessed as Property' {
        $res = [AstTypeInference]::InferTypeOf( {
                ''.ToString
            }.Ast)

        $res.Count | Should -Be 1
        $res.Name | Should -Be System.Management.Automation.PSMethod
    }

    It 'Infers int from List[int] with foreach' {
        $res = [AstTypeInference]::InferTypeOf( {
                $l = [System.Collections.Generic.List[string]]::new()
                $l | ForEach-Object {$_}
            }.Ast)

        $res.Count | Should -Be 1
        $res.Name | Should -Be System.String
    }

    It 'Infers class type' {
        $res = [AstTypeInference]::InferTypeOf( {
                class X {
                    [int] $I
                    [bool] Method() {
                        return $true
                    }
                }
            }.Ast)

        $res.Count | Should -Be 0
    }

    Context "TestDrivePath" {
        BeforeAll {
            $errors = $null
            $tokens = $null
            $p = Resolve-Path TestDrive:/
        }
        It 'Infers type of command parameter' {
            $ast = [Language.Parser]::ParseInput("Get-ChildItem -Path $p/foo.txt", [ref] $tokens, [ref] $errors)
            $cmdParam = $ast.EndBlock.Statements[0].Pipelineelements[0].CommandElements[1]
            $res = [AstTypeInference]::InferTypeOf( $cmdParam )

            $res.Count | Should -Be 0
        }

        It 'Infers type of command parameter - second form' {
            $ast = [Language.Parser]::ParseInput("Get-ChildItem -LiteralPath $p/foo.txt", [ref] $tokens, [ref] $errors)
            $cmdParam = $ast.EndBlock.Statements[0].Pipelineelements[0].CommandElements[1]
            $res = [AstTypeInference]::InferTypeOf( $cmdParam )
            $res.Count | Should -Be 0
        }

        It 'Infers type of common commands with Path parameter' {
            $ast = [Language.Parser]::ParseInput("Get-ChildItem -Path:$p/foo.txt", [ref] $tokens, [ref] $errors)
            $cmdAst = $ast.EndBlock.Statements[0].Pipelineelements[0]
            $res = [AstTypeInference]::InferTypeOf( $cmdAst )

            $res.Count | Should -Be 2
            foreach ($r in $res) {
                $r.Name -In 'System.IO.FileInfo', 'System.IO.DirectoryInfo' | Should -BeTrue
            }
        }

        It 'Infers type of common commands with LiteralPath parameter' {
            $ast = [Language.Parser]::ParseInput("Get-ChildItem -LiteralPath:$p/foo.txt", [ref] $tokens, [ref] $errors)
            $cmdAst = $ast.EndBlock.Statements[0].Pipelineelements[0]
            $res = [AstTypeInference]::InferTypeOf( $cmdAst )

            $res.Count | Should -Be 2
            foreach ($r in $res) {
                $r.Name -In 'System.IO.FileInfo', 'System.IO.DirectoryInfo' | Should -BeTrue
            }
        }
    }

    It 'Infers type of variable $_ in hashtable in command parameter' {
        $variableAst = {1..10 | Format-Table @{n = 'x'; ex = {$_}}}.ast.Find( {param($a) $a -is [System.Management.Automation.Language.VariableExpressionAst]}, $true)
        $res = [AstTypeInference]::InferTypeOf( $variableAst)

        $res.Count | Should -Be 1
        $res.Name | Should -Be System.Int32
    }

    It 'Infers type of variable $_ in hashtable from Array' {
        $variableAst = { [int[]]::new(10) | Format-Table @{n = 'x'; ex = {$_}}}.ast.Find( {param($a) $a -is [System.Management.Automation.Language.VariableExpressionAst]}, $true)
        $res = [AstTypeInference]::InferTypeOf( $variableAst)

        $res.Count | Should -Be 1
        $res.Name | Should -Be System.Int32
    }

    It 'Infers type of variable $_ in hashtable from generic IEnumerable ' {
        $variableAst = { [System.Collections.Generic.List[int]]::new() | Format-Table @{n = 'x'; ex = {$_}}}.ast.Find( {param($a) $a -is [System.Management.Automation.Language.VariableExpressionAst]}, $true)
        $res = [AstTypeInference]::InferTypeOf( $variableAst)

        $res.Count | Should -Be 1
        $res.Name | Should -Be System.Int32
    }

    It 'Infers type of variable $_ command parameter' {
        $variableAst = { 1..10 | Group-Object {$_.Length}}.ast.Find( {param($a) $a -is [System.Management.Automation.Language.VariableExpressionAst]}, $true)
        $res = [AstTypeInference]::InferTypeOf( $variableAst)

        $res.Count | Should -Be 1
        $res.Name | Should -Be System.Int32
    }

    It 'Infers type of variable $_ in catch block' {
        $variableAst = { try {} catch { $_ } }.Ast.Find({ param($a) $a -is [System.Management.Automation.Language.VariableExpressionAst] }, $true)
        $res = [AstTypeInference]::InferTypeOf($variableAst)

        $res | Should -HaveCount 1
        $res.Name | Should -Be System.Management.Automation.ErrorRecord
    }

    It 'Infers type of untyped $_.Exception in catch block' {
        $memberAst = { try {} catch { $_.Exception } }.Ast.Find({ param($a) $a -is [System.Management.Automation.Language.MemberExpressionAst] }, $true)
        $res = [AstTypeInference]::InferTypeOf($memberAst)

        $res | Should -HaveCount 1
        $res.Name | Should -Be System.Exception
    }

    It 'Infers type of variable $_ in pipeline with more than one element' {
        $memberAst = { Get-Date | New-Guid | Select-Object -Property {$_} }.Ast.Find({ param($a) $a -is [System.Management.Automation.Language.VariableExpressionAst] }, $true)
        $res = [AstTypeInference]::InferTypeOf($memberAst)

        $res | Should -HaveCount 1
        $res.Name | Should -Be System.Guid
    }

    It 'Infers type of variable $_ in array of calculated properties' {
        $variableAst = { New-TimeSpan | Select-Object -Property Day,@{n="min";e={$_}} }.Ast.Find({ param($a) $a -is [System.Management.Automation.Language.VariableExpressionAst] }, $true)
        $res = [AstTypeInference]::InferTypeOf($variableAst)

        $res | Should -HaveCount 1
        $res.Name | Should -Be System.TimeSpan
    }

    It 'Infers type of variable $_ in switch statement' {
        $variableAst = {
        switch ("Hello","World")
        {
            'Hello'
            {
                $_
            }
        } }.Ast.Find({ param($a) $a -is [System.Management.Automation.Language.VariableExpressionAst] }, $true)
        $res = [AstTypeInference]::InferTypeOf($variableAst)

        $res | Should -HaveCount 1
        $res.Name | Should -Be System.String
    }

    It 'Does not infer string in pipeline as char' {
        $variableAst = { "Hello" | Select-Object -Property @{n="min";e={$_}} }.Ast.Find({ param($a) $a -is [System.Management.Automation.Language.VariableExpressionAst] }, $true)
        $res = [AstTypeInference]::InferTypeOf($variableAst)
        $res.Name | Should -Be System.String
    }

    $catchClauseTypes = @(
        @{ Type = 'System.ArgumentException' }
        @{ Type = 'System.ArgumentNullException' }
        @{ Type = 'System.ArgumentOutOfRangeException' }
        @{ Type = 'System.Collections.Generic.KeyNotFoundException' }
        @{ Type = 'System.DivideByZeroException' }
        @{ Type = 'System.FormatException' }
        @{ Type = 'System.IndexOutOfRangeException' }
        @{ Type = 'System.InvalidOperationException' }
        @{ Type = 'System.IO.DirectoryNotFoundException' }
        @{ Type = 'System.IO.DriveNotFoundException' }
        @{ Type = 'System.IO.FileNotFoundException' }
        @{ Type = 'System.IO.PathTooLongException' }
        @{ Type = 'System.Management.Automation.CommandNotFoundException' }
        @{ Type = 'System.Management.Automation.JobFailedException' }
        @{ Type = 'System.Management.Automation.RuntimeException' }
        @{ Type = 'System.Management.Automation.ValidationMetadataException' }
        @{ Type = 'System.NotImplementedException' }
        @{ Type = 'System.NotSupportedException' }
        @{ Type = 'System.ObjectDisposedException' }
        @{ Type = 'System.OverflowException' }
        @{ Type = 'System.PlatformNotSupportedException' }
        @{ Type = 'System.RankException' }
        @{ Type = 'System.TimeoutException' }
        @{ Type = 'System.UriFormatException' }
    )

    It 'Infers type of $_.Exception in [<Type>] typed catch block' -TestCases $catchClauseTypes {
        param($Type)

        $memberAst = [scriptblock]::Create("try {} catch [$Type] { `$_.Exception }").Ast.Find(
            { param($a) $a -is [System.Management.Automation.Language.MemberExpressionAst] },
            $true
        )
        $res = [AstTypeInference]::InferTypeOf($memberAst)

        $res | Should -HaveCount 1
        $res.Name | Should -Be $Type
    }

    It 'Infers possible types of $_.Exception in multi-typed catch block' {
        $memberAst = { try {} catch [System.ArgumentException], [System.NotImplementedException] { $_.Exception } }.Ast.Find(
            { param($a) $a -is [System.Management.Automation.Language.MemberExpressionAst] },
            $true
        )
        $res = [AstTypeInference]::InferTypeOf($memberAst)

        $res | Should -HaveCount 2
        $res[0].Name | Should -Be System.ArgumentException
        $res[1].Name | Should -Be System.NotImplementedException
    }

    It 'Infers type of $_.Exception in each successive catch block' {
        $memberAst = {
            try {}
            catch [System.ArgumentException] { $_.Exception }
            catch { $_.Exception }
        }.Ast.FindAll(
            { param($a) $a -is [System.Management.Automation.Language.MemberExpressionAst] },
            $true
        )
        $res = foreach ($item in $memberAst) { [AstTypeInference]::InferTypeOf($item) }

        $res | Should -HaveCount 2
        $res[0].Name | Should -Be System.ArgumentException
        $res[1].Name | Should -Be System.Exception
    }

    It 'falls back to a generic ErrorRecord if catch exception type is invalid' {
        $VariableAst = {
            try {}
            catch [ThisTypeDoesNotExist] { $_ }
        }.Ast.Find(
            { param($a) $a -is [System.Management.Automation.Language.VariableExpressionAst] },
            $true
        )
        $res = [AstTypeInference]::InferTypeOf($VariableAst)

        $res.Name | Should -Be System.Management.Automation.ErrorRecord
    }

    It 'Infers type of trap statement' {
        $VariableAst = {
            trap { $_ }
        }.Ast.Find(
            { param($a) $a -is [System.Management.Automation.Language.VariableExpressionAst] },
            $true
        )
        $res = [AstTypeInference]::InferTypeOf($VariableAst)

        $res.Name | Should -Be System.Management.Automation.ErrorRecord
    }

    It 'Infers type of exception in typed trap statement' {
        $memberAst = {
            trap [System.DivideByZeroException] { $_.Exception }
        }.Ast.Find(
            { param($a) $a -is [System.Management.Automation.Language.MemberExpressionAst] },
            $true
        )
        $res = [AstTypeInference]::InferTypeOf($memberAst)

        $res.Name | Should -Be System.DivideByZeroException
    }

    It 'falls back to a generic ErrorRecord if trap exception type is invalid' {
        $VariableAst = {
            trap [ThisTypeDoesNotExist] { $_ }
        }.Ast.Find(
            { param($a) $a -is [System.Management.Automation.Language.VariableExpressionAst] },
            $true
        )
        $res = [AstTypeInference]::InferTypeOf($VariableAst)

        $res.Name | Should -Be System.Management.Automation.ErrorRecord
    }

    It 'Infers type of function member' {
        $res = [AstTypeInference]::InferTypeOf( {
                class X {
                    [DateTime] GetDate() { return [datetime]::Now }
                }
            }.Ast.Find( {param($ast) $ast -is [System.Management.Automation.Language.FunctionMemberAst]}, $true))

        $res.Count | Should -Be 0
    }

    It 'Infers type of MemberExpression on class property' {
        class X {
            [DateTime] $Date
        }
        $x = [X]::new()
        $res = [AstTypeInference]::InferTypeOf( {
                $x.Date
            }.Ast.Find( {param($ast) $ast -is [System.Management.Automation.Language.MemberExpressionAst] -and $ast.Member.Value -eq 'Date'}, $true))

        $res.Count | Should -Be 1
        $res.Name | Should -Be System.DateTime
    }

    It 'Infers type of MemberExpression on class Method' {
        class X {
            [DateTime] GetDate() { return [DateTime]::Now }
        }
        $x = [X]::new()
        $res = [AstTypeInference]::InferTypeOf( {
                $x.GetDate()
            }.Ast.Find( {param($ast) $ast -is [System.Management.Automation.Language.MemberExpressionAst] -and $ast.Member.Value -eq 'GetDate'}, $true))

        $res.Count | Should -Be 1
        $res.Name | Should -Be System.DateTime
    }

    It 'Infers type of note property with safe eval' -Skip {
        $res = [AstTypeInference]::InferTypeOf( {
                [pscustomobject] @{
                    A = ''
                }.A
            }.Ast)

        $res.Count | Should -Be 1
        $res.Name | Should -Be 'System.String'
    }

    It 'Infers type of invoke operator scriptblock' -Skip {
        $res = [AstTypeInference]::InferTypeOf( {
                & {1}
            }.Ast)

        $res.Count | Should -Be 1
        $res.Name | Should -Be System.Int32
    }

    It 'Infers type of script property with safe eval' -Skip {
        class Y {}
        Update-TypeData -TypeName Y -MemberName SafeEvalScriptProp -MemberType ScriptProperty -Value {1} -Force
        $res = [AstTypeInference]::InferTypeOf( {
                [Y]::new().SafeEvalScriptProp
            }.Ast, [TypeInferenceRuntimePermissions]::AllowSafeEval)

        $res.Count | Should -Be 1
        $res.Name | Should -Be System.Int32
    }

    It 'Infers type of base ctor' -Skip {
        $res = [AstTypeInference]::InferTypeOf( {
                class BaseType {
                    [string] $s
                    BaseType([string]$s) {$this.s = $s}
                }
                class X : BaseType {
                    X() : base("foo") {}
                }
            }.Ast.Find( {param($ast) $ast -is [System.Management.Automation.Language.BaseCtorInvokeMemberExpressionAst]}, $true))

        $res.Count | Should -Be BaseType
    }

    It 'Infers type of "as" operator statement' {
        $res = [AstTypeInference]::InferTypeOf( { $null -as [int] }.Ast)
        $res.Count | Should -Be 1
        $res.Name | Should -Be 'System.Int32'
    }

    It 'Infers type of $_ in a method scriptblock' {
        $res = [AstTypeInference]::InferTypeOf( { ("","").ForEach({$_}) }.Ast.Find({param($ast) $ast -is [System.Management.Automation.Language.VariableExpressionAst]}, $true))
        $res.Count | Should -Be 1
        $res.Name | Should -Be 'System.String'
    }

    It 'Infers type of index item in an IList' {
        $res = [AstTypeInference]::InferTypeOf( { ([System.Collections.Generic.IList[System.Text.StringBuilder]]$null)[0] }.Ast)
        $res.Count | Should -Be 1
        $res.Name | Should -Be 'System.Text.StringBuilder'
    }

    It 'Infers type of generic method invocation with type parameters' {
        $res = [AstTypeInference]::InferTypeOf( { [array]::Empty[int]() }.Ast)
        $res.Count | Should -Be 1
        $res.Name | Should -Be 'System.Int32[]'
    }

    It 'Infers type of index item in an ICollection' -Skip:(!$IsWindows) {
        $res = [AstTypeInference]::InferTypeOf( { (Get-Acl -Path C:\).Access[0] }.Ast)
        $res.Count | Should -Be 1
        $res.Name | Should -Be 'System.Security.AccessControl.AuthorizationRule'
    }

    It 'Enumerates the inferred type after *-Object commands' {
        $res = [AstTypeInference]::InferTypeOf( { (([System.Management.Automation.Language.Ast]$null).FindAll() | Select-Object -First 1) }.Ast)
        $res.Count | Should -Be 1
        $res.Name | Should -Be 'System.Management.Automation.Language.Ast'
    }

    It 'Infers type of hashtable key with multiple types' {
        $res = [AstTypeInference]::InferTypeOf( { (@{RandomKey = Get-ChildItem $HOME}).RandomKey }.Ast)
        $res.Count | Should -Be 2
        $res.Name -join ' ' | Should -Be "System.IO.FileInfo System.IO.DirectoryInfo"
    }

    It 'Falls back to type inference for hashtable assignments with pure expression with no value' {
        $res = [AstTypeInference]::InferTypeOf( {$KeyWithNoValue = Get-ChildItem $HOME; (@{RandomKey = $KeyWithNoValue}).RandomKey }.Ast)
        $Res.Count | Should -Be 2
        $res.Name -join ' ' | Should -Be "System.IO.FileInfo System.IO.DirectoryInfo"
    }

    It 'Infers type of index expression on hashtable with synthetic type' {
        $res = [AstTypeInference]::InferTypeOf( { (@{RandomKey = Get-ChildItem $HOME})['RandomKey'] }.Ast)
        $res.Count | Should -Be 2
        $res.Name -join ' ' | Should -Be "System.IO.FileInfo System.IO.DirectoryInfo"
    }

    It 'Infers type of member expression on a custom object' {
        $res = [AstTypeInference]::InferTypeOf( { ([pscustomobject]@{RandomProp1 = Get-ChildItem $HOME}).RandomProp1 }.Ast)
        $res.Count | Should -Be 2
        $res.Name -join ' ' | Should -Be "System.IO.FileInfo System.IO.DirectoryInfo"
    }

    It 'Infers closest variable type' {
        $res = [AstTypeInference]::InferTypeOf( { [string]$TestVar = "";[hashtable]$TestVar = @{};$TestVar }.Ast)
        $res.Count | Should -Be 1
        $res.Name | Should -Be "System.Collections.Hashtable"
    }

    It 'Infers closest variable type and ignores unrelated param blocks' {
        $res = [AstTypeInference]::InferTypeOf( {
        [hashtable]$ParameterName=@{}
        function Verb-Noun {
            param
            (
                [string]$ParameterName
            )
        }
        $ParameterName }.Ast)
        $res.Name | Should -Be "System.Collections.Hashtable"
    }

    It 'Infers type of $null after variable assignment' {
        $res = [AstTypeInference]::InferTypeOf( { $null = "Hello";$null }.Ast)
        $res.Count | Should -Be 0
    }

    It 'Infers type of all scope variable after variable assignment' {
        $res = [AstTypeInference]::InferTypeOf( { $true = "Hello";$true }.Ast)
        $res.Count | Should -Be 1
        $res.Name | Should -Be 'System.Boolean'
    }

    It 'Infers type of all scope variable host after variable assignment' {
        $res = [AstTypeInference]::InferTypeOf( { $Host = "Hello";$Host }.Ast, [TypeInferenceRuntimePermissions]::AllowSafeEval)
        $res.Count | Should -Be 1
        $res.Name | Should -Be 'System.Management.Automation.Internal.Host.InternalHost'
    }

    It 'Infers type of external applications' {
        $res = [AstTypeInference]::InferTypeOf( { pwsh }.Ast)
        $res.Name | Should -Be 'System.String'
    }

    It 'Should not throw when inferring $_ in switch condition' {
        $FoundAst = { switch($_){default{}} }.Ast.Find(
            {param($Ast) $Ast -is [Language.VariableExpressionAst]},
            $true
        )
        $null = [AstTypeInference]::InferTypeOf($FoundAst)
    }

<<<<<<< HEAD
    It 'Infers type of ref assigned variable' {
        $res = [AstTypeInference]::InferTypeOf(({
            $MyRefVar = $null
            $null = [System.Management.Automation.Language.Parser]::ParseInput("", [ref] $MyRefVar, [ref] $null)
            $MyRefVar
        }.Ast.FindAll({param($Ast) $Ast -is [Language.VariableExpressionAst]}, $true) | Select-Object -Last 1 ))
        $res.Name | Should -Be 'System.Management.Automation.Language.Token[]'
    }

    It 'Infers type of variable assigned with New/Set-Variable' {
        $res = [AstTypeInference]::InferTypeOf( {
            New-Variable -Name Var1 -Value $true | Out-Null
            New-Variable -Name Var2 -Value "Hello" | Out-Null
            $Var1
            $Var2
        }.Ast)
        $res[0].Name | Should -Be 'System.Boolean'
        $res[1].Name | Should -Be 'System.String'
    }

    It 'Infers type of variable assigned with <ParameterName> common parameter' -TestCases @(
        @{TestId = 1; ParameterName = "WarningVariable";     ExpectedType = [List[WarningRecord]]}
        @{TestId = 1; ParameterName = "wv";                  ExpectedType = [List[WarningRecord]]}
        @{TestId = 1; ParameterName = "ErrorVariable";       ExpectedType = [List[ErrorRecord]]}
        @{TestId = 1; ParameterName = "ev";                  ExpectedType = [List[ErrorRecord]]}
        @{TestId = 1; ParameterName = "InformationVariable"; ExpectedType = [List[InformationalRecord]]}
        @{TestId = 1; ParameterName = "iv";                  ExpectedType = [List[InformationalRecord]]}
        @{TestId = 1; ParameterName = "OutVariable";         ExpectedType = [guid]}
        @{TestId = 1; ParameterName = "ov";                  ExpectedType = [guid]}
        @{TestId = 2; ParameterName = "PipelineVariable";    ExpectedType = [guid]}
        @{TestId = 2; ParameterName = "pv";                  ExpectedType = [guid]}
    ) -Test {
            param($TestId, $ParameterName, $ExpectedType)
            $Ast = if ($TestId -eq 1)
            {
                [scriptblock]::Create("New-Guid -$ParameterName MyOutVar | Out-Null; `$MyOutVar").Ast
            }
            else
            {
                [scriptblock]::Create("New-Guid -$ParameterName MyOutVar | % {`$MyOutVar}").Ast
            }
            $res = [AstTypeInference]::InferTypeOf($Ast)
            $res.Type | Should -Be $ExpectedType
        }

    It 'Infers type of variable assigned via Data statement' {
        $res = [AstTypeInference]::InferTypeOf(({
            Data MyDataVar {"Hello"}
            $MyDataVar
        }.Ast.FindAll({param($Ast) $Ast -is [Language.VariableExpressionAst]}, $true) | Select-Object -Last 1 ))
        $res.Name | Should -Be 'System.String'
    }

    It 'Infers parameter type from closest parameter' {
        $res = [AstTypeInference]::InferTypeOf( ({
            param([string]$Param1)
            function TestFunction {param([bool]$Param1) $Param1}
        }.Ast.FindAll({param($Ast) $Ast -is [Language.VariableExpressionAst]}, $true) | Select-Object -Last 1 ))
        $res.Name | Should -Be 'System.Boolean'
    }

    It 'Infers variable type from closest foreach statement' {
        $res = [AstTypeInference]::InferTypeOf( ({
            foreach ($X in 1..10)
            {
                $X
            }
            foreach ($X in New-Guid)
            {
                $X
            }
        }.Ast.FindAll({param($Ast) $Ast -is [Language.VariableExpressionAst]}, $true) | Select-Object -Last 1 ))
        $res.Name | Should -Be 'System.Guid'
    }

    It 'Infers global variable type in child scope' {
        $res = [AstTypeInference]::InferTypeOf( ({
            $Global:GlobalTest1 = "Hello"
            function TestFunction {$GlobalTest1}
        }.Ast.FindAll({param($Ast) $Ast -is [Language.VariableExpressionAst]}, $true) | Select-Object -Last 1 ))
        $res.Name | Should -Be 'System.String'
    }

    It 'Does not infer private variable type in child scope' {
        $res = [AstTypeInference]::InferTypeOf( ({
            $Private:PrivateTest1 = "Hello"
            function TestFunction {$PrivateTest1}
        }.Ast.FindAll({param($Ast) $Ast -is [Language.VariableExpressionAst]}, $true) | Select-Object -Last 1 ))
        $res.Count | Should -Be 0
=======
    It 'Should only consider assignments wrapped in parentheses to be a part of the output in a Named block' {
        $res = [AstTypeInference]::InferTypeOf( { [string]$Assignment1 = "Hello"; ([int]$Assignment2 = 42) }.Ast)
        $res.Count | Should -Be 1
        $res.Name | Should -Be 'System.Int32'
    }

    It 'Should only consider assignments wrapped in parentheses to be a part of the output in a Statement block' {
        $res = [AstTypeInference]::InferTypeOf( { if ($true){ [string]$Assignment1 = "Hello"; ([int]$Assignment2 = 42) }}.Ast)
        $res.Count | Should -Be 1
        $res.Name | Should -Be 'System.Int32'
    }

    It 'Should only consider increments/decrements wrapped in parentheses to be a part of the output in a Named block' {
        $res = [AstTypeInference]::InferTypeOf( {
            [Int16]$Int16 = 1; [Int32]$Int32 = 1; [Int64]$Int64 = 1; [System.Int128]$Int128 = 1;

            $Int16++; $Int32--; ++$Int64; --$Int128}.Ast)
        $res.Count | Should -Be 0

        $res = [AstTypeInference]::InferTypeOf( {
            [UInt16]$Uint16 = 1; [UInt32]$Uint32 = 1; [UInt64]$Uint64 = 1; [System.UInt128]$Uint128 = 1

            ($Uint16++); ($Uint32--); (++$Uint64); (--$Uint128) }.Ast)
        $res.Count | Should -Be 4
        $res.Name -join ',' | Should -Be ('System.UInt16', 'System.UInt32', 'System.UInt64', 'System.UInt128' -join ',')
    }

    It 'Should only consider increments/decrements wrapped in parentheses to be a part of the output in a Statement block' {
        $res = [AstTypeInference]::InferTypeOf( {if ($true){
            [Int16]$Int16 = 1; [Int32]$Int32 = 1; [Int64]$Int64 = 1; [System.Int128]$Int128 = 1;

            $Int16++; $Int32--; ++$Int64; --$Int128}}.Ast)
        $res.Count | Should -Be 0

        $res = [AstTypeInference]::InferTypeOf( {if ($true){
            [UInt16]$Uint16 = 1; [UInt32]$Uint32 = 1; [UInt64]$Uint64 = 1; [System.UInt128]$Uint128 = 1

            ($Uint16++); ($Uint32--); (++$Uint64); (--$Uint128) }}.Ast)
        $res.Count | Should -Be 4
        $res.Name -join ',' | Should -Be ('System.UInt16', 'System.UInt32', 'System.UInt64', 'System.UInt128' -join ',')
    }

    It 'Redirected increments/decrements should be considered part of the output in a Named block' {
        $res = [AstTypeInference]::InferTypeOf( {
            [Int16]$Int16 = 1; [Int32]$Int32 = 1; [Int64]$Int64 = 1; [System.Int128]$Int128 = 1;

            $Int16++ *>&1; $Int32-- *>&1; ++$Int64 *>&1; --$Int128 *>&1}.Ast)
        $res.Count | Should -Be 4
        $res.Name -join ',' | Should -Be ('System.Int16', 'System.Int32', 'System.Int64', 'System.Int128' -join ',')
    }

    It 'Redirected increments/decrements should be considered part of the output in a Statement block' {
        $res = [AstTypeInference]::InferTypeOf( {if ($true){
            [Int16]$Int16 = 1; [Int32]$Int32 = 1; [Int64]$Int64 = 1; [System.Int128]$Int128 = 1;

            $Int16++ *>&1; $Int32-- *>&1; ++$Int64 *>&1; --$Int128 *>&1}}.Ast)
        $res.Count | Should -Be 4
        $res.Name -join ',' | Should -Be ('System.Int16', 'System.Int32', 'System.Int64', 'System.Int128' -join ',')
>>>>>>> d95d96ac
    }
}

Describe "AstTypeInference tests" -Tags CI {
    It "Infers type from integer with passed in powershell instance" {
        $powerShell = [PowerShell]::Create([RunspaceMode]::CurrentRunspace)
        $res = [AstTypeInference]::InferTypeOf( { 1 }.Ast, $powerShell)
        $res.Count | Should -Be 1
        $res.Name | Should -Be 'System.Int32'
    }

    It "Infers type from integer with passed in powershell instance and typeinferencespermissions" {
        $powerShell = [PowerShell]::Create([RunspaceMode]::CurrentRunspace)
        $v = 1
        $res = [AstTypeInference]::InferTypeOf( { $v }.Ast, $powerShell, [TypeInferenceRuntimePermissions]::AllowSafeEval)
        $res.Name | Should -Be 'System.Int32'
    }

}<|MERGE_RESOLUTION|>--- conflicted
+++ resolved
@@ -1434,7 +1434,6 @@
         $null = [AstTypeInference]::InferTypeOf($FoundAst)
     }
 
-<<<<<<< HEAD
     It 'Infers type of ref assigned variable' {
         $res = [AstTypeInference]::InferTypeOf(({
             $MyRefVar = $null
@@ -1524,7 +1523,8 @@
             function TestFunction {$PrivateTest1}
         }.Ast.FindAll({param($Ast) $Ast -is [Language.VariableExpressionAst]}, $true) | Select-Object -Last 1 ))
         $res.Count | Should -Be 0
-=======
+    }
+
     It 'Should only consider assignments wrapped in parentheses to be a part of the output in a Named block' {
         $res = [AstTypeInference]::InferTypeOf( { [string]$Assignment1 = "Hello"; ([int]$Assignment2 = 42) }.Ast)
         $res.Count | Should -Be 1
@@ -1583,7 +1583,6 @@
             $Int16++ *>&1; $Int32-- *>&1; ++$Int64 *>&1; --$Int128 *>&1}}.Ast)
         $res.Count | Should -Be 4
         $res.Name -join ',' | Should -Be ('System.Int16', 'System.Int32', 'System.Int64', 'System.Int128' -join ',')
->>>>>>> d95d96ac
     }
 }
 
