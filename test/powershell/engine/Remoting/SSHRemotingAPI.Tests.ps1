--- conflicted
+++ resolved
@@ -1,10 +1,7 @@
-Import-Module $PSScriptRoot\..\..\Common\Test.Helpers.psm1
-
 Describe "SSH Remoting API Tests" -Tags "Feature" {
 
     Context "SSHConnectionInfo Class Tests" {
 
-<<<<<<< HEAD
         It "SSHConnectionInfo constructor should throw null argument exception for null UserName parameter" {
 
             try
@@ -23,8 +20,6 @@
             }
         }
 
-=======
->>>>>>> 0883438e
         It "SSHConnectionInfo constructor should throw null argument exception for null HostName parameter" {
 
             try
@@ -35,11 +30,11 @@
                     [System.Management.Automation.Internal.AutomationNull]::Value,
                     0)
 
-                throw "No Exception!"
+                throw "SSHConnectionInfo constructor did not throw expected PSArgumentNullException exception"
             }
             catch
             {
-                $_.FullyQualifiedErrorId | Should Be "PSArgumentNullException"
+                $_.FullyQualifiedErrorId | Should Match "PSArgumentNullException"
             }
         }
 
@@ -56,11 +51,17 @@
                 $rs = [runspacefactory]::CreateRunspace($sshConnectionInfo)
                 $rs.Open()
 
-                throw "No Exception!"
+                throw "SSHConnectionInfo did not throw expected FileNotFoundException exception"
             }
             catch
             {
-                $_.Exception.InnerException.InnerException | Should BeOfType System.IO.FileNotFoundException
+                $expectedFileNotFoundExecption = $null
+                if (($_.Exception -ne $null) -and ($_.Exception.InnerException -ne $null))
+                {
+                    $expectedFileNotFoundExecption = $_.Exception.InnerException.InnerException
+                }
+
+                ($expectedFileNotFoundExecption.GetType().FullName) | Should Be "System.IO.FileNotFoundException"
             }
         }
 
