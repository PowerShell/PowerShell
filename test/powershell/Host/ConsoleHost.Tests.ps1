# Copyright (c) Microsoft Corporation. All rights reserved.
# Licensed under the MIT License.
using namespace System.Diagnostics

# Minishell (Singleshell) is a powershell concept.
# Its primary use-case is when somebody executes a scriptblock in the new powershell process.
# The objects are automatically marshelled to the child process and
# back to the parent session, so users can avoid custom
# serialization to pass objects between two processes.

Describe 'minishell for native executables' -Tag 'CI' {

    BeforeAll {
        $powershell = Join-Path -Path $PsHome -ChildPath "pwsh"
    }

    Context 'Streams from minishell' {

        It 'gets a hashtable object from minishell' {
            $output = & $powershell -noprofile { @{'a' = 'b'} }
            ($output | Measure-Object).Count | Should -Be 1
            $output | Should -BeOfType 'Hashtable'
            $output['a'] | Should -Be 'b'
        }

        It 'gets the error stream from minishell' {
            $output = & $powershell -noprofile { Write-Error 'foo' } 2>&1
            ($output | Measure-Object).Count | Should -Be 1
            $output | Should -BeOfType 'System.Management.Automation.ErrorRecord'
            $output.FullyQualifiedErrorId | Should -Be 'Microsoft.PowerShell.Commands.WriteErrorException'
        }

        It 'gets the information stream from minishell' {
            $output = & $powershell -noprofile { Write-Information 'foo' } 6>&1
            ($output | Measure-Object).Count | Should -Be 1
            $output | Should -BeOfType 'System.Management.Automation.InformationRecord'
            $output | Should -Be 'foo'
        }
    }

    Context 'Streams to minishell' {
        It "passes input into minishell" {
            $a = 1,2,3
            $val  = $a | & $powershell -noprofile -command { $input }
            $val.Count | Should -Be 3
            $val[0] | Should -Be 1
            $val[1] | Should -Be 2
            $val[2] | Should -Be 3
        }
    }
}

Describe "ConsoleHost unit tests" -tags "Feature" {

    BeforeAll {
        $powershell = Join-Path -Path $PsHome -ChildPath "pwsh"
        $ExitCodeBadCommandLineParameter = 64

        function NewProcessStartInfo([string]$CommandLine, [switch]$RedirectStdIn)
        {
            return [ProcessStartInfo]@{
                FileName               = $powershell
                Arguments              = $CommandLine
                RedirectStandardInput  = $RedirectStdIn
                RedirectStandardOutput = $true
                RedirectStandardError  = $true
                UseShellExecute        = $false
            }
        }

        function RunPowerShell([ProcessStartInfo]$si)
        {
            $process = [Process]::Start($si)

            return $process
        }

        function EnsureChildHasExited([Process]$process, [int]$WaitTimeInMS = 15000)
        {
            $process.WaitForExit($WaitTimeInMS)

            if (!$process.HasExited)
            {
                $process.HasExited | Should -BeTrue
                $process.Kill()
            }
        }
    }

    AfterEach {
        $Error.Clear()
    }

    Context "ShellInterop" {
        It "Verify Parsing Error Output Format Single Shell should throw exception" {
            { & $powershell -outp blah -comm { $input } } | Should -Throw -ErrorId "IncorrectValueForFormatParameter"
        }

        It "Verify Validate Dollar Error Populated should throw exception" {
            $origEA = $ErrorActionPreference
            $ErrorActionPreference = "Stop"
            $a = 1,2,3
            $e = {
                $a | & $powershell -noprofile -command { wgwg-wrwrhqwrhrh35h3h3}
            } | Should -Throw -ErrorId "CommandNotFoundException" -PassThru

            $e.ToString() | Should -Match "wgwg-wrwrhqwrhrh35h3h3"

            $ErrorActionPreference = $origEA
        }

        It "Verify Validate Output Format As Text Explicitly Child Single Shell does not throw" {
            {
                "blahblah" | & $powershell -noprofile -out text -com { $input }
            } | Should -Not -Throw
        }

        It "Verify Parsing Error Input Format Single Shell should throw exception" {
            { & $powershell -input blah -comm { $input } } | Should -Throw -ErrorId "IncorrectValueForFormatParameter"
        }
    }

    Context "CommandLine" {
        It "simple -args" {
            & $powershell -noprofile { $args[0] } -args "hello world" | Should -Be "hello world"
        }

        It "array -args" {
            & $powershell -noprofile { $args[0] } -args 1,(2,3) | Should -Be 1
            (& $powershell -noprofile { $args[1] } -args 1,(2,3))[1]  | Should -Be 3
        }
        foreach ($x in "--help", "-help", "-h", "-?", "--he", "-hel", "--HELP", "-hEl") {
            It "Accepts '$x' as a parameter for help" {
                & $powershell -noprofile $x | Where-Object { $_ -match "pwsh[.exe] -Help | -? | /?" } | Should -Not -BeNullOrEmpty
            }
        }

        It "Should accept a Base64 encoded command" {
            $commandString = "Get-Location"
            $encodedCommand = [System.Convert]::ToBase64String([System.Text.Encoding]::Unicode.GetBytes($commandString))
            # We don't compare to `Get-Location` directly because object and formatted output comparisons are difficult
            $expected = & $powershell -noprofile -command $commandString
            $actual = & $powershell -noprofile -EncodedCommand $encodedCommand
            $actual | Should -Be $expected
        }

        It "-Version should return the engine version using: -version <value>" -TestCases @(
            @{value = ""},
            @{value = "2"},
            @{value = "-command 1-1"}
        ) {
            $currentVersion = "PowerShell " + $PSVersionTable.GitCommitId.ToString()
            $observed = & $powershell -version $value 2>&1
            $observed | Should -Be $currentVersion
            $LASTEXITCODE | Should -Be 0
        }

        It "-File should be default parameter" {
            Set-Content -Path $testdrive/test -Value "'hello'"
            $observed = & $powershell -NoProfile $testdrive/test
            $observed | Should -Be "hello"
        }

        It "-File accepts scripts with and without .ps1 extension: <Filename>" -TestCases @(
            @{Filename="test.ps1"},
            @{Filename="test"}
        ) {
            param($Filename)
            Set-Content -Path $testdrive/$Filename -Value "'hello'"
            $observed = & $powershell -NoProfile -File $testdrive/$Filename
            $observed | Should -Be "hello"
        }

        It "-File should pass additional arguments to script" {
            Set-Content -Path $testdrive/script.ps1 -Value 'foreach($arg in $args){$arg}'
            $observed = & $powershell -NoProfile $testdrive/script.ps1 foo bar
            $observed.Count | Should -Be 2
            $observed[0] | Should -Be "foo"
            $observed[1] | Should -Be "bar"
        }

        It "-File should be able to pass bool string values as string to parameters: <BoolString>" -TestCases @(
            # validates case is preserved
            @{BoolString = '$truE'},
            @{BoolString = '$falSe'},
            @{BoolString = 'trUe'},
            @{BoolString = 'faLse'}
        ) {
            param([string]$BoolString)
            Set-Content -Path $testdrive/test.ps1 -Value 'param([string]$bool) $bool'
            $observed = & $powershell -NoProfile -Nologo -File $testdrive/test.ps1 -Bool $BoolString
            $observed | Should -Be $BoolString
        }

        It "-File should be able to pass bool string values as string to positional parameters: <BoolString>" -TestCases @(
            # validates case is preserved
            @{BoolString = '$tRue'},
            @{BoolString = '$falSe'},
            @{BoolString = 'tRUe'},
            @{BoolString = 'fALse'}
        ) {
            param([string]$BoolString)
            Set-Content -Path $testdrive/test.ps1 -Value 'param([string]$bool) $bool'
            $observed = & $powershell -NoProfile -Nologo -File $testdrive/test.ps1 $BoolString
            $observed | Should -BeExactly $BoolString
        }

        It "-File should be able to pass bool string values as bool to switches: <BoolString>" -TestCases @(
            @{BoolString = '$tRue'; BoolValue = 'True'},
            @{BoolString = '$faLse'; BoolValue = 'False'},
            @{BoolString = 'tRue'; BoolValue = 'True'},
            @{BoolString = 'fAlse'; BoolValue = 'False'}
        ) {
            param([string]$BoolString, [string]$BoolValue)
            Set-Content -Path $testdrive/test.ps1 -Value 'param([switch]$switch) $switch.IsPresent'
            $observed = & $powershell -NoProfile -Nologo -File $testdrive/test.ps1 -switch:$BoolString
            $observed | Should -Be $BoolValue
        }

        It "-File '<filename>' should return exit code from script"  -TestCases @(
            @{Filename = "test.ps1"},
            @{Filename = "test"}
        ) {
            param($Filename)
            Set-Content -Path $testdrive/$Filename -Value 'exit 123'
            & $powershell $testdrive/$Filename
            $LASTEXITCODE | Should -Be 123
        }
    }

    Context "-SettingsFile Commandline switch" {

        BeforeAll {
            if ($IsWindows) {
                $CustomSettingsFile = Join-Path -Path $TestDrive -ChildPath 'Powershell.test.json'
                $DefaultExecutionPolicy = 'RemoteSigned'
            }
        }
        BeforeEach {
            if ($IsWindows) {
                # reset the content of the settings file to a known state.
                Set-Content -Path $CustomSettingsfile -Value "{`"Microsoft.PowerShell:ExecutionPolicy`":`"$DefaultExecutionPolicy`"}" -ErrorAction Stop
            }
        }

        # NOTE: The -settingsFile command-line option only reads settings for the local machine. As a result, the tests that use Set/Get-ExecutionPolicy
        # must use an explicit scope of LocalMachine to ensure the setting is written to the expected file.
        # Skip the tests on Unix platforms because *-ExecutionPolicy cmdlets don't work by design.

        It "Verifies PowerShell reads from the custom -settingsFile" -skip:(!$IsWindows) {
            $actualValue = & $powershell -NoProfile -SettingsFile $CustomSettingsFile -Command {(Get-ExecutionPolicy -Scope LocalMachine).ToString()}
            $actualValue  | Should -Be $DefaultExecutionPolicy
        }

        It "Verifies PowerShell writes to the custom -settingsFile" -skip:(!$IsWindows) {
            $expectedValue = 'AllSigned'

            # Update the execution policy; this should update the settings file.
            & $powershell -NoProfile -SettingsFile $CustomSettingsFile -Command {Set-ExecutionPolicy -ExecutionPolicy AllSigned -Scope LocalMachine }

            # ensure the setting was written to the settings file.
            $content = (Get-Content -Path $CustomSettingsFile | ConvertFrom-Json)
            $content.'Microsoft.PowerShell:ExecutionPolicy' | Should -Be $expectedValue

            # ensure the setting is applied on next run
            $actualValue = & $powershell -NoProfile -SettingsFile $CustomSettingsFile -Command {(Get-ExecutionPolicy -Scope LocalMachine).ToString()}
            $actualValue  | Should -Be $expectedValue
        }

        It "Verify PowerShell removes a setting from the custom -settingsFile" -skip:(!$IsWindows) {
            # Remove the LocalMachine execution policy; this should update the settings file.
            & $powershell -NoProfile -SettingsFile $CustomSettingsFile -Command {Set-ExecutionPolicy -ExecutionPolicy Undefined -Scope LocalMachine }

            # ensure the setting was removed from the settings file.
            $content = (Get-Content -Path $CustomSettingsFile | ConvertFrom-Json)
            $content.'Microsoft.PowerShell:ExecutionPolicy' | Should -Be $null
        }
    }

    Context "Pipe to/from powershell" {
        $p = [PSCustomObject]@{X=10;Y=20}

        It "xml input" {
            $p | & $powershell -noprofile { $input | Foreach-Object {$a = 0} { $a += $_.X + $_.Y } { $a } } | Should -Be 30
            $p | & $powershell -noprofile -inputFormat xml { $input | Foreach-Object {$a = 0} { $a += $_.X + $_.Y } { $a } } | Should -Be 30
        }

        It "text input" {
            # Join (multiple lines) and remove whitespace (we don't care about spacing) to verify we converted to string (by generating a table)
            $p | & $powershell -noprofile -inputFormat text { -join ($input -replace "\s","") } | Should -Be "XY--1020"
        }

        It "xml output" {
            & $powershell -noprofile { [PSCustomObject]@{X=10;Y=20} } | Foreach-Object {$a = 0} { $a += $_.X + $_.Y } { $a } | Should -Be 30
            & $powershell -noprofile -outputFormat xml { [PSCustomObject]@{X=10;Y=20} } | Foreach-Object {$a = 0} { $a += $_.X + $_.Y } { $a } | Should -Be 30
        }

        It "text output" {
            # Join (multiple lines) and remove whitespace (we don't care about spacing) to verify we converted to string (by generating a table)
            -join (& $powershell -noprofile -outputFormat text { [PSCustomObject]@{X=10;Y=20} }) -replace "\s","" | Should -Be "XY--1020"
        }

        It "errors are in text if error is redirected, encoded command, non-interactive, and outputformat specified" {
            $p = [Diagnostics.Process]::new()
            $p.StartInfo.FileName = "pwsh"
            $encoded = [Convert]::ToBase64String([Text.Encoding]::Unicode.GetBytes("throw 'boom'"))
            $p.StartInfo.Arguments = "-EncodedCommand $encoded -ExecutionPolicy Bypass -NoLogo -NonInteractive -NoProfile -OutputFormat text"
            $p.StartInfo.UseShellExecute = $false
            $p.StartInfo.RedirectStandardError = $true
            $p.Start() | Out-Null
            $out = $p.StandardError.ReadToEnd()
            $out | Should -Not -BeNullOrEmpty
            $out.Split([Environment]::NewLine)[0] | Should -BeExactly "boom"
        }
    }

    Context "Redirected standard output" {
        It "Simple redirected output" {
            $si = NewProcessStartInfo "-noprofile -c 1+1"
            $process = RunPowerShell $si
            $process.StandardOutput.ReadToEnd() | Should -Be 2
            EnsureChildHasExited $process
        }
    }

    Context "Input redirected but not reading from stdin (not really interactive)" {
        # Tests under this context are testing that we do not read from StandardInput
        # even though it is redirected - we want to make sure we don't stop responding.
        # So none of these tests should close StandardInput

        It "Redirected input w/ implicit -Command w/ -NonInteractive" {
            $si = NewProcessStartInfo "-NonInteractive -noprofile -c 1+1" -RedirectStdIn
            $process = RunPowerShell $si
            $process.StandardOutput.ReadToEnd() | Should -Be 2
            EnsureChildHasExited $process
        }

        It "Redirected input w/ implicit -Command w/o -NonInteractive" {
            $si = NewProcessStartInfo "-noprofile -c 1+1" -RedirectStdIn
            $process = RunPowerShell $si
            $process.StandardOutput.ReadToEnd() | Should -Be 2
            EnsureChildHasExited $process
        }

        It "Redirected input w/ explicit -Command w/ -NonInteractive" {
            $si = NewProcessStartInfo "-NonInteractive -noprofile -Command 1+1" -RedirectStdIn
            $process = RunPowerShell $si
            $process.StandardOutput.ReadToEnd() | Should -Be 2
            EnsureChildHasExited $process
        }

        It "Redirected input w/ explicit -Command w/o -NonInteractive" {
            $si = NewProcessStartInfo "-noprofile -Command 1+1" -RedirectStdIn
            $process = RunPowerShell $si
            $process.StandardOutput.ReadToEnd() | Should -Be 2
            EnsureChildHasExited $process
        }

        It "Redirected input w/ -File w/ -NonInteractive" {
            '1+1' | Out-File -Encoding Ascii -FilePath TestDrive:test.ps1 -Force
            $si = NewProcessStartInfo "-noprofile -NonInteractive -File $testDrive\test.ps1" -RedirectStdIn
            $process = RunPowerShell $si
            $process.StandardOutput.ReadToEnd() | Should -Be 2
            EnsureChildHasExited $process
        }

        It "Redirected input w/ -File w/o -NonInteractive" {
            '1+1' | Out-File -Encoding Ascii -FilePath TestDrive:test.ps1 -Force
            $si = NewProcessStartInfo "-noprofile -File $testDrive\test.ps1" -RedirectStdIn
            $process = RunPowerShell $si
            $process.StandardOutput.ReadToEnd() | Should -Be 2
            EnsureChildHasExited $process
        }
    }

    Context "Redirected standard input for 'interactive' use" {
        $nl = [Environment]::Newline

        # All of the following tests replace the prompt (either via an initial command or interactively)
        # so that we can read StandardOutput and reliably know exactly what the prompt is.

        It "Interactive redirected input: <InteractiveSwitch>" -Pending:($IsWindows) -TestCases @(
            @{InteractiveSwitch = ""}
            @{InteractiveSwitch = " -IntERactive"}
            @{InteractiveSwitch = " -i"}
        ) {
            param($interactiveSwitch)
            $si = NewProcessStartInfo "-noprofile -nologo$interactiveSwitch" -RedirectStdIn
            $process = RunPowerShell $si
            $process.StandardInput.Write("`$function:prompt = { 'PS> ' }`n")
            $null = $process.StandardOutput.ReadLine()
            $process.StandardInput.Write("1+1`n")
            $process.StandardOutput.ReadLine() | Should -Be "PS> 1+1"
            $process.StandardOutput.ReadLine() | Should -Be "2"
            $process.StandardInput.Write("1+2`n")
            $process.StandardOutput.ReadLine() | Should -Be "PS> 1+2"
            $process.StandardOutput.ReadLine() | Should -Be "3"

            # Backspace should work as expected
            $process.StandardInput.Write("1+2`b3`n")
            # A real console should render 2`b3 as just 3, but we're just capturing exactly what is written
            $process.StandardOutput.ReadLine() | Should -Be "PS> 1+2`b3"
            $process.StandardOutput.ReadLine() | Should -Be "4"
            $process.StandardInput.Close()
            $process.StandardOutput.ReadToEnd() | Should -Be "PS> "
            EnsureChildHasExited $process
        }

        It "Interactive redirected input w/ initial command" -Pending:($IsWindows) {
            $si = NewProcessStartInfo "-noprofile -noexit -c ""`$function:prompt = { 'PS> ' }""" -RedirectStdIn
            $process = RunPowerShell $si
            $process.StandardInput.Write("1+1`n")
            $process.StandardOutput.ReadLine() | Should -Be "PS> 1+1"
            $process.StandardOutput.ReadLine() | Should -Be "2"
            $process.StandardInput.Write("1+2`n")
            $process.StandardOutput.ReadLine() | Should -Be "PS> 1+2"
            $process.StandardOutput.ReadLine() | Should -Be "3"
            $process.StandardInput.Close()
            $process.StandardOutput.ReadToEnd() | Should -Be "PS> "
            EnsureChildHasExited $process
        }

        It "Redirected input explicit prompting (-File -)" -Pending:($IsWindows) {
            $si = NewProcessStartInfo "-noprofile -" -RedirectStdIn
            $process = RunPowerShell $si
            $process.StandardInput.Write("`$function:prompt = { 'PS> ' }`n")
            $null = $process.StandardOutput.ReadLine()
            $process.StandardInput.Write("1+1`n")
            $process.StandardOutput.ReadLine() | Should -Be "PS> 1+1"
            $process.StandardOutput.ReadLine() | Should -Be "2"
            $process.StandardInput.Close()
            $process.StandardOutput.ReadToEnd() | Should -Be "PS> "
            EnsureChildHasExited $process
        }

        It "Redirected input no prompting (-Command -)" -Pending:($IsWindows) {
            $si = NewProcessStartInfo "-noprofile -Command -" -RedirectStdIn
            $process = RunPowerShell $si
            $process.StandardInput.Write("1+1`n")
            $process.StandardOutput.ReadLine() | Should -Be "2"

            # Multi-line input
            $process.StandardInput.Write("if (1)`n{`n    42`n}`n`n")
            $process.StandardOutput.ReadLine() | Should -Be "42"
            $process.StandardInput.Write(@"
function foo
{
    'in foo'
}

foo

"@)
            $process.StandardOutput.ReadLine() | Should -Be "in foo"

            # Backspace sent through stdin should be in the final string
            $process.StandardInput.Write("`"a`bc`".Length`n")
            $process.StandardOutput.ReadLine() | Should -Be "3"

            # Last command with no newline - should be accepted and
            # produce output after closing stdin.
            $process.StandardInput.Write('22 + 22')
            $process.StandardInput.Close()
            $process.StandardOutput.ReadLine() | Should -Be "44"

            EnsureChildHasExited $process
        }

        It "Redirected input w/ nested prompt" -Pending:($IsWindows) {
            $si = NewProcessStartInfo "-noprofile -noexit -c ""`$function:prompt = { 'PS' + ('>'*(`$nestedPromptLevel+1)) + ' ' }""" -RedirectStdIn
            $process = RunPowerShell $si
            $process.StandardInput.Write("`$host.EnterNestedPrompt()`n")
            $process.StandardOutput.ReadLine() | Should -Be "PS> `$host.EnterNestedPrompt()"
            $process.StandardInput.Write("exit`n")
            $process.StandardOutput.ReadLine() | Should -Be "PS>> exit"
            $process.StandardInput.Close()
            $process.StandardOutput.ReadToEnd() | Should -Be "PS> "
            EnsureChildHasExited $process
        }
    }

    Context "Exception handling" {
<<<<<<< HEAD
        # This test takes too long on big machines, perhaps needs a test hook
        It "Should handle a CallDepthOverflow" -Pending {
            # Infinite recursion
            function recurse
            {
                recurse $args
=======
        BeforeAll {
            # the default stack size in PowerShell is 10000000, set the stack
            # to something much smaller which will produce the error much faster
            # I saw a reduction from 65 seconds to 79 milliseconds.
            $classDefinition = @'
using System;
using System.Management.Automation;
using System.Management.Automation.Runspaces;
using System.Threading;
namespace StackTest {
    public class StackDepthTest {
        public static PowerShell ps;
        public static int size = 512 * 1024;
        public static void CauseError() {
            Thread t = new Thread(RunPS, size);
            t.Start();
            t.Join();
        }
        public static void RunPS() {
            InitialSessionState iss = InitialSessionState.CreateDefault2();
            iss.ThreadOptions = PSThreadOptions.UseCurrentThread;
            ps = PowerShell.Create(iss);
            ps.AddScript("function recurse { recurse }; recurse").Invoke();
        }
        public static void GetPSError() {
            if ( ps.Streams.Error.Count > 0) {
                throw ps.Streams.Error[0].Exception.InnerException;
>>>>>>> 4b67cdb9
            }
        }
    }
}
'@
            $TestType = Add-Type -PassThru -TypeDefinition $classDefinition
        }

        It "Should handle a CallDepthOverflow" {
            $TestType::CauseError()
            { $TestType::GetPSError() } | Should -Throw -ErrorId "CallDepthOverflow"
        }
    }

    Context "Data, Config, and Cache locations" {
        BeforeEach {
            $XDG_CACHE_HOME = $env:XDG_CACHE_HOME
            $XDG_DATA_HOME = $env:XDG_DATA_HOME
            $XDG_CONFIG_HOME = $env:XDG_CONFIG_HOME
        }

        AfterEach {
            $env:XDG_CACHE_HOME = $XDG_CACHE_HOME
            $env:XDG_DATA_HOME = $XDG_DATA_HOME
            $env:XDG_CONFIG_HOME = $XDG_CONFIG_HOME
        }

        It "Should start if Data, Config, and Cache location is not accessible" -skip:($IsWindows) {
            $env:XDG_CACHE_HOME = "/dev/cpu"
            $env:XDG_DATA_HOME = "/dev/cpu"
            $env:XDG_CONFIG_HOME = "/dev/cpu"
            $output = & $powershell -noprofile -Command { (get-command).count }
            [int]$output | Should -BeGreaterThan 0
        }
    }

    Context "HOME environment variable" {
        It "Should start if HOME is not defined" -skip:($IsWindows) {
            bash -c "unset HOME;$powershell -c '1+1'" | Should -BeExactly 2
        }
    }

    Context "PATH environment variable" {
        It "`$PSHOME should be in front so that pwsh.exe starts current running PowerShell" {
            pwsh -v | Should -Match $psversiontable.GitCommitId
        }

        It "powershell starts if PATH is not set" -Skip:($IsWindows) {
            bash -c "unset PATH;$powershell -c '1+1'" | Should -BeExactly 2
        }
    }

    Context "Ambiguous arguments" {
        It "Ambiguous argument '<testArg>' should return possible matches" -TestCases @(
            @{testArg="-no";expectedMatches=@("-nologo","-noexit","-noprofile","-noninteractive")},
            @{testArg="-format";expectedMatches=@("-inputformat","-outputformat")}
        ) {
            param($testArg, $expectedMatches)
            $output = & $powershell $testArg -File foo 2>&1
            $LASTEXITCODE | Should -Be $ExitCodeBadCommandLineParameter
            $outString = [String]::Join(",", $output)
            foreach ($expectedMatch in $expectedMatches)
            {
                $outString | Should -Match $expectedMatch
            }
        }
    }

    Context "-WorkingDirectory parameter" {
        BeforeAll {
            $folderName = (New-Guid).ToString() + " test";
            New-Item -Path ~/$folderName -ItemType Directory
            $ExitCodeBadCommandLineParameter = 64
        }

        AfterAll {
            Remove-Item ~/$folderName -Force -ErrorAction SilentlyContinue
        }

        It "Can set working directory to '<value>'" -TestCases @(
            @{ value = "~"            ; expectedPath = $((Get-Item ~).FullName) },
            @{ value = "~/$folderName"; expectedPath = $((Get-Item ~/$folderName).FullName) },
            @{ value = "~\$folderName"; expectedPath = $((Get-Item ~\$folderName).FullName) }
        ) {
            param($value, $expectedPath)
            $output = & $powershell -NoProfile -WorkingDirectory "$value" -Command '(Get-Location).Path'
            $output | Should -BeExactly $expectedPath
        }

        It "Can use '<parameter>' to set working directory" -TestCases @(
            @{ parameter = '-workingdirectory' },
            @{ parameter = '-wd' },
            @{ parameter = '-wo' }
        ) {
            param($parameter)
            $output = & $powershell -NoProfile $parameter ~ -Command "`$pwd.Path"
            $output | Should -BeExactly $((Get-Item ~).FullName)
        }

        It "Error case if -WorkingDirectory isn't given argument as last on command line" {
            $output = & $powershell -WorkingDirectory 2>&1
            $LASTEXITCODE | Should -Be $ExitCodeBadCommandLineParameter
            $output | Should -Not -BeNullOrEmpty
        }

        It "-WorkingDirectory should be processed before profiles" {

            if (Test-Path $PROFILE) {
                $currentProfile = Get-Content $PROFILE
            }
            else {
                New-Item -ItemType File -Path $PROFILE -Force
            }

            @"
                (Get-Location).Path
                Set-Location $testdrive
"@ > $PROFILE

            try {
                $out = pwsh -workingdirectory ~ -c '(Get-Location).Path'
                $out | Should -HaveCount 2
                $out[0] | Should -BeExactly (Get-Item ~).FullName
                $out[1] | Should -BeExactly ([System.IO.Path]::GetFullPath($testdrive))
            }
            finally {
                if ($currentProfile) {
                    Set-Content $PROFILE -Value $currentProfile
                }
                else {
                    Remove-Item $PROFILE
                }
            }
        }
    }

    Context "CustomPipeName startup tests" {

        It "Should create pipe file if CustomPipeName is specified" {
            $pipeName = [System.IO.Path]::GetRandomFileName()
            $pipePath = Get-PipePath $pipeName

            # The pipePath should be created by the time the -Command is executed.
            & $powershell -CustomPipeName $pipeName -Command "Test-Path '$pipePath'" | Should -BeTrue
        }

        It "Should throw if CustomPipeName is too long on Linux or macOS" -Skip:($IsWindows) {
            # Generate a string that is larger than the max pipe name length.
            $longPipeName = [string]::new("A", 200)

            "`$pid" | & $powershell -CustomPipeName $longPipeName -c -
            # 64 is the ExitCode for BadCommandLineParameter
            $LASTEXITCODE | Should -Be 64
        }
    }
}

Describe "WindowStyle argument" -Tag Feature {
    BeforeAll {
        $defaultParamValues = $PSDefaultParameterValues.Clone()
        $PSDefaultParameterValues["it:skip"] = !$IsWindows

        if ($IsWindows)
        {
            $ExitCodeBadCommandLineParameter = 64
            Add-Type -Name User32 -Namespace Test -MemberDefinition @"
public static WINDOWPLACEMENT GetPlacement(IntPtr hwnd)
{
    WINDOWPLACEMENT placement = new WINDOWPLACEMENT();
    placement.length = Marshal.SizeOf(placement);
    GetWindowPlacement(hwnd, ref placement);
    return placement;
}

[DllImport("user32.dll", SetLastError = true)]
[return: MarshalAs(UnmanagedType.Bool)]
public static extern bool GetWindowPlacement(
    IntPtr hWnd, ref WINDOWPLACEMENT lpwndpl);

[Serializable]
[StructLayout(LayoutKind.Sequential)]
public struct WINDOWPLACEMENT
{
    public int length;
    public int flags;
    public ShowWindowCommands showCmd;
    public System.Drawing.Point ptMinPosition;
    public System.Drawing.Point ptMaxPosition;
    public System.Drawing.Rectangle rcNormalPosition;
}

public enum ShowWindowCommands : int
{
    Hidden = 0,
    Normal = 1,
    Minimized = 2,
    Maximized = 3,
}
"@
        }
    }

    AfterAll {
        $global:PSDefaultParameterValues = $defaultParamValues
    }

    It "-WindowStyle <WindowStyle> should work on Windows" -TestCases @(
            @{WindowStyle="Normal"},
            @{WindowStyle="Minimized"},
            @{WindowStyle="Maximized"}  # hidden doesn't work in CI/Server Core
        ) {
        param ($WindowStyle)
        $ps = Start-Process pwsh -ArgumentList "-WindowStyle $WindowStyle -noexit -interactive" -PassThru
        $startTime = Get-Date
        $showCmd = "Unknown"
        while (((Get-Date) - $startTime).TotalSeconds -lt 10 -and $showCmd -ne $WindowStyle)
        {
            Start-Sleep -Milliseconds 100
            $showCmd = ([Test.User32]::GetPlacement($ps.MainWindowHandle)).showCmd
        }
        $showCmd | Should -BeExactly $WindowStyle
        $ps | Stop-Process -Force
    }

    It "Invalid -WindowStyle returns error" {
        pwsh -WindowStyle invalid
        $LASTEXITCODE | Should -Be $ExitCodeBadCommandLineParameter
    }
}

Describe "Console host api tests" -Tag CI {
    Context "String escape sequences" {
        $esc = [char]0x1b
        $testCases =
            @{InputObject = "abc"; Length = 3; Name = "No escapes"},
            @{InputObject = "${esc} [31mabc"; Length = 9; Name = "Malformed escape - extra space"},
            @{InputObject = "${esc}abc"; Length = 4; Name = "Malformed escape - no csi"},
            @{InputObject = "[31mabc"; Length = 7; Name = "Malformed escape - no escape"}

        $testCases += if ($host.UI.SupportsVirtualTerminal)
        {
            @{InputObject = "$esc[31mabc"; Length = 3; Name = "Escape at start"}
            @{InputObject = "$esc[31mabc$esc[0m"; Length = 3; Name = "Escape at start and end"}
        }
        else
        {
            @{InputObject = "$esc[31mabc"; Length = 8; Name = "Escape at start - no virtual term support"}
            @{InputObject = "$esc[31mabc$esc[0m"; Length = 12; Name = "Escape at start and end - no virtual term support"}
        }

        It "Should properly calculate buffer cell width of '<Name>'" -TestCases $testCases {
            param($InputObject, $Length)
            $host.UI.RawUI.LengthInBufferCells($InputObject) | Should -Be $Length
        }
    }
}

Describe "Pwsh exe resources tests" -Tag CI {
    It "Resource strings are embedded in the executable" -Skip:(!$IsWindows) {
        $pwsh = Get-Item -Path "$PSHOME\pwsh.exe"
        $pwsh.VersionInfo.FileVersion | Should -Match $PSVersionTable.PSVersion.ToString().Split("-")[0]
        $productVersion = $pwsh.VersionInfo.ProductVersion.Replace("-dirty","").Replace(" Commits: ","-").Replace(" SHA: ","-g")
        if ($PSVersionTable.GitCommitId.Contains("-g")) {
            $productVersion | Should -BeExactly $PSVersionTable.GitCommitId
        } else {
            $productVersion | Should -Match $PSVersionTable.GitCommitId
        }
        $pwsh.VersionInfo.ProductName | Should -BeExactly "PowerShell Core"
    }

    It "Manifest contains compatibility section" -Skip:(!$IsWindows) {
        $osversion = [System.Environment]::OSVersion.Version
        $psversiontable.os | Should -MatchExactly "$($osversion.Major).$($osversion.Minor)"
    }
}

Describe 'Pwsh startup in directories that contain wild cards' -Tag CI {
    BeforeAll {
        $powershell = Join-Path -Path $PsHome -ChildPath "pwsh"
        $dirnames = "[T]est","[Test","T][est","Test"
        $testcases = @()
        foreach ( $d in $dirnames ) {
            $null = New-Item -type Directory -path "${TESTDRIVE}/$d"
            $testcases += @{ Dirname = $d }
        }
    }

    It "pwsh can startup in a directory named <dirname>" -testcases $testcases {
        param ( $dirname )
        try {
            Push-Location -LiteralPath "${TESTDRIVE}/${dirname}"
            $result = & $powershell -c '(Get-Item .).Name'
            $result | Should -BeExactly $dirname
        }
        finally {
            Pop-Location
        }
    }
}<|MERGE_RESOLUTION|>--- conflicted
+++ resolved
@@ -480,14 +480,6 @@
     }
 
     Context "Exception handling" {
-<<<<<<< HEAD
-        # This test takes too long on big machines, perhaps needs a test hook
-        It "Should handle a CallDepthOverflow" -Pending {
-            # Infinite recursion
-            function recurse
-            {
-                recurse $args
-=======
         BeforeAll {
             # the default stack size in PowerShell is 10000000, set the stack
             # to something much smaller which will produce the error much faster
@@ -515,7 +507,6 @@
         public static void GetPSError() {
             if ( ps.Streams.Error.Count > 0) {
                 throw ps.Streams.Error[0].Exception.InnerException;
->>>>>>> 4b67cdb9
             }
         }
     }
