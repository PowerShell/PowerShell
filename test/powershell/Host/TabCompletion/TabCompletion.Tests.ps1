--- conflicted
+++ resolved
@@ -1500,7 +1500,6 @@
             $res.CompletionMatches[0].CompletionText | Should -Be "`"$expectedPath`""
         }
 
-<<<<<<< HEAD
         It "Relative path completion for using <UsingKind> statement when AST extent has file identity" -TestCases @(
             @{UsingKind = "module";  ExpectedFileName = 'UsingFileCompletionModuleTest.psm1'}
             @{UsingKind = "assembly";ExpectedFileName = 'UsingFileCompletionAssemblyTest.dll'}
@@ -1528,10 +1527,7 @@
             $res.CompletionMatches.CompletionText | Where-Object {$_ -Like "*$ExpectedFileName"} | Should -Be $ExpectedPath
         }
 
-        It "Should keep '~' in completiontext when it's used to refer to home in input" {
-=======
         It "Should handle '~' in completiontext when it's used to refer to home in input" {
->>>>>>> 8cdb728b
             $res = TabExpansion2 -inputScript "~$separator"
             # select the first answer which does not have a space in the completion (those completions look like & '3D Objects')
             $observedResult = $res.CompletionMatches.Where({$_.CompletionText.IndexOf("&") -eq -1})[0].CompletionText
