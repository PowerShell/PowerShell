--- conflicted
+++ resolved
@@ -454,7 +454,6 @@
         $actual | Should -BeExactly $expected
     }
 
-<<<<<<< HEAD
     It 'ForEach-Object member completion results should include methods' {
         $res = TabExpansion2 -inputScript '1..10 | ForEach-Object -MemberName '
         $res.CompletionMatches.CompletionText | Should -Contain "GetType("
@@ -480,19 +479,20 @@
 ConstructorTestClass(int i)
 ConstructorTestClass(int i, bool b)
 '@
-=======
+
     It 'Should complete parameter in param block' {
         $res = TabExpansion2 -inputScript 'Param($Param1=(Get-ChildItem -))' -cursorColumn 30
         $res.CompletionMatches[0].CompletionText | Should -BeExactly '-Path'
     }
+
     It 'Should complete member in param block' {
         $res = TabExpansion2 -inputScript 'Param($Param1=($PSVersionTable.))' -cursorColumn 31
         $res.CompletionMatches[0].CompletionText | Should -BeExactly 'Count'
     }
+
     It 'Should complete attribute argument in param block' {
         $res = TabExpansion2 -inputScript 'Param([Parameter()]$Param1)' -cursorColumn 17
         $res.CompletionMatches[0].CompletionText | Should -BeExactly 'Position'
->>>>>>> 12a2c82d
     }
 
     Context "Format cmdlet's View paramter completion" {
