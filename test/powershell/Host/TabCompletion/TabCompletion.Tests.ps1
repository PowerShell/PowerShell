# Copyright (c) Microsoft Corporation.
# Licensed under the MIT License.
Describe "TabCompletion" -Tags CI {
    BeforeAll {
        $separator = [System.IO.Path]::DirectorySeparatorChar
    }

    It 'Should complete Command' {
        $res = TabExpansion2 -inputScript 'Get-Com' -cursorColumn 'Get-Com'.Length
        $res.CompletionMatches[0].CompletionText | Should -BeExactly 'Get-Command'
    }

    It 'Should complete abbreviated cmdlet' {
        $res = (TabExpansion2 -inputScript 'i-psdf' -cursorColumn 'pschr'.Length).CompletionMatches.CompletionText
        $res | Should -HaveCount 1
        $res | Should -BeExactly 'Import-PowerShellDataFile'
    }

    It 'Should complete abbreviated function' {
        function Test-AbbreviatedFunctionExpansion {}
        $res = (TabExpansion2 -inputScript 't-afe' -cursorColumn 't-afe'.Length).CompletionMatches.CompletionText
        $res.Count | Should -BeGreaterOrEqual 1
        $res | Should -BeExactly 'Test-AbbreviatedFunctionExpansion'
    }

    It 'Should complete native exe' -Skip:(!$IsWindows) {
        $res = TabExpansion2 -inputScript 'notep' -cursorColumn 'notep'.Length
        $res.CompletionMatches[0].CompletionText | Should -BeExactly 'notepad.exe'
    }

    It 'Should complete dotnet method' {
        $res = TabExpansion2 -inputScript '(1).ToSt' -cursorColumn '(1).ToSt'.Length
        $res.CompletionMatches[0].CompletionText | Should -BeExactly 'ToString('
    }

    It 'Should complete dotnet method with null conditional operator' {
        $res = TabExpansion2 -inputScript '(1)?.ToSt' -cursorColumn '(1)?.ToSt'.Length
        $res.CompletionMatches[0].CompletionText | Should -BeExactly 'ToString('
    }

    It 'Should complete dotnet method with null conditional operator without first letter' {
        $res = TabExpansion2 -inputScript '(1)?.' -cursorColumn '(1)?.'.Length
        $res.CompletionMatches[0].CompletionText | Should -BeExactly 'CompareTo('
    }

    It 'should complete generic type parameters for static methods' {
        $script = '[array]::Empty[pscu'

        $results = TabExpansion2 -inputScript $script -cursorColumn $script.Length
        $results.CompletionMatches.CompletionText | Should -Contain 'pscustomobject'
    }

    It 'should complete generic type parameters for instance methods' {
        $script = '
            $dict = [System.Collections.Concurrent.ConcurrentDictionary[string, int]]::new()
            $dict.AddOrUpdate[pscu'

        $results = TabExpansion2 -inputScript $script -cursorColumn $script.Length
        $results.CompletionMatches.CompletionText | Should -Contain 'pscustomobject'
    }

    It 'Should complete Magic foreach' {
        $res = TabExpansion2 -inputScript '(1..10).Fo' -cursorColumn '(1..10).Fo'.Length
        $res.CompletionMatches[0].CompletionText | Should -BeExactly 'ForEach('
    }

    It "Should complete Magic where" {
        $res = TabExpansion2 -inputScript '(1..10).wh' -cursorColumn '(1..10).wh'.Length
        $res.CompletionMatches[0].CompletionText | Should -BeExactly 'Where('
    }

    It 'Should complete types' {
        $res = TabExpansion2 -inputScript '[pscu' -cursorColumn '[pscu'.Length
        $res.CompletionMatches[0].CompletionText | Should -BeExactly 'pscustomobject'
    }

    foreach ($Operator in [System.Management.Automation.CompletionCompleters]::CompleteOperator(""))
    {
        It "Should complete $($Operator.CompletionText)" {
            $res = TabExpansion2 -inputScript "'' $($Operator.CompletionText)" -cursorColumn ($Operator.CompletionText.Length + 3)
            $res.CompletionMatches[0].CompletionText | Should -BeExactly $Operator.CompletionText
        }
    }

    It 'should complete index expression for <Intent>' -TestCases @(
        @{
            Intent = 'Hashtable with no user input'
            Expected = "'PSVersion'"
            TestString = '$PSVersionTable[^'
        }
        @{
            Intent = 'Hashtable with partial input'
            Expected = "'PSVersion'"
            TestString = '$PSVersionTable[ PSvers^'
        }
        @{
            Intent = 'Hashtable with partial quoted input'
            Expected = "'PSVersion'"
            TestString = '$PSVersionTable["PSvers^'
        }
        @{
            Intent = 'Hashtable from Ast'
            Expected = "'Hello'"
            TestString = '$Table = @{Hello = "World"};$Table[^'
        }
        @{
            Intent = 'Hashtable with cursor on new line'
            Expected = "'Hello'"
            TestString = @'
$Table = @{Hello = "World"}
$Table[
^
'@
        }
    ) -Test {
        param($Expected, $TestString)
        $CursorIndex = $TestString.IndexOf('^')
        $res = TabExpansion2 -cursorColumn $CursorIndex -inputScript $TestString.Remove($CursorIndex, 1)
        $res.CompletionMatches[0].CompletionText | Should -BeExactly $Expected
    }

    it 'should add quotes when completing hashtable key from Ast with member syntax' -Test {
        $res = TabExpansion2 -inputScript '$Table = @{"Hello World" = "World"};$Table.'
        $res.CompletionMatches.CompletionText | Where-Object {$_ -eq "'Hello World'"} | Should -BeExactly "'Hello World'"
    }

    It '<Intent>' -TestCases @(
        @{
            Intent = 'Complete member with space between dot and cursor'
            Expected = 'value__'
            TestString = '[System.Management.Automation.ActionPreference]::Break.  ^'
        }
        @{
            Intent = 'Complete member when cursor is in-between existing members and spaces'
            Expected = 'value__'
            TestString = '[System.Management.Automation.ActionPreference]::Break. ^ ToString()'
        }
        @{
            Intent = 'Complete static member with space between colons and cursor'
            Expected = 'Break'
            TestString = '[System.Management.Automation.ActionPreference]::  ^'
        }
        @{
            Intent = 'Complete static member with new line between colons and cursor'
            Expected = 'Break'
            TestString = @'
[System.Management.Automation.ActionPreference]::
^
'@
        }
        @{
            Intent = 'Complete static member with partial input and incomplete input at end of line'
            Expected = 'Break'
            TestString = '[System.Management.Automation.ActionPreference]::  Brea^.   value__.'
        }
        @{
            Intent = 'Complete static member with partial input and valid input at end of line'
            Expected = 'Break'
            TestString = '[System.Management.Automation.ActionPreference]::  Brea^.   value__'
        }
        @{
            Intent = 'Complete member with new line between colons and cursor'
            Expected = 'value__'
            TestString = '[System.Management.Automation.ActionPreference]::Break. ^ ToString()'
        }
        @{
            Intent = 'Complete type with incomplete expression input at end of line'
            Expected = 'System.Management.Automation.ActionPreference'
            TestString = '[System.Management.Automation.ActionPreference^]::'
        }
        @{
            Intent = 'Complete member inside switch expression'
            Expected = 'Length'
            TestString = @'
switch ($x)
{
    'RandomString'.^
    {}
}
'@
        }
        @{
            Intent = 'Complete member in commandast'
            Expected = 'Length'
            TestString = 'ls "".^'
        }
        ){
            param($Expected, $TestString)
            $CursorIndex = $TestString.IndexOf('^')
            $res = TabExpansion2 -cursorColumn $CursorIndex -inputScript $TestString.Remove($CursorIndex, 1)
            $res.CompletionMatches[0].CompletionText | Should -BeExactly $Expected
        }

    It 'Should Complete and replace existing member with space in front of cursor and cursor in front of word' {
        $TestString = '[System.Management.Automation.ActionPreference]:: ^Break'
        $CursorIndex = $TestString.IndexOf('^')
        $res = TabExpansion2 -cursorColumn $CursorIndex -inputScript $TestString.Remove($CursorIndex, 1)
        $res.ReplacementIndex | Should -BeExactly $CursorIndex
        $res.ReplacementLength | Should -Be 5
        $res.CompletionMatches[0].CompletionText | Should -BeExactly 'Break'
    }

    It 'Complete and replace existing member with colons in front of cursor and cursor in front of word' {
        $TestString = '[System.Management.Automation.ActionPreference]::^Break'
        $CursorIndex = $TestString.IndexOf('^')
        $res = TabExpansion2 -cursorColumn $CursorIndex -inputScript $TestString.Remove($CursorIndex, 1)
        $res.ReplacementIndex | Should -BeExactly $CursorIndex
        $res.ReplacementLength | Should -Be 5
        $res.CompletionMatches[0].CompletionText | Should -BeExactly 'Break'
    }

    It 'Should complete namespaces' {
        $res = TabExpansion2 -inputScript 'using namespace Sys' -cursorColumn 'using namespace Sys'.Length
        $res.CompletionMatches[0].CompletionText | Should -BeExactly 'System'
    }

    It 'Should complete format-table hashtable' {
        $res = TabExpansion2 -inputScript 'Get-ChildItem | Format-Table @{ ' -cursorColumn 'Get-ChildItem | Format-Table @{ '.Length
        $res.CompletionMatches | Should -HaveCount 5
        $completionText = $res.CompletionMatches.CompletionText | Sort-Object
        $completionText -join ' ' | Should -BeExactly 'Alignment Expression FormatString Label Width'
    }

    It 'Should complete format-* hashtable on GroupBy: <cmd>' -TestCases (
        @{cmd = 'Format-Table'},
        @{cmd = 'Format-List'},
        @{cmd = 'Format-Wide'},
        @{cmd = 'Format-Custom'}
    ) {
        param($cmd)
        $res = TabExpansion2 -inputScript "Get-ChildItem | $cmd -GroupBy @{ " -cursorColumn "Get-ChildItem | $cmd -GroupBy @{ ".Length
        $res.CompletionMatches | Should -HaveCount 3
        $completionText = $res.CompletionMatches.CompletionText | Sort-Object
        $completionText -join ' ' | Should -BeExactly 'Expression FormatString Label'
    }

    It 'Should complete format-list hashtable' {
        $res = TabExpansion2 -inputScript 'Get-ChildItem | Format-List @{ ' -cursorColumn 'Get-ChildItem | Format-List @{ '.Length
        $res.CompletionMatches | Should -HaveCount 3
        $completionText = $res.CompletionMatches.CompletionText | Sort-Object
        $completionText -join ' ' | Should -BeExactly 'Expression FormatString Label'
    }

    It 'Should complete format-wide hashtable' {
        $res = TabExpansion2 -inputScript 'Get-ChildItem | Format-Wide @{ ' -cursorColumn 'Get-ChildItem | Format-Wide @{ '.Length
        $res.CompletionMatches | Should -HaveCount 2
        $completionText = $res.CompletionMatches.CompletionText | Sort-Object
        $completionText -join ' ' | Should -BeExactly 'Expression FormatString'
    }

    It 'Should complete format-custom hashtable' {
        $res = TabExpansion2 -inputScript 'Get-ChildItem | Format-Custom @{ ' -cursorColumn 'Get-ChildItem | Format-Custom @{ '.Length
        $res.CompletionMatches | Should -HaveCount 2
        $completionText = $res.CompletionMatches.CompletionText | Sort-Object
        $completionText -join ' ' | Should -BeExactly 'Depth Expression'
    }

    It 'Should complete Select-Object hashtable' {
        $res = TabExpansion2 -inputScript 'Get-ChildItem | Select-Object @{ ' -cursorColumn 'Get-ChildItem | Select-Object @{ '.Length
        $res.CompletionMatches | Should -HaveCount 2
        $completionText = $res.CompletionMatches.CompletionText | Sort-Object
        $completionText -join ' ' | Should -BeExactly 'Expression Name'
    }

    It 'Should complete Sort-Object hashtable' {
        $res = TabExpansion2 -inputScript 'Get-ChildItem | Sort-Object @{ ' -cursorColumn 'Get-ChildItem | Sort-Object @{ '.Length
        $res.CompletionMatches | Should -HaveCount 3
        $completionText = $res.CompletionMatches.CompletionText | Sort-Object
        $completionText -join ' ' | Should -BeExactly 'Ascending Descending Expression'
    }

    It 'Should complete New-Object hashtable' {
        class X {
            $A
            $B
            $C
        }
        $res = TabExpansion2 -inputScript 'New-Object -TypeName X -Property @{ ' -cursorColumn 'New-Object -TypeName X -Property @{ '.Length
        $res.CompletionMatches | Should -HaveCount 3
        $res.CompletionMatches.CompletionText -join ' ' | Should -BeExactly 'A B C'
    }
    It 'Complete hashtable key without duplicate keys' {
        class X {
            $A
            $B
            $C
        }
        $TestString = '[x]@{A="";^}'
        $CursorIndex = $TestString.IndexOf('^')
        $res = TabExpansion2 -inputScript $TestString.Remove($CursorIndex, 1) -cursorColumn $CursorIndex
        $res.CompletionMatches | Should -HaveCount 2
        $res.CompletionMatches.CompletionText -join ' ' | Should -BeExactly 'B C'
    }
    It 'Complete hashtable key on empty line after key/value pair' {
        class X {
            $A
            $B
            $C
        }
        $TestString = @'
[x]@{
    B=""
    ^
}
'@
        $CursorIndex = $TestString.IndexOf('^')
        $res = TabExpansion2 -inputScript $TestString.Remove($CursorIndex, 1) -cursorColumn $CursorIndex
        $res.CompletionMatches | Should -HaveCount 2
        $res.CompletionMatches.CompletionText -join ' ' | Should -BeExactly 'A C'
    }

    It 'Complete hashtable keys for Get-WinEvent FilterHashtable' -Skip:(!$IsWindows) {
        $TestString = 'Get-WinEvent -FilterHashtable @{^'
        $CursorIndex = $TestString.IndexOf('^')
        $res = TabExpansion2 -inputScript $TestString.Remove($CursorIndex, 1) -cursorColumn $CursorIndex
        $res.CompletionMatches | Should -HaveCount 11
        $res.CompletionMatches.CompletionText -join ' ' | Should -BeExactly 'LogName ProviderName Path Keywords ID Level StartTime EndTime UserID Data SuppressHashFilter'
    }

    It 'Complete hashtable keys for a hashtable used for splatting' {
        $TestString = '$GetChildItemParams=@{^};Get-ChildItem @GetChildItemParams -Force -Recurse'
        $CursorIndex = $TestString.IndexOf('^')
        $res = TabExpansion2 -inputScript $TestString.Remove($CursorIndex, 1) -cursorColumn $CursorIndex
        $res.CompletionMatches[0].CompletionText | Should -BeExactly 'Path'
    }

    It 'Should complete "Get-Process -Id " with Id and name in tooltip' {
        Set-StrictMode -Version 3.0
        $cmd = 'Get-Process -Id '
        [System.Management.Automation.CommandCompletion]$res = TabExpansion2 -inputScript $cmd  -cursorColumn $cmd.Length
        $res.CompletionMatches[0].CompletionText -match '^\d+$' | Should -BeTrue
        $res.CompletionMatches[0].ListItemText -match '^\d+ -' | Should -BeTrue
        $res.CompletionMatches[0].ToolTip -match '^\d+ -' | Should -BeTrue
    }

    It 'Should complete "Get-Process" with process names' {
        $cmd = "Get-Process "
        $res = TabExpansion2 -inputScript $cmd  -cursorColumn $cmd.Length
        # Can't compare to number of processes since macOS has a large number of processes
        # that have empty Name which should be skipped
        $res.CompletionMatches.Count | Should -BeGreaterThan 0
    }

    It 'Should complete keyword with partial input' {
        $res = TabExpansion2 -inputScript 'using nam' -cursorColumn 'using nam'.Length
        $res.CompletionMatches[0].CompletionText | Should -BeExactly 'namespace'
    }

    It 'Should complete keyword with no input' {
        $res = TabExpansion2 -inputScript 'using ' -cursorColumn 'using '.Length
        $res.CompletionMatches.CompletionText | Should -BeExactly 'assembly','module','namespace','type'
    }

    It 'Should complete keyword with no input after line continuation' {
        $InputScript = @'
using `

'@
        $res = TabExpansion2 -inputScript $InputScript -cursorColumn $InputScript.Length
        $res.CompletionMatches.CompletionText | Should -BeExactly 'assembly','module','namespace','type'
    }

    It 'Should first suggest -Full and then -Functionality when using Get-Help -Fu<tab>' -Skip {
        $res = TabExpansion2 -inputScript 'Get-Help -Fu' -cursorColumn 'Get-Help -Fu'.Length
        $res.CompletionMatches[0].CompletionText | Should -BeExactly '-Full'
        $res.CompletionMatches[1].CompletionText | Should -BeExactly '-Functionality'
    }

    It 'Should first suggest -Full and then -Functionality when using help -Fu<tab>' -Skip {
        $res = TabExpansion2 -inputScript 'help -Fu' -cursorColumn 'help -Fu'.Length
        $res.CompletionMatches[0].CompletionText | Should -BeExactly '-Full'
        $res.CompletionMatches[1].CompletionText | Should -BeExactly '-Functionality'
    }

    It 'Should not remove braces when completing variable with braces' {
        $Text = '"Hello${psversiont}World"'
        $res = TabExpansion2 -inputScript $Text -cursorColumn $Text.IndexOf('p')
        $res.CompletionMatches[0].CompletionText | Should -BeExactly '${PSVersionTable}'
    }

    It 'Should work for variable assignment of enum type: <inputStr>' -TestCases @(
        @{ inputStr = '$ErrorActionPreference = '; filter = ''; doubleQuotes = $false }
        @{ inputStr = '$ErrorActionPreference='; filter = ''; doubleQuotes = $false }
        @{ inputStr = '$ErrorActionPreference="'; filter = ''; doubleQuotes = $true }
        @{ inputStr = '$ErrorActionPreference = ''s'; filter = '| Where-Object { $_ -like "''s*" }'; doubleQuotes = $false }
        @{ inputStr = '$ErrorActionPreference = "siL'; filter = '| Where-Object { $_ -like ''"sil*'' }'; doubleQuotes = $true }
        @{ inputStr = '[System.Management.Automation.ActionPreference]$e='; filter = ''; doubleQuotes = $false }
        @{ inputStr = '[System.Management.Automation.ActionPreference]$e = '; filter = ''; doubleQuotes = $false }
        @{ inputStr = '[System.Management.Automation.ActionPreference]$e = "'; filter = ''; doubleQuotes = $true }
        @{ inputStr = '[System.Management.Automation.ActionPreference]$e = "s'; filter = '| Where-Object { $_ -like """s*" }'; doubleQuotes = $true }
        @{ inputStr = '[System.Management.Automation.ActionPreference]$e = "x'; filter = '| Where-Object { $_ -like """x*" }'; doubleQuotes = $true }
    ){
        param($inputStr, $filter, $doubleQuotes)

        $quote = ''''
        if ($doubleQuotes) {
            $quote = '"'
        }

        $sb = [scriptblock]::Create(@"
            [cmdletbinding()] param([Parameter(ValueFromPipeline=`$true)]`$obj) process { `$obj $filter }
"@)

        $expectedValues = [enum]::GetValues("System.Management.Automation.ActionPreference") | ForEach-Object { $quote + $_.ToString() + $quote } | & $sb | Sort-Object
        if ($expectedValues.Count -gt 0) {
            $expected = [string]::Join(",",$expectedValues)
        }
        else {
            $expected = ''
        }

        $res = TabExpansion2 -inputScript $inputStr -cursorColumn $inputStr.Length
        if ($res.CompletionMatches.Count -gt 0) {
            $actual = [string]::Join(",",$res.CompletionMatches.completiontext)
        }
        else {
            $actual = ''
        }

        $actual | Should -BeExactly $expected
    }

    It 'Should work for variable assignment of custom enum: <inputStr>' -TestCases @(
        @{ inputStr = '[Animal]$c="g'; expected = '"Giraffe"','"Goose"' }
        @{ inputStr = '[Animal]$c='; expected = "'Duck'","'Giraffe'","'Goose'","'Horse'" }
        @{ inputStr = '$script:test = "g'; expected = '"Giraffe"','"Goose"' }
        @{ inputStr = '$script:test='; expected = "'Duck'","'Giraffe'","'Goose'","'Horse'" }
        @{ inputStr = '$script:test = "x'; expected = @() }
    ){
        param($inputStr, $expected)

        enum Animal { Duck; Goose; Horse; Giraffe }
        [Animal]$script:test = 'Duck'

        $res = TabExpansion2 -inputScript $inputStr -cursorColumn $inputStr.Length
        if ($res.CompletionMatches.Count -gt 0) {
            $actual = [string]::Join(",",$res.CompletionMatches.completiontext)
        }
        else {
            $actual = ''
        }

        $actual | Should -BeExactly ([string]::Join(",",$expected))
    }

    It 'Should work for assignment of variable with validateset of strings: <inputStr>' -TestCases @(
        @{ inputStr = '$test='; expected = "'a'","'aa'","'aab'","'b'"; doubleQuotes = $false }
        @{ inputStr = '$test="a'; expected = "'a'","'aa'","'aab'"; doubleQuotes = $true }
        @{ inputStr = '$test = "aa'; expected = "'aa'","'aab'"; doubleQuotes = $true }
        @{ inputStr = '$test=''aab'; expected = "'aab'"; doubleQuotes = $false }
        @{ inputStr = '$test="c'; expected = ''; doubleQuotes = $true }
    ){
        param($inputStr, $expected, $doubleQuotes)

        [ValidateSet('a','aa','aab','b')][string]$test = 'b'

        $expected = [string]::Join(",",$expected)
        if ($doubleQuotes) {
            $expected = $expected.Replace("'", """")
        }

        $res = TabExpansion2 -inputScript $inputStr -cursorColumn $inputStr.Length
        if ($res.CompletionMatches.Count -gt 0) {
            $actual = [string]::Join(",",$res.CompletionMatches.completiontext)
        }
        else {
            $actual = ''
        }

        $actual | Should -BeExactly $expected
    }

    It 'Should work for assignment of variable with validateset of int: <inputStr>' -TestCases @(
        @{ inputStr = '$test='; expected = 2,3,11,112 }
        @{ inputStr = '$test = 1'; expected = 11,112 }
        @{ inputStr = '$test =11'; expected = 11,112 }
        @{ inputStr = '$test =4'; expected = @() }
    ){
        param($inputStr, $expected)

        [ValidateSet(2,3,11,112)][int]$test = 2

        $res = TabExpansion2 -inputScript $inputStr -cursorColumn $inputStr.Length
        if ($res.CompletionMatches.Count -gt 0) {
            $actual = [string]::Join(",",$res.CompletionMatches.completiontext)
        }
        else {
            $actual = ''
        }

        $actual | Should -BeExactly ([string]::Join(",",$expected))
    }

    It 'Should work for assignment of variable with validateset of strings: <inputStr>' -TestCases @(
        @{ inputStr = '[validateset("a","aa","aab","b")][string]$test='; expected = "'a'","'aa'","'aab'","'b'"; doubleQuotes = $false }
        @{ inputStr = '[validateset("a","aa","aab","b")][string]$test="a'; expected = "'a'","'aa'","'aab'"; doubleQuotes = $true }
        @{ inputStr = '[validateset("a","aa","aab","b")][string]$test = "aa'; expected = "'aa'","'aab'"; doubleQuotes = $true }
        @{ inputStr = '[validateset("a","aa","aab","b")][string]$test=''aab'; expected = "'aab'"; doubleQuotes = $false }
        @{ inputStr = '[validateset("a","aa","aab","b")][string]$test=''c'; expected = ''; doubleQuotes = $false }
    ){
        param($inputStr, $expected, $doubleQuotes)

        $expected = [string]::Join(",",$expected)
        if ($doubleQuotes) {
            $expected = $expected.Replace("'", """")
        }

        $res = TabExpansion2 -inputScript $inputStr -cursorColumn $inputStr.Length
        if ($res.CompletionMatches.Count -gt 0) {
            $actual = [string]::Join(",",$res.CompletionMatches.completiontext)
        }
        else {
            $actual = ''
        }

        $actual | Should -BeExactly $expected
    }

    It 'ForEach-Object member completion results should include methods' {
        $res = TabExpansion2 -inputScript '1..10 | ForEach-Object -MemberName '
        $res.CompletionMatches.CompletionText | Should -Contain "GetType"
    }

    It 'Should not complete void instance members' {
        $res = TabExpansion2 -inputScript '([void]("")).'
        $res.CompletionMatches | Should -BeNullOrEmpty
    }

    It 'Should complete custom constructor from class using the AST' {
        $res = TabExpansion2 -inputScript 'class ConstructorTestClass{ConstructorTestClass ([string] $s){}};[ConstructorTestClass]::'
        $res.CompletionMatches | Should -HaveCount 3
        $completionText = $res.CompletionMatches.CompletionText | Sort-Object
        $completionText -join ' ' | Should -BeExactly 'Equals( new( ReferenceEquals('
    }

    It 'Should show multiple constructors in the tooltip' {
        $res = TabExpansion2 -inputScript 'class ConstructorTestClass{ConstructorTestClass ([string] $s){}ConstructorTestClass ([int] $i){}ConstructorTestClass ([int] $i, [bool]$b){}};[ConstructorTestClass]::new'
        $res.CompletionMatches | Should -HaveCount 1
        $completionText = $res.CompletionMatches.ToolTip | Should -BeExactly @'
ConstructorTestClass(string s)
ConstructorTestClass(int i)
ConstructorTestClass(int i, bool b)
'@
    }

    It 'Should complete parameter in param block' {
        $res = TabExpansion2 -inputScript 'Param($Param1=(Get-ChildItem -))' -cursorColumn 30
        $res.CompletionMatches[0].CompletionText | Should -BeExactly '-Path'
    }

    It 'Should complete member in param block' {
        $res = TabExpansion2 -inputScript 'Param($Param1=($PSVersionTable.))' -cursorColumn 31
        $res.CompletionMatches[0].CompletionText | Should -BeExactly 'Count'
    }

    It 'Should complete attribute argument in param block' {
        $res = TabExpansion2 -inputScript 'Param([Parameter()]$Param1)' -cursorColumn 17
        $names = [Parameter].GetProperties() | Where-Object CanWrite | ForEach-Object Name

        $diffs = Compare-Object -ReferenceObject $res.CompletionMatches.CompletionText -DifferenceObject $names
        $diffs | Should -BeNullOrEmpty
    }

    It 'Should complete argument for second parameter' {
        $res = TabExpansion2 -inputScript 'Get-ChildItem -Path $HOME -ErrorAction '
        $res.CompletionMatches[0].CompletionText | Should -BeExactly Break
    }

    It 'Should complete argument with validateset attribute after comma' {
        $TestString = 'function Test-ValidateSet{Param([ValidateSet("Cat","Dog")]$Param1,$Param2)};Test-ValidateSet -Param1 Dog, -Param2'
        $res = TabExpansion2 -inputScript $TestString -cursorColumn ($TestString.LastIndexOf(',') + 1)
        $res.CompletionMatches[0].CompletionText | Should -BeExactly Cat
    }

    it 'Should complete "Value" parameter value in "Where-Object" for Enum property with no input' {
        $res = TabExpansion2 -inputScript 'Get-Command | where-Object CommandType -eq '
        $res.CompletionMatches[0].CompletionText | Should -BeExactly Alias
    }

    it 'Should complete "Value" parameter value in "Where-Object" for Enum property with partial input' {
        $res = TabExpansion2 -inputScript 'Get-Command | where-Object CommandType -ne Ali'
        $res.CompletionMatches[0].CompletionText | Should -BeExactly Alias
    }

    it 'Should complete the right hand side of a comparison operator when left is an Enum with no input' {
        $res = TabExpansion2 -inputScript 'Get-Command | Where-Object -FilterScript {$_.CommandType -like '
        $res.CompletionMatches[0].CompletionText | Should -BeExactly "'Alias'"
    }

    it 'Should complete the right hand side of a comparison operator when left is an Enum with partial input' {
        $TempVar = Get-Command
        $res = TabExpansion2 -inputScript '$tempVar[0].CommandType -notlike "Ali"'
        $res.CompletionMatches[0].CompletionText | Should -BeExactly "'Alias'"
    }

    it 'Should complete the right hand side of a comparison operator when left is an Enum when cursor is on a newline' {
        $res = TabExpansion2 -inputScript "Get-Command | Where-Object -FilterScript {`$_.CommandType -like`n"
        $res.CompletionMatches[0].CompletionText | Should -BeExactly "'Alias'"
    }

    it 'Should complete provider dynamic parameters with quoted path' {
        $Script = if ($IsWindows)
        {
            'Get-ChildItem -Path "C:\" -Director'
        }
        else
        {
            'Get-ChildItem -Path "/" -Director'
        }
        $res = TabExpansion2 -inputScript $Script
        $res.CompletionMatches[0].CompletionText | Should -BeExactly '-Directory'
    }

    it 'Should complete dynamic parameters while providing values to non-string parameters' {
        $res = TabExpansion2 -inputScript 'Get-Content -Path $HOME -Verbose:$false -'
        $res.CompletionMatches.CompletionText | Should -Contain '-Raw'
    }

    It 'Should enumerate types when completing member names for Select-Object' {
        $TestString = '"Hello","World" | select-object '
        $res = TabExpansion2 -inputScript $TestString
        $res | Should -HaveCount 1
        $res.CompletionMatches[0].CompletionText | Should -BeExactly 'Length'
    }

    Context "Format cmdlet's View paramter completion" {
        BeforeAll {
            $viewDefinition = @'
<?xml version="1.0" encoding="utf-8"?>
<Configuration>
  <ViewDefinitions>
    <View>
      <Name>R A M</Name>
      <ViewSelectedBy>
        <TypeName>System.Diagnostics.Process</TypeName>
      </ViewSelectedBy>
      <TableControl>
        <TableHeaders>
          <TableColumnHeader>
            <Label>ProcName</Label>
            <Width>40</Width>
            <Alignment>Center</Alignment>
          </TableColumnHeader>
          <TableColumnHeader>
            <Label>PagedMem</Label>
            <Width>40</Width>
            <Alignment>Center</Alignment>
          </TableColumnHeader>
          <TableColumnHeader>
            <Label>PeakWS</Label>
            <Width>40</Width>
            <Alignment>Center</Alignment>
          </TableColumnHeader>
        </TableHeaders>
        <TableRowEntries>
          <TableRowEntry>
            <TableColumnItems>
              <TableColumnItem>
                <Alignment>Center</Alignment>
                <PropertyName>Name</PropertyName>
              </TableColumnItem>
              <TableColumnItem>
                <Alignment>Center</Alignment>
                <PropertyName>PagedMemorySize</PropertyName>
              </TableColumnItem>
              <TableColumnItem>
                <Alignment>Center</Alignment>
                <PropertyName>PeakWorkingSet</PropertyName>
              </TableColumnItem>
            </TableColumnItems>
          </TableRowEntry>
        </TableRowEntries>
      </TableControl>
    </View>
  </ViewDefinitions>
</Configuration>
'@

            $tempViewFile = Join-Path -Path $TestDrive -ChildPath 'processViewDefinition.ps1xml'
            Set-Content -LiteralPath $tempViewFile -Value $viewDefinition -Force

            $ps = [PowerShell]::Create()
            $null = $ps.AddScript("Update-FormatData -AppendPath $tempViewFile")
            $ps.Invoke()
            $ps.HadErrors | Should -BeFalse
            $ps.Commands.Clear()

            Remove-Item -LiteralPath $tempViewFile -Force -ErrorAction SilentlyContinue
        }

        It 'Should complete Get-ChildItem | <cmd> -View' -TestCases (
            @{ cmd = 'Format-Table'; expected = "children childrenWithHardlink$(if (!$IsWindows) { ' childrenWithUnixStat' })" },
            @{ cmd = 'Format-List'; expected = 'children' },
            @{ cmd = 'Format-Wide'; expected = 'children' },
            @{ cmd = 'Format-Custom'; expected = '' }
        ) {
            param($cmd, $expected)

            # The completion is based on OutputTypeAttribute() of the cmdlet.
            $res = TabExpansion2 -inputScript "Get-ChildItem | $cmd -View " -cursorColumn "Get-ChildItem | $cmd -View ".Length
            $completionText = $res.CompletionMatches.CompletionText | Sort-Object
            $completionText -join ' ' | Should -BeExactly $expected
        }

        It 'Should complete $processList = Get-Process; $processList | <cmd>' -TestCases (
            @{ cmd = 'Format-Table -View '; expected = "'R A M'", "Priority", "process", "ProcessModule", "ProcessWithUserName", "StartTime" },
            @{ cmd = 'Format-List -View '; expected = '' },
            @{ cmd = 'Format-Wide -View '; expected = 'process' },
            @{ cmd = 'Format-Custom -View '; expected = '' },
            @{ cmd = 'Format-Table -View S'; expected = "StartTime" },
            @{ cmd = "Format-Table -View 'S"; expected = "'StartTime'" },
            @{ cmd = "Format-Table -View R"; expected = "'R A M'" }
        ) {
            param($cmd, $expected)

            $null = $ps.AddScript({
                param ($cmd)
                $processList = Get-Process
                $res = TabExpansion2 -inputScript "`$processList | $cmd" -cursorColumn "`$processList | $cmd".Length
                $completionText = $res.CompletionMatches.CompletionText | Sort-Object
                $completionText
            }).AddArgument($cmd)

            $result = $ps.Invoke()
            $ps.Commands.Clear()
            $expected = ($expected | Sort-Object) -join ' '
            $result -join ' ' | Should -BeExactly $expected
        }
    }

    Context NativeCommand {
        BeforeAll {
            $nativeCommand = (Get-Command -CommandType Application -TotalCount 1).Name
        }
        It 'Completes native commands with -' {
            Register-ArgumentCompleter -Native -CommandName $nativeCommand -ScriptBlock {
                param($wordToComplete, $ast, $cursorColumn)
                if ($wordToComplete -eq '-') {
                    return "-flag"
                }
                else {
                    return "unexpected wordtocomplete"
                }
            }
            $line = "$nativeCommand -"
            $res = TabExpansion2 -inputScript $line -cursorColumn $line.Length
            $res.CompletionMatches | Should -HaveCount 1
            $res.CompletionMatches.CompletionText | Should -BeExactly "-flag"
        }

        It 'Completes native commands with --' {
            Register-ArgumentCompleter -Native -CommandName $nativeCommand -ScriptBlock {
                param($wordToComplete, $ast, $cursorColumn)
                if ($wordToComplete -eq '--') {
                    return "--flag"
                }
                else {
                    return "unexpected wordtocomplete"
                }
            }
            $line = "$nativeCommand --"
            $res = TabExpansion2 -inputScript $line -cursorColumn $line.Length
            $res.CompletionMatches | Should -HaveCount 1
            $res.CompletionMatches.CompletionText | Should -BeExactly "--flag"
        }

        It 'Completes native commands with --f' {
            Register-ArgumentCompleter -Native -CommandName $nativeCommand -ScriptBlock {
                param($wordToComplete, $ast, $cursorColumn)
                if ($wordToComplete -eq '--f') {
                    return "--flag"
                }
                else {
                    return "unexpected wordtocomplete"
                }
            }
            $line = "$nativeCommand --f"
            $res = TabExpansion2 -inputScript $line -cursorColumn $line.Length
            $res.CompletionMatches | Should -HaveCount 1
            $res.CompletionMatches.CompletionText | Should -BeExactly "--flag"
        }

        It 'Completes native commands with -o' {
            Register-ArgumentCompleter -Native -CommandName $nativeCommand -ScriptBlock {
                param($wordToComplete, $ast, $cursorColumn)
                if ($wordToComplete -eq '-o') {
                    return "-option"
                }
                else {
                    return "unexpected wordtocomplete"
                }
            }
            $line = "$nativeCommand -o"
            $res = TabExpansion2 -inputScript $line -cursorColumn $line.Length
            $res.CompletionMatches | Should -HaveCount 1
            $res.CompletionMatches.CompletionText | Should -BeExactly "-option"
        }
    }

    It 'Should complete "Export-Counter -FileFormat" with available output formats' -Pending {
        $res = TabExpansion2 -inputScript 'Export-Counter -FileFormat ' -cursorColumn 'Export-Counter -FileFormat '.Length
        $res.CompletionMatches | Should -HaveCount 3
        $completionText = $res.CompletionMatches.CompletionText | Sort-Object
        $completionText -join ' ' | Should -BeExactly 'blg csv tsv'
    }

    it 'Should include positionally bound parameters when completing in front of parameter value' {
        $TestString = 'Get-ChildItem -^ $HOME'
        $CursorIndex = $TestString.IndexOf('^')
        $res = TabExpansion2 -inputScript $TestString.Remove($CursorIndex, 1) -cursorColumn $CursorIndex
        $res.CompletionMatches.CompletionText | Should -Contain "-Path"
    }

    it 'Should find the closest positional parameter match' {
        $TestString = @'
function Verb-Noun
{
    Param
    (
        [Parameter(Position = 0)]
        [string]
        $Param1,
        [Parameter(Position = 1)]
        [System.Management.Automation.ActionPreference]
        $Param2
    )
}
Verb-Noun -Param1 Hello ^
'@
        $CursorIndex = $TestString.IndexOf('^')
        $res = TabExpansion2 -inputScript $TestString.Remove($CursorIndex, 1) -cursorColumn $CursorIndex
        $res.CompletionMatches[0].CompletionText | Should -Be "Break"
    }

    it 'Should complete command with an empty arrayexpression element' {
        $res = TabExpansion2 -inputScript 'Get-ChildItem @()' -cursorColumn 1
        $res.CompletionMatches[0].CompletionText | Should -Be "Get-ChildItem"
    }

<<<<<<< HEAD
    it 'Should not complete TabExpansion2 variables' {
        $res = TabExpansion2 -inputScript '$' -cursorColumn 1
        $res.CompletionMatches.CompletionText | Should -Not -Contain '$positionOfCursor'
=======
    it 'Should prefer the default parameterset when completing positional parameters' {
        $ScriptInput = 'Get-ChildItem | Where-Object '
        $res = TabExpansion2 -inputScript $ScriptInput -cursorColumn $ScriptInput.Length
        $res.CompletionMatches[0].CompletionText | Should -Be "Attributes"
>>>>>>> 3fb4bb27
    }

    Context "Script name completion" {
        BeforeAll {
            Setup -f 'install-powershell.ps1' -Content ""
            Setup -f 'remove-powershell.ps1' -Content ""

            $scriptWithWildcardCases = @(
                @{
                    command = '.\install-*.ps1'
                    expectedCommand = Join-Path -Path '.' -ChildPath 'install-powershell.ps1'
                    name = "'$(Join-Path -Path '.' -ChildPath 'install-powershell.ps1')'"
                }
                @{
                    command = (Join-Path ${TestDrive}  -ChildPath 'install-*.ps1')
                    expectedCommand = (Join-Path ${TestDrive}  -ChildPath 'install-powershell.ps1')
                    name = "'$(Join-Path -Path '.' -ChildPath 'install-powershell.ps1')' by fully qualified path"
                }
                @{
                    command = '.\?emove-powershell.ps1'
                    expectedCommand = Join-Path -Path '.' -ChildPath 'remove-powershell.ps1'
                    name = "'$(Join-Path -Path '.' -ChildPath '?emove-powershell.ps1')'"
                }
                @{
                    # [] cause the parser to create a new token.
                    # So, the command must be quoted to tab complete.
                    command = "'.\[ra]emove-powershell.ps1'"
                    expectedCommand = "'$(Join-Path -Path '.' -ChildPath 'remove-powershell.ps1')'"
                    name = "'$(Join-Path -Path '.' -ChildPath '[ra]emove-powershell.ps1')'"
                }
            )

            Push-Location ${TestDrive}\
        }

        AfterAll {
            Pop-Location
        }

        It "Input <name> should successfully complete" -TestCases $scriptWithWildcardCases {
            param($command, $expectedCommand)
            $res = TabExpansion2 -inputScript $command -cursorColumn $command.Length
            $res.CompletionMatches.Count | Should -BeGreaterThan 0
            $res.CompletionMatches[0].CompletionText | Should -BeExactly $expectedCommand
        }
    }

    Context "File name completion" {
        BeforeAll {
            $tempDir = Join-Path -Path $TestDrive -ChildPath "baseDir"
            $oneSubDir = Join-Path -Path $tempDir -ChildPath "oneSubDir"
            $oneSubDirPrime = Join-Path -Path $tempDir -ChildPath "prime"
            $twoSubDir = Join-Path -Path $oneSubDir -ChildPath "twoSubDir"
            $caseTestPath = Join-Path $testdrive "CaseTest"

            New-Item -Path $tempDir -ItemType Directory -Force > $null
            New-Item -Path $oneSubDir -ItemType Directory -Force > $null
            New-Item -Path $oneSubDirPrime -ItemType Directory -Force > $null
            New-Item -Path $twoSubDir -ItemType Directory -Force > $null

            $testCases = @(
                @{ inputStr = "ab"; name = "abc"; localExpected = ".${separator}abc"; oneSubExpected = "..${separator}abc"; twoSubExpected = "..${separator}..${separator}abc" }
                @{ inputStr = "asaasas"; name = "asaasas!popee"; localExpected = ".${separator}asaasas!popee"; oneSubExpected = "..${separator}asaasas!popee"; twoSubExpected = "..${separator}..${separator}asaasas!popee" }
                @{ inputStr = "asaasa"; name = "asaasas!popee"; localExpected = ".${separator}asaasas!popee"; oneSubExpected = "..${separator}asaasas!popee"; twoSubExpected = "..${separator}..${separator}asaasas!popee" }
                @{ inputStr = "bbbbbbbbbb"; name = 'bbbbbbbbbb`'; localExpected = "& '.${separator}bbbbbbbbbb``'"; oneSubExpected = "& '..${separator}bbbbbbbbbb``'"; twoSubExpected = "& '..${separator}..${separator}bbbbbbbbbb``'" }
                @{ inputStr = "bbbbbbbbb"; name = "bbbbbbbbb#"; localExpected = ".${separator}bbbbbbbbb#"; oneSubExpected = "..${separator}bbbbbbbbb#"; twoSubExpected = "..${separator}..${separator}bbbbbbbbb#" }
                @{ inputStr = "bbbbbbbb"; name = "bbbbbbbb{"; localExpected = "& '.${separator}bbbbbbbb{'"; oneSubExpected = "& '..${separator}bbbbbbbb{'"; twoSubExpected = "& '..${separator}..${separator}bbbbbbbb{'" }
                @{ inputStr = "bbbbbbb"; name = "bbbbbbb}"; localExpected = "& '.${separator}bbbbbbb}'"; oneSubExpected = "& '..${separator}bbbbbbb}'"; twoSubExpected = "& '..${separator}..${separator}bbbbbbb}'" }
                @{ inputStr = "bbbbbb"; name = "bbbbbb("; localExpected = "& '.${separator}bbbbbb('"; oneSubExpected = "& '..${separator}bbbbbb('"; twoSubExpected = "& '..${separator}..${separator}bbbbbb('" }
                @{ inputStr = "bbbbb"; name = "bbbbb)"; localExpected = "& '.${separator}bbbbb)'"; oneSubExpected = "& '..${separator}bbbbb)'"; twoSubExpected = "& '..${separator}..${separator}bbbbb)'" }
                @{ inputStr = "bbbb"; name = "bbbb$"; localExpected = "& '.${separator}bbbb$'"; oneSubExpected = "& '..${separator}bbbb$'"; twoSubExpected = "& '..${separator}..${separator}bbbb$'" }
                @{ inputStr = "bbb"; name = "bbb'"; localExpected = "& '.${separator}bbb'''"; oneSubExpected = "& '..${separator}bbb'''"; twoSubExpected = "& '..${separator}..${separator}bbb'''" }
                @{ inputStr = "bb"; name = "bb,"; localExpected = "& '.${separator}bb,'"; oneSubExpected = "& '..${separator}bb,'"; twoSubExpected = "& '..${separator}..${separator}bb,'" }
                @{ inputStr = "b"; name = "b;"; localExpected = "& '.${separator}b;'"; oneSubExpected = "& '..${separator}b;'"; twoSubExpected = "& '..${separator}..${separator}b;'" }
            )

            try {
                Push-Location -Path $tempDir
                foreach ($entry in $testCases) {
                    New-Item -Path $tempDir -Name $entry.name -ItemType File -ErrorAction SilentlyContinue > $null
                }
            } finally {
                Pop-Location
            }
        }

        BeforeEach {
            New-Item -ItemType Directory -Path $caseTestPath > $null
        }

        AfterAll {
            Remove-Item -Path $tempDir -Recurse -Force -ErrorAction SilentlyContinue
        }

        AfterEach {
            Pop-Location
            Remove-Item -Path $caseTestPath -Recurse -Force -ErrorAction SilentlyContinue
        }

        It "Input '<inputStr>' should successfully complete" -TestCases $testCases {
            param ($inputStr, $localExpected)

            Push-Location -Path $tempDir
            $res = TabExpansion2 -inputScript $inputStr -cursorColumn $inputStr.Length
            $res.CompletionMatches.Count | Should -BeGreaterThan 0
            $res.CompletionMatches[0].CompletionText | Should -BeExactly $localExpected
        }

        It "Input '<inputStr>' should successfully complete with relative path '..\'" -TestCases $testCases {
            param ($inputStr, $oneSubExpected)

            Push-Location -Path $oneSubDir
            $inputStr = "..\${inputStr}"
            $res = TabExpansion2 -inputScript $inputStr -cursorColumn $inputStr.Length
            $res.CompletionMatches.Count | Should -BeGreaterThan 0
            $res.CompletionMatches[0].CompletionText | Should -BeExactly $oneSubExpected
        }

        It "Input '<inputStr>' should successfully complete with relative path '..\..\'" -TestCases $testCases {
            param ($inputStr, $twoSubExpected)

            Push-Location -Path $twoSubDir
            $inputStr = "../../${inputStr}"
            $res = TabExpansion2 -inputScript $inputStr -cursorColumn $inputStr.Length
            $res.CompletionMatches.Count | Should -BeGreaterThan 0
            $res.CompletionMatches[0].CompletionText | Should -BeExactly $twoSubExpected
        }

        It "Input '<inputStr>' should successfully complete with relative path '..\..\..\ba*\'" -TestCases $testCases {
            param ($inputStr, $twoSubExpected)

            Push-Location -Path $twoSubDir
            $inputStr = "..\..\..\ba*\${inputStr}"
            $res = TabExpansion2 -inputScript $inputStr -cursorColumn $inputStr.Length
            $res.CompletionMatches.Count | Should -BeGreaterThan 0
            $res.CompletionMatches[0].CompletionText | Should -BeExactly $twoSubExpected
        }

        It "Test relative path" {
            Push-Location -Path $oneSubDir
            $beforeTab = "twoSubDir/../../pri"
            $afterTab = "..${separator}prime"
            $res = TabExpansion2 -inputScript $beforeTab -cursorColumn $beforeTab.Length
            $res.CompletionMatches | Should -HaveCount 1
            $res.CompletionMatches[0].CompletionText | Should -BeExactly $afterTab
        }

        It "Test path with both '\' and '/'" {
            Push-Location -Path $twoSubDir
            $beforeTab = "..\../..\ba*/ab"
            $afterTab = "..${separator}..${separator}abc"
            $res = TabExpansion2 -inputScript $beforeTab -cursorColumn $beforeTab.Length
            $res.CompletionMatches | Should -HaveCount 1
            $res.CompletionMatches[0].CompletionText | Should -BeExactly $afterTab
        }

        It "Test case insensitive <type> path" -Skip:(!$IsLinux) -TestCases @(
            @{ type = "File"     ; beforeTab = "Get-Content f" },
            @{ type = "Directory"; beforeTab = "cd f" }
        ) {
            param ($type, $beforeTab)

            $testItems = "foo", "Foo", "fOO"
            $testItems | ForEach-Object {
                $itemPath = Join-Path $caseTestPath $_
                New-Item -ItemType $type -Path $itemPath
            }
            Push-Location $caseTestPath
            $res = TabExpansion2 -inputScript $beforeTab -cursorColumn $beforeTab.Length
            $res.CompletionMatches | Should -HaveCount $testItems.Count

            # order isn't guaranteed so we'll sort them first
            $completions = ($res.CompletionMatches | Sort-Object CompletionText -CaseSensitive).CompletionText -join ":"
            $expected = ($testItems | Sort-Object -CaseSensitive | ForEach-Object { "./$_" }) -join ":"

            $completions | Should -BeExactly $expected
        }

        It "Test case insensitive file and folder path completing for <type>" -Skip:(!$IsLinux) -TestCases @(
            @{ type = "File"     ; beforeTab = "Get-Content f"; expected = "foo","Foo" },  # Get-Content passes thru to provider
            @{ type = "Directory"; beforeTab = "cd f"         ; expected = "Foo" }  # Set-Location is aware of Files vs Folders
        ) {
            param ($beforeTab, $expected)

            $filePath = Join-Path $caseTestPath "foo"
            $folderPath = Join-Path $caseTestPath "Foo"
            New-Item -ItemType File -Path $filePath
            New-Item -ItemType Directory -Path $folderPath
            Push-Location $caseTestPath
            $res = TabExpansion2 -inputScript $beforeTab -cursorColumn $beforeTab.Length
            $res.CompletionMatches | Should -HaveCount $expected.Count

            # order isn't guaranteed so we'll sort them first
            $completions = ($res.CompletionMatches | Sort-Object CompletionText -CaseSensitive).CompletionText -join ":"
            $expected = ($expected | Sort-Object -CaseSensitive | ForEach-Object { "./$_" }) -join ":"

        }

        It "PSScriptRoot path completion when AST extent has file identity" {
            $scriptText = '"$PSScriptRoot\BugFix.Tests"'
            $tokens = $null
            $scriptAst = [System.Management.Automation.Language.Parser]::ParseInput(
                $scriptText,
                $PSCommandPath,
                [ref] $tokens,
                [ref] $null)

            $cursorPosition = $scriptAst.Extent.StartScriptPosition.
                GetType().
                GetMethod('CloneWithNewOffset', [System.Reflection.BindingFlags]'NonPublic, Instance').
                Invoke($scriptAst.Extent.StartScriptPosition, @($scriptText.Length - 1))

            $res = TabExpansion2 -ast $scriptAst -tokens $tokens -positionOfCursor $cursorPosition
            $res.CompletionMatches | Should -HaveCount 1
            $expectedPath = Join-Path $PSScriptRoot -ChildPath BugFix.Tests.ps1
            $res.CompletionMatches[0].CompletionText | Should -Be "`"$expectedPath`""
        }
    }

    Context "Cmdlet name completion" {
        BeforeAll {
            $testCases = @(
                @{ inputStr = "get-c*item"; expected = "Get-ChildItem" }
                @{ inputStr = "set-alia?"; expected = "Set-Alias" }
                @{ inputStr = "s*-alias"; expected = "Set-Alias" }
                @{ inputStr = "se*-alias"; expected = "Set-Alias" }
                @{ inputStr = "set-al"; expected = "Set-Alias" }
                @{ inputStr = "set-a?i"; expected = "Set-Alias" }
                @{ inputStr = "set-?lias"; expected = "Set-Alias" }
                @{ inputStr = "get-c*ditem"; expected = "Get-ChildItem" }
                @{ inputStr = "Microsoft.PowerShell.Management\get-c*item"; expected = "Microsoft.PowerShell.Management\Get-ChildItem" }
                @{ inputStr = "Microsoft.PowerShell.Utility\set-alia?"; expected = "Microsoft.PowerShell.Utility\Set-Alias" }
                @{ inputStr = "Microsoft.PowerShell.Utility\s*-alias"; expected = "Microsoft.PowerShell.Utility\Set-Alias" }
                @{ inputStr = "Microsoft.PowerShell.Utility\se*-alias"; expected = "Microsoft.PowerShell.Utility\Set-Alias" }
                @{ inputStr = "Microsoft.PowerShell.Utility\set-al"; expected = "Microsoft.PowerShell.Utility\Set-Alias" }
                @{ inputStr = "Microsoft.PowerShell.Utility\set-a?i"; expected = "Microsoft.PowerShell.Utility\Set-Alias" }
                @{ inputStr = "Microsoft.PowerShell.Utility\set-?lias"; expected = "Microsoft.PowerShell.Utility\Set-Alias" }
                @{ inputStr = "Microsoft.PowerShell.Management\get-*ditem"; expected = "Microsoft.PowerShell.Management\Get-ChildItem" }
            )
        }

        It "Input '<inputStr>' should successfully complete" -TestCases $testCases {
            param($inputStr, $expected)

            $res = TabExpansion2 -inputScript $inputStr -cursorColumn $inputStr.Length
            $res.CompletionMatches[0].CompletionText | Should -BeExactly $expected
        }
    }

    Context "Miscellaneous completion tests" {
        BeforeAll {
            $testCases = @(
                @{ inputStr = "get-childitem -"; expected = "-Path"; setup = $null }
                @{ inputStr = "get-childitem -Fil"; expected = "-Filter"; setup = $null }
                @{ inputStr = '$arg'; expected = '$args'; setup = $null }
                @{ inputStr = '$args.'; expected = 'Count'; setup = $null }
                @{ inputStr = '$Host.UI.Ra'; expected = 'RawUI'; setup = $null }
                @{ inputStr = '$Host.UI.WriteD'; expected = 'WriteDebugLine('; setup = $null }
                @{ inputStr = '$MaximumHistoryCount.'; expected = 'CompareTo('; setup = $null }
                @{ inputStr = '$A=[datetime]::now;$A.'; expected = 'Date'; setup = $null }
                @{ inputStr = '$e=$null;try { 1/0 } catch {$e=$_};$e.'; expected = 'CategoryInfo'; setup = $null }
                @{ inputStr = '$x= gps pwsh;$x.*pm'; expected = 'NPM'; setup = $null }
                @{ inputStr = 'function Get-ScrumData {}; Get-Scrum'; expected = 'Get-ScrumData'; setup = $null }
                @{ inputStr = 'function write-output {param($abcd) $abcd};Write-Output -a'; expected = '-abcd'; setup = $null }
                @{ inputStr = 'function write-output {param($abcd) $abcd};Microsoft.PowerShell.Utility\Write-Output -'; expected = '-InputObject'; setup = $null }
                @{ inputStr = '[math]::Co'; expected = 'CopySign('; setup = $null }
                @{ inputStr = '[math]::PI.GetT'; expected = 'GetType('; setup = $null }
                @{ inputStr = '[math]'; expected = '::E'; setup = $null }
                @{ inputStr = '[math].'; expected = 'Assembly'; setup = $null }
                @{ inputStr = '[math].G'; expected = 'GenericParameterAttributes'; setup = $null }
                @{ inputStr = '[Environment+specialfolder]::App'; expected = 'ApplicationData'; setup = $null }
                @{ inputStr = 'icm {get-pro'; expected = 'Get-Process'; setup = $null }
                @{ inputStr = 'write-output (get-pro'; expected = 'Get-Process'; setup = $null }
                @{ inputStr = 'iex "get-pro'; expected = '"Get-Process"'; setup = $null }
                @{ inputStr = '$variab'; expected = '$variableA'; setup = { $variableB = 2; $variableA = 1 } }
                @{ inputStr = 'a -'; expected = '-keys'; setup = { function a {param($keys) $a} } }
                @{ inputStr = 'Get-Content -Li'; expected = '-LiteralPath'; setup = $null }
                @{ inputStr = 'New-Item -W'; expected = '-WhatIf'; setup = $null }
                @{ inputStr = 'Get-Alias gs'; expected = 'gsn'; setup = $null }
                @{ inputStr = 'Get-Alias -Definition cd'; expected = 'cd..'; setup = $null }
                @{ inputStr = 'remove-psdrive fun'; expected = 'Function'; setup = $null }
                @{ inputStr = 'new-psdrive -PSProvider fi'; expected = 'FileSystem'; setup = $null }
                @{ inputStr = 'Get-PSDrive -PSProvider En'; expected = 'Environment'; setup = $null }
                @{ inputStr = 'remove-psdrive fun'; expected = 'Function'; setup = $null }
                @{ inputStr = 'get-psprovider ali'; expected = 'Alias'; setup = $null }
                @{ inputStr = 'Get-PSDrive -PSProvider Variable '; expected = 'Variable'; setup = $null }
                @{ inputStr = 'Get-Command Get-Chil'; expected = 'Get-ChildItem'; setup = $null }
                @{ inputStr = 'Get-Variable psver'; expected = 'PSVersionTable'; setup = $null }
                @{ inputStr = 'Get-Help get-c*ditem'; expected = 'Get-ChildItem'; setup = $null }
                @{ inputStr = 'Trace-Command e'; expected = 'ETS'; setup = $null }
                @{ inputStr = 'Get-TraceSource e'; expected = 'ETS'; setup = $null }
                @{ inputStr = '[int]:: max'; expected = 'MaxValue'; setup = $null }
                @{ inputStr = '"string". l*'; expected = 'Length'; setup = $null }
                @{ inputStr = '("a" * 5).e'; expected = 'EndsWith('; setup = $null }
                @{ inputStr = '([string][int]1).e'; expected = 'EndsWith('; setup = $null }
                @{ inputStr = '(++$i).c'; expected = 'CompareTo('; setup = $null }
                @{ inputStr = '"a".Length.c'; expected = 'CompareTo('; setup = $null }
                @{ inputStr = '@(1, "a").c'; expected = 'Count'; setup = $null }
                @{ inputStr = '{1}.is'; expected = 'IsConfiguration'; setup = $null }
                @{ inputStr = '@{ }.'; expected = 'Count'; setup = $null }
                @{ inputStr = '@{abc=1}.a'; expected = 'Add('; setup = $null }
                @{ inputStr = '$a.f'; expected = "'fo-o'"; setup = { $a = @{'fo-o'='bar'} } }
                @{ inputStr = 'dir | % { $_.Full'; expected = 'FullName'; setup = $null }
                @{ inputStr = '@{a=$(exit)}.Ke'; expected = 'Keys'; setup = $null }
                @{ inputStr = '@{$(exit)=1}.Va'; expected = 'Values'; setup = $null }
                @{ inputStr = 'switch -'; expected = '-CaseSensitive'; setup = $null }
                @{ inputStr = 'gm -t'; expected = '-Type'; setup = $null }
                @{ inputStr = 'foo -aa -aa'; expected = '-aaa'; setup = { function foo {param($a, $aa, $aaa)} } }
                @{ inputStr = 'switch ( gps -'; expected = '-Name'; setup = $null }
                @{ inputStr = 'set-executionpolicy '; expected = 'AllSigned'; setup = $null }
                @{ inputStr = 'Set-ExecutionPolicy -exe: b'; expected = 'Bypass'; setup = $null }
                @{ inputStr = 'Set-ExecutionPolicy -exe:b'; expected = 'Bypass'; setup = $null }
                @{ inputStr = 'Set-ExecutionPolicy -ExecutionPolicy:'; expected = 'AllSigned'; setup = $null }
                @{ inputStr = 'Set-ExecutionPolicy by -for:'; expected = '$true'; setup = $null }
                @{ inputStr = 'Import-Csv -Encoding '; expected = 'ascii'; setup = $null }
                @{ inputStr = 'Get-Process | % ModuleM'; expected = 'ModuleMemorySize'; setup = $null }
                @{ inputStr = 'Get-Process | % {$_.MainModule} | % Com'; expected = 'Company'; setup = $null }
                @{ inputStr = 'Get-Process | % MainModule | % Com'; expected = 'Company'; setup = $null }
                @{ inputStr = '$p = Get-Process; $p | % ModuleM'; expected = 'ModuleMemorySize'; setup = $null }
                @{ inputStr = 'gmo Microsoft.PowerShell.U'; expected = 'Microsoft.PowerShell.Utility'; setup = $null }
                @{ inputStr = 'rmo Microsoft.PowerShell.U'; expected = 'Microsoft.PowerShell.Utility'; setup = $null }
                @{ inputStr = 'gcm -Module Microsoft.PowerShell.U'; expected = 'Microsoft.PowerShell.Utility'; setup = $null }
                @{ inputStr = 'gmo -list PackageM'; expected = 'PackageManagement'; setup = $null }
                @{ inputStr = 'gcm -Module PackageManagement Find-Pac'; expected = 'Find-Package'; setup = $null }
                @{ inputStr = 'ipmo PackageM'; expected = 'PackageManagement'; setup = $null }
                @{ inputStr = 'Get-Process pws'; expected = 'pwsh'; setup = $null }
                @{ inputStr = "function bar { [OutputType('System.IO.FileInfo')][OutputType('System.Diagnostics.Process')]param() }; bar | ? { `$_.ProcessN"; expected = 'ProcessName'; setup = $null }
                @{ inputStr = "function bar { [OutputType('System.IO.FileInfo')][OutputType('System.Diagnostics.Process')]param() }; bar | ? { `$_.LastAc"; expected = 'LastAccessTime'; setup = $null }
                @{ inputStr = "& 'get-comm"; expected = "'Get-Command'"; setup = $null }
                @{ inputStr = 'alias:dir'; expected = Join-Path 'Alias:' 'dir'; setup = $null }
                @{ inputStr = 'gc alias::ipm'; expected = 'alias::ipmo'; setup = $null }
                @{ inputStr = 'gc enVironment::psmod'; expected = 'enVironment::PSModulePath'; setup = $null }
                ## tab completion safe expression evaluator tests
                @{ inputStr = '@{a=$(exit)}.Ke'; expected = 'Keys'; setup = $null }
                @{ inputStr = '@{$(exit)=1}.Ke'; expected = 'Keys'; setup = $null }
                ## tab completion variable names
                @{ inputStr = '@PSVer'; expected = '@PSVersionTable'; setup = $null }
                @{ inputStr = '$global:max'; expected = '$global:MaximumHistoryCount'; setup = $null }
                @{ inputStr = '$PSMod'; expected = '$PSModuleAutoLoadingPreference'; setup = $null }
                ## tab completion for variable in path
                ## if $PSHOME contains a space tabcompletion adds ' around the path
                @{ inputStr = 'cd $PSHOME\Modu'; expected = if($PSHOME.Contains(' ')) { "'$(Join-Path $PSHOME 'Modules')'" } else { Join-Path $PSHOME 'Modules' }; setup = $null }
                @{ inputStr = 'cd "$PSHOME\Modu"'; expected = "`"$(Join-Path $PSHOME 'Modules')`""; setup = $null }
                @{ inputStr = '$PSHOME\System.Management.Au'; expected = if($PSHOME.Contains(' ')) { "`& '$(Join-Path $PSHOME 'System.Management.Automation.dll')'" }  else { Join-Path $PSHOME 'System.Management.Automation.dll'; Setup = $null }}
                @{ inputStr = '"$PSHOME\System.Management.Au"'; expected = "`"$(Join-Path $PSHOME 'System.Management.Automation.dll')`""; setup = $null }
                @{ inputStr = '& "$PSHOME\System.Management.Au"'; expected = "`"$(Join-Path $PSHOME 'System.Management.Automation.dll')`""; setup = $null }
                ## tab completion AST-based tests
                @{ inputStr = 'get-date | ForEach-Object { $PSItem.h'; expected = 'Hour'; setup = $null }
                @{ inputStr = '$a=gps;$a[0].h'; expected = 'Handle'; setup = $null }
                @{ inputStr = "`$(1,'a',@{})[-1].k"; expected = 'Keys'; setup = $null }
                @{ inputStr = "`$(1,'a',@{})[1].tri"; expected = 'Trim('; setup = $null }
                ## tab completion for type names
                @{ inputStr = '[ScriptBlockAst'; expected = 'System.Management.Automation.Language.ScriptBlockAst'; setup = $null }
                @{ inputStr = 'New-Object dict'; expected = 'System.Collections.Generic.Dictionary'; setup = $null }
                @{ inputStr = 'New-Object System.Collections.Generic.List[datet'; expected = "'System.Collections.Generic.List[datetime]'"; setup = $null }
                @{ inputStr = '[System.Management.Automation.Runspaces.runspacef'; expected = 'System.Management.Automation.Runspaces.RunspaceFactory'; setup = $null }
                @{ inputStr = '[specialfol'; expected = 'System.Environment+SpecialFolder'; setup = $null }
                ## tab completion for variable names in '{}'
                @{ inputStr = '${PSDefault'; expected = '${PSDefaultParameterValues}'; setup = $null }
            )
        }

        It "Input '<inputStr>' should successfully complete" -TestCases $testCases {
            param($inputStr, $expected, $setup)

            if ($null -ne $setup) { . $setup }
            $res = TabExpansion2 -inputScript $inputStr -cursorColumn $inputStr.Length
            $res.CompletionMatches.Count | Should -BeGreaterThan 0
            $res.CompletionMatches.CompletionText | Should -Contain $expected
        }

        It "Tab completion UNC path" -Skip:(!$IsWindows) {
            $homeDrive = $env:HOMEDRIVE.Replace(":", "$")
            $beforeTab = "\\localhost\$homeDrive\wind"
            $afterTab = "& '\\localhost\$homeDrive\Windows'"
            $res = TabExpansion2 -inputScript $beforeTab -cursorColumn $beforeTab.Length
            $res.CompletionMatches.Count | Should -BeGreaterThan 0
            $res.CompletionMatches[0].CompletionText | Should -BeExactly $afterTab
        }

        It "Tab completion UNC path with forward slashes" -Skip:(!$IsWindows) {
            $beforeTab = "//localhost/admin"
            # it is expected that tab completion turns forward slashes into backslashes
            $afterTab = "\\localhost\ADMIN$"
            $res = TabExpansion2 -inputScript $beforeTab -cursorColumn $beforeTab.Length
            $res.CompletionMatches.Count | Should -BeGreaterThan 0
            $res.CompletionMatches[0].CompletionText | Should -BeExactly $afterTab
        }


        It "Tab completion for registry" -Skip:(!$IsWindows) {
            $beforeTab = 'registry::HKEY_l'
            $afterTab = 'registry::HKEY_LOCAL_MACHINE'
            $res = TabExpansion2 -inputScript $beforeTab -cursorColumn $beforeTab.Length
            $res.CompletionMatches | Should -HaveCount 1
            $res.CompletionMatches[0].CompletionText | Should -BeExactly $afterTab
        }

        It "Tab completion for wsman provider" -Skip:(!$IsWindows) {
            $beforeTab = 'wsman::localh'
            $afterTab = 'wsman::localhost'
            $res = TabExpansion2 -inputScript $beforeTab -cursorColumn $beforeTab.Length
            $res.CompletionMatches | Should -HaveCount 1
            $res.CompletionMatches[0].CompletionText | Should -BeExactly $afterTab
        }

        It "Tab completion for filesystem provider qualified path" {
            $tempFolder = [System.IO.Path]::GetTempPath()
            try
            {
                New-Item -ItemType Directory -Path "$tempFolder/helloworld" > $null
                $tempFolder | Should -Exist
                $beforeTab = 'filesystem::{0}hello' -f $tempFolder
                $afterTab = 'filesystem::{0}helloworld' -f $tempFolder
                $res = TabExpansion2 -inputScript $beforeTab -cursorColumn $beforeTab.Length
                $res.CompletionMatches.Count | Should -BeGreaterThan 0
                $res.CompletionMatches[0].CompletionText | Should -BeExactly $afterTab
            }
            finally
            {
                Remove-Item -Path "$tempFolder/helloworld" -Force -ErrorAction SilentlyContinue
            }
        }

        It "Tab completion dynamic parameter of a custom function" {
            function Test-DynamicParam {
                [CmdletBinding()]
                PARAM( $DeFirst )

                DYNAMICPARAM {
                    $paramDictionary = [System.Management.Automation.RuntimeDefinedParameterDictionary]::new()
                    $attributeCollection = [System.Collections.ObjectModel.Collection[Attribute]]::new()
                    $attributeCollection.Add([Parameter]::new())
                    $deSecond = [System.Management.Automation.RuntimeDefinedParameter]::new('DeSecond', [System.Array], $attributeCollection)
                    $deThird = [System.Management.Automation.RuntimeDefinedParameter]::new('DeThird', [System.Array], $attributeCollection)
                    $null = $paramDictionary.Add('DeSecond', $deSecond)
                    $null = $paramDictionary.Add('DeThird', $deThird)
                    return $paramDictionary
                }

                PROCESS {
                    Write-Host 'Hello'
                    Write-Host $PSBoundParameters
                }
            }

            $inputStr = "Test-DynamicParam -D"
            $res = TabExpansion2 -inputScript $inputStr -cursorColumn $inputStr.Length
            $res.CompletionMatches.Count | Should -BeGreaterThan 3
            $res.CompletionMatches[0].CompletionText | Should -BeExactly '-DeFirst'
            $res.CompletionMatches[1].CompletionText | Should -BeExactly '-DeSecond'
            $res.CompletionMatches[2].CompletionText | Should -BeExactly '-DeThird'
        }

        It "Tab completion dynamic parameter '-CodeSigningCert'" -Skip:(!$IsWindows) {
            try {
                Push-Location cert:\
                $inputStr = "gci -co"
                $res = TabExpansion2 -inputScript $inputStr -cursorColumn $inputStr.Length
                $res.CompletionMatches[0].CompletionText | Should -BeExactly '-CodeSigningCert'
            } finally {
                Pop-Location
            }
        }

        It "Tab completion for file system takes precedence over functions" {
            try {
                Push-Location $TestDrive
                New-Item -Name myf -ItemType File -Force
                function MyFunction { "Hi there" }

                $inputStr = "myf"
                $res = TabExpansion2 -inputScript $inputStr -cursorColumn $inputStr.Length
                $res.CompletionMatches | Should -HaveCount 2
                $res.CompletionMatches[0].CompletionText | Should -BeExactly (Resolve-Path myf -Relative)
                $res.CompletionMatches[1].CompletionText | Should -BeExactly "MyFunction"
            } finally {
                Remove-Item -Path myf -Force
                Pop-Location
            }
        }

        It "Tab completion for validateSet attribute" {
            function foo { param([ValidateSet('cat','dog')]$p) }
            $inputStr = "foo "
            $res = TabExpansion2 -inputScript $inputStr -cursorColumn $inputStr.Length
            $res.CompletionMatches | Should -HaveCount 2
            $res.CompletionMatches[0].CompletionText | Should -BeExactly 'cat'
            $res.CompletionMatches[1].CompletionText | Should -BeExactly 'dog'
        }

        It "Tab completion for validateSet attribute takes precedence over enums" {
            function foo { param([ValidateSet('DarkBlue','DarkCyan')][ConsoleColor]$p) }
            $inputStr = "foo "
            $res = TabExpansion2 -inputScript $inputStr -cursorColumn $inputStr.Length
            $res.CompletionMatches | Should -HaveCount 2
            $res.CompletionMatches[0].CompletionText | Should -BeExactly 'DarkBlue'
            $res.CompletionMatches[1].CompletionText | Should -BeExactly 'DarkCyan'
        }

        It "Tab completion for attribute type" {
            $inputStr = '[validateset()]$var1'
            $res = TabExpansion2 -inputScript $inputStr -cursorColumn 2
            $res.CompletionMatches.CompletionText | Should -Contain 'ValidateSet'
        }

        It "Tab completion for ArgumentCompleter when AST is passed to CompleteInput" {
            $scriptBl = {
                function Test-Completion {
                    param (
                        [String]$TestVal
                    )
                }
                [scriptblock]$completer = {
                    param($commandName, $parameterName, $wordToComplete, $commandAst, $fakeBoundParameters)

                    @('Val1', 'Val2')
                }
                Register-ArgumentCompleter -CommandName Test-Completion -ParameterName TestVal -ScriptBlock $completer
            }
            $pwsh = [PowerShell]::Create()
            $pwsh.AddScript($scriptBl)
            $pwsh.Invoke()

            $completeInput_Input = $scriptBl.ToString()
            $completeInput_Input += "`nTest-Completion -TestVal "
            $res = [System.Management.Automation.CommandCompletion]::CompleteInput($completeInput_Input, $completeInput_Input.Length, $null, $pwsh)
            $res.CompletionMatches | Should -HaveCount 2
            $res.CompletionMatches[0].CompletionText | Should -BeExactly 'Val1'
            $res.CompletionMatches[1].CompletionText | Should -BeExactly 'Val2'
        }

        It "Tab completion for enum type parameter of a custom function" {
            function baz ([consolecolor]$name, [ValidateSet('cat','dog')]$p){}
            $inputStr = "baz -name "
            $res = TabExpansion2 -inputScript $inputStr -cursorColumn $inputStr.Length
            $res.CompletionMatches | Should -HaveCount 16
            $res.CompletionMatches[0].CompletionText | Should -BeExactly 'Black'

            $inputStr = "baz Black "
            $res = TabExpansion2 -inputScript $inputStr -cursorColumn $inputStr.Length
            $res.CompletionMatches | Should -HaveCount 2
            $res.CompletionMatches[0].CompletionText | Should -BeExactly 'cat'
            $res.CompletionMatches[1].CompletionText | Should -BeExactly 'dog'
        }

        It "Tab completion for enum members after colon with <Space> space" -TestCases @(
            @{ Space = 0 }
            @{ Space = 1 }
        ) {
            param ($Space)
            $inputStr = "Get-Command -Type:$(' ' * $Space)Al"
            $res = TabExpansion2 -inputScript $inputStr -cursorColumn $inputStr.Length
            $res.CompletionMatches | Should -HaveCount 2
            $res.CompletionMatches[0].CompletionText | Should -BeExactly 'Alias'
            $res.CompletionMatches[1].CompletionText | Should -BeExactly 'All'
        }

        It "Tab completion for enum members between colon with <LeftSpace> space and <RightSpace> space with value" -TestCases @(
            @{ LeftSpace = 0; RightSpace = 0 }
            @{ LeftSpace = 0; RightSpace = 1 }
            @{ LeftSpace = 1; RightSpace = 0 }
            @{ LeftSpace = 1; RightSpace = 1 }
        ) {
            param ($LeftSpace, $RightSpace)
            $inputStrEndsWithCursor = "Get-Command -Type:$(' ' * $LeftSpace)"
            $inputStr = $inputStrEndsWithCursor + "$(' ' * $RightSpace)Alias"
            $res = TabExpansion2 -inputScript $inputStr -cursorColumn $inputStrEndsWithCursor.Length
            $expectedArray = [enum]::GetNames([System.Management.Automation.CommandTypes]) | Sort-Object
            $res.CompletionMatches.CompletionText | Should -Be $expectedArray
        }

        It "Tab completion for enum members between comma with <LeftSpace> space and <RightSpace> space with parameter" -TestCases @(
            @{ LeftSpace = 0; RightSpace = 0 }
            @{ LeftSpace = 0; RightSpace = 1 }
            @{ LeftSpace = 1; RightSpace = 0 }
            @{ LeftSpace = 1; RightSpace = 1 }
        ) {
            param ($LeftSpace, $RightSpace)
            $inputStrEndsWithCursor = "Get-Command -Type Alias,$(' ' * $LeftSpace)"
            $inputStr = $inputStrEndsWithCursor + "$(' ' * $RightSpace)-All"
            $res = TabExpansion2 -inputScript $inputStr -cursorColumn $inputStrEndsWithCursor.Length
            $expectedArray = [enum]::GetNames([System.Management.Automation.CommandTypes]) | Sort-Object
            $res.CompletionMatches.CompletionText | Should -Be $expectedArray
        }

        It "Tab completion for enum members after comma" {
            $inputStr = "Get-Command -Type Alias,c"
            $res = TabExpansion2 -inputScript $inputStr -cursorColumn $inputStr.Length
            $res.CompletionMatches | Should -HaveCount 2
            $res.CompletionMatches[0].CompletionText | Should -BeExactly 'Cmdlet'
            $res.CompletionMatches[1].CompletionText | Should -BeExactly 'Configuration'
        }

        It "Test [CommandCompletion]::GetNextResult" {
            $inputStr = "Get-Command -Type Alias,c"
            $res = TabExpansion2 -inputScript $inputStr -cursorColumn $inputStr.Length
            $res.CompletionMatches | Should -HaveCount 2
            $res.GetNextResult($false).CompletionText | Should -BeExactly 'Configuration'
            $res.GetNextResult($true).CompletionText | Should -BeExactly 'Cmdlet'
            $res.GetNextResult($true).CompletionText | Should -BeExactly 'Configuration'
        }

        It "Test history completion" {
            $startDate = Get-Date
            $endDate = $startDate.AddSeconds(1)
            $history = [pscustomobject]@{
                CommandLine = "Test history completion"
                ExecutionStatus = "Stopped"
                StartExecutionTime = $startDate
                EndExecutionTime = $endDate
            }
            Add-History -InputObject $history
            $res = TabExpansion2 -inputScript "#" -cursorColumn 1
            $res.CompletionMatches.Count | Should -BeGreaterThan 0
            $res.CompletionMatches[0].CompletionText | Should -BeExactly "Test history completion"
        }

        It "Test #requires parameter completion" {
            $res = TabExpansion2 -inputScript "#requires -" -cursorColumn 11
            $res.CompletionMatches.Count | Should -BeGreaterThan 0
            $res.CompletionMatches[0].CompletionText | Should -BeExactly "Modules"
        }

        It "Test #requires parameter value completion" {
            $res = TabExpansion2 -inputScript "#requires -PSEdition " -cursorColumn 21
            $res.CompletionMatches.Count | Should -BeGreaterThan 0
            $res.CompletionMatches[0].CompletionText | Should -BeExactly "Core"
        }

        It "Test no completion after #requires -RunAsAdministrator" {
            $res = TabExpansion2 -inputScript "#requires -RunAsAdministrator -" -cursorColumn 31
            $res.CompletionMatches | Should -HaveCount 0
        }

        It "Test no suggestions for already existing parameters in #requires" {
            $res = TabExpansion2 -inputScript "#requires -Modules -" -cursorColumn 20
            $res.CompletionMatches.CompletionText | Should -Not -Contain "Modules"
        }

        It "Test module completion in #requires without quotes" {
            $res = TabExpansion2 -inputScript "#requires -Modules P" -cursorColumn 20
            $res.CompletionMatches.Count | Should -BeGreaterThan 0
            $res.CompletionMatches.CompletionText | Should -Contain "Pester"
        }

        It "Test module completion in #requires with quotes" {
            $res = TabExpansion2 -inputScript '#requires -Modules "' -cursorColumn 20
            $res.CompletionMatches.Count | Should -BeGreaterThan 0
            $res.CompletionMatches.CompletionText | Should -Contain "Pester"
        }

        It "Test module completion in #requires with multiple modules" {
            $res = TabExpansion2 -inputScript "#requires -Modules Pester," -cursorColumn 26
            $res.CompletionMatches.Count | Should -BeGreaterThan 0
            $res.CompletionMatches.CompletionText | Should -Contain "Pester"
        }

        It "Test hashtable key completion in #requires statement for modules" {
            $res = TabExpansion2 -inputScript "#requires -Modules @{" -cursorColumn 21
            $res.CompletionMatches.Count | Should -BeGreaterThan 0
            $res.CompletionMatches[0].CompletionText | Should -BeExactly "GUID"
        }

        It "Test no suggestions for already existing hashtable keys in #requires statement for modules" {
            $res = TabExpansion2 -inputScript '#requires -Modules @{ModuleName="Pester";' -cursorColumn 41
            $res.CompletionMatches.Count | Should -BeGreaterThan 0
            $res.CompletionMatches.CompletionText | Should -Not -Contain "ModuleName"
        }

        It "Test no suggestions for mutually exclusive hashtable keys in #requires statement for modules" {
            $res = TabExpansion2 -inputScript '#requires -Modules @{ModuleName="Pester";RequiredVersion="1.0";' -cursorColumn 63
            $res.CompletionMatches.CompletionText | Should -BeExactly "GUID"
        }

        It "Test no suggestions for RequiredVersion key in #requires statement when ModuleVersion is specified" {
            $res = TabExpansion2 -inputScript '#requires -Modules @{ModuleName="Pester";ModuleVersion="1.0";' -cursorColumn 61
            $res.CompletionMatches.Count | Should -BeGreaterThan 0
            $res.CompletionMatches.CompletionText | Should -Not -Contain "RequiredVersion"
        }

        It "Test module completion in #requires statement for hashtables" {
            $res = TabExpansion2 -inputScript '#requires -Modules @{ModuleName="p' -cursorColumn 34
            $res.CompletionMatches.Count | Should -BeGreaterThan 0
            $res.CompletionMatches.CompletionText | Should -Contain "Pester"
        }

        It "Test Attribute member completion" {
            $inputStr = "function bar { [parameter(]param() }"
            $res = TabExpansion2 -inputScript $inputStr -cursorColumn ($inputStr.IndexOf('(') + 1)
            $res.CompletionMatches | Should -HaveCount 10
            $entry = $res.CompletionMatches | Where-Object CompletionText -EQ "Position"
            $entry.CompletionText | Should -BeExactly "Position"
        }

        It "Test Attribute member completion multiple members" {
            $inputStr = "function bar { [parameter(Position,]param() }"
            $res = TabExpansion2 -inputScript $inputStr -cursorColumn ($inputStr.IndexOf(',') + 1)
            $res.CompletionMatches | Should -HaveCount 9
            $entry = $res.CompletionMatches | Where-Object CompletionText -EQ "Mandatory"
            $entry.CompletionText | Should -BeExactly "Mandatory"
        }

        It "Should complete member in attribute argument value" {
            $inputStr = '[ValidateRange(1,[int]::Maxva^)]$a'
            $CursorIndex = $inputStr.IndexOf('^')
            $res = TabExpansion2 -cursorColumn $CursorIndex -inputScript $inputStr.Remove($CursorIndex, 1)
            $res.CompletionMatches | Should -HaveCount 1
            $res.CompletionMatches[0].CompletionText | Should -BeExactly "MaxValue"
        }

        It "Test Attribute scriptblock completion" {
            $inputStr = '[ValidateScript({Get-Child})]$Test=ls'
            $res = TabExpansion2 -inputScript $inputStr -cursorColumn ($inputStr.IndexOf('}'))
            $res.CompletionMatches | Should -HaveCount 1
            $entry = $res.CompletionMatches | Where-Object CompletionText -EQ "Get-ChildItem"
            $entry.CompletionText | Should -BeExactly "Get-ChildItem"
        }

        It '<Intent>' -TestCases @(
            @{
                Intent = 'Complete attribute members on empty line'
                Expected = @('Position','ParameterSetName','Mandatory','ValueFromPipeline','ValueFromPipelineByPropertyName','ValueFromRemainingArguments','HelpMessage','HelpMessageBaseName','HelpMessageResourceId','DontShow')
                TestString = @'
function bar { [parameter(


^

        )]param() }
'@
            }
            @{
                Intent = 'Complete attribute members on empty line with preceding member'
                Expected = @('Position','ParameterSetName','Mandatory','ValueFromPipeline','ValueFromPipelineByPropertyName','ValueFromRemainingArguments','HelpMessage','HelpMessageBaseName','HelpMessageResourceId','DontShow')
                TestString = @'
function bar { [parameter(
Mandatory,

^

        )]param() }
'@
            }
        ){
            param($Expected, $TestString)
            $CursorIndex = $TestString.IndexOf('^')
            $res = TabExpansion2 -cursorColumn $CursorIndex -inputScript $TestString.Remove($CursorIndex, 1)
            $res.CompletionMatches[0].CompletionText | Should -BeIn $Expected
        }

        It "Test completion with line continuation" {
            $inputStr = @'
dir -Recurse `
-Lite
'@
            $res = TabExpansion2 -inputScript $inputStr -cursorColumn $inputStr.Length
            $res.CompletionMatches | Should -HaveCount 1
            $res.CompletionMatches[0].CompletionText | Should -BeExactly "-LiteralPath"
        }

        It "Test member completion of a static method invocation" {
            $inputStr = '[powershell]::Create().'
            $res = TabExpansion2 -inputScript $inputStr -cursorColumn $inputStr.Length
            $res.CompletionMatches | Should -HaveCount 33
            $res.CompletionMatches[0].CompletionText | Should -BeExactly "Commands"
        }

        It "Test completion with common parameters" {
            $inputStr = 'invoke-webrequest -out'
            $res = TabExpansion2 -inputScript $inputStr -cursorColumn $inputStr.Length
            $res.CompletionMatches | Should -HaveCount 3
            [string]::Join(',', ($res.CompletionMatches.completiontext | Sort-Object)) | Should -BeExactly "-OutBuffer,-OutFile,-OutVariable"
        }

        It "Test completion with exact match" {
            $inputStr = 'get-content -wa'
            $res = TabExpansion2 -inputScript $inputStr -cursorColumn $inputStr.Length
            $res.CompletionMatches | Should -HaveCount 4
            [string]::Join(',', ($res.CompletionMatches.completiontext | Sort-Object)) | Should -BeExactly "-wa,-Wait,-WarningAction,-WarningVariable"
        }

        It "Test completion with splatted variable" {
            $inputStr = 'Get-Content @Splat -P'
            $res = TabExpansion2 -inputScript $inputStr -cursorColumn $inputStr.Length
            $res.CompletionMatches | Should -HaveCount 6
            [string]::Join(',', ($res.CompletionMatches.completiontext | Sort-Object)) | Should -BeExactly "-Path,-PipelineVariable,-proga,-ProgressAction,-PSPath,-pv"
        }

        It "Test completion for HttpVersion parameter name" {
            $inputStr = 'Invoke-WebRequest -HttpV'
            $res = TabExpansion2 -inputScript $inputStr -cursorColumn $inputStr.Length
            $res.CompletionMatches | Should -HaveCount 1
            $res.CompletionMatches[0].CompletionText | Should -BeExactly "-HttpVersion"
        }

        It "Test completion for HttpVersion parameter" {
            $inputStr = 'Invoke-WebRequest -HttpVersion '
            $res = TabExpansion2 -inputScript $inputStr -cursorColumn $inputStr.Length
            $res.CompletionMatches | Should -HaveCount 4
            [string]::Join(',', ($res.CompletionMatches.completiontext | Sort-Object)) | Should -BeExactly "1.0,1.1,2.0,3.0"
        }

        It "Test completion for HttpVersion parameter with input" {
            $inputStr = 'Invoke-WebRequest -HttpVersion 1'
            $res = TabExpansion2 -inputScript $inputStr -cursorColumn $inputStr.Length
            $res.CompletionMatches | Should -HaveCount 2
            [string]::Join(',', ($res.CompletionMatches.completiontext | Sort-Object)) | Should -BeExactly "1.0,1.1"
        }

        It 'Should complete Select-Object properties without duplicates' {
            $res = TabExpansion2 -inputScript '$PSVersionTable | Select-Object -Property Count,'
            $res.CompletionMatches.CompletionText | Should -Not -Contain "Count"
        }

        It '<Intent>' -TestCases @(
            @{
                Intent = 'Complete loop labels with no input'
                Expected = 'Outer','Inner'
                TestString = ':Outer while ($true){:Inner while ($true){ break ^ }}'
            }
            @{
                Intent = 'Complete loop labels that are accessible'
                Expected = 'Outer'
                TestString = ':Outer do {:Inner while ($true){ break } continue ^ } until ($false)'
            }
            @{
                Intent = 'Complete loop labels with partial input'
                Expected = 'Outer'
                TestString = ':Outer do {:Inner while ($true){ break } continue o^ut } while ($true)'
            }
            @{
                Intent = 'Complete loop label for incomplete switch'
                Expected = 'Outer'
                TestString = ':Outer switch ($x){"randomValue"{ continue ^'
            }
            @{
                Intent = 'Complete loop label for incomplete do loop'
                Expected = 'Outer'
                TestString = ':Outer do {:Inner while ($true){ break } continue ^'
            }
            @{
                Intent = 'Complete loop label for incomplete for loop'
                Expected = 'forLoop'
                TestString = ':forLoop for ($i = 0; $i -lt $SomeCollection.Count; $i++) {continue ^'
            }
            @{
                Intent = 'Complete loop label for incomplete while loop'
                Expected = 'WhileLoop'
                TestString = ':WhileLoop while ($true){ break ^'
            }
            @{
                Intent = 'Complete loop label for incomplete foreach loop'
                Expected = 'foreachLoop'
                TestString = ':foreachLoop foreach ($x in $y) { break ^'
            }
            @{
                Intent = 'Not Complete loop labels with colon'
                Expected = $null
                TestString = ':Outer foreach ($x in $y){:Inner for ($i = 0; $i -lt $X.Count; $i++){ break :O^}}'
            }
            @{
                Intent = 'Not Complete loop labels if cursor is in front of existing label'
                Expected = $null
                TestString = ':Outer switch ($x){"Value1"{break ^ Outer}}'
            }
        ){
            param($Expected, $TestString)
            $CursorIndex = $TestString.IndexOf('^')
            $res = TabExpansion2 -cursorColumn $CursorIndex -inputScript $TestString.Remove($CursorIndex, 1)
            $res.CompletionMatches.CompletionText | Should -BeExactly $Expected
        }
    }

    Context "Module completion for 'using module'" {
        BeforeAll {
            $tempDir = Join-Path -Path $TestDrive -ChildPath "UsingModule"
            New-Item -Path $tempDir -ItemType Directory -Force > $null
            New-Item -Path "$tempDir\testModule.psm1" -ItemType File -Force > $null

            Push-Location -Path $tempDir
        }

        AfterAll {
            Pop-Location
            Remove-Item -Path $tempDir -Recurse -Force -ErrorAction SilentlyContinue
        }

        It "Test complete module file name" {
            $inputStr = "using module test"
            $res = TabExpansion2 -inputScript $inputStr -cursorColumn $inputStr.Length
            $res.CompletionMatches | Should -HaveCount 1
            $res.CompletionMatches[0].CompletionText | Should -BeExactly ".${separator}testModule.psm1"
        }

        It "Test complete module name" {
            $inputStr = "using module PSRead"
            $res = TabExpansion2 -inputScript $inputStr -cursorColumn $inputStr.Length
            $res.CompletionMatches.Count | Should -BeGreaterThan 0
            $res.CompletionMatches[0].CompletionText | Should -BeExactly "PSReadLine"
        }

        It "Test complete module name with wildcard" {
            $inputStr = "using module *ReadLi"
            $res = TabExpansion2 -inputScript $inputStr -cursorColumn $inputStr.Length
            $res.CompletionMatches.Count | Should -BeGreaterThan 0
            $res.CompletionMatches[0].CompletionText | Should -BeExactly "PSReadLine"
        }
    }

    Context "Completion on 'comma', 'redirection' and 'minus' tokens" {
        BeforeAll {
            $tempDir = Join-Path -Path $TestDrive -ChildPath "CommaTest"
            New-Item -Path $tempDir -ItemType Directory -Force > $null
            New-Item -Path "$tempDir\commaA.txt" -ItemType File -Force > $null

            $redirectionTestCases = @(
                @{ inputStr = "gps >";  expected = ".${separator}commaA.txt" }
                @{ inputStr = "gps >>"; expected = ".${separator}commaA.txt" }
                @{ inputStr = "dir con 2>";  expected = ".${separator}commaA.txt" }
                @{ inputStr = "dir con 2>>"; expected = ".${separator}commaA.txt" }
                @{ inputStr = "gps 2>&1>";   expected = ".${separator}commaA.txt" }
                @{ inputStr = "gps 2>&1>>";  expected = ".${separator}commaA.txt" }
            )

            Push-Location -Path $tempDir
        }

        AfterAll {
            Pop-Location
            Remove-Item -Path $tempDir -Recurse -Force -ErrorAction SilentlyContinue
        }

        It "Test comma with file array element" {
            $inputStr = "dir .\commaA.txt,"
            $expected = ".${separator}commaA.txt"
            $res = TabExpansion2 -inputScript $inputStr -cursorColumn $inputStr.Length
            $res.CompletionMatches | Should -HaveCount 1
            $res.CompletionMatches[0].CompletionText | Should -BeExactly $expected
        }

        It "Tab completion for file array element between comma with <LeftSpace> space and <RightSpace> space with parameter" -TestCases @(
            @{ LeftSpace = 0; RightSpace = 0 }
            @{ LeftSpace = 0; RightSpace = 1 }
            @{ LeftSpace = 1; RightSpace = 0 }
            @{ LeftSpace = 1; RightSpace = 1 }
        ) {
            param ($LeftSpace, $RightSpace)
            $inputStrEndsWithCursor = "dir .\commaA.txt,$(' ' * $LeftSpace)"
            $inputStr = $inputStrEndsWithCursor + "$(' ' * $RightSpace)-File"
            $expected = ".${separator}commaA.txt"
            $res = TabExpansion2 -inputScript $inputStr -cursorColumn $inputStrEndsWithCursor.Length
            $res.CompletionMatches | Should -HaveCount 1
            $res.CompletionMatches[0].CompletionText | Should -BeExactly $expected
        }

        It "Test comma with Enum array element" {
            $inputStr = "gcm -CommandType Cmdlet,"
            $res = TabExpansion2 -inputScript $inputStr -cursorColumn $inputStr.Length
            $res.CompletionMatches | Should -HaveCount ([System.Enum]::GetNames([System.Management.Automation.CommandTypes]).Count)
            $res.CompletionMatches[0].CompletionText | Should -BeExactly "Alias"
        }

        It "Test redirection operator '<inputStr>'" -TestCases $redirectionTestCases {
            param($inputStr, $expected)

            $res = TabExpansion2 -inputScript $inputStr -cursorColumn $inputStr.Length
            $res.CompletionMatches | Should -HaveCount 1
            $res.CompletionMatches[0].CompletionText | Should -BeExactly $expected
        }

        It "Test complete the minus token to operators" {
            $inputStr = "55 -"
            $res = TabExpansion2 -inputScript $inputStr -cursorColumn $inputStr.Length
            $res.CompletionMatches | Should -HaveCount ([System.Management.Automation.CompletionCompleters]::CompleteOperator("").Count)
            $res.CompletionMatches[0].CompletionText | Should -BeExactly '-and'
        }
    }

    Context "Folder/File path tab completion with special characters" {
        BeforeAll {
            $tempDir = Join-Path -Path $TestDrive -ChildPath "SpecialChar"
            New-Item -Path $tempDir -ItemType Directory -Force > $null

            New-Item -Path "$tempDir\My [Path]" -ItemType Directory -Force > $null
            New-Item -Path "$tempDir\My [Path]\test.ps1" -ItemType File -Force > $null
            New-Item -Path "$tempDir\)file.txt" -ItemType File -Force > $null

            $testCases = @(
                @{ inputStr = "cd My"; expected = "'.${separator}My ``[Path``]'" }
                @{ inputStr = "Get-Help '.\My ``[Path``]'\"; expected = "'.${separator}My ``[Path``]${separator}test.ps1'" }
                @{ inputStr = "Get-Process >My"; expected = "'.${separator}My ``[Path``]'" }
                @{ inputStr = "Get-Process >'.\My ``[Path``]\'"; expected = "'.${separator}My ``[Path``]${separator}test.ps1'" }
                @{ inputStr = "Get-Process >${tempDir}\My"; expected = "'${tempDir}${separator}My ``[Path``]'" }
                @{ inputStr = "Get-Process > '${tempDir}\My ``[Path``]\'"; expected = "'${tempDir}${separator}My ``[Path``]${separator}test.ps1'" }
            )

            Push-Location -Path $tempDir
        }

        AfterAll {
            Pop-Location
            Remove-Item -Path $tempDir -Recurse -Force -ErrorAction SilentlyContinue
        }

        It "Complete special relative path '<inputStr>'" -TestCases $testCases {
            param($inputStr, $expected)

            $res = TabExpansion2 -inputScript $inputStr -cursorColumn $inputStr.Length
            $res.CompletionMatches.Count | Should -BeGreaterThan 0
            $res.CompletionMatches[0].CompletionText | Should -BeExactly $expected
        }

        It "Complete file name starting with special char" {
            $inputStr = ")"
            $res = TabExpansion2 -inputScript $inputStr -cursorColumn $inputStr.Length
            $res.CompletionMatches | Should -HaveCount 1
            $res.CompletionMatches[0].CompletionText | Should -BeExactly "& '.${separator})file.txt'"
        }
    }

    Context "Local tab completion with AST" {
        BeforeAll {
            $testCases = @(
                @{ inputStr = '$p = Get-Process; $p | % ProcessN '; bareWord = 'ProcessN'; expected = 'ProcessName' }
                @{ inputStr = 'function bar { Get-Ali* }'; bareWord = 'Get-Ali*'; expected = 'Get-Alias' }
                @{ inputStr = 'function baz ([string]$version, [consolecolor]$name){} baz version bl'; bareWord = 'bl'; expected = 'Black' }
            )
        }

        It "Input '<inputStr>' should successfully complete via AST" -TestCases $testCases {
            param($inputStr, $bareWord, $expected)

            $tokens = $null
            $ast = [System.Management.Automation.Language.Parser]::ParseInput($inputStr, [ref] $tokens, [ref]$null)
            $elementAst = $ast.Find(
                { $args[0] -is [System.Management.Automation.Language.StringConstantExpressionAst] -and $args[0].Value -eq $bareWord },
                $true
            )

            $res = TabExpansion2 -ast $ast -tokens $tokens -positionOfCursor $elementAst.Extent.EndScriptPosition
            $res.CompletionMatches.Count | Should -BeGreaterThan 0
            $res.CompletionMatches[0].CompletionText | Should -BeExactly $expected
        }
    }

    Context "User-overridden TabExpansion implementations" {
        It "Override TabExpansion with function" {
            function TabExpansion ($line, $lastword) {
                "Overridden-TabExpansion-Function"
            }

            $inputStr = '$PID.'
            $res = [System.Management.Automation.CommandCompletion]::CompleteInput($inputStr, $inputst.Length, $null)
            $res.CompletionMatches | Should -HaveCount 1
            $res.CompletionMatches[0].CompletionText | Should -BeExactly 'Overridden-TabExpansion-Function'
        }

        It "Override TabExpansion with alias" {
            function OverrideTabExpansion ($line, $lastword) {
                "Overridden-TabExpansion-Alias"
            }
            Set-Alias -Name TabExpansion -Value OverrideTabExpansion

            $inputStr = '$PID.'
            $res = [System.Management.Automation.CommandCompletion]::CompleteInput($inputStr, $inputst.Length, $null)
            $res.CompletionMatches | Should -HaveCount 1
            $res.CompletionMatches[0].CompletionText | Should -BeExactly "Overridden-TabExpansion-Alias"
        }
    }

    Context "No tab completion tests" {
        BeforeAll {
            $testCases = @(
                @{ inputStr = 'function new-' }
                @{ inputStr = 'filter new-' }
                @{ inputStr = '@pid.' }
            )
        }

        It "Input '<inputStr>' should not complete to anything" -TestCases $testCases {
            param($inputStr)

            $res = TabExpansion2 -inputScript $inputStr -cursorColumn $inputStr.Length
            $res.CompletionMatches | Should -BeNullOrEmpty
        }

        It "A single dash should not complete to anything" {
            function test-{}
            $inputStr = 'git -'
            $res = TabExpansion2 -inputScript $inputStr -cursorColumn $inputStr.Length
            $res.CompletionMatches | Should -BeNullOrEmpty
        }
    }

    Context "Tab completion error tests" {
        BeforeAll {
            $ast = {}.Ast;
            $tokens = [System.Management.Automation.Language.Token[]]@()
            $testCases = @(
                @{ inputStr = {[System.Management.Automation.CommandCompletion]::MapStringInputToParsedInput('$PID.', 7)}; expected = "PSArgumentException" }
                @{ inputStr = {[System.Management.Automation.CommandCompletion]::CompleteInput($null, $null, $null, $null)}; expected = "PSArgumentNullException" }
                @{ inputStr = {[System.Management.Automation.CommandCompletion]::CompleteInput($ast, $null, $null, $null)}; expected = "PSArgumentNullException" }
                @{ inputStr = {[System.Management.Automation.CommandCompletion]::CompleteInput($ast, $tokens, $null, $null)}; expected = "PSArgumentNullException" }
                @{ inputStr = {[System.Management.Automation.CommandCompletion]::CompleteInput('$PID.', 7, $null, $null)}; expected = "PSArgumentException" }
                @{ inputStr = {[System.Management.Automation.CommandCompletion]::CompleteInput('$PID.', 5, $null, $null)}; expected = "PSArgumentNullException" }
                @{ inputStr = {[System.Management.Automation.CommandCompletion]::CompleteInput($null, $null, $null, $null, $null)}; expected = "PSArgumentNullException" }
                @{ inputStr = {[System.Management.Automation.CommandCompletion]::CompleteInput($ast, $null, $null, $null, $null)}; expected = "PSArgumentNullException" }
                @{ inputStr = {[System.Management.Automation.CommandCompletion]::CompleteInput($ast, $tokens, $null, $null, $null)}; expected = "PSArgumentNullException" }
                @{ inputStr = {[System.Management.Automation.CommandCompletion]::CompleteInput($ast, $tokens, $ast.Extent.EndScriptPosition, $null, $null)}; expected = "PSArgumentNullException" }
            )
        }

        It "Input '<inputStr>' should throw in tab completion" -TestCases $testCases {
            param($inputStr, $expected)
            $inputStr | Should -Throw -ErrorId $expected
        }
    }

    Context "DSC tab completion tests" {
        BeforeAll {
            $testCases = @(
                @{ inputStr = 'Configura'; expected = 'Configuration' }
                @{ inputStr = '$extension = New-Object [System.Collections.Generic.List[string]]; $extension.wh'; expected = "Where(" }
                @{ inputStr = '$extension = New-Object [System.Collections.Generic.List[string]]; $extension.fo'; expected = 'ForEach(' }
                @{ inputStr = 'Configuration foo { node $SelectedNodes.'; expected = 'Where(' }
                @{ inputStr = 'Configuration foo { node $SelectedNodes.fo'; expected = 'ForEach(' }
                @{ inputStr = 'Configuration foo { node $AllNodes.'; expected = 'Where(' }
                @{ inputStr = 'Configuration foo { node $ConfigurationData.AllNodes.'; expected = 'Where(' }
                @{ inputStr = 'Configuration foo { node $ConfigurationData.AllNodes.fo'; expected = 'ForEach(' }
                @{ inputStr = 'Configuration bar { File foo { Destinat'; expected = 'DestinationPath = ' }
                @{ inputStr = 'Configuration bar { File foo { Content'; expected = 'Contents = ' }
                @{ inputStr = 'Configuration bar { Fil'; expected = 'File' }
                @{ inputStr = 'Configuration bar { Import-Dsc'; expected = 'Import-DscResource' }
                @{ inputStr = 'Configuration bar { Import-DscResource -Modu'; expected = '-ModuleName' }
                @{ inputStr = 'Configuration bar { Import-DscResource -ModuleName blah -Modu'; expected = '-ModuleVersion' }
                @{ inputStr = 'Configuration bar { Scri'; expected = 'Script' }
                @{ inputStr = 'configuration foo { Script ab {Get'; expected = 'GetScript = ' }
                @{ inputStr = 'configuration foo { Script ab { '; expected = 'DependsOn = ' }
                @{ inputStr = 'configuration foo { File ab { Attributes ='; expected = "'Archive'" }
                @{ inputStr = "configuration foo { File ab { Attributes = "; expected = "'Archive'" }
                @{ inputStr = "configuration foo { File ab { Attributes = ar"; expected = "Archive" }
                @{ inputStr = "configuration foo { File ab { Attributes = 'ar"; expected = "Archive" }
                @{ inputStr = 'configuration foo { File ab { Attributes =('; expected = "'Archive'" }
                @{ inputStr = 'configuration foo { File ab { Attributes =( '; expected = "'Archive'" }
                @{ inputStr = "configuration foo { File ab { Attributes =('Archive',"; expected = "'Hidden'" }
                @{ inputStr = "configuration foo { File ab { Attributes =('Archive', "; expected = "'Hidden'" }
                @{ inputStr = "configuration foo { File ab { Attributes =('Archive', 'Hi"; expected = "Hidden" }
            )
        }

        It "Input '<inputStr>' should successfully complete" -TestCases $testCases -Skip:(!$IsWindows) {
            param($inputStr, $expected)

            $res = TabExpansion2 -inputScript $inputStr -cursorColumn $inputStr.Length
            $res.CompletionMatches.Count | Should -BeGreaterThan 0
            $res.CompletionMatches[0].CompletionText | Should -BeExactly $expected
        }
    }

    Context "CIM cmdlet completion tests" {
        BeforeAll {
            $testCases = @(
                @{ inputStr = "Invoke-CimMethod -ClassName Win32_Process -MethodName Crea"; expected = "Create" }
                @{ inputStr = "Get-CimInstance -ClassName Win32_Process | Invoke-CimMethod -MethodName AttachDeb"; expected = "AttachDebugger" }
                @{ inputStr = 'Get-CimInstance Win32_Process | ?{ $_.ProcessId -eq $PID } | Get-CimAssociatedInstance -ResultClassName Win32_Co*uterSyst'; expected = "Win32_ComputerSystem" }
                @{ inputStr = "Get-CimInstance -ClassName Win32_Environm"; expected = "Win32_Environment" }
                @{ inputStr = "New-CimInstance -ClassName Win32_Environm"; expected = "Win32_Environment" }
                @{ inputStr = 'New-CimInstance -ClassName Win32_Process | %{ $_.Captio'; expected = "Caption" }
                @{ inputStr = "Invoke-CimMethod -ClassName Win32_Environm"; expected = 'Win32_Environment' }
                @{ inputStr = "Get-CimClass -ClassName Win32_Environm"; expected = 'Win32_Environment' }
                @{ inputStr = 'Get-CimInstance -ClassName Win32_Process | Invoke-CimMethod -MethodName SetPriorit'; expected = 'SetPriority' }
                @{ inputStr = 'Invoke-CimMethod -Namespace root/StandardCimv2 -ClassName MSFT_NetIPAddress -MethodName Crea'; expected = 'Create' }
                @{ inputStr = '$win32_process = Get-CimInstance -ClassName Win32_Process; $win32_process | Invoke-CimMethod -MethodName AttachDe'; expected = 'AttachDebugger' }
                @{ inputStr = '$win32_process = Get-CimInstance -ClassName Win32_Process; Invoke-CimMethod -InputObject $win32_process -MethodName AttachDe'; expected = 'AttachDebugger' }
                @{ inputStr = 'Get-CimInstance Win32_Process | ?{ $_.ProcessId -eq $PID } | Get-CimAssociatedInstance -ResultClassName Win32_ComputerS'; expected = 'Win32_ComputerSystem' }
                @{ inputStr = 'Get-CimInstance -Namespace root/Interop -ClassName Win32_PowerSupplyP'; expected = 'Win32_PowerSupplyProfile' }
                @{ inputStr = 'Get-CimInstance __NAMESP'; expected = '__NAMESPACE' }
                @{ inputStr = 'Get-CimInstance -Namespace root/Inter'; expected = 'root/Interop' }
                @{ inputStr = 'Get-CimInstance -Namespace root/Int*ro'; expected = 'root/Interop' }
                @{ inputStr = 'Get-CimInstance -Namespace root/Interop/'; expected = 'root/Interop/ms_409' }
                @{ inputStr = 'New-CimInstance -Namespace root/Inter'; expected = 'root/Interop' }
                @{ inputStr = 'Invoke-CimMethod -Namespace root/Inter'; expected = 'root/Interop' }
                @{ inputStr = 'Get-CimClass -Namespace root/Inter'; expected = 'root/Interop' }
                @{ inputStr = 'Register-CimIndicationEvent -Namespace root/Inter'; expected = 'root/Interop' }
                @{ inputStr = '[Microsoft.Management.Infrastructure.CimClass]$c = $null; $c.CimClassNam'; expected = 'CimClassName' }
                @{ inputStr = '[Microsoft.Management.Infrastructure.CimClass]$c = $null; $c.CimClassName.Substrin'; expected = 'Substring(' }
                @{ inputStr = 'Get-CimInstance -ClassName Win32_Process | %{ $_.ExecutableP'; expected = 'ExecutablePath' }
                @{ inputStr = 'Get-CimInstance -ClassName Win32_Process | Invoke-CimMethod -MethodName SetPriority -Arguments @{'; expected = 'Priority' }
                @{ inputStr = 'Get-CimInstance -ClassName Win32_Service | Invoke-CimMethod -MethodName Change -Arguments @{d'; expected = 'DesktopInteract' }
                @{ inputStr = 'Invoke-CimMethod -ClassName Win32_Process -MethodName Create -Arguments @{'; expected = 'CommandLine' }
                @{ inputStr = 'New-CimInstance Win32_Environment -Property @{'; expected = 'Caption' }
                @{ inputStr = 'Get-CimInstance Win32_Environment | Set-CimInstance -Property @{'; expected = 'Name' }
                @{ inputStr = 'Set-CimInstance -Namespace root/CIMV'; expected = 'root/CIMV2' }
                @{ inputStr = 'Get-CimInstance Win32_Process -Property '; expected = 'Caption' }
                @{ inputStr = 'Get-CimInstance Win32_Process -Property Caption,'; expected = 'Description' }
            )
            $FailCases = @(
                @{ inputStr = "Invoke-CimMethod -ClassName Win32_Process -MethodName Create -Arguments " }
                @{ inputStr = "New-CimInstance Win32_Process -Property " }
            )
        }

        It "CIM cmdlet input '<inputStr>' should successfully complete" -TestCases $testCases -Skip:(!$IsWindows) {
            param($inputStr, $expected)

            $res = TabExpansion2 -inputScript $inputStr -cursorColumn $inputStr.Length
            $res.CompletionMatches.Count | Should -BeGreaterThan 0
            $res.CompletionMatches[0].CompletionText | Should -Be $expected
        }

        It "CIM cmdlet input '<inputStr>' should not successfully complete" -TestCases $FailCases -Skip:(!$IsWindows) {
            param($inputStr)

            $res = TabExpansion2 -inputScript $inputStr -cursorColumn $inputStr.Length
            $res.CompletionMatches[0].ResultType | should -Not -Be 'Property'
        }
    }

    Context "Module cmdlet completion tests" {
        It "ArugmentCompleter for PSEdition should work for '<cmd>'" -TestCases @(
            @{cmd = "Get-Module -PSEdition "; expected = "Desktop", "Core"}
        ) {
            param($cmd, $expected)
            $res = TabExpansion2 -inputScript $cmd -cursorColumn $cmd.Length
            $res.CompletionMatches | Should -HaveCount $expected.Count
            $completionOptions = ""
            foreach ($completion in $res.CompletionMatches) {
                $completionOptions += $completion.ListItemText
            }
            $completionOptions | Should -BeExactly ([string]::Join("", $expected))
        }
    }

    Context "Tab completion help test" {
        BeforeAll {
            if ([System.Management.Automation.Platform]::IsWindows) {
                $userHelpRoot = Join-Path $HOME "Documents/PowerShell/Help/"
            } else {
                $userModulesRoot = [System.Management.Automation.Platform]::SelectProductNameForDirectory([System.Management.Automation.Platform+XDG_Type]::USER_MODULES)
                $userHelpRoot = Join-Path $userModulesRoot -ChildPath ".." -AdditionalChildPath "Help"
            }
        }

        It 'Should complete about help topic' {
            $aboutHelpPathUserScope = Join-Path $userHelpRoot (Get-Culture).Name
            $aboutHelpPathAllUsersScope = Join-Path $PSHOME (Get-Culture).Name

            ## If help content does not exist, tab completion will not work. So update it first.
            $userScopeHelp = Test-Path (Join-Path $aboutHelpPathUserScope "about_Splatting.help.txt")
            $allUserScopeHelp = Test-Path (Join-Path $aboutHelpPathAllUsersScope "about_Splatting.help.txt")
            if ((-not $userScopeHelp) -and (-not $aboutHelpPathAllUsersScope)) {
                Update-Help -Force -ErrorAction SilentlyContinue -Scope 'CurrentUser'
            }

            # If help content is present on both scopes, expect 2 or else expect 1 completion.
            $expectedCompletions = if ($userScopeHelp -and $allUserScopeHelp) { 2 } else { 1 }

            $res = TabExpansion2 -inputScript 'get-help about_spla' -cursorColumn 'get-help about_spla'.Length
            $res.CompletionMatches | Should -HaveCount $expectedCompletions
            $res.CompletionMatches[0].CompletionText | Should -BeExactly 'about_Splatting'
        }
        It 'Should complete about help topic regardless of culture' {
            try
            {
                ## Save original culture and temporarily set it to da-DK because there's no localized help for da-DK.
                $OriginalCulture = [cultureinfo]::CurrentCulture
                [cultureinfo]::CurrentCulture="da-DK"

                $res = TabExpansion2 -inputScript 'get-help about_spla' -cursorColumn 'get-help about_spla'.Length
                $res.CompletionMatches | Should -HaveCount 1
                $res.CompletionMatches[0].CompletionText | Should -BeExactly 'about_Splatting'
            }
            finally
            {
                [cultureinfo]::CurrentCulture = $OriginalCulture
            }
        }
        It '<Intent>' -TestCases @(
            @{
                Intent = 'Complete help keywords with minimum input'
                Expected = @(
                    'COMPONENT'
                    'DESCRIPTION'
                    'EXAMPLE'
                    'EXTERNALHELP'
                    'FORWARDHELPCATEGORY'
                    'FORWARDHELPTARGETNAME'
                    'FUNCTIONALITY'
                    'INPUTS'
                    'LINK'
                    'NOTES'
                    'OUTPUTS'
                    'PARAMETER'
                    'REMOTEHELPRUNSPACE'
                    'ROLE'
                    'SYNOPSIS'
                )
                TestString = @'
<#
.^
#>
'@
            }
            @{
                Intent = 'Complete help keywords without duplicates'
                Expected = $null
                TestString = @'
<#
.SYNOPSIS
.S^
#>
'@
            }
            @{
                Intent = 'Complete help keywords with allowed duplicates'
                Expected = 'PARAMETER'
                TestString = @'
<#
.PARAMETER
.Paramet^
#>
'@
            }
            @{
                Intent = 'Complete help keyword FORWARDHELPTARGETNAME argument'
                Expected = 'Get-ChildItem'
                TestString = @'
<#
.FORWARDHELPTARGETNAME  Get-Child^
#>
'@
            }
            @{
                Intent = 'Complete help keyword FORWARDHELPCATEGORY argument'
                Expected = 'Cmdlet'
                TestString = @'
<#
.FORWARDHELPCATEGORY C^
#>
'@
            }
            @{
                Intent = 'Complete help keyword REMOTEHELPRUNSPACE argument'
                Expected = 'PSEdition'
                TestString = @'
<#
.REMOTEHELPRUNSPACE PSEditi^
#>
'@
            }
            @{
                Intent = 'Complete help keyword EXTERNALHELP argument'
                Expected = Join-Path $PSHOME "pwsh.xml"
                TestString = @"
<#
.EXTERNALHELP $PSHOME\pwsh.^
#>
"@
            }
            @{
                Intent = 'Complete help keyword PARAMETER argument for script'
                Expected = 'Param1'
                TestString = @'
<#
.PARAMETER ^
#>
param($Param1)
'@
            }
            @{
                Intent = 'Complete help keyword PARAMETER argument for function with help inside'
                Expected = 'param2'
                TestString = @'
function MyFunction ($param1, $param2)
{
<#
.PARAMETER param1
.PARAMETER ^
#>
}
'@
            }
            @{
                Intent = 'Complete help keyword PARAMETER argument for function with help before it'
                Expected = 'param1','param2'
                TestString = @'
<#
.PARAMETER ^
#>
function MyFunction ($param1, $param2)
{
}
'@
            }
            @{
                Intent = 'Complete help keyword PARAMETER argument for advanced function with help inside'
                Expected = 'Param1'
                TestString = @'
function Verb-Noun
{
<#
.PARAMETER ^
#>
    [CmdletBinding()]
    Param
    (
        $Param1
    )

    Begin
    {
    }
    Process
    {
    }
    End
    {
    }
}
'@
            }
            @{
                Intent = 'Complete help keyword PARAMETER argument for nested function with help before it'
                Expected = 'param3','param4'
                TestString = @'
function MyFunction ($param1, $param2)
{
    <#
    .PARAMETER ^
    #>
    function MyFunction2 ($param3, $param4)
    {
    }
}
'@
            }
            @{
                Intent = 'Complete help keyword PARAMETER argument for function inside advanced function'
                Expected = 'param1','param2'
                TestString = @'
function Verb-Noun
{
    Param
    (
        [Parameter()]
        [string[]]
        $ParamA
    )
    Begin
    {
        <#
            .Parameter ^
        #>
        function MyFunction ($param1, $param2)
        {
        }
    }
}
'@
            }
            @{
                Intent = 'Not complete help keyword PARAMETER argument if following function is too far away'
                Expected = $null
                TestString = @'
<#
.PARAMETER ^
#>


function MyFunction ($param1, $param2)
{
}
'@
            }
        ){
            param($Expected, $TestString)
            $CursorIndex = $TestString.IndexOf('^')
            $res = TabExpansion2 -cursorColumn $CursorIndex -inputScript $TestString.Remove($CursorIndex, 1)
            $res.CompletionMatches.CompletionText | Should -BeExactly $Expected
        }
    }
}

Describe "Tab completion tests with remote Runspace" -Tags Feature,RequireAdminOnWindows {
    BeforeAll {
        if ($IsWindows) {
            $session = New-RemoteSession
            $powershell = [powershell]::Create()
            $powershell.Runspace = $session.Runspace

            $testCases = @(
                @{ inputStr = 'Get-Proc'; expected = 'Get-Process' }
                @{ inputStr = 'Get-Process | % ProcessN'; expected = 'ProcessName' }
                @{ inputStr = 'Get-ChildItem alias: | % { $_.Defini'; expected = 'Definition' }
            )

            $testCasesWithAst = @(
                @{ inputStr = '$p = Get-Process; $p | % ProcessN '; bareWord = 'ProcessN'; expected = 'ProcessName' }
                @{ inputStr = 'function bar { Get-Ali* }'; bareWord = 'Get-Ali*'; expected = 'Get-Alias' }
                @{ inputStr = 'function baz ([string]$version, [consolecolor]$name){} baz version bl'; bareWord = 'bl'; expected = 'Black' }
            )
        } else {
            $defaultParameterValues = $PSDefaultParameterValues.Clone()
            $PSDefaultParameterValues["It:Skip"] = $true
        }
    }
    AfterAll {
        if ($IsWindows) {
            Remove-PSSession $session
            $powershell.Dispose()
        } else {
            $Global:PSDefaultParameterValues = $defaultParameterValues
        }
    }

    It "Input '<inputStr>' should successfully complete in remote runspace" -TestCases $testCases {
        param($inputStr, $expected)
        $res = [System.Management.Automation.CommandCompletion]::CompleteInput($inputStr, $inputStr.Length, $null, $powershell)
        $res.CompletionMatches.Count | Should -BeGreaterThan 0
        $res.CompletionMatches[0].CompletionText | Should -BeExactly $expected
    }

    It "Input '<inputStr>' should successfully complete via AST in remote runspace" -TestCases $testCasesWithAst {
        param($inputStr, $bareWord, $expected)

        $tokens = $null
        $ast = [System.Management.Automation.Language.Parser]::ParseInput($inputStr, [ref] $tokens, [ref]$null)
        $elementAst = $ast.Find(
            { $args[0] -is [System.Management.Automation.Language.StringConstantExpressionAst] -and $args[0].Value -eq $bareWord },
            $true
        )

        $res = [System.Management.Automation.CommandCompletion]::CompleteInput($ast, $tokens, $elementAst.Extent.EndScriptPosition, $null, $powershell)
        $res.CompletionMatches.Count | Should -BeGreaterThan 0
        $res.CompletionMatches[0].CompletionText | Should -BeExactly $expected
    }
}

Describe "WSMan Config Provider tab complete tests" -Tags Feature,RequireAdminOnWindows {

    BeforeAll {
        $originalDefaultParameterValues = $PSDefaultParameterValues.Clone()
        $PSDefaultParameterValues["it:skip"] = !$IsWindows
    }

    AfterAll {
        $Global:PSDefaultParameterValues = $originalDefaultParameterValues
    }

    It "Tab completion works correctly for Listeners" {
        $path = "wsman:\localhost\listener\listener"
        $res = TabExpansion2 -inputScript $path -cursorColumn $path.Length
        $listener = Get-ChildItem WSMan:\localhost\Listener
        $res.CompletionMatches.Count | Should -Be $listener.Count
        $res.CompletionMatches.ListItemText | Should -BeIn $listener.Name
    }

    It "Tab completion gets dynamic parameters for '<path>' using '<parameter>'" -TestCases @(
        @{path = ""; parameter = "-conn"; expected = "ConnectionURI"},
        @{path = ""; parameter = "-op"; expected = "OptionSet"},
        @{path = ""; parameter = "-au"; expected = "Authentication"},
        @{path = ""; parameter = "-ce"; expected = "CertificateThumbprint"},
        @{path = ""; parameter = "-se"; expected = "SessionOption"},
        @{path = ""; parameter = "-ap"; expected = "ApplicationName"},
        @{path = ""; parameter = "-po"; expected = "Port"},
        @{path = ""; parameter = "-u"; expected = "UseSSL"},
        @{path = "localhost\plugin"; parameter = "-pl"; expected = "Plugin"},
        @{path = "localhost\plugin"; parameter = "-sd"; expected = "SDKVersion"},
        @{path = "localhost\plugin"; parameter = "-re"; expected = "Resource"},
        @{path = "localhost\plugin"; parameter = "-ca"; expected = "Capability"},
        @{path = "localhost\plugin"; parameter = "-xm"; expected = "XMLRenderingType"},
        @{path = "localhost\plugin"; parameter = "-fi"; expected = @("FileName", "File")},
        @{path = "localhost\plugin"; parameter = "-ru"; expected = "RunAsCredential"},
        @{path = "localhost\plugin"; parameter = "-us"; expected = "UseSharedProcess"},
        @{path = "localhost\plugin"; parameter = "-au"; expected = "AutoRestart"},
        @{path = "localhost\plugin"; parameter = "-proc"; expected = "ProcessIdleTimeoutSec"},
        @{path = "localhost\Plugin\microsoft.powershell\Resources\"; parameter = "-re"; expected = "ResourceUri"},
        @{path = "localhost\Plugin\microsoft.powershell\Resources\"; parameter = "-ca"; expected = "Capability"}
    ) {
        param($path, $parameter, $expected)
        $script = "new-item wsman:\$path $parameter"
        $res = TabExpansion2 -inputScript $script
        $res.CompletionMatches | Should -HaveCount $expected.Count
        $completionOptions = ""
        foreach ($completion in $res.CompletionMatches) {
            $completionOptions += $completion.ListItemText
        }
        $completionOptions | Should -BeExactly ([string]::Join("", $expected))
    }

    It "Tab completion get dynamic parameters for initialization parameters" -Pending -TestCases @(
        @{path = "localhost\Plugin\microsoft.powershell\InitializationParameters\"; parameter = "-pa"; expected = @("ParamName", "ParamValue")}
    ) {
        # https://github.com/PowerShell/PowerShell/issues/4744
        # TODO: move to test cases above once working
    }
}<|MERGE_RESOLUTION|>--- conflicted
+++ resolved
@@ -837,16 +837,15 @@
         $res.CompletionMatches[0].CompletionText | Should -Be "Get-ChildItem"
     }
 
-<<<<<<< HEAD
     it 'Should not complete TabExpansion2 variables' {
         $res = TabExpansion2 -inputScript '$' -cursorColumn 1
         $res.CompletionMatches.CompletionText | Should -Not -Contain '$positionOfCursor'
-=======
+    }
+
     it 'Should prefer the default parameterset when completing positional parameters' {
         $ScriptInput = 'Get-ChildItem | Where-Object '
         $res = TabExpansion2 -inputScript $ScriptInput -cursorColumn $ScriptInput.Length
         $res.CompletionMatches[0].CompletionText | Should -Be "Attributes"
->>>>>>> 3fb4bb27
     }
 
     Context "Script name completion" {
