--- conflicted
+++ resolved
@@ -818,11 +818,10 @@
         $res.CompletionMatches[0].CompletionText | Should -BeExactly Cat
     }
 
-<<<<<<< HEAD
     It 'Should complete parameter with invalid type' {
         $res = TabExpansion2 -inputScript 'function MyFunction ([ThisTypeDoesNotExist]$Param1){};MyFunction -'
         $res.CompletionMatches[0].CompletionText | Should -BeExactly "-Param1"
-=======
+    }
     It 'Should complete cim ETS member added by shortname' -Skip:(!$IsWindows -or (Test-IsWinServer2012R2) -or (Test-IsWindows2016)) {
         $res = TabExpansion2 -inputScript '(Get-NetFirewallRule).Nam'
         $res.CompletionMatches[0].CompletionText | Should -BeExactly 'Name'
@@ -842,7 +841,6 @@
     It 'Should complete previously assigned variable in using: scope' {
         $res = TabExpansion2 -inputScript '$MyTestVar = "Hello";$Using:MyTestv'
         $res.CompletionMatches[0].CompletionText | Should -BeExactly '$Using:MyTestVar'
->>>>>>> c64a636d
     }
 
     it 'Should complete "Value" parameter value in "Where-Object" for Enum property with no input' {
