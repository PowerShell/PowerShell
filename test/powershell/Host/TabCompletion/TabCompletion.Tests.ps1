# Copyright (c) Microsoft Corporation.
# Licensed under the MIT License.
Describe "TabCompletion" -Tags CI {
    BeforeAll {
        $separator = [System.IO.Path]::DirectorySeparatorChar
    }

    It 'Should complete Command' {
        $res = TabExpansion2 -inputScript 'Get-Com' -cursorColumn 'Get-Com'.Length
        $res.CompletionMatches[0].CompletionText | Should -BeExactly 'Get-Command'
    }

    It 'Should complete abbreviated cmdlet' {
        $res = (TabExpansion2 -inputScript 'i-psdf' -cursorColumn 'pschr'.Length).CompletionMatches.CompletionText
        $res | Should -HaveCount 1
        $res | Should -BeExactly 'Import-PowerShellDataFile'
    }

    It 'Should complete abbreviated function' {
        function Test-AbbreviatedFunctionExpansion {}
        $res = (TabExpansion2 -inputScript 't-afe' -cursorColumn 't-afe'.Length).CompletionMatches.CompletionText
        $res.Count | Should -BeGreaterOrEqual 1
        $res | Should -BeExactly 'Test-AbbreviatedFunctionExpansion'
    }

    It 'Should complete module by shortname' {
        $res = TabExpansion2 -inputScript 'Get-Module -ListAvailable -Name Host'
        $res.CompletionMatches[0].CompletionText | Should -BeExactly 'Microsoft.PowerShell.Host'
    }

    It 'Should complete native exe' -Skip:(!$IsWindows) {
        $res = TabExpansion2 -inputScript 'notep' -cursorColumn 'notep'.Length
        $res.CompletionMatches[0].CompletionText | Should -BeExactly 'notepad.exe'
    }

    It 'Should complete dotnet method' {
        $res = TabExpansion2 -inputScript '(1).ToSt' -cursorColumn '(1).ToSt'.Length
        $res.CompletionMatches[0].CompletionText | Should -BeExactly 'ToString('
    }

    It 'Should complete dotnet method with null conditional operator' {
        $res = TabExpansion2 -inputScript '(1)?.ToSt' -cursorColumn '(1)?.ToSt'.Length
        $res.CompletionMatches[0].CompletionText | Should -BeExactly 'ToString('
    }

    It 'Should complete dotnet method with null conditional operator without first letter' {
        $res = TabExpansion2 -inputScript '(1)?.' -cursorColumn '(1)?.'.Length
        $res.CompletionMatches[0].CompletionText | Should -BeExactly 'CompareTo('
    }

    It 'should complete generic type parameters for static methods' {
        $script = '[array]::Empty[pscu'

        $results = TabExpansion2 -inputScript $script -cursorColumn $script.Length
        $results.CompletionMatches.CompletionText | Should -Contain 'pscustomobject'
    }

    It 'should complete generic type parameters for instance methods' {
        $script = '
            $dict = [System.Collections.Concurrent.ConcurrentDictionary[string, int]]::new()
            $dict.AddOrUpdate[pscu'

        $results = TabExpansion2 -inputScript $script -cursorColumn $script.Length
        $results.CompletionMatches.CompletionText | Should -Contain 'pscustomobject'
    }

    It 'Should complete Magic foreach' {
        $res = TabExpansion2 -inputScript '(1..10).Fo' -cursorColumn '(1..10).Fo'.Length
        $res.CompletionMatches[0].CompletionText | Should -BeExactly 'ForEach('
    }

    It "Should complete Magic where" {
        $res = TabExpansion2 -inputScript '(1..10).wh' -cursorColumn '(1..10).wh'.Length
        $res.CompletionMatches[0].CompletionText | Should -BeExactly 'Where('
    }

    It 'Should complete types' {
        $res = TabExpansion2 -inputScript '[pscu' -cursorColumn '[pscu'.Length
        $res.CompletionMatches[0].CompletionText | Should -BeExactly 'pscustomobject'
    }

    It 'Should complete foreach variable' {
        $res = TabExpansion2 -inputScript 'foreach ($CurrentItem in 1..10){$CurrentIt'
        $res.CompletionMatches[0].CompletionText | Should -BeExactly '$CurrentItem'
    }

    It 'Should complete variables set with an attribute' {
        $res = TabExpansion2 -inputScript '[ValidateNotNull()]$Var1 = 1; $Var'
        $res.CompletionMatches[0].CompletionText | Should -BeExactly '$Var1'
    }

    It 'Should use the first type constraint in a variable assignment in the tooltip' {
        $res = TabExpansion2 -inputScript '[int] [string] $Var1 = 1; $Var'
        $res.CompletionMatches[0].CompletionText | Should -BeExactly '$Var1'
        $res.CompletionMatches[0].ToolTip | Should -BeExactly '[int]$Var1'
    }

    It 'Should not complete parameter name' {
        $res = TabExpansion2 -inputScript 'param($P'
        $res.CompletionMatches.Count | Should -Be 0
    }

    It 'Should complete variable in default value of a parameter' {
        $res = TabExpansion2 -inputScript 'param($PS = $P'
        $res.CompletionMatches.Count | Should -BeGreaterThan 0
    }

    It 'Should not complete property name in class definition' {
        $res = TabExpansion2 -inputScript 'class X {$P'
        $res.CompletionMatches.Count | Should -Be 0
    }

    foreach ($Operator in [System.Management.Automation.CompletionCompleters]::CompleteOperator(""))
    {
        It "Should complete $($Operator.CompletionText)" {
            $res = TabExpansion2 -inputScript "'' $($Operator.CompletionText)" -cursorColumn ($Operator.CompletionText.Length + 3)
            $res.CompletionMatches[0].CompletionText | Should -BeExactly $Operator.CompletionText
        }
    }

    context CustomProviderTests {
        BeforeAll {
            $testModulePath = Join-Path $TestDrive "ReproModule"
            New-Item -Path $testModulePath -ItemType Directory > $null

            New-ModuleManifest -Path "$testModulePath/ReproModule.psd1" -RootModule 'testmodule.dll'

            $testBinaryModulePath = Join-Path $testModulePath "testmodule.dll"
            $binaryModule = @'
using System;
using System.Linq;
using System.Management.Automation;
using System.Management.Automation.Provider;

namespace BugRepro
{
    public class IntItemInfo
    {
        public string Name;
        public IntItemInfo(string name) => Name = name;
    }

    [CmdletProvider("Int", ProviderCapabilities.None)]
    public class IntProvider : NavigationCmdletProvider
    {
        public static string[] ToChunks(string path) => path.Split("/", StringSplitOptions.RemoveEmptyEntries);

        protected string _ChildName(string path)
        {
            var name = ToChunks(path).LastOrDefault();
            return name ?? string.Empty;
        }

        protected string Normalize(string path) => string.Join("/", ToChunks(path));

        protected override string GetChildName(string path)
        {
            var name = _ChildName(path);
            // if (!IsItemContainer(path)) { return string.Empty; }
            return name;
        }

        protected override bool IsValidPath(string path) => int.TryParse(GetChildName(path), out int _);

        protected override bool IsItemContainer(string path)
        {
            var name = _ChildName(path);
            if (!int.TryParse(name, out int value))
            {
                return false;
            }
            if (ToChunks(path).Count() > 3)
            {
                return false;
            }
            return value % 2 == 0;
        }

        protected override bool ItemExists(string path)
        {
            foreach (var chunk in ToChunks(path))
            {
                if (!int.TryParse(chunk, out int value))
                {
                    return false;
                }
                if (value < 0 || value > 9)
                {
                    return false;
                }
            }
            return true;
        }

        protected override void GetItem(string path)
        {
            var name = GetChildName(path);
            if (!int.TryParse(name, out int _))
            {
                return;
            }
            WriteItemObject(new IntItemInfo(name), path, IsItemContainer(path));
        }
        protected override bool HasChildItems(string path) => IsItemContainer(path);

        protected override void GetChildItems(string path, bool recurse)
        {
            if (!IsItemContainer(path)) { GetItem(path); return; }

            for (var i = 0; i <= 9; i++)
            {
                var _path = $"{Normalize(path)}/{i}";
                if (recurse)
                {
                    GetChildItems(_path, recurse);
                }
                else
                {
                    GetItem(_path);
                }
            }
        }
    }
}
'@
            Add-Type -OutputAssembly $testBinaryModulePath -TypeDefinition $binaryModule

            $pwsh = "$PSHOME\pwsh"
        }

        It "Should not complete invalid items when a provider path returns itself instead of its children" {
            $result = & $pwsh -NoProfile -Command "Import-Module -Name $testModulePath; (TabExpansion2 'Get-ChildItem Int::/2/3/').CompletionMatches.Count"
            $result | Should -BeExactly "0"
        }
    }

    It 'should complete index expression for <Intent>' -TestCases @(
        @{
            Intent = 'Hashtable with no user input'
            Expected = "'PSVersion'"
            TestString = '$PSVersionTable[^'
        }
        @{
            Intent = 'Hashtable with partial input'
            Expected = "'PSVersion'"
            TestString = '$PSVersionTable[ PSvers^'
        }
        @{
            Intent = 'Hashtable with partial quoted input'
            Expected = "'PSVersion'"
            TestString = '$PSVersionTable["PSvers^'
        }
        @{
            Intent = 'Hashtable from Ast'
            Expected = "'Hello'"
            TestString = '$Table = @{Hello = "World"};$Table[^'
        }
        @{
            Intent = 'Hashtable with cursor on new line'
            Expected = "'Hello'"
            TestString = @'
$Table = @{Hello = "World"}
$Table[
^
'@
        }
    ) -Test {
        param($Expected, $TestString)
        $CursorIndex = $TestString.IndexOf('^')
        $res = TabExpansion2 -cursorColumn $CursorIndex -inputScript $TestString.Remove($CursorIndex, 1)
        $res.CompletionMatches[0].CompletionText | Should -BeExactly $Expected
    }

    it 'should add quotes when completing hashtable key from Ast with member syntax' -Test {
        $res = TabExpansion2 -inputScript '$Table = @{"Hello World" = "World"};$Table.'
        $res.CompletionMatches.CompletionText | Where-Object {$_ -eq "'Hello World'"} | Should -BeExactly "'Hello World'"
    }

    It '<Intent>' -TestCases @(
        @{
            Intent = 'Complete member with space between dot and cursor'
            Expected = 'value__'
            TestString = '[System.Management.Automation.ActionPreference]::Break.  ^'
        }
        @{
            Intent = 'Complete member when cursor is in-between existing members and spaces'
            Expected = 'value__'
            TestString = '[System.Management.Automation.ActionPreference]::Break. ^ ToString()'
        }
        @{
            Intent = 'Complete static member with space between colons and cursor'
            Expected = 'Break'
            TestString = '[System.Management.Automation.ActionPreference]::  ^'
        }
        @{
            Intent = 'Complete static member with new line between colons and cursor'
            Expected = 'Break'
            TestString = @'
[System.Management.Automation.ActionPreference]::
^
'@
        }
        @{
            Intent = 'Complete static member with partial input and incomplete input at end of line'
            Expected = 'Break'
            TestString = '[System.Management.Automation.ActionPreference]::  Brea^.   value__.'
        }
        @{
            Intent = 'Complete static member with partial input and valid input at end of line'
            Expected = 'Break'
            TestString = '[System.Management.Automation.ActionPreference]::  Brea^.   value__'
        }
        @{
            Intent = 'Complete member with new line between colons and cursor'
            Expected = 'value__'
            TestString = '[System.Management.Automation.ActionPreference]::Break. ^ ToString()'
        }
        @{
            Intent = 'Complete type with incomplete expression input at end of line'
            Expected = 'System.Management.Automation.ActionPreference'
            TestString = '[System.Management.Automation.ActionPreference^]::'
        }
        @{
            Intent = 'Complete member inside switch expression'
            Expected = 'Length'
            TestString = @'
switch ($x)
{
    'RandomString'.^
    {}
}
'@
        }
        @{
            Intent = 'Complete member in commandast'
            Expected = 'Length'
            TestString = 'ls "".^'
        }
        ){
            param($Expected, $TestString)
            $CursorIndex = $TestString.IndexOf('^')
            $res = TabExpansion2 -cursorColumn $CursorIndex -inputScript $TestString.Remove($CursorIndex, 1)
            $res.CompletionMatches[0].CompletionText | Should -BeExactly $Expected
        }

    It 'Should Complete and replace existing member with space in front of cursor and cursor in front of word' {
        $TestString = '[System.Management.Automation.ActionPreference]:: ^Break'
        $CursorIndex = $TestString.IndexOf('^')
        $res = TabExpansion2 -cursorColumn $CursorIndex -inputScript $TestString.Remove($CursorIndex, 1)
        $res.ReplacementIndex | Should -BeExactly $CursorIndex
        $res.ReplacementLength | Should -Be 5
        $res.CompletionMatches[0].CompletionText | Should -BeExactly 'Break'
    }

    It 'Complete and replace existing member with colons in front of cursor and cursor in front of word' {
        $TestString = '[System.Management.Automation.ActionPreference]::^Break'
        $CursorIndex = $TestString.IndexOf('^')
        $res = TabExpansion2 -cursorColumn $CursorIndex -inputScript $TestString.Remove($CursorIndex, 1)
        $res.ReplacementIndex | Should -BeExactly $CursorIndex
        $res.ReplacementLength | Should -Be 5
        $res.CompletionMatches[0].CompletionText | Should -BeExactly 'Break'
    }

    It 'Should complete namespaces' {
        $res = TabExpansion2 -inputScript 'using namespace Sys' -cursorColumn 'using namespace Sys'.Length
        $res.CompletionMatches[0].CompletionText | Should -BeExactly 'System'
    }

    It 'Should complete format-table hashtable' {
        $res = TabExpansion2 -inputScript 'Get-ChildItem | Format-Table @{ ' -cursorColumn 'Get-ChildItem | Format-Table @{ '.Length
        $res.CompletionMatches | Should -HaveCount 5
        $completionText = $res.CompletionMatches.CompletionText | Sort-Object
        $completionText -join ' ' | Should -BeExactly 'Alignment Expression FormatString Label Width'
    }

    It 'Should complete format-* hashtable on GroupBy: <cmd>' -TestCases (
        @{cmd = 'Format-Table'},
        @{cmd = 'Format-List'},
        @{cmd = 'Format-Wide'},
        @{cmd = 'Format-Custom'}
    ) {
        param($cmd)
        $res = TabExpansion2 -inputScript "Get-ChildItem | $cmd -GroupBy @{ " -cursorColumn "Get-ChildItem | $cmd -GroupBy @{ ".Length
        $res.CompletionMatches | Should -HaveCount 3
        $completionText = $res.CompletionMatches.CompletionText | Sort-Object
        $completionText -join ' ' | Should -BeExactly 'Expression FormatString Label'
    }

    It 'Should complete format-list hashtable' {
        $res = TabExpansion2 -inputScript 'Get-ChildItem | Format-List @{ ' -cursorColumn 'Get-ChildItem | Format-List @{ '.Length
        $res.CompletionMatches | Should -HaveCount 3
        $completionText = $res.CompletionMatches.CompletionText | Sort-Object
        $completionText -join ' ' | Should -BeExactly 'Expression FormatString Label'
    }

    It 'Should complete format-wide hashtable' {
        $res = TabExpansion2 -inputScript 'Get-ChildItem | Format-Wide @{ ' -cursorColumn 'Get-ChildItem | Format-Wide @{ '.Length
        $res.CompletionMatches | Should -HaveCount 2
        $completionText = $res.CompletionMatches.CompletionText | Sort-Object
        $completionText -join ' ' | Should -BeExactly 'Expression FormatString'
    }

    It 'Should complete format-custom hashtable' {
        $res = TabExpansion2 -inputScript 'Get-ChildItem | Format-Custom @{ ' -cursorColumn 'Get-ChildItem | Format-Custom @{ '.Length
        $res.CompletionMatches | Should -HaveCount 2
        $completionText = $res.CompletionMatches.CompletionText | Sort-Object
        $completionText -join ' ' | Should -BeExactly 'Depth Expression'
    }

    It 'Should complete Select-Object hashtable' {
        $res = TabExpansion2 -inputScript 'Get-ChildItem | Select-Object @{ ' -cursorColumn 'Get-ChildItem | Select-Object @{ '.Length
        $res.CompletionMatches | Should -HaveCount 2
        $completionText = $res.CompletionMatches.CompletionText | Sort-Object
        $completionText -join ' ' | Should -BeExactly 'Expression Name'
    }

    It 'Should complete Sort-Object hashtable' {
        $res = TabExpansion2 -inputScript 'Get-ChildItem | Sort-Object @{ ' -cursorColumn 'Get-ChildItem | Sort-Object @{ '.Length
        $res.CompletionMatches | Should -HaveCount 3
        $completionText = $res.CompletionMatches.CompletionText | Sort-Object
        $completionText -join ' ' | Should -BeExactly 'Ascending Descending Expression'
    }

    It 'Should complete variable assigned in other scriptblock' {
        $res = TabExpansion2 -inputScript 'ForEach-Object -Begin {$Test1 = "Hello"} -Process {$Test'
        $res.CompletionMatches[0].CompletionText | Should -Be '$Test1'
    }

    It 'Should complete variable assigned in an array of scriptblocks' {
        $res = TabExpansion2 -inputScript 'ForEach-Object -Process @({"Block1"},{$Test1="Hello"});$Test'
        $res.CompletionMatches[0].CompletionText | Should -Be '$Test1'
    }

    It 'Should not complete variable assigned in an ampersand executed scriptblock' {
        $res = TabExpansion2 -inputScript '& {$AmpeersandVarCompletionTest = "Hello"};$AmpeersandVarCompletionTes'
        $res.CompletionMatches.Count | Should -Be 0
    }

    context TypeConstructionWithHashtable {
        BeforeAll {
            class RandomTestType {
                $A
                $B
                $C
            }
            function RandomTestTypeClassTestCompletion([RandomTestType]$Param1){}
            Class LevelOneClass {
                [LevelTwoClass] $Property1
            }
            class LevelTwoClass {
                [string] $Property2
            }
            function LevelOneClassTestCompletion([LevelOneClass[]]$Param1){}
            Add-Type -TypeDefinition 'public interface IRandomInterfaceTest{string DemoProperty { get; set; }}'
            function functionWithInterfaceParam ([IRandomInterfaceTest]$Param1){}
        }
        It 'Should complete New-Object hashtable' {
            $res = TabExpansion2 -inputScript 'New-Object -TypeName RandomTestType -Property @{ '
            $res.CompletionMatches | Should -HaveCount 3
            $res.CompletionMatches.CompletionText -join ' ' | Should -BeExactly 'A B C'
        }

        It 'Complete hashtable key without duplicate keys' {
            $TestString = '[RandomTestType]@{A="";^}'
            $CursorIndex = $TestString.IndexOf('^')
            $res = TabExpansion2 -inputScript $TestString.Remove($CursorIndex, 1) -cursorColumn $CursorIndex
            $res.CompletionMatches | Should -HaveCount 2
            $res.CompletionMatches.CompletionText -join ' ' | Should -BeExactly 'B C'
        }

        It 'Complete hashtable key on empty line after key/value pair' {
            $TestString = @'
[RandomTestType]@{
    B=""
    ^
}
'@
            $CursorIndex = $TestString.IndexOf('^')
            $res = TabExpansion2 -inputScript $TestString.Remove($CursorIndex, 1) -cursorColumn $CursorIndex
            $res.CompletionMatches | Should -HaveCount 2
            $res.CompletionMatches.CompletionText -join ' ' | Should -BeExactly 'A C'
        }

        It 'Should complete class properties for typed variable declaration with hashtable' {
            $res = TabExpansion2 -inputScript '[RandomTestType]$TestVar = @{'
            $res.CompletionMatches | Should -HaveCount 3
            $res.CompletionMatches.CompletionText -join ' ' | Should -BeExactly 'A B C'
        }

        It 'Should complete class properties for typed command parameter with hashtable input' {
            $res = TabExpansion2 -inputScript 'RandomTestTypeClassTestCompletion -Param1 @{'
            $res.CompletionMatches | Should -HaveCount 3
            $res.CompletionMatches.CompletionText -join ' ' | Should -BeExactly 'A B C'
        }

        It 'Should complete class properties for nested hashtable' {
            $res = TabExpansion2 -inputScript '[LevelOneClass]@{Property1=@{'
            $res.CompletionMatches[0].CompletionText | Should -BeExactly 'Property2'
        }

        It 'Should complete class properties for underlying type in array parameter' {
            $res = TabExpansion2 -inputScript 'LevelOneClassTestCompletion @{'
            $res.CompletionMatches[0].CompletionText | Should -BeExactly 'Property1'
        }

        It 'Should complete class properties for new class assignment to property' {
            $res = TabExpansion2 -inputScript '$Var=[LevelOneClass]::new();$Var.Property1=@{'
            $res.CompletionMatches[0].CompletionText | Should -BeExactly 'Property2'
        }

        It 'Should not complete class properties from class with constructor that takes arguments' {
            $res = TabExpansion2 -inputScript 'class ClassWithCustomConstructor {ClassWithCustomConstructor ($Param){}$A};[ClassWithCustomConstructor]@{'
            $res.CompletionMatches[0].CompletionText | Should -BeNullOrEmpty
        }

        It 'Should complete class properties for function with an interface type' {
            $res = TabExpansion2 -inputScript 'functionWithInterfaceParam -Param1 @{'
            $res.CompletionMatches[0].CompletionText | Should -BeExactly 'DemoProperty'
        }
    }

    It 'Complete hashtable keys for Get-WinEvent FilterHashtable' -Skip:(!$IsWindows) {
        $TestString = 'Get-WinEvent -FilterHashtable @{^'
        $CursorIndex = $TestString.IndexOf('^')
        $res = TabExpansion2 -inputScript $TestString.Remove($CursorIndex, 1) -cursorColumn $CursorIndex
        $res.CompletionMatches | Should -HaveCount 11
        $res.CompletionMatches.CompletionText -join ' ' | Should -BeExactly 'LogName ProviderName Path Keywords ID Level StartTime EndTime UserID Data SuppressHashFilter'
    }

    It 'Complete hashtable keys for Get-WinEvent SuppressHashFilter' -Skip:(!$IsWindows) {
        $TestString = 'Get-WinEvent -FilterHashtable @{SuppressHashFilter=@{'
        $res = TabExpansion2 -inputScript $TestString
        $res.CompletionMatches | Should -HaveCount 10
        $res.CompletionMatches.CompletionText -join ' ' | Should -BeExactly 'LogName ProviderName Path Keywords ID Level StartTime EndTime UserID Data'
    }

    It 'Complete hashtable keys for hashtable in array of arguments' {
        $res = TabExpansion2 -inputScript 'Get-ChildItem | Format-Table -Property Attributes,@{'
        $res.CompletionMatches.CompletionText -join ' ' | Should -BeExactly 'Expression FormatString Label Width Alignment'
    }

    It 'Complete hashtable keys for a hashtable used for splatting' {
        $TestString = '$GetChildItemParams=@{^};Get-ChildItem @GetChildItemParams -Force -Recurse'
        $CursorIndex = $TestString.IndexOf('^')
        $res = TabExpansion2 -inputScript $TestString.Remove($CursorIndex, 1) -cursorColumn $CursorIndex
        $res.CompletionMatches[0].CompletionText | Should -BeExactly 'Path'
    }

    It 'Should complete "Get-Process -Id " with Id and name in tooltip' {
        Set-StrictMode -Version 3.0
        $cmd = 'Get-Process -Id '
        [System.Management.Automation.CommandCompletion]$res = TabExpansion2 -inputScript $cmd  -cursorColumn $cmd.Length
        $res.CompletionMatches[0].CompletionText -match '^\d+$' | Should -BeTrue
        $res.CompletionMatches[0].ListItemText -match '^\d+ -' | Should -BeTrue
        $res.CompletionMatches[0].ToolTip -match '^\d+ -' | Should -BeTrue
    }

    It 'Should complete "Get-Process" with process names' {
        $cmd = "Get-Process "
        $res = TabExpansion2 -inputScript $cmd  -cursorColumn $cmd.Length
        # Can't compare to number of processes since macOS has a large number of processes
        # that have empty Name which should be skipped
        $res.CompletionMatches.Count | Should -BeGreaterThan 0
    }

    It 'Should complete keyword with partial input' {
        $res = TabExpansion2 -inputScript 'using nam' -cursorColumn 'using nam'.Length
        $res.CompletionMatches[0].CompletionText | Should -BeExactly 'namespace'
    }

    It 'Should complete keyword with no input' {
        $res = TabExpansion2 -inputScript 'using ' -cursorColumn 'using '.Length
        $res.CompletionMatches.CompletionText | Should -BeExactly 'assembly','module','namespace','type'
    }

    It 'Should complete keyword with no input after line continuation' {
        $InputScript = @'
using `

'@
        $res = TabExpansion2 -inputScript $InputScript -cursorColumn $InputScript.Length
        $res.CompletionMatches.CompletionText | Should -BeExactly 'assembly','module','namespace','type'
    }

    It 'Should first suggest -Full and then -Functionality when using Get-Help -Fu<tab>' -Skip {
        $res = TabExpansion2 -inputScript 'Get-Help -Fu' -cursorColumn 'Get-Help -Fu'.Length
        $res.CompletionMatches[0].CompletionText | Should -BeExactly '-Full'
        $res.CompletionMatches[1].CompletionText | Should -BeExactly '-Functionality'
    }

    It 'Should first suggest -Full and then -Functionality when using help -Fu<tab>' -Skip {
        $res = TabExpansion2 -inputScript 'help -Fu' -cursorColumn 'help -Fu'.Length
        $res.CompletionMatches[0].CompletionText | Should -BeExactly '-Full'
        $res.CompletionMatches[1].CompletionText | Should -BeExactly '-Functionality'
    }

    It 'Should not remove braces when completing variable with braces' {
        $Text = '"Hello${psversiont}World"'
        $res = TabExpansion2 -inputScript $Text -cursorColumn $Text.IndexOf('p')
        $res.CompletionMatches[0].CompletionText | Should -BeExactly '${PSVersionTable}'
    }

    It 'Should work for property assignment of enum type:' {
        $res = TabExpansion2 -inputScript '$psstyle.Progress.View="Clas'
        $res.CompletionMatches[0].CompletionText | Should -Be '"Classic"'
    }

    It 'Should work for variable assignment of enum type with type inference' {
        $res = TabExpansion2 -inputScript '[System.Management.Automation.ProgressView]$MyUnassignedVar = $psstyle.Progress.View; $MyUnassignedVar = "Class'
        $res.CompletionMatches[0].CompletionText | Should -Be '"Classic"'
    }

    It 'Should work for property assignment of enum type with type inference with PowerShell class' {
        $res = TabExpansion2 -inputScript 'enum Animals{Cat= 0;Dog= 1};class AnimalTestClass{[Animals] $Prop1};$Test1 = [AnimalTestClass]::new();$Test1.Prop1 = "C'
        $res.CompletionMatches[0].CompletionText | Should -Be '"Cat"'
    }

    It 'Should work for variable assignment with type inference of PowerShell Enum' {
        $res = TabExpansion2 -inputScript 'enum Animals{Cat= 0;Dog= 1}; [Animals]$TestVar1 = "D'
        $res.CompletionMatches[0].CompletionText | Should -Be '"Dog"'
    }

    It 'Should work for variable assignment of enum type: <inputStr>' -TestCases @(
        @{ inputStr = '$ErrorActionPreference = '; filter = ''; doubleQuotes = $false }
        @{ inputStr = '$ErrorActionPreference='; filter = ''; doubleQuotes = $false }
        @{ inputStr = '$ErrorActionPreference="'; filter = ''; doubleQuotes = $true }
        @{ inputStr = '$ErrorActionPreference = ''s'; filter = '| Where-Object { $_ -like "''s*" }'; doubleQuotes = $false }
        @{ inputStr = '$ErrorActionPreference = "siL'; filter = '| Where-Object { $_ -like ''"sil*'' }'; doubleQuotes = $true }
        @{ inputStr = '[System.Management.Automation.ActionPreference]$e='; filter = ''; doubleQuotes = $false }
        @{ inputStr = '[System.Management.Automation.ActionPreference]$e = '; filter = ''; doubleQuotes = $false }
        @{ inputStr = '[System.Management.Automation.ActionPreference]$e = "'; filter = ''; doubleQuotes = $true }
        @{ inputStr = '[System.Management.Automation.ActionPreference]$e = "s'; filter = '| Where-Object { $_ -like """s*" }'; doubleQuotes = $true }
        @{ inputStr = '[System.Management.Automation.ActionPreference]$e = "x'; filter = '| Where-Object { $_ -like """x*" }'; doubleQuotes = $true }
    ){
        param($inputStr, $filter, $doubleQuotes)

        $quote = ''''
        if ($doubleQuotes) {
            $quote = '"'
        }

        $sb = [scriptblock]::Create(@"
            [cmdletbinding()] param([Parameter(ValueFromPipeline=`$true)]`$obj) process { `$obj $filter }
"@)

        $expectedValues = [enum]::GetValues("System.Management.Automation.ActionPreference") | ForEach-Object { $quote + $_.ToString() + $quote } | & $sb | Sort-Object
        if ($expectedValues.Count -gt 0) {
            $expected = [string]::Join(",",$expectedValues)
        }
        else {
            $expected = ''
        }

        $res = TabExpansion2 -inputScript $inputStr -cursorColumn $inputStr.Length
        if ($res.CompletionMatches.Count -gt 0) {
            $actual = [string]::Join(",",$res.CompletionMatches.completiontext)
        }
        else {
            $actual = ''
        }

        $actual | Should -BeExactly $expected
    }

    It 'Should work for variable assignment of custom enum: <inputStr>' -TestCases @(
        @{ inputStr = '[Animal]$c="g'; expected = '"Giraffe"','"Goose"' }
        @{ inputStr = '[Animal]$c='; expected = "'Duck'","'Giraffe'","'Goose'","'Horse'" }
        @{ inputStr = '$script:test = "g'; expected = '"Giraffe"','"Goose"' }
        @{ inputStr = '$script:test='; expected = "'Duck'","'Giraffe'","'Goose'","'Horse'" }
        @{ inputStr = '$script:test = "x'; expected = @() }
    ){
        param($inputStr, $expected)

        enum Animal { Duck; Goose; Horse; Giraffe }
        [Animal]$script:test = 'Duck'

        $res = TabExpansion2 -inputScript $inputStr -cursorColumn $inputStr.Length
        if ($res.CompletionMatches.Count -gt 0) {
            $actual = [string]::Join(",",$res.CompletionMatches.completiontext)
        }
        else {
            $actual = ''
        }

        $actual | Should -BeExactly ([string]::Join(",",$expected))
    }

    It 'Should work for assignment of variable with validateset of strings: <inputStr>' -TestCases @(
        @{ inputStr = '$test='; expected = "'a'","'aa'","'aab'","'b'"; doubleQuotes = $false }
        @{ inputStr = '$test="a'; expected = "'a'","'aa'","'aab'"; doubleQuotes = $true }
        @{ inputStr = '$test = "aa'; expected = "'aa'","'aab'"; doubleQuotes = $true }
        @{ inputStr = '$test=''aab'; expected = "'aab'"; doubleQuotes = $false }
        @{ inputStr = '$test="c'; expected = ''; doubleQuotes = $true }
    ){
        param($inputStr, $expected, $doubleQuotes)

        [ValidateSet('a','aa','aab','b')][string]$test = 'b'

        $expected = [string]::Join(",",$expected)
        if ($doubleQuotes) {
            $expected = $expected.Replace("'", """")
        }

        $res = TabExpansion2 -inputScript $inputStr -cursorColumn $inputStr.Length
        if ($res.CompletionMatches.Count -gt 0) {
            $actual = [string]::Join(",",$res.CompletionMatches.completiontext)
        }
        else {
            $actual = ''
        }

        $actual | Should -BeExactly $expected
    }

    It 'Should work for assignment of variable with validateset of int: <inputStr>' -TestCases @(
        @{ inputStr = '$test='; expected = 2,3,11,112 }
        @{ inputStr = '$test = 1'; expected = 11,112 }
        @{ inputStr = '$test =11'; expected = 11,112 }
        @{ inputStr = '$test =4'; expected = @() }
    ){
        param($inputStr, $expected)

        [ValidateSet(2,3,11,112)][int]$test = 2

        $res = TabExpansion2 -inputScript $inputStr -cursorColumn $inputStr.Length
        if ($res.CompletionMatches.Count -gt 0) {
            $actual = [string]::Join(",",$res.CompletionMatches.completiontext)
        }
        else {
            $actual = ''
        }

        $actual | Should -BeExactly ([string]::Join(",",$expected))
    }

    It 'Should work for assignment of variable with validateset of strings: <inputStr>' -TestCases @(
        @{ inputStr = '[validateset("a","aa","aab","b")][string]$test='; expected = "'a'","'aa'","'aab'","'b'"; doubleQuotes = $false }
        @{ inputStr = '[validateset("a","aa","aab","b")][string]$test="a'; expected = "'a'","'aa'","'aab'"; doubleQuotes = $true }
        @{ inputStr = '[validateset("a","aa","aab","b")][string]$test = "aa'; expected = "'aa'","'aab'"; doubleQuotes = $true }
        @{ inputStr = '[validateset("a","aa","aab","b")][string]$test=''aab'; expected = "'aab'"; doubleQuotes = $false }
        @{ inputStr = '[validateset("a","aa","aab","b")][string]$test=''c'; expected = ''; doubleQuotes = $false }
    ){
        param($inputStr, $expected, $doubleQuotes)

        $expected = [string]::Join(",",$expected)
        if ($doubleQuotes) {
            $expected = $expected.Replace("'", """")
        }

        $res = TabExpansion2 -inputScript $inputStr -cursorColumn $inputStr.Length
        if ($res.CompletionMatches.Count -gt 0) {
            $actual = [string]::Join(",",$res.CompletionMatches.completiontext)
        }
        else {
            $actual = ''
        }

        $actual | Should -BeExactly $expected
    }

    It 'ForEach-Object member completion results should include methods' {
        $res = TabExpansion2 -inputScript '1..10 | ForEach-Object -MemberName '
        $res.CompletionMatches.CompletionText | Should -Contain "GetType"
    }

    It 'Should not complete void instance members' {
        $res = TabExpansion2 -inputScript '([void]("")).'
        $res.CompletionMatches | Should -BeNullOrEmpty
    }

    It 'Should complete custom constructor from class using the AST' {
        $res = TabExpansion2 -inputScript 'class ConstructorTestClass{ConstructorTestClass ([string] $s){}};[ConstructorTestClass]::'
        $res.CompletionMatches | Should -HaveCount 3
        $completionText = $res.CompletionMatches.CompletionText | Sort-Object
        $completionText -join ' ' | Should -BeExactly 'Equals( new( ReferenceEquals('
    }

    It 'Should complete variables assigned inside do while loop' {
        $TestString =  'do{$Var1 = 1; $Var^ }while ($true)'
        $CursorIndex = $TestString.IndexOf('^')
        $res = TabExpansion2 -cursorColumn $CursorIndex -inputScript $TestString.Remove($CursorIndex, 1)
        $res.CompletionMatches[0].CompletionText | Should -BeExactly '$Var1'
    }

    It 'Should complete variables assigned inside do until loop' {
        $TestString =  'do{$Var1 = 1; $Var^ }until ($null = Get-ChildItem)'
        $CursorIndex = $TestString.IndexOf('^')
        $res = TabExpansion2 -cursorColumn $CursorIndex -inputScript $TestString.Remove($CursorIndex, 1)
        $res.CompletionMatches[0].CompletionText | Should -BeExactly '$Var1'
    }

    It 'Should show multiple constructors in the tooltip' {
        $res = TabExpansion2 -inputScript 'class ConstructorTestClass{ConstructorTestClass ([string] $s){}ConstructorTestClass ([int] $i){}ConstructorTestClass ([int] $i, [bool]$b){}};[ConstructorTestClass]::new'
        $res.CompletionMatches | Should -HaveCount 1
        $completionText = $res.CompletionMatches.ToolTip
        $completionText.replace("`r`n", [System.Environment]::NewLine).trim()

        $expected = @'
ConstructorTestClass(string s)
ConstructorTestClass(int i)
ConstructorTestClass(int i, bool b)
'@
        $expected.replace("`r`n", [System.Environment]::NewLine).trim()
        $completionText.replace("`r`n", [System.Environment]::NewLine).trim() | Should -BeExactly $expected
    }

    It 'Should complete parameter in param block' {
        $res = TabExpansion2 -inputScript 'Param($Param1=(Get-ChildItem -))' -cursorColumn 30
        $res.CompletionMatches[0].CompletionText | Should -BeExactly '-Path'
    }

    It 'Should complete member in param block' {
        $res = TabExpansion2 -inputScript 'Param($Param1=($PSVersionTable.))' -cursorColumn 31
        $res.CompletionMatches[0].CompletionText | Should -BeExactly 'Count'
    }

    It 'Should complete attribute argument in param block' {
        $res = TabExpansion2 -inputScript 'Param([Parameter()]$Param1)' -cursorColumn 17
        $names = [Parameter].GetProperties() | Where-Object CanWrite | ForEach-Object Name

        $diffs = Compare-Object -ReferenceObject $res.CompletionMatches.CompletionText -DifferenceObject $names
        $diffs | Should -BeNullOrEmpty
    }

    It 'Should complete argument for second parameter' {
        $res = TabExpansion2 -inputScript 'Get-ChildItem -Path $HOME -ErrorAction '
        $res.CompletionMatches[0].CompletionText | Should -BeExactly Break
    }

    It 'Should complete argument with validateset attribute after comma' {
        $TestString = 'function Test-ValidateSet{Param([ValidateSet("Cat","Dog")]$Param1,$Param2)};Test-ValidateSet -Param1 Dog, -Param2'
        $res = TabExpansion2 -inputScript $TestString -cursorColumn ($TestString.LastIndexOf(',') + 1)
        $res.CompletionMatches[0].CompletionText | Should -BeExactly Cat
    }

    It 'Should complete cim ETS member added by shortname' -Skip:(!$IsWindows -or (Test-IsWinServer2012R2) -or (Test-IsWindows2016)) {
        $res = TabExpansion2 -inputScript '(Get-NetFirewallRule).Nam'
        $res.CompletionMatches[0].CompletionText | Should -BeExactly 'Name'
    }

    It 'Should complete variable assigned with Data statement' {
        $TestString = 'data MyDataVar {"Hello"};$MyDatav'
        $res = TabExpansion2 -inputScript $TestString
        $res.CompletionMatches[0].CompletionText | Should -BeExactly '$MyDataVar'
    }

    It 'Should complete global variable without scope' {
        $res = TabExpansion2 -inputScript '$Global:MyTestVar = "Hello";$MyTestV'
        $res.CompletionMatches[0].CompletionText | Should -BeExactly '$MyTestVar'
    }

    It 'Should complete previously assigned variable in using: scope' {
        $res = TabExpansion2 -inputScript '$MyTestVar = "Hello";$Using:MyTestv'
        $res.CompletionMatches[0].CompletionText | Should -BeExactly '$Using:MyTestVar'
    }

    it 'Should complete "Value" parameter value in "Where-Object" for Enum property with no input' {
        $res = TabExpansion2 -inputScript 'Get-Command | where-Object CommandType -eq '
        $res.CompletionMatches[0].CompletionText | Should -BeExactly Alias
    }

    it 'Should complete "Value" parameter value in "Where-Object" for Enum property with partial input' {
        $res = TabExpansion2 -inputScript 'Get-Command | where-Object CommandType -ne Ali'
        $res.CompletionMatches[0].CompletionText | Should -BeExactly Alias
    }

    it 'Should complete the right hand side of a comparison operator when left is an Enum with no input' {
        $res = TabExpansion2 -inputScript 'Get-Command | Where-Object -FilterScript {$_.CommandType -like '
        $res.CompletionMatches[0].CompletionText | Should -BeExactly "'Alias'"
    }

    it 'Should complete the right hand side of a comparison operator when left is an Enum with partial input' {
        $TempVar = Get-Command
        $res = TabExpansion2 -inputScript '$tempVar[0].CommandType -notlike "Ali"'
        $res.CompletionMatches[0].CompletionText | Should -BeExactly "'Alias'"
    }

    it 'Should complete the right hand side of a comparison operator when left is an Enum when cursor is on a newline' {
        $res = TabExpansion2 -inputScript "Get-Command | Where-Object -FilterScript {`$_.CommandType -like`n"
        $res.CompletionMatches[0].CompletionText | Should -BeExactly "'Alias'"
    }

    it 'Should complete provider dynamic parameters with quoted path' {
        $Script = if ($IsWindows)
        {
            'Get-ChildItem -Path "C:\" -Director'
        }
        else
        {
            'Get-ChildItem -Path "/" -Director'
        }
        $res = TabExpansion2 -inputScript $Script
        $res.CompletionMatches[0].CompletionText | Should -BeExactly '-Directory'
    }

    it 'Should complete dynamic parameters while providing values to non-string parameters' {
        $res = TabExpansion2 -inputScript 'Get-Content -Path $HOME -Verbose:$false -'
        $res.CompletionMatches.CompletionText | Should -Contain '-Raw'
    }

    It 'Should enumerate types when completing member names for Select-Object' {
        $TestString = '"Hello","World" | select-object '
        $res = TabExpansion2 -inputScript $TestString
        $res | Should -HaveCount 1
        $res.CompletionMatches[0].CompletionText | Should -BeExactly 'Length'
    }

    It 'Should complete psobject members for variable' {
        $TestVar = Get-Command Get-Command | Select-Object CommandType
        $res = TabExpansion2 -inputScript '$TestVar | ForEach-Object {$_.commandtype'
        $res | Should -HaveCount 1
        $res.CompletionMatches[0].CompletionText | Should -BeExactly 'CommandType'
    }

    It 'Should not complete variables that appear after the cursor' {
        $TestString = '$TestVar1 = 1; $TestVar^ ; $TestVar2 = 2'
        $CursorIndex = $TestString.IndexOf('^')
        $res = TabExpansion2 -cursorColumn $CursorIndex -inputScript $TestString.Remove($CursorIndex, 1)
        $res | Should -HaveCount 1
        $res.CompletionMatches[0].CompletionText | Should -BeExactly '$TestVar1'
    }

    It 'Should not complete pipeline variables outside the pipeline' {
        $TestString = 'Get-ChildItem -PipelineVariable TestVar1;$TestVar^'
        $CursorIndex = $TestString.IndexOf('^')
        $res = TabExpansion2 -cursorColumn $CursorIndex -inputScript $TestString.Remove($CursorIndex, 1)
        $res.CompletionMatches | Should -HaveCount 0
    }

    It 'Should complete pipeline variables inside the pipeline' {
        $TestString = 'Get-ChildItem -PipelineVariable TestVar1 | ForEach-Object -Process {$TestVar^}'
        $CursorIndex = $TestString.IndexOf('^')
        $res = TabExpansion2 -cursorColumn $CursorIndex -inputScript $TestString.Remove($CursorIndex, 1)
        $res | Should -HaveCount 1
        $res.CompletionMatches[0].CompletionText | Should -BeExactly '$TestVar1'
    }

    Context 'Start-Process -Verb parameter completion' {
        BeforeAll {
            function GetProcessInfoVerbs([string]$path, [switch]$singleQuote, [switch]$doubleQuote) {
                $verbs = (New-Object -TypeName System.Diagnostics.ProcessStartInfo -ArgumentList $path).Verbs

                if ($singleQuote) {
                    return ($verbs | ForEach-Object { "'$_'" })
                }
                elseif ($doubleQuote) {
                    return ($verbs | ForEach-Object { """$_""" })
                }

                return $verbs
            }

            $cmdPath = Join-Path -Path $TestDrive -ChildPath 'test.cmd'
            $cmdVerbs = GetProcessInfoVerbs -Path $cmdPath
            $cmdVerbsSingleQuote = GetProcessInfoVerbs -Path $cmdPath -SingleQuote
            $cmdVerbsDoubleQuote = GetProcessInfoVerbs -Path $cmdPath -DoubleQuote
            $exePath = Join-Path -Path $TestDrive -ChildPath 'test.exe'
            $exeVerbs = GetProcessInfoVerbs -Path $exePath
            $exeVerbsStartingWithRun = $exeVerbs | Where-Object { $_ -like 'run*' }
            $exeVerbsSingleQuote = GetProcessInfoVerbs -Path $exePath -SingleQuote
            $exeVerbsStartingWithRunSingleQuote = $exeVerbsSingleQuote | Where-Object { $_ -like "'run*" }
            $exeVerbsDoubleQuote = GetProcessInfoVerbs -Path $exePath -DoubleQuote
            $exeVerbsStartingWithRunDoubleQuote = $exeVerbsDoubleQuote | Where-Object { $_ -like """run*" }
            $powerShellExeWithNoExtension = 'powershell'
            $txtPath = Join-Path -Path $TestDrive -ChildPath 'test.txt'
            $txtVerbs = GetProcessInfoVerbs -Path $txtPath
            $wavPath = Join-Path -Path $TestDrive -ChildPath 'test.wav'
            $wavVerbs = GetProcessInfoVerbs -Path $wavPath
            $docxPath = Join-Path -Path $TestDrive -ChildPath 'test.docx'
            $docxVerbs = GetProcessInfoVerbs -Path $docxPath
            $fileWithNoExtensionPath = Join-Path -Path $TestDrive -ChildPath 'test'
            $fileWithNoExtensionVerbs = GetProcessInfoVerbs -Path $fileWithNoExtensionPath
        }

        It "Should complete Verb parameter for '<TextInput>'" -Skip:(!([System.Management.Automation.Platform]::IsWindowsDesktop)) -TestCases @(
            @{ TextInput = 'Start-Process -Verb '; ExpectedVerbs = '' }
            @{ TextInput = "Start-Process -FilePath $cmdPath -Verb "; ExpectedVerbs =  $cmdVerbs -join ' ' }
            @{ TextInput = "Start-Process -FilePath $cmdPath -Verb '"; ExpectedVerbs =  $cmdVerbsSingleQuote -join ' ' }
            @{ TextInput = "Start-Process -FilePath $cmdPath -Verb """; ExpectedVerbs =   $cmdVerbsDoubleQuote -join ' ' }
            @{ TextInput = "Start-Process -FilePath $exePath -Verb "; ExpectedVerbs = $exeVerbs -join ' ' }
            @{ TextInput = "Start-Process -FilePath $exePath -Verb run"; ExpectedVerbs = $exeVerbsStartingWithRun -join ' ' }
            @{ TextInput = "Start-Process -FilePath $exePath -Verb 'run"; ExpectedVerbs = $exeVerbsStartingWithRunSingleQuote -join ' ' }
            @{ TextInput = "Start-Process -FilePath $exePath -Verb ""run"; ExpectedVerbs = $exeVerbsStartingWithRunDoubleQuote -join ' ' }
            @{ TextInput = "Start-Process -FilePath $powerShellExeWithNoExtension -Verb "; ExpectedVerbs = $exeVerbs -join ' ' }
            @{ TextInput = "Start-Process -FilePath $txtPath -Verb "; ExpectedVerbs = $txtVerbs -join ' ' }
            @{ TextInput = "Start-Process -FilePath $wavPath -Verb "; ExpectedVerbs = $wavVerbs -join ' ' }
            @{ TextInput = "Start-Process -FilePath $docxPath -Verb "; ExpectedVerbs = $docxVerbs -join ' ' }
            @{ TextInput = "Start-Process -FilePath $fileWithNoExtensionPath -Verb "; ExpectedVerbs = $fileWithNoExtensionVerbs -join ' ' }
        ) {
            param($TextInput, $ExpectedVerbs)
            $res = TabExpansion2 -inputScript $TextInput -cursorColumn $TextInput.Length
            $completionText = $res.CompletionMatches.CompletionText | Sort-Object
            $completionText -join ' ' | Should -BeExactly $ExpectedVerbs
        }
    }

    Context 'Scope parameter completion' {
        BeforeAll {
            $allScopes = 'Global Local Script'
            $allScopesSingleQuote = "'Global' 'Local' 'Script'"
            $allScopesDoubleQuote = """Global"" ""Local"" ""Script"""
            $globalScope = 'Global'
            $globalScopeSingleQuote = "'Global'"
            $globalScopeDoubleQuote = """Global"""
            $localScope = 'Local'
            $localScopeSingleQuote = "'Local'"
            $localScopeDoubleQuote = """Local"""
            $scriptScope = 'Script'
            $scriptScopeSingleQuote = "'Script'"
            $scriptScopeDoubleQuote = """Script"""
            $allScopeCommands = 'Clear-Variable', 'Export-Alias', 'Get-Alias', 'Get-PSDrive', 'Get-Variable', 'Import-Alias', 'New-Alias', 'New-PSDrive', 'New-Variable', 'Remove-Alias', 'Remove-PSDrive', 'Remove-Variable', 'Set-Alias', 'Set-Variable'
        }

        It "Should complete '<ParameterInput>' for '<Commands>'" -TestCases @(
            @{ Commands = $allScopeCommands; ParameterInput = "-Scope "; ExpectedScopes = $allScopes }
            @{ Commands = $allScopeCommands; ParameterInput = "-Scope '"; ExpectedScopes = $allScopesSingleQuote }
            @{ Commands = $allScopeCommands; ParameterInput = "-Scope """; ExpectedScopes = $allScopesDoubleQuote }
            @{ Commands = $allScopeCommands; ParameterInput = "-Scope G"; ExpectedScopes = $globalScope }
            @{ Commands = $allScopeCommands; ParameterInput = "-Scope 'G"; ExpectedScopes = $globalScopeSingleQuote }
            @{ Commands = $allScopeCommands; ParameterInput = "-Scope ""G"; ExpectedScopes = $globalScopeDoubleQuote }
            @{ Commands = $allScopeCommands; ParameterInput = "-Scope Lo"; ExpectedScopes = $localScope }
            @{ Commands = $allScopeCommands; ParameterInput = "-Scope 'Lo"; ExpectedScopes = $localScopeSingleQuote }
            @{ Commands = $allScopeCommands; ParameterInput = "-Scope ""Lo"; ExpectedScopes = $localScopeDoubleQuote }
            @{ Commands = $allScopeCommands; ParameterInput = "-Scope Scr"; ExpectedScopes = $scriptScope }
            @{ Commands = $allScopeCommands; ParameterInput = "-Scope 'Scr"; ExpectedScopes = $scriptScopeSingleQuote }
            @{ Commands = $allScopeCommands; ParameterInput = "-Scope ""Scr"; ExpectedScopes = $scriptScopeDoubleQuote }
            @{ Commands = $allScopeCommands; ParameterInput = "-Scope NonExistentScope"; ExpectedScopes = '' }
        ) {
            param($Commands, $ParameterInput, $ExpectedScopes)
            foreach ($command in $Commands) {
                $joinedCommand = "$command $ParameterInput"
                $res = TabExpansion2 -inputScript $joinedCommand -cursorColumn $joinedCommand.Length
                $completionText = $res.CompletionMatches.CompletionText | Sort-Object
                $completionText -join ' ' | Should -BeExactly $ExpectedScopes
            }
        }
    }

    Context 'Get-Verb & Get-Command -Verb parameter completion' {
        BeforeAll {
            $allVerbs = 'Add Approve Assert Backup Block Build Checkpoint Clear Close Compare Complete Compress Confirm Connect Convert ConvertFrom ConvertTo Copy Debug Deny Deploy Disable Disconnect Dismount Edit Enable Enter Exit Expand Export Find Format Get Grant Group Hide Import Initialize Install Invoke Join Limit Lock Measure Merge Mount Move New Open Optimize Out Ping Pop Protect Publish Push Read Receive Redo Register Remove Rename Repair Request Reset Resize Resolve Restart Restore Resume Revoke Save Search Select Send Set Show Skip Split Start Step Stop Submit Suspend Switch Sync Test Trace Unblock Undo Uninstall Unlock Unprotect Unpublish Unregister Update Use Wait Watch Write'
            $allVerbsSingleQuote = "'Add' 'Approve' 'Assert' 'Backup' 'Block' 'Build' 'Checkpoint' 'Clear' 'Close' 'Compare' 'Complete' 'Compress' 'Confirm' 'Connect' 'Convert' 'ConvertFrom' 'ConvertTo' 'Copy' 'Debug' 'Deny' 'Deploy' 'Disable' 'Disconnect' 'Dismount' 'Edit' 'Enable' 'Enter' 'Exit' 'Expand' 'Export' 'Find' 'Format' 'Get' 'Grant' 'Group' 'Hide' 'Import' 'Initialize' 'Install' 'Invoke' 'Join' 'Limit' 'Lock' 'Measure' 'Merge' 'Mount' 'Move' 'New' 'Open' 'Optimize' 'Out' 'Ping' 'Pop' 'Protect' 'Publish' 'Push' 'Read' 'Receive' 'Redo' 'Register' 'Remove' 'Rename' 'Repair' 'Request' 'Reset' 'Resize' 'Resolve' 'Restart' 'Restore' 'Resume' 'Revoke' 'Save' 'Search' 'Select' 'Send' 'Set' 'Show' 'Skip' 'Split' 'Start' 'Step' 'Stop' 'Submit' 'Suspend' 'Switch' 'Sync' 'Test' 'Trace' 'Unblock' 'Undo' 'Uninstall' 'Unlock' 'Unprotect' 'Unpublish' 'Unregister' 'Update' 'Use' 'Wait' 'Watch' 'Write'"
            $allVerbsDoubleQuote = """Add"" ""Approve"" ""Assert"" ""Backup"" ""Block"" ""Build"" ""Checkpoint"" ""Clear"" ""Close"" ""Compare"" ""Complete"" ""Compress"" ""Confirm"" ""Connect"" ""Convert"" ""ConvertFrom"" ""ConvertTo"" ""Copy"" ""Debug"" ""Deny"" ""Deploy"" ""Disable"" ""Disconnect"" ""Dismount"" ""Edit"" ""Enable"" ""Enter"" ""Exit"" ""Expand"" ""Export"" ""Find"" ""Format"" ""Get"" ""Grant"" ""Group"" ""Hide"" ""Import"" ""Initialize"" ""Install"" ""Invoke"" ""Join"" ""Limit"" ""Lock"" ""Measure"" ""Merge"" ""Mount"" ""Move"" ""New"" ""Open"" ""Optimize"" ""Out"" ""Ping"" ""Pop"" ""Protect"" ""Publish"" ""Push"" ""Read"" ""Receive"" ""Redo"" ""Register"" ""Remove"" ""Rename"" ""Repair"" ""Request"" ""Reset"" ""Resize"" ""Resolve"" ""Restart"" ""Restore"" ""Resume"" ""Revoke"" ""Save"" ""Search"" ""Select"" ""Send"" ""Set"" ""Show"" ""Skip"" ""Split"" ""Start"" ""Step"" ""Stop"" ""Submit"" ""Suspend"" ""Switch"" ""Sync"" ""Test"" ""Trace"" ""Unblock"" ""Undo"" ""Uninstall"" ""Unlock"" ""Unprotect"" ""Unpublish"" ""Unregister"" ""Update"" ""Use"" ""Wait"" ""Watch"" ""Write"""
            $verbsStartingWithRe = 'Read Receive Redo Register Remove Rename Repair Request Reset Resize Resolve Restart Restore Resume Revoke'
            $verbsStartingWithEx = 'Exit Expand Export'
            $verbsStartingWithConv = 'Convert ConvertFrom ConvertTo'
            $lifeCycleVerbsStartingWithRe = 'Register Request Restart Resume'
            $lifeCycleVerbsStartingWithReSingleQuote = "'Register' 'Request' 'Restart' 'Resume'"
            $lifeCycleVerbsStartingWithReDoubleQuote = """Register"" ""Request"" ""Restart"" ""Resume"""
            $dataVerbsStartingwithEx = 'Expand Export'
            $lifeCycleAndCommmonVerbsStartingWithRe = 'Redo Register Remove Rename Request Reset Resize Restart Resume'
            $allLifeCycleAndCommonVerbs = 'Add Approve Assert Build Clear Close Complete Confirm Copy Deny Deploy Disable Enable Enter Exit Find Format Get Hide Install Invoke Join Lock Move New Open Optimize Pop Push Redo Register Remove Rename Request Reset Resize Restart Resume Search Select Set Show Skip Split Start Step Stop Submit Suspend Switch Undo Uninstall Unlock Unregister Wait Watch'
            $allJsonVerbs = 'ConvertFrom ConvertTo Test'
            $jsonVerbsStartingWithConv = 'ConvertFrom ConvertTo'
            $jsonVerbsStartingWithConvSingleQuote = "'ConvertFrom' 'ConvertTo'"
            $jsonVerbsStartingWithConvDoubleQuote = """ConvertFrom"" ""ConvertTo"""
            $allJsonAndJobVerbs = 'ConvertFrom ConvertTo Debug Get Receive Remove Start Stop Test Wait'
            $jsonAndJobVerbsStartingWithSt = 'Start Stop'
            $allObjectVerbs = 'Compare ForEach Group Measure New Select Sort Tee Where'
            $utilityModuleObjectVerbs = 'Compare Group Measure New Select Sort Tee'
            $utilityModuleObjectVerbsStartingWithS = 'Select Sort'
            $utilityModuleObjectVerbsStartingWithSSingleQuote = "'Select' 'Sort'"
            $utilityModuleObjectVerbsStartingWithSDoubleQuote = """Select"" ""Sort"""
            $utilityModuleObjectVerbsStartingWithS
            $coreModuleObjectVerbs = 'ForEach Where'
        }

        It "Should complete Verb parameter for '<TextInput>'" -TestCases @(
            @{ TextInput = 'Get-Verb -Verb '; ExpectedVerbs = $allVerbs }
            @{ TextInput = "Get-Verb -Verb '"; ExpectedVerbs = $allVerbsSingleQuote }
            @{ TextInput = "Get-Verb -Verb """; ExpectedVerbs = $allVerbsDoubleQuote }
            @{ TextInput = 'Get-Verb -Group Lifecycle, Common -Verb '; ExpectedVerbs = $allLifeCycleAndCommonVerbs }
            @{ TextInput = 'Get-Verb -Verb Re'; ExpectedVerbs = $verbsStartingWithRe }
            @{ TextInput = 'Get-Verb -Group Lifecycle -Verb Re'; ExpectedVerbs = $lifeCycleVerbsStartingWithRe }
            @{ TextInput = "Get-Verb -Group Lifecycle -Verb 'Re"; ExpectedVerbs = $lifeCycleVerbsStartingWithReSingleQuote }
            @{ TextInput = "Get-Verb -Group Lifecycle -Verb ""Re"; ExpectedVerbs = $lifeCycleVerbsStartingWithReDoubleQuote }
            @{ TextInput = 'Get-Verb -Group Lifecycle -Verb Re'; ExpectedVerbs = $lifeCycleVerbsStartingWithRe }
            @{ TextInput = 'Get-Verb -Group Lifecycle, Common -Verb Re'; ExpectedVerbs = $lifeCycleAndCommmonVerbsStartingWithRe }
            @{ TextInput = 'Get-Verb -Verb Ex'; ExpectedVerbs = $verbsStartingWithEx }
            @{ TextInput = 'Get-Verb -Group Data -Verb Ex'; ExpectedVerbs = $dataVerbsStartingwithEx }
            @{ TextInput = 'Get-Verb -Group NonExistentGroup -Verb '; ExpectedVerbs = '' }
            @{ TextInput = 'Get-Verb -Verb Conv'; ExpectedVerbs = $verbsStartingWithConv }
            @{ TextInput = 'Get-Command -Verb '; ExpectedVerbs = $allVerbs }
            @{ TextInput = 'Get-Command -Verb Re'; ExpectedVerbs = $verbsStartingWithRe }
            @{ TextInput = 'Get-Command -Verb Ex'; ExpectedVerbs = $verbsStartingWithEx }
            @{ TextInput = 'Get-Command -Verb Conv'; ExpectedVerbs = $verbsStartingWithConv }
            @{ TextInput = 'Get-Command -Noun Json -Verb '; ExpectedVerbs = $allJsonVerbs }
            @{ TextInput = 'Get-Command -Noun Json -Verb Conv'; ExpectedVerbs = $jsonVerbsStartingWithConv }
            @{ TextInput = "Get-Command -Noun Json -Verb 'Conv"; ExpectedVerbs = $jsonVerbsStartingWithConvSingleQuote }
            @{ TextInput = "Get-Command -Noun Json -Verb ""Conv"; ExpectedVerbs = $jsonVerbsStartingWithConvDoubleQuote }
            @{ TextInput = 'Get-Command -Noun Json, Job -Verb '; ExpectedVerbs = $allJsonAndJobVerbs }
            @{ TextInput = 'Get-Command -Noun Json, Job -Verb St'; ExpectedVerbs = $jsonAndJobVerbsStartingWithSt }
            @{ TextInput = 'Get-Command -Noun NonExistentNoun -Verb '; ExpectedVerbs = '' }
            @{ TextInput = 'Get-Command -Noun Object -Module Microsoft.PowerShell.Utility,Microsoft.PowerShell.Core -Verb '; ExpectedVerbs = $allObjectVerbs }
            @{ TextInput = 'Get-Command -Noun Object -Module Microsoft.PowerShell.Utility -Verb '; ExpectedVerbs = $utilityModuleObjectVerbs }
            @{ TextInput = 'Get-Command -Noun Object -Module Microsoft.PowerShell.Utility -Verb S'; ExpectedVerbs = $utilityModuleObjectVerbsStartingWithS }
            @{ TextInput = "Get-Command -Noun Object -Module Microsoft.PowerShell.Utility -Verb 'S"; ExpectedVerbs = $utilityModuleObjectVerbsStartingWithSSingleQuote }
            @{ TextInput = "Get-Command -Noun Object -Module Microsoft.PowerShell.Utility -Verb ""S"; ExpectedVerbs = $utilityModuleObjectVerbsStartingWithSDoubleQuote }
            @{ TextInput = 'Get-Command -Noun Object -Module Microsoft.PowerShell.Core -Verb '; ExpectedVerbs = $coreModuleObjectVerbs }
        ) {
            param($TextInput, $ExpectedVerbs)
            $res = TabExpansion2 -inputScript $TextInput -cursorColumn $TextInput.Length
            $completionText = $res.CompletionMatches.CompletionText | Sort-Object
            $completionText -join ' ' | Should -BeExactly $ExpectedVerbs
        }
    }

    Context 'StrictMode Version parameter completion' {
        BeforeAll {
            $allStrictModeVersions = '1.0 2.0 3.0 Latest'
            $allStrictModeVersionsSingleQuote = "'1.0' '2.0' '3.0' 'Latest'"
            $allStrictModeVersionsDoubleQuote = """1.0"" ""2.0"" ""3.0"" ""Latest"""
            $versionOne = '1.0'
            $versionTwo = '2.0'
            $versionThree = '3.0'
            $latestVersion = 'Latest'
            $latestVersionSingleQuote = "'Latest'"
            $latestVersionDoubleQuote = """Latest"""
        }

        It "Should complete Version for '<TextInput>'" -TestCases @(
            @{ TextInput = "Set-StrictMode -Version "; ExpectedVersions = $allStrictModeVersions }
            @{ TextInput = "Set-StrictMode -Version '"; ExpectedVersions = $allStrictModeVersionsSingleQuote }
            @{ TextInput = "Set-StrictMode -Version """; ExpectedVersions = $allStrictModeVersionsDoubleQuote }
            @{ TextInput = "Set-StrictMode -Version 1"; ExpectedVersions = $versionOne }
            @{ TextInput = "Set-StrictMode -Version 2"; ExpectedVersions = $versionTwo }
            @{ TextInput = "Set-StrictMode -Version 3"; ExpectedVersions = $versionThree }
            @{ TextInput = "Set-StrictMode -Version Lat"; ExpectedVersions = $latestVersion }
            @{ TextInput = "Set-StrictMode -Version 'Lat"; ExpectedVersions = $latestVersionSingleQuote }
            @{ TextInput = "Set-StrictMode -Version ""Lat"; ExpectedVersions = $latestVersionDoubleQuote }
            @{ TextInput = "Set-StrictMode -Version NonExistentVersion"; ExpectedVersions = '' }
        ) {
            param($TextInput, $ExpectedVersions)
            $res = TabExpansion2 -inputScript $TextInput -cursorColumn $TextInput.Length
            $completionText = $res.CompletionMatches.CompletionText | Sort-Object
            $completionText -join ' ' | Should -BeExactly $ExpectedVersions
        }
    }

    Context 'Help Module parameter completion' {
        BeforeAll {
            $utilityModule = 'Microsoft.PowerShell.Utility'
            $managementModule = 'Microsoft.PowerShell.Management'
            $allMicrosoftPowerShellModules = (Get-Module -Name Microsoft.PowerShell* -ListAvailable).Name
            Import-Module -Name $allMicrosoftPowerShellModules -ErrorAction SilentlyContinue
            $allMicrosoftPowerShellModules = ($allMicrosoftPowerShellModules | Sort-Object -Unique) -join ' '
        }

        It "Should complete Module for '<TextInput>'" -TestCases @(
            @{ TextInput = "Save-Help -Module Microsoft.PowerShell.U"; ExpectedModules = $utilityModule }
            @{ TextInput = "Update-Help -Module Microsoft.PowerShell.U"; ExpectedModules = $utilityModule }
            @{ TextInput = "Save-Help -Module Microsoft.PowerShell.Man"; ExpectedModules = $managementModule }
            @{ TextInput = "Update-Help -Module Microsoft.PowerShell.Man"; ExpectedModules = $managementModule }
            @{ TextInput = "Save-Help -Module Microsoft.Powershell"; ExpectedModules = $allMicrosoftPowerShellModules }
            @{ TextInput = "Update-Help -Module Microsoft.PowerShell"; ExpectedModules = $allMicrosoftPowerShellModules }
            @{ TextInput = "Save-Help -Module NonExistentModulePrefix"; ExpectedModules = '' }
            @{ TextInput = "Update-Help -Module NonExistentModulePrefix"; ExpectedModules = '' }
        ) {
            param($TextInput, $ExpectedModules)
            $res = TabExpansion2 -inputScript $TextInput -cursorColumn $TextInput.Length
            $completionText = $res.CompletionMatches.CompletionText | Sort-Object -Unique
            $completionText -join ' ' | Should -BeExactly $ExpectedModules
        }
    }

    Context 'New-ItemProperty -PropertyType parameter completion' {
        BeforeAll {
            if ($IsWindows) {
                $allRegistryValueKinds = 'String ExpandString Binary DWord MultiString QWord Unknown'
                $allRegistryValueKindsWithQuotes = "'String' 'ExpandString' 'Binary' 'DWord' 'MultiString' 'QWord' 'Unknown'"
                $dwordValueKind = 'DWord'
                $qwordValueKind = 'QWord'
                $binaryValueKind = 'Binary'
                $multiStringValueKind = 'MultiString'
                $registryPath = "HKCU:\test1\sub"
                New-Item -Path $registryPath -Force
                $registryLiteralPath = "HKCU:\test2\*\sub"
                New-Item -Path $registryLiteralPath -Force
                $fileSystemPath = "TestDrive:\test1.txt"
                New-Item -Path $fileSystemPath -Force
                $fileSystemLiteralPathDir = "TestDrive:\[]"
                $fileSystemLiteralPath = "$fileSystemLiteralPathDir\test2.txt"
                New-Item -Path $fileSystemLiteralPath -Force
            }
        }

        It "Should complete Property Type for '<TextInput>'" -Skip:(!$IsWindows) -TestCases @(
            # -Path completions
            @{ TextInput = "New-ItemProperty -Path $registryPath -PropertyType "; ExpectedPropertyTypes = $allRegistryValueKinds }
            @{ TextInput = "New-ItemProperty -Path $registryPath -PropertyType d"; ExpectedPropertyTypes = $dwordValueKind }
            @{ TextInput = "New-ItemProperty -Path $registryPath -PropertyType q"; ExpectedPropertyTypes = $qwordValueKind }
            @{ TextInput = "New-ItemProperty -Path $registryPath -PropertyType bin"; ExpectedPropertyTypes = $binaryValueKind }
            @{ TextInput = "New-ItemProperty -Path $registryPath -PropertyType multi"; ExpectedPropertyTypes = $multiStringValueKind }
            @{ TextInput = "New-ItemProperty -Path $registryPath -PropertyType invalidproptype"; ExpectedPropertyTypes = '' }
            @{ TextInput = "New-ItemProperty -Path $fileSystemPath -PropertyType "; ExpectedPropertyTypes = '' }

            # -LiteralPath completions
            @{ TextInput = "New-ItemProperty -LiteralPath $registryLiteralPath -PropertyType "; ExpectedPropertyTypes = $allRegistryValueKinds }
            @{ TextInput = "New-ItemProperty -LiteralPath $registryLiteralPath -PropertyType d"; ExpectedPropertyTypes = $dwordValueKind }
            @{ TextInput = "New-ItemProperty -LiteralPath $registryLiteralPath -PropertyType q"; ExpectedPropertyTypes = $qwordValueKind }
            @{ TextInput = "New-ItemProperty -LiteralPath $registryLiteralPath -PropertyType bin"; ExpectedPropertyTypes = $binaryValueKind }
            @{ TextInput = "New-ItemProperty -LiteralPath $registryLiteralPath -PropertyType multi"; ExpectedPropertyTypes = $multiStringValueKind }
            @{ TextInput = "New-ItemProperty -LiteralPath $registryLiteralPath -PropertyType invalidproptype"; ExpectedPropertyTypes = '' }
            @{ TextInput = "New-ItemProperty -LiteralPath $fileSystemLiteralPath -PropertyType "; ExpectedPropertyTypes = '' }

            # All of these should return no completion since they don't specify -Path/-LiteralPath
            @{ TextInput = "New-ItemProperty -PropertyType "; ExpectedPropertyTypes = '' }
            @{ TextInput = "New-ItemProperty -PropertyType d"; ExpectedPropertyTypes = '' }
            @{ TextInput = "New-ItemProperty -PropertyType q"; ExpectedPropertyTypes = '' }
            @{ TextInput = "New-ItemProperty -PropertyType bin"; ExpectedPropertyTypes = '' }
            @{ TextInput = "New-ItemProperty -PropertyType multi"; ExpectedPropertyTypes = '' }
            @{ TextInput = "New-ItemProperty -PropertyType invalidproptype"; ExpectedPropertyTypes = '' }

            # All of these should return completion even with quotes included
            @{ TextInput = "New-ItemProperty -Path $registryPath -PropertyType '"; ExpectedPropertyTypes = $allRegistryValueKindsWithQuotes }
            @{ TextInput = "New-ItemProperty -Path $registryPath -PropertyType 'bin"; ExpectedPropertyTypes = "'$binaryValueKind'" }
        ) {
            param($TextInput, $ExpectedPropertyTypes)
            $res = TabExpansion2 -inputScript $TextInput -cursorColumn $TextInput.Length
            $completionText = $res.CompletionMatches.CompletionText
            $completionText -join ' ' | Should -BeExactly $ExpectedPropertyTypes
        }

        It "Test fallback to provider of current location if no path specified" -Skip:(!$IsWindows) {
            try {
                Push-Location HKCU:\
                $textInput = "New-ItemProperty -PropertyType "
                $res = TabExpansion2 -inputScript $textInput -cursorColumn $textInput.Length
                $completionText = $res.CompletionMatches.CompletionText
                $completionText -join ' ' | Should -BeExactly $allRegistryValueKinds
            }
            finally {
                Pop-Location
            }
        }

        AfterAll {
            if ($IsWindows) {
                Remove-Item -Path $registryPath -Force
                Remove-Item -LiteralPath $registryLiteralPath -Force
                Remove-Item -Path $fileSystemPath -Force
                Remove-Item -LiteralPath $fileSystemLiteralPathDir -Recurse -Force
            }
        }
    }

<<<<<<< HEAD
    Context 'Invoke-RestMethod & Invoke-WebRequest -ContentType parameter completion' {
        BeforeAll {
            $allApplicationAndTextMediaTypes = "application/gzip application/json application/json-patch+json application/json-seq application/manifest+json application/octet-stream application/pdf application/problem+json application/problem+xml application/rtf application/soap+xml application/wasm application/x-www-form-urlencoded application/xml application/xml-dtd application/xml-patch+xml application/zip text/css text/csv text/event-stream text/html text/javascript text/markdown text/plain text/richtext text/rtf text/xml"
            $allApplicationAndTextMediaTypesSingleQuote = "'application/gzip' 'application/json-patch+json' 'application/json-seq' 'application/json' 'application/manifest+json' 'application/octet-stream' 'application/pdf' 'application/problem+json' 'application/problem+xml' 'application/rtf' 'application/soap+xml' 'application/wasm' 'application/x-www-form-urlencoded' 'application/xml-dtd' 'application/xml-patch+xml' 'application/xml' 'application/zip' 'text/css' 'text/csv' 'text/event-stream' 'text/html' 'text/javascript' 'text/markdown' 'text/plain' 'text/richtext' 'text/rtf' 'text/xml'"
            $allApplicationAndTextMediaTypesDoubleQuote = """application/gzip"" ""application/json-patch+json"" ""application/json-seq"" ""application/json"" ""application/manifest+json"" ""application/octet-stream"" ""application/pdf"" ""application/problem+json"" ""application/problem+xml"" ""application/rtf"" ""application/soap+xml"" ""application/wasm"" ""application/x-www-form-urlencoded"" ""application/xml-dtd"" ""application/xml-patch+xml"" ""application/xml"" ""application/zip"" ""text/css"" ""text/csv"" ""text/event-stream"" ""text/html"" ""text/javascript"" ""text/markdown"" ""text/plain"" ""text/richtext"" ""text/rtf"" ""text/xml"""
            $allApplicationMediaTypes = "application/gzip application/json application/json-patch+json application/json-seq application/manifest+json application/octet-stream application/pdf application/problem+json application/problem+xml application/rtf application/soap+xml application/wasm application/x-www-form-urlencoded application/xml application/xml-dtd application/xml-patch+xml application/zip"
            $allApplicationMediaTypesSingleQuote = "'application/gzip' 'application/json-patch+json' 'application/json-seq' 'application/json' 'application/manifest+json' 'application/octet-stream' 'application/pdf' 'application/problem+json' 'application/problem+xml' 'application/rtf' 'application/soap+xml' 'application/wasm' 'application/x-www-form-urlencoded' 'application/xml-dtd' 'application/xml-patch+xml' 'application/xml' 'application/zip'"
            $allApplicationMediaTypesDoubleQuote = """application/gzip"" ""application/json-patch+json"" ""application/json-seq"" ""application/json"" ""application/manifest+json"" ""application/octet-stream"" ""application/pdf"" ""application/problem+json"" ""application/problem+xml"" ""application/rtf"" ""application/soap+xml"" ""application/wasm"" ""application/x-www-form-urlencoded"" ""application/xml-dtd"" ""application/xml-patch+xml"" ""application/xml"" ""application/zip"""
            $allTextMediaTypes = "text/css text/csv text/event-stream text/html text/javascript text/markdown text/plain text/richtext text/rtf text/xml"
            $allTextMediaTypesSingleQuote = "'text/css' 'text/csv' 'text/event-stream' 'text/html' 'text/javascript' 'text/markdown' 'text/plain' 'text/richtext' 'text/rtf' 'text/xml'"
            $allTextMediaTypesDoubleQuote = """text/css"" ""text/csv"" ""text/event-stream"" ""text/html"" ""text/javascript"" ""text/markdown"" ""text/plain"" ""text/richtext"" ""text/rtf"" ""text/xml"""
            $allApplicationJsonMediaTypes = "application/json application/json-patch+json application/json-seq"
            $allApplicationJsonMediaTypesSingleQuote = "'application/json-patch+json' 'application/json-seq' 'application/json'"
            $allApplicationJsonMediaTypesDoubleQuote = """application/json-patch+json"" ""application/json-seq"" ""application/json"""
        }

        It "Should complete Content Type for '<TextInput>'" -TestCases @(
            @{ TextInput = "Invoke-RestMethod -ContentType "; ExpectedContentTypes = $allApplicationAndTextMediaTypes }
            @{ TextInput = "Invoke-WebRequest -ContentType "; ExpectedContentTypes = $allApplicationAndTextMediaTypes }
            @{ TextInput = "Invoke-RestMethod -ContentType '"; ExpectedContentTypes = $allApplicationAndTextMediaTypesSingleQuote }
            @{ TextInput = "Invoke-WebRequest -ContentType '"; ExpectedContentTypes = $allApplicationAndTextMediaTypesSingleQuote }
            @{ TextInput = "Invoke-RestMethod -ContentType """; ExpectedContentTypes = $allApplicationAndTextMediaTypesDoubleQuote }
            @{ TextInput = "Invoke-WebRequest -ContentType """; ExpectedContentTypes = $allApplicationAndTextMediaTypesDoubleQuote }

            @{ TextInput = "Invoke-RestMethod -ContentType app"; ExpectedContentTypes = $allApplicationMediaTypes }
            @{ TextInput = "Invoke-WebRequest -ContentType app"; ExpectedContentTypes = $allApplicationMediaTypes }
            @{ TextInput = "Invoke-RestMethod -ContentType 'app"; ExpectedContentTypes = $allApplicationMediaTypesSingleQuote }
            @{ TextInput = "Invoke-WebRequest -ContentType 'app"; ExpectedContentTypes = $allApplicationMediaTypesSingleQuote }
            @{ TextInput = "Invoke-RestMethod -ContentType ""app"; ExpectedContentTypes = $allApplicationMediaTypesDoubleQuote }
            @{ TextInput = "Invoke-WebRequest -ContentType ""app"; ExpectedContentTypes = $allApplicationMediaTypesDoubleQuote }

            @{ TextInput = "Invoke-RestMethod -ContentType text"; ExpectedContentTypes = $allTextMediaTypes }
            @{ TextInput = "Invoke-WebRequest -ContentType text"; ExpectedContentTypes = $allTextMediaTypes }
            @{ TextInput = "Invoke-RestMethod -ContentType 'text"; ExpectedContentTypes = $allTextMediaTypesSingleQuote }
            @{ TextInput = "Invoke-WebRequest -ContentType 'text"; ExpectedContentTypes = $allTextMediaTypesSingleQuote }
            @{ TextInput = "Invoke-RestMethod -ContentType ""text"; ExpectedContentTypes = $allTextMediaTypesDoubleQuote }
            @{ TextInput = "Invoke-WebRequest -ContentType ""text"; ExpectedContentTypes = $allTextMediaTypesDoubleQuote }

            @{ TextInput = "Invoke-RestMethod -ContentType application/j"; ExpectedContentTypes = $allApplicationJsonMediaTypes }
            @{ TextInput = "Invoke-WebRequest -ContentType application/j"; ExpectedContentTypes = $allApplicationJsonMediaTypes }
            @{ TextInput = "Invoke-RestMethod -ContentType 'application/j"; ExpectedContentTypes = $allApplicationJsonMediaTypesSingleQuote }
            @{ TextInput = "Invoke-WebRequest -ContentType 'application/j"; ExpectedContentTypes = $allApplicationJsonMediaTypesSingleQuote }
            @{ TextInput = "Invoke-RestMethod -ContentType ""application/j"; ExpectedContentTypes = $allApplicationJsonMediaTypesDoubleQuote }
            @{ TextInput = "Invoke-WebRequest -ContentType ""application/j"; ExpectedContentTypes = $allApplicationJsonMediaTypesDoubleQuote }
        ) {
            param($TextInput, $ExpectedContentTypes)
            $res = TabExpansion2 -inputScript $TextInput -cursorColumn $TextInput.Length
            $completionText = $res.CompletionMatches.CompletionText | Sort-Object
            $completionText -join ' ' | Should -BeExactly $ExpectedContentTypes
            ($res.CompletionMatches.ResultType | Select-Object -Unique) | Should -BeExactly 'ParameterValue'
=======
    Context 'Get-Command -Noun parameter completion' {
        BeforeAll {
            function GetModuleCommandNouns(
                [string]$Module,
                [string]$Verb,
                [switch]$SingleQuote,
                [switch]$DoubleQuote)
            {

                $commandParams = @{}

                if ($PSBoundParameters.ContainsKey('Module')) {
                    $commandParams['Module'] = $Module
                }

                if ($PSBoundParameters.ContainsKey('Verb')) {
                    $commandParams['Verb'] = $Verb
                }

                $nouns = (Get-Command @commandParams).Noun

                if ($SingleQuote) {
                    return ($nouns | ForEach-Object { "'$_'" })
                }
                elseif ($DoubleQuote) {
                    return ($nouns | ForEach-Object { """$_""" })
                }

                return $nouns
            }

            $utilityModuleName = 'Microsoft.PowerShell.Utility'

            $allUtilityCommandNouns = GetModuleCommandNouns -Module $utilityModuleName
            $allUtilityCommandNounsSingleQuote = GetModuleCommandNouns -Module $utilityModuleName -SingleQuote
            $allUtilityCommandNounsDoubleQuote = GetModuleCommandNouns -Module $utilityModuleName -DoubleQuote
            $utilityCommandNounsStartingWithF = $allUtilityCommandNouns | Where-Object { $_ -like 'F*'}
            $utilityCommandNounsStartingWithFSingleQuote = $allUtilityCommandNounsSingleQuote | Where-Object { $_ -like "'F*"}
            $utilityCommandNounsStartingWithFDoubleQuote = $allUtilityCommandNounsDoubleQuote | Where-Object { $_ -like """F*"}

            $allUtilityCommandNounsWithConvertToVerb = GetModuleCommandNouns -Module $utilityModuleName -Verb 'ConvertTo'
            $allUtilityCommandNounsWithConvertToVerbSingleQuote = GetModuleCommandNouns -Module $utilityModuleName -SingleQuote -Verb 'ConvertTo'
            $allUtilityCommandNounsWithConvertToVerbDoubleQuote = GetModuleCommandNouns -Module $utilityModuleName -DoubleQuote -Verb 'ConvertTo'
            $utilityCommandNounsWithConvertToVerb = $allUtilityCommandNounsWithConvertToVerb | Where-Object { $_ -in 'CliXml', 'Csv', 'Html', 'Json', 'Xml' }
            $utilityCommandNounsWithConvertToVerbSingleQuote = $allUtilityCommandNounsWithConvertToVerbSingleQuote | Where-Object { $_ -in "'CliXml'", "'Csv'", "'Html'", "'Json'", "'Xml'" }
            $utilityCommandNounsWithConvertToVerbDoubleQuote = $allUtilityCommandNounsWithConvertToVerbDoubleQuote | Where-Object { $_ -in """CliXml""", """Csv""", """Html""", """Json""", """Xml""" }
            $utilityCommandNounsWithConvertToVerbStartingWithC = $allUtilityCommandNounsWithConvertToVerb | Where-Object { $_ -in 'CliXml', 'Csv' }
            $utilityCommandNounsWithConvertToVerbStartingWithCSingleQuote = $allUtilityCommandNounsWithConvertToVerbSingleQuote | Where-Object { $_ -in "'CliXml'", "'Csv'" }
            $utilityCommandNounsWithConvertToVerbStartingWithCDoubleQuote = $allUtilityCommandNounsWithConvertToVerbDoubleQuote | Where-Object { $_ -in """CliXml""", """Csv""" }
        }

        It "Should complete Noun for '<TextInput>'" -TestCases @(
            @{ TextInput = "Get-Command -Module $utilityModuleName -Noun "; ExpectedNouns = $allUtilityCommandNouns }
            @{ TextInput = "Get-Command -Module $utilityModuleName -Noun '"; ExpectedNouns = $allUtilityCommandNounsSingleQuote }
            @{ TextInput = "Get-Command -Module $utilityModuleName -Noun """; ExpectedNouns = $allUtilityCommandNounsDoubleQuote }
            @{ TextInput = "Get-Command -Module $utilityModuleName -Noun F"; ExpectedNouns = $utilityCommandNounsStartingWithF  }
            @{ TextInput = "Get-Command -Module $utilityModuleName -Noun 'F"; ExpectedNouns = $utilityCommandNounsStartingWithFSingleQuote }
            @{ TextInput = "Get-Command -Module $utilityModuleName -Noun ""F"; ExpectedNouns = $utilityCommandNounsStartingWithFDoubleQuote }
            @{ TextInput = "Get-Command -Module $utilityModuleName -Verb ConvertTo -Noun "; ExpectedNouns = $utilityCommandNounsWithConvertToVerb  }
            @{ TextInput = "Get-Command -Module $utilityModuleName -Verb ConvertTo -Noun '"; ExpectedNouns = $utilityCommandNounsWithConvertToVerbSingleQuote }
            @{ TextInput = "Get-Command -Module $utilityModuleName -Verb ConvertTo -Noun """; ExpectedNouns = $utilityCommandNounsWithConvertToVerbDoubleQuote }
            @{ TextInput = "Get-Command -Module $utilityModuleName -Verb ConvertTo -Noun C"; ExpectedNouns = $utilityCommandNounsWithConvertToVerbStartingWithC  }
            @{ TextInput = "Get-Command -Module $utilityModuleName -Verb ConvertTo -Noun 'C"; ExpectedNouns = $utilityCommandNounsWithConvertToVerbStartingWithCSingleQuote }
            @{ TextInput = "Get-Command -Module $utilityModuleName -Verb ConvertTo -Noun ""C"; ExpectedNouns = $utilityCommandNounsWithConvertToVerbStartingWithCDoubleQuote }
        ) {
            param($TextInput, $ExpectedNouns)
            $res = TabExpansion2 -inputScript $TextInput -cursorColumn $TextInput.Length
            $completionText = $res.CompletionMatches.CompletionText

            # Avoid using Sort-Object -Unique because it generates different order than SortedSet on MacOS/Linux
            $sortedSetExpectedNouns = [System.Collections.Generic.SortedSet[string]]::new([System.StringComparer]::OrdinalIgnoreCase)
            foreach ($noun in $ExpectedNouns)
            {
                $sortedSetExpectedNouns.Add($noun) | Out-Null
            }

            $completionText -join ' ' | Should -BeExactly ($sortedSetExpectedNouns -join ' ')
        }
    }

    Context "Get-ExperimentalFeature -Name parameter completion" {
        BeforeAll {
            function GetExperimentalFeatureNames([switch]$SingleQuote, [switch]$DoubleQuote) {
                $features = (Get-ExperimentalFeature).Name

                if ($SingleQuote) {
                    return ($features | ForEach-Object { "'$_'" })
                }
                elseif ($DoubleQuote) {
                    return ($features | ForEach-Object { """$_""" })
                }

                return $features
            }

            $allExperimentalFeatures = GetExperimentalFeatureNames
            $allExperimentalFeaturesSingleQuote = GetExperimentalFeatureNames -SingleQuote
            $allExperimentalFeaturesDoubleQuote = GetExperimentalFeatureNames -DoubleQuote
            $experimentalFeaturesStartingWithPS = $allExperimentalFeatures | Where-Object { $_ -like 'PS*'}
            $experimentalFeaturesStartingWithPSSingleQuote = $allExperimentalFeaturesSingleQuote | Where-Object { $_ -like "'PS*" }
            $experimentalFeaturesStartingWithPSDoubleQuote = $allExperimentalFeaturesDoubleQuote | Where-Object { $_ -like """PS*" }
        }

        It "Should complete Name for '<TextInput>'" -TestCases @(
            @{ TextInput = "Get-ExperimentalFeature -Name "; ExpectedExperimentalFeatureNames = $allExperimentalFeatures }
            @{ TextInput = "Get-ExperimentalFeature -Name '"; ExpectedExperimentalFeatureNames = $allExperimentalFeaturesSingleQuote }
            @{ TextInput = "Get-ExperimentalFeature -Name """; ExpectedExperimentalFeatureNames = $allExperimentalFeaturesDoubleQuote }
            @{ TextInput = "Get-ExperimentalFeature -Name PS"; ExpectedExperimentalFeatureNames = $experimentalFeaturesStartingWithPS }
            @{ TextInput = "Get-ExperimentalFeature -Name 'PS"; ExpectedExperimentalFeatureNames = $experimentalFeaturesStartingWithPSSingleQuote }
            @{ TextInput = "Get-ExperimentalFeature -Name ""PS"; ExpectedExperimentalFeatureNames = $experimentalFeaturesStartingWithPSDoubleQuote }
        ) {
            param($TextInput, $ExpectedExperimentalFeatureNames)
            $res = TabExpansion2 -inputScript $TextInput -cursorColumn $TextInput.Length
            $completionText = $res.CompletionMatches.CompletionText
            $completionText -join ' ' | Should -BeExactly (($ExpectedExperimentalFeatureNames | Sort-Object -Unique) -join ' ')
>>>>>>> 6fbd8ba1
        }
    }

    Context "Format cmdlet's View paramter completion" {
        BeforeAll {
            $viewDefinition = @'
<?xml version="1.0" encoding="utf-8"?>
<Configuration>
  <ViewDefinitions>
    <View>
      <Name>R A M</Name>
      <ViewSelectedBy>
        <TypeName>System.Diagnostics.Process</TypeName>
      </ViewSelectedBy>
      <TableControl>
        <TableHeaders>
          <TableColumnHeader>
            <Label>ProcName</Label>
            <Width>40</Width>
            <Alignment>Center</Alignment>
          </TableColumnHeader>
          <TableColumnHeader>
            <Label>PagedMem</Label>
            <Width>40</Width>
            <Alignment>Center</Alignment>
          </TableColumnHeader>
          <TableColumnHeader>
            <Label>PeakWS</Label>
            <Width>40</Width>
            <Alignment>Center</Alignment>
          </TableColumnHeader>
        </TableHeaders>
        <TableRowEntries>
          <TableRowEntry>
            <TableColumnItems>
              <TableColumnItem>
                <Alignment>Center</Alignment>
                <PropertyName>Name</PropertyName>
              </TableColumnItem>
              <TableColumnItem>
                <Alignment>Center</Alignment>
                <PropertyName>PagedMemorySize</PropertyName>
              </TableColumnItem>
              <TableColumnItem>
                <Alignment>Center</Alignment>
                <PropertyName>PeakWorkingSet</PropertyName>
              </TableColumnItem>
            </TableColumnItems>
          </TableRowEntry>
        </TableRowEntries>
      </TableControl>
    </View>
  </ViewDefinitions>
</Configuration>
'@

            $tempViewFile = Join-Path -Path $TestDrive -ChildPath 'processViewDefinition.ps1xml'
            Set-Content -LiteralPath $tempViewFile -Value $viewDefinition -Force

            $ps = [PowerShell]::Create()
            $null = $ps.AddScript("Update-FormatData -AppendPath $tempViewFile")
            $ps.Invoke()
            $ps.HadErrors | Should -BeFalse
            $ps.Commands.Clear()

            Remove-Item -LiteralPath $tempViewFile -Force -ErrorAction SilentlyContinue
        }

        It 'Should complete Get-ChildItem | <cmd> -View' -TestCases (
            @{ cmd = 'Format-Table'; expected = "children childrenWithHardlink$(if (!$IsWindows) { ' childrenWithUnixStat' })" },
            @{ cmd = 'Format-List'; expected = 'children' },
            @{ cmd = 'Format-Wide'; expected = 'children' },
            @{ cmd = 'Format-Custom'; expected = '' }
        ) {
            param($cmd, $expected)

            # The completion is based on OutputTypeAttribute() of the cmdlet.
            $res = TabExpansion2 -inputScript "Get-ChildItem | $cmd -View " -cursorColumn "Get-ChildItem | $cmd -View ".Length
            $completionText = $res.CompletionMatches.CompletionText | Sort-Object
            $completionText -join ' ' | Should -BeExactly $expected
        }

        It 'Should complete $processList = Get-Process; $processList | <cmd>' -TestCases (
            @{ cmd = 'Format-Table -View '; expected = "'R A M'", "Priority", "process", "ProcessModule", "ProcessWithUserName", "StartTime" },
            @{ cmd = 'Format-List -View '; expected = '' },
            @{ cmd = 'Format-Wide -View '; expected = 'process' },
            @{ cmd = 'Format-Custom -View '; expected = '' },
            @{ cmd = 'Format-Table -View S'; expected = "StartTime" },
            @{ cmd = "Format-Table -View 'S"; expected = "'StartTime'" },
            @{ cmd = "Format-Table -View R"; expected = "'R A M'" }
        ) {
            param($cmd, $expected)

            $null = $ps.AddScript({
                param ($cmd)
                $processList = Get-Process
                $res = TabExpansion2 -inputScript "`$processList | $cmd" -cursorColumn "`$processList | $cmd".Length
                $completionText = $res.CompletionMatches.CompletionText | Sort-Object
                $completionText
            }).AddArgument($cmd)

            $result = $ps.Invoke()
            $ps.Commands.Clear()
            $expected = ($expected | Sort-Object) -join ' '
            $result -join ' ' | Should -BeExactly $expected
        }
    }

    Context NativeCommand {
        BeforeAll {
            $nativeCommand = (Get-Command -CommandType Application -TotalCount 1).Name
        }
        It 'Completes native commands with -' {
            Register-ArgumentCompleter -Native -CommandName $nativeCommand -ScriptBlock {
                param($wordToComplete, $ast, $cursorColumn)
                if ($wordToComplete -eq '-') {
                    return "-flag"
                }
                else {
                    return "unexpected wordtocomplete"
                }
            }
            $line = "$nativeCommand -"
            $res = TabExpansion2 -inputScript $line -cursorColumn $line.Length
            $res.CompletionMatches | Should -HaveCount 1
            $res.CompletionMatches.CompletionText | Should -BeExactly "-flag"
        }

        It 'Completes native commands with --' {
            Register-ArgumentCompleter -Native -CommandName $nativeCommand -ScriptBlock {
                param($wordToComplete, $ast, $cursorColumn)
                if ($wordToComplete -eq '--') {
                    return "--flag"
                }
                else {
                    return "unexpected wordtocomplete"
                }
            }
            $line = "$nativeCommand --"
            $res = TabExpansion2 -inputScript $line -cursorColumn $line.Length
            $res.CompletionMatches | Should -HaveCount 1
            $res.CompletionMatches.CompletionText | Should -BeExactly "--flag"
        }

        It 'Completes native commands with --f' {
            Register-ArgumentCompleter -Native -CommandName $nativeCommand -ScriptBlock {
                param($wordToComplete, $ast, $cursorColumn)
                if ($wordToComplete -eq '--f') {
                    return "--flag"
                }
                else {
                    return "unexpected wordtocomplete"
                }
            }
            $line = "$nativeCommand --f"
            $res = TabExpansion2 -inputScript $line -cursorColumn $line.Length
            $res.CompletionMatches | Should -HaveCount 1
            $res.CompletionMatches.CompletionText | Should -BeExactly "--flag"
        }

        It 'Completes native commands with -o' {
            Register-ArgumentCompleter -Native -CommandName $nativeCommand -ScriptBlock {
                param($wordToComplete, $ast, $cursorColumn)
                if ($wordToComplete -eq '-o') {
                    return "-option"
                }
                else {
                    return "unexpected wordtocomplete"
                }
            }
            $line = "$nativeCommand -o"
            $res = TabExpansion2 -inputScript $line -cursorColumn $line.Length
            $res.CompletionMatches | Should -HaveCount 1
            $res.CompletionMatches.CompletionText | Should -BeExactly "-option"
        }
    }

    It 'Should complete "Export-Counter -FileFormat" with available output formats' -Pending {
        $res = TabExpansion2 -inputScript 'Export-Counter -FileFormat ' -cursorColumn 'Export-Counter -FileFormat '.Length
        $res.CompletionMatches | Should -HaveCount 3
        $completionText = $res.CompletionMatches.CompletionText | Sort-Object
        $completionText -join ' ' | Should -BeExactly 'blg csv tsv'
    }

    it 'Should include positionally bound parameters when completing in front of parameter value' {
        $TestString = 'Get-ChildItem -^ $HOME'
        $CursorIndex = $TestString.IndexOf('^')
        $res = TabExpansion2 -inputScript $TestString.Remove($CursorIndex, 1) -cursorColumn $CursorIndex
        $res.CompletionMatches.CompletionText | Should -Contain "-Path"
    }

    it 'Should find the closest positional parameter match' {
        $TestString = @'
function Verb-Noun
{
    Param
    (
        [Parameter(Position = 0)]
        [string]
        $Param1,
        [Parameter(Position = 1)]
        [System.Management.Automation.ActionPreference]
        $Param2
    )
}
Verb-Noun -Param1 Hello ^
'@
        $CursorIndex = $TestString.IndexOf('^')
        $res = TabExpansion2 -inputScript $TestString.Remove($CursorIndex, 1) -cursorColumn $CursorIndex
        $res.CompletionMatches[0].CompletionText | Should -Be "Break"
    }

    it 'Should complete command with an empty arrayexpression element' {
        $res = TabExpansion2 -inputScript 'Get-ChildItem @()' -cursorColumn 1
        $res.CompletionMatches[0].CompletionText | Should -Be "Get-ChildItem"
    }

    it 'Should not complete TabExpansion2 variables' {
        $res = TabExpansion2 -inputScript '$' -cursorColumn 1
        $res.CompletionMatches.CompletionText | Should -Not -Contain '$positionOfCursor'
    }

    it 'Should prefer the default parameterset when completing positional parameters' {
        $ScriptInput = 'Get-ChildItem | Where-Object '
        $res = TabExpansion2 -inputScript $ScriptInput -cursorColumn $ScriptInput.Length
        $res.CompletionMatches[0].CompletionText | Should -Be "Attributes"
    }

    it 'Should complete base class members of types without type definition AST' {
        $res = TabExpansion2 -inputScript @'
class InheritedClassTest : System.Attribute
{
    [void] TestMethod()
    {
        $this.
'@
        $res.CompletionMatches.CompletionText | Should -Contain 'TypeId'
    }

    it 'Should not complete parameter aliases if the real parameter is in the completion results' {
        $res = TabExpansion2 -inputScript 'Get-ChildItem -p'
        $res.CompletionMatches.CompletionText | Should -Not -Contain '-proga'
        $res.CompletionMatches.CompletionText | Should -Contain '-ProgressAction'
    }

    it 'Should not complete parameter aliases if the real parameter is in the completion results (Non ambiguous parameters)' {
        $res = TabExpansion2 -inputScript 'Get-ChildItem -prog'
        $res.CompletionMatches.CompletionText | Should -Not -Contain '-proga'
        $res.CompletionMatches.CompletionText | Should -Contain '-ProgressAction'
    }

    It 'Should complete dynamic parameters with partial input' {
        # See issue: #19498
        try
        {
            Push-Location function:
            $res = TabExpansion2 -inputScript 'Get-ChildItem -LiteralPath $PSHOME -Fi'
            $res.CompletionMatches[1].CompletionText | Should -Be '-File'
        }
        finally
        {
            Pop-Location
        }
    }
    it 'Should complete enum class members for Enums in script text' {
        $res = TabExpansion2 -inputScript 'enum Test1 {Val1};([Test1]"").'
        $res.CompletionMatches.CompletionText[0] | Should -Be 'value__'
        $res.CompletionMatches.CompletionText | Should -Contain 'HasFlag('
    }

    Context "Script name completion" {
        BeforeAll {
            Setup -f 'install-powershell.ps1' -Content ""
            Setup -f 'remove-powershell.ps1' -Content ""

            $scriptWithWildcardCases = @(
                @{
                    command = '.\install-*.ps1'
                    expectedCommand = Join-Path -Path '.' -ChildPath 'install-powershell.ps1'
                    name = "'$(Join-Path -Path '.' -ChildPath 'install-powershell.ps1')'"
                }
                @{
                    command = (Join-Path ${TestDrive}  -ChildPath 'install-*.ps1')
                    expectedCommand = (Join-Path ${TestDrive}  -ChildPath 'install-powershell.ps1')
                    name = "'$(Join-Path -Path '.' -ChildPath 'install-powershell.ps1')' by fully qualified path"
                }
                @{
                    command = '.\?emove-powershell.ps1'
                    expectedCommand = Join-Path -Path '.' -ChildPath 'remove-powershell.ps1'
                    name = "'$(Join-Path -Path '.' -ChildPath '?emove-powershell.ps1')'"
                }
                @{
                    # [] cause the parser to create a new token.
                    # So, the command must be quoted to tab complete.
                    command = "'.\[ra]emove-powershell.ps1'"
                    expectedCommand = "'$(Join-Path -Path '.' -ChildPath 'remove-powershell.ps1')'"
                    name = "'$(Join-Path -Path '.' -ChildPath '[ra]emove-powershell.ps1')'"
                }
            )

            Push-Location ${TestDrive}\
        }

        AfterAll {
            Pop-Location
        }

        It "Input <name> should successfully complete" -TestCases $scriptWithWildcardCases {
            param($command, $expectedCommand)
            $res = TabExpansion2 -inputScript $command -cursorColumn $command.Length
            $res.CompletionMatches.Count | Should -BeGreaterThan 0
            $res.CompletionMatches[0].CompletionText | Should -BeExactly $expectedCommand
        }
    }

    Context "File name completion" {
        BeforeAll {
            $tempDir = Join-Path -Path $TestDrive -ChildPath "baseDir"
            $oneSubDir = Join-Path -Path $tempDir -ChildPath "oneSubDir"
            $oneSubDirPrime = Join-Path -Path $tempDir -ChildPath "prime"
            $twoSubDir = Join-Path -Path $oneSubDir -ChildPath "twoSubDir"
            $caseTestPath = Join-Path $testdrive "CaseTest"

            New-Item -Path $tempDir -ItemType Directory -Force > $null
            New-Item -Path $oneSubDir -ItemType Directory -Force > $null
            New-Item -Path $oneSubDirPrime -ItemType Directory -Force > $null
            New-Item -Path $twoSubDir -ItemType Directory -Force > $null

            $testCases = @(
                @{ inputStr = "ab"; name = "abc"; localExpected = ".${separator}abc"; oneSubExpected = "..${separator}abc"; twoSubExpected = "..${separator}..${separator}abc" }
                @{ inputStr = "asaasas"; name = "asaasas!popee"; localExpected = ".${separator}asaasas!popee"; oneSubExpected = "..${separator}asaasas!popee"; twoSubExpected = "..${separator}..${separator}asaasas!popee" }
                @{ inputStr = "asaasa"; name = "asaasas!popee"; localExpected = ".${separator}asaasas!popee"; oneSubExpected = "..${separator}asaasas!popee"; twoSubExpected = "..${separator}..${separator}asaasas!popee" }
                @{ inputStr = "bbbbbbbbbb"; name = 'bbbbbbbbbb`'; localExpected = "& '.${separator}bbbbbbbbbb``'"; oneSubExpected = "& '..${separator}bbbbbbbbbb``'"; twoSubExpected = "& '..${separator}..${separator}bbbbbbbbbb``'" }
                @{ inputStr = "bbbbbbbbb"; name = "bbbbbbbbb#"; localExpected = ".${separator}bbbbbbbbb#"; oneSubExpected = "..${separator}bbbbbbbbb#"; twoSubExpected = "..${separator}..${separator}bbbbbbbbb#" }
                @{ inputStr = "bbbbbbbb"; name = "bbbbbbbb{"; localExpected = "& '.${separator}bbbbbbbb{'"; oneSubExpected = "& '..${separator}bbbbbbbb{'"; twoSubExpected = "& '..${separator}..${separator}bbbbbbbb{'" }
                @{ inputStr = "bbbbbbb"; name = "bbbbbbb}"; localExpected = "& '.${separator}bbbbbbb}'"; oneSubExpected = "& '..${separator}bbbbbbb}'"; twoSubExpected = "& '..${separator}..${separator}bbbbbbb}'" }
                @{ inputStr = "bbbbbb"; name = "bbbbbb("; localExpected = "& '.${separator}bbbbbb('"; oneSubExpected = "& '..${separator}bbbbbb('"; twoSubExpected = "& '..${separator}..${separator}bbbbbb('" }
                @{ inputStr = "bbbbb"; name = "bbbbb)"; localExpected = "& '.${separator}bbbbb)'"; oneSubExpected = "& '..${separator}bbbbb)'"; twoSubExpected = "& '..${separator}..${separator}bbbbb)'" }
                @{ inputStr = "bbbb"; name = "bbbb$"; localExpected = "& '.${separator}bbbb$'"; oneSubExpected = "& '..${separator}bbbb$'"; twoSubExpected = "& '..${separator}..${separator}bbbb$'" }
                @{ inputStr = "bbb"; name = "bbb'"; localExpected = "& '.${separator}bbb'''"; oneSubExpected = "& '..${separator}bbb'''"; twoSubExpected = "& '..${separator}..${separator}bbb'''" }
                @{ inputStr = "bb"; name = "bb,"; localExpected = "& '.${separator}bb,'"; oneSubExpected = "& '..${separator}bb,'"; twoSubExpected = "& '..${separator}..${separator}bb,'" }
                @{ inputStr = "b"; name = "b;"; localExpected = "& '.${separator}b;'"; oneSubExpected = "& '..${separator}b;'"; twoSubExpected = "& '..${separator}..${separator}b;'" }
            )

            try {
                Push-Location -Path $tempDir
                foreach ($entry in $testCases) {
                    New-Item -Path $tempDir -Name $entry.name -ItemType File -ErrorAction SilentlyContinue > $null
                }
            } finally {
                Pop-Location
            }
        }

        BeforeEach {
            New-Item -ItemType Directory -Path $caseTestPath > $null
        }

        AfterAll {
            Remove-Item -Path $tempDir -Recurse -Force -ErrorAction SilentlyContinue
        }

        AfterEach {
            Pop-Location
            Remove-Item -Path $caseTestPath -Recurse -Force -ErrorAction SilentlyContinue
        }

        It "Input '<inputStr>' should successfully complete" -TestCases $testCases {
            param ($inputStr, $localExpected)

            Push-Location -Path $tempDir
            $res = TabExpansion2 -inputScript $inputStr -cursorColumn $inputStr.Length
            $res.CompletionMatches.Count | Should -BeGreaterThan 0
            $res.CompletionMatches[0].CompletionText | Should -BeExactly $localExpected
        }

        It "Input '<inputStr>' should successfully complete with relative path '..\'" -TestCases $testCases {
            param ($inputStr, $oneSubExpected)

            Push-Location -Path $oneSubDir
            $inputStr = "..\${inputStr}"
            $res = TabExpansion2 -inputScript $inputStr -cursorColumn $inputStr.Length
            $res.CompletionMatches.Count | Should -BeGreaterThan 0
            $res.CompletionMatches[0].CompletionText | Should -BeExactly $oneSubExpected
        }

        It "Input '<inputStr>' should successfully complete with relative path '..\..\'" -TestCases $testCases {
            param ($inputStr, $twoSubExpected)

            Push-Location -Path $twoSubDir
            $inputStr = "../../${inputStr}"
            $res = TabExpansion2 -inputScript $inputStr -cursorColumn $inputStr.Length
            $res.CompletionMatches.Count | Should -BeGreaterThan 0
            $res.CompletionMatches[0].CompletionText | Should -BeExactly $twoSubExpected
        }

        It "Input '<inputStr>' should successfully complete with relative path '..\..\..\ba*\'" -TestCases $testCases {
            param ($inputStr, $twoSubExpected)

            Push-Location -Path $twoSubDir
            $inputStr = "..\..\..\ba*\${inputStr}"
            $res = TabExpansion2 -inputScript $inputStr -cursorColumn $inputStr.Length
            $res.CompletionMatches.Count | Should -BeGreaterThan 0
            $res.CompletionMatches[0].CompletionText | Should -BeExactly $twoSubExpected
        }

        It "Test relative path" {
            Push-Location -Path $oneSubDir
            $beforeTab = "twoSubDir/../../pri"
            $afterTab = "..${separator}prime"
            $res = TabExpansion2 -inputScript $beforeTab -cursorColumn $beforeTab.Length
            $res.CompletionMatches | Should -HaveCount 1
            $res.CompletionMatches[0].CompletionText | Should -BeExactly $afterTab
        }

        It "Test path with both '\' and '/'" {
            Push-Location -Path $twoSubDir
            $beforeTab = "..\../..\ba*/ab"
            $afterTab = "..${separator}..${separator}abc"
            $res = TabExpansion2 -inputScript $beforeTab -cursorColumn $beforeTab.Length
            $res.CompletionMatches | Should -HaveCount 1
            $res.CompletionMatches[0].CompletionText | Should -BeExactly $afterTab
        }

        It "Test case insensitive <type> path" -Skip:(!$IsLinux) -TestCases @(
            @{ type = "File"     ; beforeTab = "Get-Content f" },
            @{ type = "Directory"; beforeTab = "cd f" }
        ) {
            param ($type, $beforeTab)

            $testItems = "foo", "Foo", "fOO"
            $testItems | ForEach-Object {
                $itemPath = Join-Path $caseTestPath $_
                New-Item -ItemType $type -Path $itemPath
            }
            Push-Location $caseTestPath
            $res = TabExpansion2 -inputScript $beforeTab -cursorColumn $beforeTab.Length
            $res.CompletionMatches | Should -HaveCount $testItems.Count

            # order isn't guaranteed so we'll sort them first
            $completions = ($res.CompletionMatches | Sort-Object CompletionText -CaseSensitive).CompletionText -join ":"
            $expected = ($testItems | Sort-Object -CaseSensitive | ForEach-Object { "./$_" }) -join ":"

            $completions | Should -BeExactly $expected
        }

        It "Test case insensitive file and folder path completing for <type>" -Skip:(!$IsLinux) -TestCases @(
            @{ type = "File"     ; beforeTab = "Get-Content f"; expected = "foo","Foo" },  # Get-Content passes thru to provider
            @{ type = "Directory"; beforeTab = "cd f"         ; expected = "Foo" }  # Set-Location is aware of Files vs Folders
        ) {
            param ($beforeTab, $expected)

            $filePath = Join-Path $caseTestPath "foo"
            $folderPath = Join-Path $caseTestPath "Foo"
            New-Item -ItemType File -Path $filePath
            New-Item -ItemType Directory -Path $folderPath
            Push-Location $caseTestPath
            $res = TabExpansion2 -inputScript $beforeTab -cursorColumn $beforeTab.Length
            $res.CompletionMatches | Should -HaveCount $expected.Count

            # order isn't guaranteed so we'll sort them first
            $completions = ($res.CompletionMatches | Sort-Object CompletionText -CaseSensitive).CompletionText -join ":"
            $expected = ($expected | Sort-Object -CaseSensitive | ForEach-Object { "./$_" }) -join ":"

        }

        It "PSScriptRoot path completion when AST extent has file identity" {
            $scriptText = '"$PSScriptRoot\BugFix.Tests"'
            $tokens = $null
            $scriptAst = [System.Management.Automation.Language.Parser]::ParseInput(
                $scriptText,
                $PSCommandPath,
                [ref] $tokens,
                [ref] $null)

            $cursorPosition = $scriptAst.Extent.StartScriptPosition.
                GetType().
                GetMethod('CloneWithNewOffset', [System.Reflection.BindingFlags]'NonPublic, Instance').
                Invoke($scriptAst.Extent.StartScriptPosition, @($scriptText.Length - 1))

            $res = TabExpansion2 -ast $scriptAst -tokens $tokens -positionOfCursor $cursorPosition
            $res.CompletionMatches | Should -HaveCount 1
            $expectedPath = Join-Path $PSScriptRoot -ChildPath BugFix.Tests.ps1
            $res.CompletionMatches[0].CompletionText | Should -Be "`"$expectedPath`""
        }

        It "Relative path completion for using <UsingKind> statement when AST extent has file identity" -TestCases @(
            @{UsingKind = "module";  ExpectedFileName = 'UsingFileCompletionModuleTest.psm1'}
            @{UsingKind = "assembly";ExpectedFileName = 'UsingFileCompletionAssemblyTest.dll'}
        ) -test {
            param($UsingKind, $ExpectedFileName)
            $scriptText = "using $UsingKind .\UsingFileCompletion"
            $tokens = $null
            $scriptAst = [System.Management.Automation.Language.Parser]::ParseInput(
                $scriptText,
                (Join-Path -Path $tempDir -ChildPath ScriptInEditor.ps1),
                [ref] $tokens,
                [ref] $null)

            $cursorPosition = $scriptAst.Extent.StartScriptPosition.
                GetType().
                GetMethod('CloneWithNewOffset', [System.Reflection.BindingFlags]'NonPublic, Instance').
                Invoke($scriptAst.Extent.StartScriptPosition, @($scriptText.Length - 1))

            Push-Location -LiteralPath $PSHOME
            $TestFile = Join-Path -Path $tempDir -ChildPath $ExpectedFileName
            $null = New-Item -Path $TestFile
            $res = TabExpansion2 -ast $scriptAst -tokens $tokens -positionOfCursor $cursorPosition
            Pop-Location
                        
            $ExpectedPath = Join-Path -Path '.\' -ChildPath $ExpectedFileName
            $res.CompletionMatches.CompletionText | Where-Object {$_ -Like "*$ExpectedFileName"} | Should -Be $ExpectedPath
        }

        It "Should handle '~' in completiontext when it's used to refer to home in input" {
            $res = TabExpansion2 -inputScript "~$separator"
            # select the first answer which does not have a space in the completion (those completions look like & '3D Objects')
            $observedResult = $res.CompletionMatches.Where({$_.CompletionText.IndexOf("&") -eq -1})[0].CompletionText
            $completedText = $res.CompletionMatches.CompletionText -join ","
            if ($IsWindows) {
                $observedResult | Should -BeLike "$home$separator*" -Because "$completedText"
            } else {
                $observedResult | Should -BeLike "~$separator*" -Because "$completedText"
            }
        }

        It "Should use '~' as relative filter text when not followed by separator" {
            $TempDirName = "~TempDir"
            $TempDirPath = Join-Path -Path $TestDrive -ChildPath "~TempDir"
            $TempDir = New-Item -Path $TempDirPath -ItemType Directory -Force
            Push-Location -Path $TestDrive
            $res = TabExpansion2 -inputScript ~
            $res.CompletionMatches[0].CompletionText | Should -Be ".${separator}${TempDirName}"
        }

        It 'Escapes backtick properly for path: <LiteralPath>' -TestCases @(
            @{LiteralPath = 'BacktickTest[';   BacktickSingle = 1; BacktickDouble = 2;  LiteralBacktickSingle = 0; LiteralBacktickDouble = 0}
            @{LiteralPath = 'BacktickTest`[';  BacktickSingle = 3; BacktickDouble = 6;  LiteralBacktickSingle = 1; LiteralBacktickDouble = 2}
            @{LiteralPath = 'BacktickTest``['; BacktickSingle = 5; BacktickDouble = 10; LiteralBacktickSingle = 2; LiteralBacktickDouble = 4}
            @{LiteralPath = 'BacktickTest$';   BacktickSingle = 0; BacktickDouble = 1;  LiteralBacktickSingle = 0; LiteralBacktickDouble = 1}
            @{LiteralPath = 'BacktickTest`$';  BacktickSingle = 2; BacktickDouble = 3;  LiteralBacktickSingle = 1; LiteralBacktickDouble = 3}
            @{LiteralPath = 'BacktickTest``$'; BacktickSingle = 4; BacktickDouble = 7;  LiteralBacktickSingle = 2; LiteralBacktickDouble = 5}
        ) {
            param($LiteralPath, $BacktickSingle, $BacktickDouble, $LiteralBacktickSingle, $LiteralBacktickDouble)
            $NewPath = Join-Path -Path $TestDrive -ChildPath $LiteralPath
            $null = New-Item -Path $NewPath -Force
            Push-Location $TestDrive

            $InputText = "Get-ChildItem -Path {0}.${separator}BacktickTest"
            $InputTextLiteral = "Get-ChildItem -LiteralPath {0}.${separator}BacktickTest"

            $Text = (TabExpansion2 -inputScript ($InputText -f "'")).CompletionMatches[0].CompletionText
            $Text.Length - $Text.Replace('`','').Length | Should -Be $BacktickSingle

            $Text = (TabExpansion2 -inputScript ($InputText -f '"')).CompletionMatches[0].CompletionText
            $Text.Length - $Text.Replace('`','').Length | Should -Be $BacktickDouble

            $Text = (TabExpansion2 -inputScript ($InputTextLiteral -f "'")).CompletionMatches[0].CompletionText
            $Text.Length - $Text.Replace('`','').Length | Should -Be $LiteralBacktickSingle

            $Text = (TabExpansion2 -inputScript ($InputTextLiteral -f '"')).CompletionMatches[0].CompletionText
            $Text.Length - $Text.Replace('`','').Length | Should -Be $LiteralBacktickDouble

            Remove-Item -LiteralPath $LiteralPath
        }
    }

    It 'Should correct slashes in UNC path completion' -Skip:(!$IsWindows) {
        $Res = TabExpansion2 -inputScript 'Get-ChildItem //localhost/c$/Windows'
        $Res.CompletionMatches[0].CompletionText | Should -Be "'\\localhost\c$\Windows'"
    }

    It 'Should keep custom drive names when completing file paths' {
        $TempDriveName = "asdf"
        $null = New-PSDrive -Name $TempDriveName -PSProvider FileSystem -Root $HOME

        $completions = (TabExpansion2 -inputScript "${TempDriveName}:\")
        # select the first answer which does not have a space in the completion (those completions look like & '3D Objects')
        $observedResult = $completions.CompletionMatches.Where({$_.CompletionText.IndexOf("&") -eq -1})[0].CompletionText
        $completedText = $completions.CompletionMatches.CompletionText -join ","

        $observedResult | Should -BeLike "${TempDriveName}:*" -Because "$completionText"
        Remove-PSDrive -Name $TempDriveName
    }

    Context "Cmdlet name completion" {
        BeforeAll {
            $testCases = @(
                @{ inputStr = "get-ch*item"; expected = "Get-ChildItem" }
                @{ inputStr = "set-alia?"; expected = "Set-Alias" }
                @{ inputStr = "s*-alias"; expected = "Set-Alias" }
                @{ inputStr = "se*-alias"; expected = "Set-Alias" }
                @{ inputStr = "set-al"; expected = "Set-Alias" }
                @{ inputStr = "set-a?i"; expected = "Set-Alias" }
                @{ inputStr = "set-?lias"; expected = "Set-Alias" }
                @{ inputStr = "get-c*ditem"; expected = "Get-ChildItem" }
                @{ inputStr = "Microsoft.PowerShell.Management\get-c*item"; expected = "Microsoft.PowerShell.Management\Get-ChildItem" }
                @{ inputStr = "Microsoft.PowerShell.Utility\set-alia?"; expected = "Microsoft.PowerShell.Utility\Set-Alias" }
                @{ inputStr = "Microsoft.PowerShell.Utility\s*-alias"; expected = "Microsoft.PowerShell.Utility\Set-Alias" }
                @{ inputStr = "Microsoft.PowerShell.Utility\se*-alias"; expected = "Microsoft.PowerShell.Utility\Set-Alias" }
                @{ inputStr = "Microsoft.PowerShell.Utility\set-al"; expected = "Microsoft.PowerShell.Utility\Set-Alias" }
                @{ inputStr = "Microsoft.PowerShell.Utility\set-a?i"; expected = "Microsoft.PowerShell.Utility\Set-Alias" }
                @{ inputStr = "Microsoft.PowerShell.Utility\set-?lias"; expected = "Microsoft.PowerShell.Utility\Set-Alias" }
                @{ inputStr = "Microsoft.PowerShell.Management\get-*ditem"; expected = "Microsoft.PowerShell.Management\Get-ChildItem" }
            )
        }

        It "Input '<inputStr>' should successfully complete" -TestCases $testCases {
            param($inputStr, $expected)

            $res = TabExpansion2 -inputScript $inputStr -cursorColumn $inputStr.Length
            $res.CompletionMatches[0].CompletionText | Should -BeExactly $expected
        }
    }

    Context "Miscellaneous completion tests" {
        BeforeAll {
            $testCases = @(
                @{ inputStr = "get-childitem -"; expected = "-Path"; setup = $null }
                @{ inputStr = "get-childitem -Fil"; expected = "-Filter"; setup = $null }
                @{ inputStr = '$arg'; expected = '$args'; setup = $null }
                @{ inputStr = '$args.'; expected = 'Count'; setup = $null }
                @{ inputStr = '$Host.UI.Ra'; expected = 'RawUI'; setup = $null }
                @{ inputStr = '$Host.UI.WriteD'; expected = 'WriteDebugLine('; setup = $null }
                @{ inputStr = '$MaximumHistoryCount.'; expected = 'CompareTo('; setup = $null }
                @{ inputStr = '$A=[datetime]::now;$A.'; expected = 'Date'; setup = $null }
                @{ inputStr = '$e=$null;try { 1/0 } catch {$e=$_};$e.'; expected = 'CategoryInfo'; setup = $null }
                @{ inputStr = '$x= gps pwsh;$x.*pm'; expected = 'NPM'; setup = $null }
                @{ inputStr = 'function Get-ScrumData {}; Get-Scrum'; expected = 'Get-ScrumData'; setup = $null }
                @{ inputStr = 'function write-output {param($abcd) $abcd};Write-Output -a'; expected = '-abcd'; setup = $null }
                @{ inputStr = 'function write-output {param($abcd) $abcd};Microsoft.PowerShell.Utility\Write-Output -'; expected = '-InputObject'; setup = $null }
                @{ inputStr = '[math]::Co'; expected = 'CopySign('; setup = $null }
                @{ inputStr = '[math]::PI.GetT'; expected = 'GetType('; setup = $null }
                @{ inputStr = '[math]'; expected = '::E'; setup = $null }
                @{ inputStr = '[math].'; expected = 'Assembly'; setup = $null }
                @{ inputStr = '[math].G'; expected = 'GenericParameterAttributes'; setup = $null }
                @{ inputStr = '[Environment+specialfolder]::App'; expected = 'ApplicationData'; setup = $null }
                @{ inputStr = 'icm {get-pro'; expected = 'Get-Process'; setup = $null }
                @{ inputStr = 'write-output (get-pro'; expected = 'Get-Process'; setup = $null }
                @{ inputStr = 'iex "get-pro'; expected = '"Get-Process"'; setup = $null }
                @{ inputStr = '$variab'; expected = '$variableA'; setup = { $variableB = 2; $variableA = 1 } }
                @{ inputStr = 'a -'; expected = '-keys'; setup = { function a {param($keys) $a} } }
                @{ inputStr = 'Get-Content -Li'; expected = '-LiteralPath'; setup = $null }
                @{ inputStr = 'New-Item -W'; expected = '-WhatIf'; setup = $null }
                @{ inputStr = 'Get-Alias gs'; expected = 'gsn'; setup = $null }
                @{ inputStr = 'Get-Alias -Definition cd'; expected = 'cd..'; setup = $null }
                @{ inputStr = 'remove-psdrive fun'; expected = 'Function'; setup = $null }
                @{ inputStr = 'new-psdrive -PSProvider fi'; expected = 'FileSystem'; setup = $null }
                @{ inputStr = 'Get-PSDrive -PSProvider En'; expected = 'Environment'; setup = $null }
                @{ inputStr = 'remove-psdrive fun'; expected = 'Function'; setup = $null }
                @{ inputStr = 'get-psprovider ali'; expected = 'Alias'; setup = $null }
                @{ inputStr = 'Get-PSDrive -PSProvider Variable '; expected = 'Variable'; setup = $null }
                @{ inputStr = 'Get-Command Get-Chil'; expected = 'Get-ChildItem'; setup = $null }
                @{ inputStr = 'Get-Variable psver'; expected = 'PSVersionTable'; setup = $null }
                @{ inputStr = 'Get-Help get-c*ditem'; expected = 'Get-ChildItem'; setup = $null }
                @{ inputStr = 'Trace-Command e'; expected = 'ETS'; setup = $null }
                @{ inputStr = 'Get-TraceSource e'; expected = 'ETS'; setup = $null }
                @{ inputStr = '[int]:: max'; expected = 'MaxValue'; setup = $null }
                @{ inputStr = '"string". l*'; expected = 'Length'; setup = $null }
                @{ inputStr = '("a" * 5).e'; expected = 'EndsWith('; setup = $null }
                @{ inputStr = '([string][int]1).e'; expected = 'EndsWith('; setup = $null }
                @{ inputStr = '(++$i).c'; expected = 'CompareTo('; setup = $null }
                @{ inputStr = '"a".Length.c'; expected = 'CompareTo('; setup = $null }
                @{ inputStr = '@(1, "a").c'; expected = 'Count'; setup = $null }
                @{ inputStr = '{1}.is'; expected = 'IsConfiguration'; setup = $null }
                @{ inputStr = '@{ }.'; expected = 'Count'; setup = $null }
                @{ inputStr = '@{abc=1}.a'; expected = 'Add('; setup = $null }
                @{ inputStr = '$a.f'; expected = "'fo-o'"; setup = { $a = @{'fo-o'='bar'} } }
                @{ inputStr = 'dir | % { $_.Full'; expected = 'FullName'; setup = $null }
                @{ inputStr = '@{a=$(exit)}.Ke'; expected = 'Keys'; setup = $null }
                @{ inputStr = '@{$(exit)=1}.Va'; expected = 'Values'; setup = $null }
                @{ inputStr = 'switch -'; expected = '-CaseSensitive'; setup = $null }
                @{ inputStr = 'gm -t'; expected = '-Type'; setup = $null }
                @{ inputStr = 'foo -aa -aa'; expected = '-aaa'; setup = { function foo {param($a, $aa, $aaa)} } }
                @{ inputStr = 'switch ( gps -'; expected = '-Name'; setup = $null }
                @{ inputStr = 'set-executionpolicy '; expected = 'AllSigned'; setup = $null }
                @{ inputStr = 'Set-ExecutionPolicy -exe: b'; expected = 'Bypass'; setup = $null }
                @{ inputStr = 'Set-ExecutionPolicy -exe:b'; expected = 'Bypass'; setup = $null }
                @{ inputStr = 'Set-ExecutionPolicy -ExecutionPolicy:'; expected = 'AllSigned'; setup = $null }
                @{ inputStr = 'Set-ExecutionPolicy by -for:'; expected = '$true'; setup = $null }
                @{ inputStr = 'Import-Csv -Encoding '; expected = 'ascii'; setup = $null }
                @{ inputStr = 'Get-Process | % ModuleM'; expected = 'ModuleMemorySize'; setup = $null }
                @{ inputStr = 'Get-Process | % {$_.MainModule} | % Com'; expected = 'Company'; setup = $null }
                @{ inputStr = 'Get-Process | % MainModule | % Com'; expected = 'Company'; setup = $null }
                @{ inputStr = '$p = Get-Process; $p | % ModuleM'; expected = 'ModuleMemorySize'; setup = $null }
                @{ inputStr = 'gmo Microsoft.PowerShell.U'; expected = 'Microsoft.PowerShell.Utility'; setup = $null }
                @{ inputStr = 'rmo Microsoft.PowerShell.U'; expected = 'Microsoft.PowerShell.Utility'; setup = $null }
                @{ inputStr = 'gcm -Module Microsoft.PowerShell.U'; expected = 'Microsoft.PowerShell.Utility'; setup = $null }
                @{ inputStr = 'gcm -ExcludeModule Microsoft.PowerShell.U'; expected = 'Microsoft.PowerShell.Utility'; setup = $null }
                @{ inputStr = 'gmo -list PackageM'; expected = 'PackageManagement'; setup = $null }
                @{ inputStr = 'gcm -Module PackageManagement Find-Pac'; expected = 'Find-Package'; setup = $null }
                @{ inputStr = 'ipmo PackageM'; expected = 'PackageManagement'; setup = $null }
                @{ inputStr = 'Get-Process pws'; expected = 'pwsh'; setup = $null }
                @{ inputStr = "function bar { [OutputType('System.IO.FileInfo')][OutputType('System.Diagnostics.Process')]param() }; bar | ? { `$_.ProcessN"; expected = 'ProcessName'; setup = $null }
                @{ inputStr = "function bar { [OutputType('System.IO.FileInfo')][OutputType('System.Diagnostics.Process')]param() }; bar | ? { `$_.LastAc"; expected = 'LastAccessTime'; setup = $null }
                @{ inputStr = "& 'get-comm"; expected = "'Get-Command'"; setup = $null }
                @{ inputStr = 'alias:dir'; expected = Join-Path 'Alias:' 'dir'; setup = $null }
                @{ inputStr = 'gc alias::ipm'; expected = 'alias::ipmo'; setup = $null }
                @{ inputStr = 'gc enVironment::psmod'; expected = 'enVironment::PSModulePath'; setup = $null }
                ## tab completion safe expression evaluator tests
                @{ inputStr = '@{a=$(exit)}.Ke'; expected = 'Keys'; setup = $null }
                @{ inputStr = '@{$(exit)=1}.Ke'; expected = 'Keys'; setup = $null }
                ## tab completion variable names
                @{ inputStr = '@PSVer'; expected = '@PSVersionTable'; setup = $null }
                @{ inputStr = '$global:max'; expected = '$global:MaximumHistoryCount'; setup = $null }
                @{ inputStr = '$PSMod'; expected = '$PSModuleAutoLoadingPreference'; setup = $null }
                ## tab completion for variable in path
                ## if $PSHOME contains a space tabcompletion adds ' around the path
                @{ inputStr = 'cd $PSHOME\Modu'; expected = if($PSHOME.Contains(' ')) { "'$(Join-Path $PSHOME 'Modules')'" } else { Join-Path $PSHOME 'Modules' }; setup = $null }
                @{ inputStr = 'cd "$PSHOME\Modu"'; expected = "`"$(Join-Path $PSHOME 'Modules')`""; setup = $null }
                @{ inputStr = '$PSHOME\System.Management.Au'; expected = if($PSHOME.Contains(' ')) { "`& '$(Join-Path $PSHOME 'System.Management.Automation.dll')'" }  else { Join-Path $PSHOME 'System.Management.Automation.dll'}; Setup = $null }
                @{ inputStr = '"$PSHOME\System.Management.Au"'; expected = "`"$(Join-Path $PSHOME 'System.Management.Automation.dll')`""; setup = $null }
                @{ inputStr = '& "$PSHOME\System.Management.Au"'; expected = "`"$(Join-Path $PSHOME 'System.Management.Automation.dll')`""; setup = $null }
                ## tab completion AST-based tests
                @{ inputStr = 'get-date | ForEach-Object { $PSItem.h'; expected = 'Hour'; setup = $null }
                @{ inputStr = '$a=gps;$a[0].h'; expected = 'Handle'; setup = $null }
                @{ inputStr = "`$(1,'a',@{})[-1].k"; expected = 'Keys'; setup = $null }
                @{ inputStr = "`$(1,'a',@{})[1].tri"; expected = 'Trim('; setup = $null }
                ## tab completion for type names
                @{ inputStr = '[ScriptBlockAst'; expected = 'System.Management.Automation.Language.ScriptBlockAst'; setup = $null }
                @{ inputStr = 'New-Object dict'; expected = 'System.Collections.Generic.Dictionary'; setup = $null }
                @{ inputStr = 'New-Object System.Collections.Generic.List[datet'; expected = "'System.Collections.Generic.List[datetime]'"; setup = $null }
                @{ inputStr = '[System.Management.Automation.Runspaces.runspacef'; expected = 'System.Management.Automation.Runspaces.RunspaceFactory'; setup = $null }
                @{ inputStr = '[specialfol'; expected = 'System.Environment+SpecialFolder'; setup = $null }
                ## tab completion for variable names in '{}'
                @{ inputStr = '${PSDefault'; expected = '${PSDefaultParameterValues}'; setup = $null }
            )
        }

        It "Input '<inputStr>' should successfully complete" -TestCases $testCases {
            param($inputStr, $expected, $setup)

            if ($null -ne $setup) { . $setup }
            $res = TabExpansion2 -inputScript $inputStr -cursorColumn $inputStr.Length
            $res.CompletionMatches.Count | Should -BeGreaterThan 0
            $res.CompletionMatches.CompletionText | Should -Contain $expected
        }

        It "Tab completion UNC path" -Skip:(!$IsWindows) {
            $beforeTab = "\\localhost\ADMIN$\boo"
            $afterTab = "& '\\localhost\ADMIN$\Boot'"
            $res = TabExpansion2 -inputScript $beforeTab -cursorColumn $beforeTab.Length
            $res.CompletionMatches.Count | Should -BeGreaterThan 0
            $res.CompletionMatches[0].CompletionText | Should -BeExactly $afterTab
        }

        It "Tab completion UNC path with forward slashes" -Skip:(!$IsWindows) {
            $beforeTab = "//localhost/admin"
            # it is expected that tab completion turns forward slashes into backslashes
            $afterTab = "\\localhost\ADMIN$"
            $res = TabExpansion2 -inputScript $beforeTab -cursorColumn $beforeTab.Length
            $res.CompletionMatches.Count | Should -BeGreaterThan 0
            $res.CompletionMatches[0].CompletionText | Should -BeExactly $afterTab
        }

        It "Tab completion UNC path with filesystem provider" -Skip:(!$IsWindows) {
            $res = TabExpansion2 -inputScript 'Filesystem::\\localhost\admin'
            $res.CompletionMatches[0].CompletionText | Should -BeExactly 'Filesystem::\\localhost\ADMIN$'
        }

        It "Tab completion for registry" -Skip:(!$IsWindows) {
            $beforeTab = 'registry::HKEY_l'
            $afterTab = 'Registry::HKEY_LOCAL_MACHINE'
            $res = TabExpansion2 -inputScript $beforeTab -cursorColumn $beforeTab.Length
            $res.CompletionMatches | Should -HaveCount 1
            $res.CompletionMatches[0].CompletionText | Should -BeExactly $afterTab
        }

        It "Tab completion for wsman provider" -Skip:(!$IsWindows) {
            $beforeTab = 'wsman::localh'
            $afterTab = 'WSMan::localhost'
            $res = TabExpansion2 -inputScript $beforeTab -cursorColumn $beforeTab.Length
            $res.CompletionMatches | Should -HaveCount 1
            $res.CompletionMatches[0].CompletionText | Should -BeExactly $afterTab
        }

        It "Tab completion for filesystem provider qualified path" {
            $tempFolder = [System.IO.Path]::GetTempPath()
            try
            {
                New-Item -ItemType Directory -Path "$tempFolder/helloworld" > $null
                $tempFolder | Should -Exist
                $beforeTab = 'filesystem::{0}hello' -f $tempFolder
                $afterTab = 'FileSystem::{0}helloworld' -f $tempFolder
                $res = TabExpansion2 -inputScript $beforeTab -cursorColumn $beforeTab.Length
                $res.CompletionMatches.Count | Should -BeGreaterThan 0
                $res.CompletionMatches[0].CompletionText | Should -BeExactly $afterTab
            }
            finally
            {
                Remove-Item -Path "$tempFolder/helloworld" -Force -ErrorAction SilentlyContinue
            }
        }

        It "Tab completion dynamic parameter of a custom function" {
            function Test-DynamicParam {
                [CmdletBinding()]
                PARAM( $DeFirst )

                DYNAMICPARAM {
                    $paramDictionary = [System.Management.Automation.RuntimeDefinedParameterDictionary]::new()
                    $attributeCollection = [System.Collections.ObjectModel.Collection[Attribute]]::new()
                    $attributeCollection.Add([Parameter]::new())
                    $deSecond = [System.Management.Automation.RuntimeDefinedParameter]::new('DeSecond', [System.Array], $attributeCollection)
                    $deThird = [System.Management.Automation.RuntimeDefinedParameter]::new('DeThird', [System.Array], $attributeCollection)
                    $null = $paramDictionary.Add('DeSecond', $deSecond)
                    $null = $paramDictionary.Add('DeThird', $deThird)
                    return $paramDictionary
                }

                PROCESS {
                    Write-Host 'Hello'
                    Write-Host $PSBoundParameters
                }
            }

            $inputStr = "Test-DynamicParam -D"
            $res = TabExpansion2 -inputScript $inputStr -cursorColumn $inputStr.Length
            $res.CompletionMatches.Count | Should -BeGreaterThan 3
            $res.CompletionMatches[0].CompletionText | Should -BeExactly '-DeFirst'
            $res.CompletionMatches[1].CompletionText | Should -BeExactly '-DeSecond'
            $res.CompletionMatches[2].CompletionText | Should -BeExactly '-DeThird'
        }

        It "Tab completion dynamic parameter '-CodeSigningCert'" -Skip:(!$IsWindows) {
            try {
                Push-Location cert:\
                $inputStr = "gci -co"
                $res = TabExpansion2 -inputScript $inputStr -cursorColumn $inputStr.Length
                $res.CompletionMatches[0].CompletionText | Should -BeExactly '-CodeSigningCert'
            } finally {
                Pop-Location
            }
        }

        It "Tab completion for file system takes precedence over functions" {
            try {
                Push-Location $TestDrive
                New-Item -Name myf -ItemType File -Force
                function MyFunction { "Hi there" }

                $inputStr = "myf"
                $res = TabExpansion2 -inputScript $inputStr -cursorColumn $inputStr.Length
                $res.CompletionMatches | Should -HaveCount 2
                $res.CompletionMatches[0].CompletionText | Should -BeExactly (Resolve-Path myf -Relative)
                $res.CompletionMatches[1].CompletionText | Should -BeExactly "MyFunction"
            } finally {
                Remove-Item -Path myf -Force
                Pop-Location
            }
        }

        It "Tab completion for validateSet attribute" {
            function foo { param([ValidateSet('cat','dog')]$p) }
            $inputStr = "foo "
            $res = TabExpansion2 -inputScript $inputStr -cursorColumn $inputStr.Length
            $res.CompletionMatches | Should -HaveCount 2
            $res.CompletionMatches[0].CompletionText | Should -BeExactly 'cat'
            $res.CompletionMatches[1].CompletionText | Should -BeExactly 'dog'
        }

        It "Tab completion for validateSet attribute takes precedence over enums" {
            function foo { param([ValidateSet('DarkBlue','DarkCyan')][ConsoleColor]$p) }
            $inputStr = "foo "
            $res = TabExpansion2 -inputScript $inputStr -cursorColumn $inputStr.Length
            $res.CompletionMatches | Should -HaveCount 2
            $res.CompletionMatches[0].CompletionText | Should -BeExactly 'DarkBlue'
            $res.CompletionMatches[1].CompletionText | Should -BeExactly 'DarkCyan'
        }

        It "Tab completion for attribute type" {
            $inputStr = '[validateset()]$var1'
            $res = TabExpansion2 -inputScript $inputStr -cursorColumn 2
            $res.CompletionMatches.CompletionText | Should -Contain 'ValidateSet'
        }

        It "Tab completion for ArgumentCompleter when AST is passed to CompleteInput" {
            $scriptBl = {
                function Test-Completion {
                    param (
                        [String]$TestVal
                    )
                }
                [scriptblock]$completer = {
                    param($commandName, $parameterName, $wordToComplete, $commandAst, $fakeBoundParameters)

                    @('Val1', 'Val2')
                }
                Register-ArgumentCompleter -CommandName Test-Completion -ParameterName TestVal -ScriptBlock $completer
            }
            $pwsh = [PowerShell]::Create()
            $pwsh.AddScript($scriptBl)
            $pwsh.Invoke()

            $completeInput_Input = $scriptBl.ToString()
            $completeInput_Input += "`nTest-Completion -TestVal "
            $res = [System.Management.Automation.CommandCompletion]::CompleteInput($completeInput_Input, $completeInput_Input.Length, $null, $pwsh)
            $res.CompletionMatches | Should -HaveCount 2
            $res.CompletionMatches[0].CompletionText | Should -BeExactly 'Val1'
            $res.CompletionMatches[1].CompletionText | Should -BeExactly 'Val2'
        }

        It "Tab completion for enum type parameter of a custom function" {
            function baz ([consolecolor]$name, [ValidateSet('cat','dog')]$p){}
            $inputStr = "baz -name "
            $res = TabExpansion2 -inputScript $inputStr -cursorColumn $inputStr.Length
            $res.CompletionMatches | Should -HaveCount 16
            $res.CompletionMatches[0].CompletionText | Should -BeExactly 'Black'

            $inputStr = "baz Black "
            $res = TabExpansion2 -inputScript $inputStr -cursorColumn $inputStr.Length
            $res.CompletionMatches | Should -HaveCount 2
            $res.CompletionMatches[0].CompletionText | Should -BeExactly 'cat'
            $res.CompletionMatches[1].CompletionText | Should -BeExactly 'dog'
        }

        It "Tab completion for enum members after colon with <Space> space" -TestCases @(
            @{ Space = 0 }
            @{ Space = 1 }
        ) {
            param ($Space)
            $inputStr = "Get-Command -Type:$(' ' * $Space)Al"
            $res = TabExpansion2 -inputScript $inputStr -cursorColumn $inputStr.Length
            $res.CompletionMatches | Should -HaveCount 2
            $res.CompletionMatches[0].CompletionText | Should -BeExactly 'Alias'
            $res.CompletionMatches[1].CompletionText | Should -BeExactly 'All'
        }

        It "Tab completion for enum members between colon with <LeftSpace> space and <RightSpace> space with value" -TestCases @(
            @{ LeftSpace = 0; RightSpace = 0 }
            @{ LeftSpace = 0; RightSpace = 1 }
            @{ LeftSpace = 1; RightSpace = 0 }
            @{ LeftSpace = 1; RightSpace = 1 }
        ) {
            param ($LeftSpace, $RightSpace)
            $inputStrEndsWithCursor = "Get-Command -Type:$(' ' * $LeftSpace)"
            $inputStr = $inputStrEndsWithCursor + "$(' ' * $RightSpace)Alias"
            $res = TabExpansion2 -inputScript $inputStr -cursorColumn $inputStrEndsWithCursor.Length
            $expectedArray = [enum]::GetNames([System.Management.Automation.CommandTypes]) | Sort-Object
            $res.CompletionMatches.CompletionText | Should -Be $expectedArray
        }

        It "Tab completion for enum members between comma with <LeftSpace> space and <RightSpace> space with parameter" -TestCases @(
            @{ LeftSpace = 0; RightSpace = 0 }
            @{ LeftSpace = 0; RightSpace = 1 }
            @{ LeftSpace = 1; RightSpace = 0 }
            @{ LeftSpace = 1; RightSpace = 1 }
        ) {
            param ($LeftSpace, $RightSpace)
            $inputStrEndsWithCursor = "Get-Command -Type Alias,$(' ' * $LeftSpace)"
            $inputStr = $inputStrEndsWithCursor + "$(' ' * $RightSpace)-All"
            $res = TabExpansion2 -inputScript $inputStr -cursorColumn $inputStrEndsWithCursor.Length
            $expectedArray = [enum]::GetNames([System.Management.Automation.CommandTypes]) | Sort-Object
            $res.CompletionMatches.CompletionText | Should -Be $expectedArray
        }

        It "Tab completion for enum members after comma" {
            $inputStr = "Get-Command -Type Alias,c"
            $res = TabExpansion2 -inputScript $inputStr -cursorColumn $inputStr.Length
            $res.CompletionMatches | Should -HaveCount 2
            $res.CompletionMatches[0].CompletionText | Should -BeExactly 'Cmdlet'
            $res.CompletionMatches[1].CompletionText | Should -BeExactly 'Configuration'
        }

        It 'Tab completion for enum parameter is filtered against <Name>' -TestCases @(
            @{ Name = 'ValidateRange with enum-values'; Attribute = '[ValidateRange([System.ConsoleColor]::Blue, [System.ConsoleColor]::Cyan)]' }
            @{ Name = 'ValidateRange with int-values'; Attribute = '[ValidateRange(9, 11)]' }
            @{ Name = 'multiple ValidateRange-attributes'; Attribute = '[ValidateRange([System.ConsoleColor]::Blue, [System.ConsoleColor]::Cyan)][ValidateRange([System.ConsoleColor]::Gray, [System.ConsoleColor]::Red)]' }
        ) {
            param($Name, $Attribute)
            $functionDefinition = 'param ( {0}[consolecolor]$color )' -f $Attribute
            Set-Item -Path function:baz -Value $functionDefinition
            $inputStr = 'baz -color '
            $res = TabExpansion2 -inputScript $inputStr -cursorColumn $inputStr.Length
            $res.CompletionMatches | Should -HaveCount 3
            $res.CompletionMatches[0].CompletionText | Should -BeExactly 'Blue'
            $res.CompletionMatches[1].CompletionText | Should -BeExactly 'Cyan'
            $res.CompletionMatches[2].CompletionText | Should -BeExactly 'Green'
        }

        It 'Tab completion for enum parameter is filtered with ValidateRange using rangekind' {
            $functionDefinition = 'param ( [ValidateRange([System.Management.Automation.ValidateRangeKind]::NonPositive)][consolecolor]$color )' -f $Attribute
            Set-Item -Path function:baz -Value $functionDefinition
            $inputStr = 'baz -color '
            $res = TabExpansion2 -inputScript $inputStr -cursorColumn $inputStr.Length
            $res.CompletionMatches | Should -HaveCount 1
            $res.CompletionMatches[0].CompletionText | Should -BeExactly 'Black' # 0 = NonPositive
        }

        It 'Tab completion of $_ inside incomplete switch condition' {
            $res = TabExpansion2 -inputScript 'Get-PSDrive | Sort-Object -Property {switch ($_.nam'
            $res.CompletionMatches[0].CompletionText | Should -Be 'Name'
        }

        It "Test [CommandCompletion]::GetNextResult" {
            $inputStr = "Get-Command -Type Alias,c"
            $res = TabExpansion2 -inputScript $inputStr -cursorColumn $inputStr.Length
            $res.CompletionMatches | Should -HaveCount 2
            $res.GetNextResult($false).CompletionText | Should -BeExactly 'Configuration'
            $res.GetNextResult($true).CompletionText | Should -BeExactly 'Cmdlet'
            $res.GetNextResult($true).CompletionText | Should -BeExactly 'Configuration'
        }

        It "Test history completion" {
            $startDate = Get-Date
            $endDate = $startDate.AddSeconds(1)
            $history = [pscustomobject]@{
                CommandLine = "Test history completion"
                ExecutionStatus = "Stopped"
                StartExecutionTime = $startDate
                EndExecutionTime = $endDate
            }
            Add-History -InputObject $history
            $res = TabExpansion2 -inputScript "#" -cursorColumn 1
            $res.CompletionMatches.Count | Should -BeGreaterThan 0
            $res.CompletionMatches[0].CompletionText | Should -BeExactly "Test history completion"
        }

        It "Test #requires parameter completion" {
            $res = TabExpansion2 -inputScript "#requires -" -cursorColumn 11
            $res.CompletionMatches.Count | Should -BeGreaterThan 0
            $res.CompletionMatches[0].CompletionText | Should -BeExactly "Modules"
        }

        It "Test #requires parameter value completion" {
            $res = TabExpansion2 -inputScript "#requires -PSEdition " -cursorColumn 21
            $res.CompletionMatches.Count | Should -BeGreaterThan 0
            $res.CompletionMatches[0].CompletionText | Should -BeExactly "Core"
        }

        It "Test no completion after #requires -RunAsAdministrator" {
            $res = TabExpansion2 -inputScript "#requires -RunAsAdministrator -" -cursorColumn 31
            $res.CompletionMatches | Should -HaveCount 0
        }

        It "Test no suggestions for already existing parameters in #requires" {
            $res = TabExpansion2 -inputScript "#requires -Modules -" -cursorColumn 20
            $res.CompletionMatches.CompletionText | Should -Not -Contain "Modules"
        }

        It "Test module completion in #requires without quotes" {
            $res = TabExpansion2 -inputScript "#requires -Modules P" -cursorColumn 20
            $res.CompletionMatches.Count | Should -BeGreaterThan 0
            $res.CompletionMatches.CompletionText | Should -Contain "Pester"
        }

        It "Test module completion in #requires with quotes" {
            $res = TabExpansion2 -inputScript '#requires -Modules "' -cursorColumn 20
            $res.CompletionMatches.Count | Should -BeGreaterThan 0
            $res.CompletionMatches.CompletionText | Should -Contain "Pester"
        }

        It "Test module completion in #requires with multiple modules" {
            $res = TabExpansion2 -inputScript "#requires -Modules Pester," -cursorColumn 26
            $res.CompletionMatches.Count | Should -BeGreaterThan 0
            $res.CompletionMatches.CompletionText | Should -Contain "Pester"
        }

        It "Test hashtable key completion in #requires statement for modules" {
            $res = TabExpansion2 -inputScript "#requires -Modules @{" -cursorColumn 21
            $res.CompletionMatches.Count | Should -BeGreaterThan 0
            $res.CompletionMatches[0].CompletionText | Should -BeExactly "GUID"
        }

        It "Test no suggestions for already existing hashtable keys in #requires statement for modules" {
            $res = TabExpansion2 -inputScript '#requires -Modules @{ModuleName="Pester";' -cursorColumn 41
            $res.CompletionMatches.Count | Should -BeGreaterThan 0
            $res.CompletionMatches.CompletionText | Should -Not -Contain "ModuleName"
        }

        It "Test no suggestions for mutually exclusive hashtable keys in #requires statement for modules" {
            $res = TabExpansion2 -inputScript '#requires -Modules @{ModuleName="Pester";RequiredVersion="1.0";' -cursorColumn 63
            $res.CompletionMatches.CompletionText | Should -BeExactly "GUID"
        }

        It "Test no suggestions for RequiredVersion key in #requires statement when ModuleVersion is specified" {
            $res = TabExpansion2 -inputScript '#requires -Modules @{ModuleName="Pester";ModuleVersion="1.0";' -cursorColumn 61
            $res.CompletionMatches.Count | Should -BeGreaterThan 0
            $res.CompletionMatches.CompletionText | Should -Not -Contain "RequiredVersion"
        }

        It "Test module completion in #requires statement for hashtables" {
            $res = TabExpansion2 -inputScript '#requires -Modules @{ModuleName="p' -cursorColumn 34
            $res.CompletionMatches.Count | Should -BeGreaterThan 0
            $res.CompletionMatches.CompletionText | Should -Contain "Pester"
        }

        It "Test Attribute member completion" {
            $inputStr = "function bar { [parameter(]param() }"
            $res = TabExpansion2 -inputScript $inputStr -cursorColumn ($inputStr.IndexOf('(') + 1)
            $res.CompletionMatches | Should -HaveCount 10
            $entry = $res.CompletionMatches | Where-Object CompletionText -EQ "Position"
            $entry.CompletionText | Should -BeExactly "Position"
        }

        It "Test Attribute member completion multiple members" {
            $inputStr = "function bar { [parameter(Position,]param() }"
            $res = TabExpansion2 -inputScript $inputStr -cursorColumn ($inputStr.IndexOf(',') + 1)
            $res.CompletionMatches | Should -HaveCount 9
            $entry = $res.CompletionMatches | Where-Object CompletionText -EQ "Mandatory"
            $entry.CompletionText | Should -BeExactly "Mandatory"
        }

        It "Should complete member in attribute argument value" {
            $inputStr = '[ValidateRange(1,[int]::Maxva^)]$a'
            $CursorIndex = $inputStr.IndexOf('^')
            $res = TabExpansion2 -cursorColumn $CursorIndex -inputScript $inputStr.Remove($CursorIndex, 1)
            $res.CompletionMatches | Should -HaveCount 1
            $res.CompletionMatches[0].CompletionText | Should -BeExactly "MaxValue"
        }

        It "Test Attribute scriptblock completion" {
            $inputStr = '[ValidateScript({Get-Child})]$Test=ls'
            $res = TabExpansion2 -inputScript $inputStr -cursorColumn ($inputStr.IndexOf('}'))
            $res.CompletionMatches | Should -HaveCount 1
            $entry = $res.CompletionMatches | Where-Object CompletionText -EQ "Get-ChildItem"
            $entry.CompletionText | Should -BeExactly "Get-ChildItem"
        }

        It '<Intent>' -TestCases @(
            @{
                Intent = 'Complete attribute members on empty line'
                Expected = @('Position','ParameterSetName','Mandatory','ValueFromPipeline','ValueFromPipelineByPropertyName','ValueFromRemainingArguments','HelpMessage','HelpMessageBaseName','HelpMessageResourceId','DontShow')
                TestString = @'
function bar { [parameter(


^

        )]param() }
'@
            }
            @{
                Intent = 'Complete attribute members on empty line with preceding member'
                Expected = @('Position','ParameterSetName','Mandatory','ValueFromPipeline','ValueFromPipelineByPropertyName','ValueFromRemainingArguments','HelpMessage','HelpMessageBaseName','HelpMessageResourceId','DontShow')
                TestString = @'
function bar { [parameter(
Mandatory,

^

        )]param() }
'@
            }
        ){
            param($Expected, $TestString)
            $CursorIndex = $TestString.IndexOf('^')
            $res = TabExpansion2 -cursorColumn $CursorIndex -inputScript $TestString.Remove($CursorIndex, 1)
            $res.CompletionMatches[0].CompletionText | Should -BeIn $Expected
        }

        It "Test completion with line continuation" {
            $inputStr = @'
dir -Recurse `
-Lite
'@
            $res = TabExpansion2 -inputScript $inputStr -cursorColumn $inputStr.Length
            $res.CompletionMatches | Should -HaveCount 1
            $res.CompletionMatches[0].CompletionText | Should -BeExactly "-LiteralPath"
        }

        It "Test member completion of a static method invocation" {
            $inputStr = '[powershell]::Create().'
            $res = TabExpansion2 -inputScript $inputStr -cursorColumn $inputStr.Length
            $res.CompletionMatches | Should -HaveCount 33
            $res.CompletionMatches[0].CompletionText | Should -BeExactly "Commands"
        }

        It "Test completion with common parameters" {
            $inputStr = 'invoke-webrequest -out'
            $res = TabExpansion2 -inputScript $inputStr -cursorColumn $inputStr.Length
            $res.CompletionMatches | Should -HaveCount 3
            [string]::Join(',', ($res.CompletionMatches.completiontext | Sort-Object)) | Should -BeExactly "-OutBuffer,-OutFile,-OutVariable"
        }

        It "Test completion with exact match" {
            $inputStr = 'get-content -wa'
            $res = TabExpansion2 -inputScript $inputStr -cursorColumn $inputStr.Length
            $res.CompletionMatches | Should -HaveCount 3
            [string]::Join(',', ($res.CompletionMatches.completiontext | Sort-Object)) | Should -BeExactly "-Wait,-WarningAction,-WarningVariable"
        }

        It "Test completion with splatted variable" {
            $inputStr = 'Get-Content @Splat -P'
            $res = TabExpansion2 -inputScript $inputStr -cursorColumn $inputStr.Length
            $res.CompletionMatches | Should -HaveCount 4
            [string]::Join(',', ($res.CompletionMatches.completiontext | Sort-Object)) | Should -BeExactly "-Path,-PipelineVariable,-ProgressAction,-PSPath"
        }

        It "Test completion for HttpVersion parameter name" {
            $inputStr = 'Invoke-WebRequest -HttpV'
            $res = TabExpansion2 -inputScript $inputStr -cursorColumn $inputStr.Length
            $res.CompletionMatches | Should -HaveCount 1
            $res.CompletionMatches[0].CompletionText | Should -BeExactly "-HttpVersion"
        }

        It "Test completion for HttpVersion parameter" {
            $inputStr = 'Invoke-WebRequest -HttpVersion '
            $res = TabExpansion2 -inputScript $inputStr -cursorColumn $inputStr.Length
            $res.CompletionMatches | Should -HaveCount 4
            [string]::Join(',', ($res.CompletionMatches.completiontext | Sort-Object)) | Should -BeExactly "1.0,1.1,2.0,3.0"
        }

        It "Test completion for HttpVersion parameter with input" {
            $inputStr = 'Invoke-WebRequest -HttpVersion 1'
            $res = TabExpansion2 -inputScript $inputStr -cursorColumn $inputStr.Length
            $res.CompletionMatches | Should -HaveCount 2
            [string]::Join(',', ($res.CompletionMatches.completiontext | Sort-Object)) | Should -BeExactly "1.0,1.1"
        }

        It 'Should complete Select-Object properties without duplicates' {
            $res = TabExpansion2 -inputScript '$PSVersionTable | Select-Object -Property Count,'
            $res.CompletionMatches.CompletionText | Should -Not -Contain "Count"
        }

        It '<Intent>' -TestCases @(
            @{
                Intent = 'Complete loop labels with no input'
                Expected = 'Outer','Inner'
                TestString = ':Outer while ($true){:Inner while ($true){ break ^ }}'
            }
            @{
                Intent = 'Complete loop labels that are accessible'
                Expected = 'Outer'
                TestString = ':Outer do {:Inner while ($true){ break } continue ^ } until ($false)'
            }
            @{
                Intent = 'Complete loop labels with partial input'
                Expected = 'Outer'
                TestString = ':Outer do {:Inner while ($true){ break } continue o^ut } while ($true)'
            }
            @{
                Intent = 'Complete loop label for incomplete switch'
                Expected = 'Outer'
                TestString = ':Outer switch ($x){"randomValue"{ continue ^'
            }
            @{
                Intent = 'Complete loop label for incomplete do loop'
                Expected = 'Outer'
                TestString = ':Outer do {:Inner while ($true){ break } continue ^'
            }
            @{
                Intent = 'Complete loop label for incomplete for loop'
                Expected = 'forLoop'
                TestString = ':forLoop for ($i = 0; $i -lt $SomeCollection.Count; $i++) {continue ^'
            }
            @{
                Intent = 'Complete loop label for incomplete while loop'
                Expected = 'WhileLoop'
                TestString = ':WhileLoop while ($true){ break ^'
            }
            @{
                Intent = 'Complete loop label for incomplete foreach loop'
                Expected = 'foreachLoop'
                TestString = ':foreachLoop foreach ($x in $y) { break ^'
            }
            @{
                Intent = 'Not Complete loop labels with colon'
                Expected = $null
                TestString = ':Outer foreach ($x in $y){:Inner for ($i = 0; $i -lt $X.Count; $i++){ break :O^}}'
            }
            @{
                Intent = 'Not Complete loop labels if cursor is in front of existing label'
                Expected = $null
                TestString = ':Outer switch ($x){"Value1"{break ^ Outer}}'
            }
        ){
            param($Expected, $TestString)
            $CursorIndex = $TestString.IndexOf('^')
            $res = TabExpansion2 -cursorColumn $CursorIndex -inputScript $TestString.Remove($CursorIndex, 1)
            $res.CompletionMatches.CompletionText | Should -BeExactly $Expected
        }
    }

    Context "Module completion for 'using module'" {
        BeforeAll {
            $tempDir = Join-Path -Path $TestDrive -ChildPath "UsingModule"
            New-Item -Path $tempDir -ItemType Directory -Force > $null
            New-Item -Path "$tempDir\testModule.psm1" -ItemType File -Force > $null

            Push-Location -Path $tempDir
        }

        AfterAll {
            Pop-Location
            Remove-Item -Path $tempDir -Recurse -Force -ErrorAction SilentlyContinue
        }

        It "Test complete module file name" {
            $inputStr = "using module testm"
            $res = TabExpansion2 -inputScript $inputStr -cursorColumn $inputStr.Length
            $res.CompletionMatches | Should -HaveCount 1
            $res.CompletionMatches[0].CompletionText | Should -BeExactly ".${separator}testModule.psm1"
        }

        It "Test complete module name" {
            $inputStr = "using module PSRead"
            $res = TabExpansion2 -inputScript $inputStr -cursorColumn $inputStr.Length
            $res.CompletionMatches.Count | Should -BeGreaterThan 0
            $res.CompletionMatches[0].CompletionText | Should -BeExactly "PSReadLine"
        }

        It "Test complete module name with wildcard" {
            $inputStr = "using module *ReadLi"
            $res = TabExpansion2 -inputScript $inputStr -cursorColumn $inputStr.Length
            $res.CompletionMatches.Count | Should -BeGreaterThan 0
            $res.CompletionMatches[0].CompletionText | Should -BeExactly "PSReadLine"
        }
    }

    Context "Completion on 'comma', 'redirection' and 'minus' tokens" {
        BeforeAll {
            $tempDir = Join-Path -Path $TestDrive -ChildPath "CommaTest"
            New-Item -Path $tempDir -ItemType Directory -Force > $null
            New-Item -Path "$tempDir\commaA.txt" -ItemType File -Force > $null

            $redirectionTestCases = @(
                @{ inputStr = "gps >";  expected = ".${separator}commaA.txt" }
                @{ inputStr = "gps >>"; expected = ".${separator}commaA.txt" }
                @{ inputStr = "dir con 2>";  expected = ".${separator}commaA.txt" }
                @{ inputStr = "dir con 2>>"; expected = ".${separator}commaA.txt" }
                @{ inputStr = "gps 2>&1>";   expected = ".${separator}commaA.txt" }
                @{ inputStr = "gps 2>&1>>";  expected = ".${separator}commaA.txt" }
            )

            Push-Location -Path $tempDir
        }

        AfterAll {
            Pop-Location
            Remove-Item -Path $tempDir -Recurse -Force -ErrorAction SilentlyContinue
        }

        It "Test comma with file array element" {
            $inputStr = "dir .\commaA.txt,"
            $expected = ".${separator}commaA.txt"
            $res = TabExpansion2 -inputScript $inputStr -cursorColumn $inputStr.Length
            $res.CompletionMatches | Should -HaveCount 1
            $res.CompletionMatches[0].CompletionText | Should -BeExactly $expected
        }

        It "Tab completion for file array element between comma with <LeftSpace> space and <RightSpace> space with parameter" -TestCases @(
            @{ LeftSpace = 0; RightSpace = 0 }
            @{ LeftSpace = 0; RightSpace = 1 }
            @{ LeftSpace = 1; RightSpace = 0 }
            @{ LeftSpace = 1; RightSpace = 1 }
        ) {
            param ($LeftSpace, $RightSpace)
            $inputStrEndsWithCursor = "dir .\commaA.txt,$(' ' * $LeftSpace)"
            $inputStr = $inputStrEndsWithCursor + "$(' ' * $RightSpace)-File"
            $expected = ".${separator}commaA.txt"
            $res = TabExpansion2 -inputScript $inputStr -cursorColumn $inputStrEndsWithCursor.Length
            $res.CompletionMatches | Should -HaveCount 1
            $res.CompletionMatches[0].CompletionText | Should -BeExactly $expected
        }

        It "Test comma with Enum array element" {
            $inputStr = "gcm -CommandType Cmdlet,"
            $res = TabExpansion2 -inputScript $inputStr -cursorColumn $inputStr.Length
            $res.CompletionMatches | Should -HaveCount ([System.Enum]::GetNames([System.Management.Automation.CommandTypes]).Count)
            $res.CompletionMatches[0].CompletionText | Should -BeExactly "Alias"
        }

        It "Test redirection operator '<inputStr>'" -TestCases $redirectionTestCases {
            param($inputStr, $expected)

            $res = TabExpansion2 -inputScript $inputStr -cursorColumn $inputStr.Length
            $res.CompletionMatches | Should -HaveCount 1
            $res.CompletionMatches[0].CompletionText | Should -BeExactly $expected
        }

        It "Test complete the minus token to operators" {
            $inputStr = "55 -"
            $res = TabExpansion2 -inputScript $inputStr -cursorColumn $inputStr.Length
            $res.CompletionMatches | Should -HaveCount ([System.Management.Automation.CompletionCompleters]::CompleteOperator("").Count)
            $res.CompletionMatches[0].CompletionText | Should -BeExactly '-and'
        }
    }

    Context "Folder/File path tab completion with special characters" {
        BeforeAll {
            $tempDir = Join-Path -Path $TestDrive -ChildPath "SpecialChar"
            New-Item -Path $tempDir -ItemType Directory -Force > $null

            New-Item -Path "$tempDir\My [Path]" -ItemType Directory -Force > $null
            New-Item -Path "$tempDir\My [Path]\test.ps1" -ItemType File -Force > $null
            New-Item -Path "$tempDir\)file.txt" -ItemType File -Force > $null

            $testCases = @(
                @{ inputStr = "cd My"; expected = "'.${separator}My ``[Path``]'" }
                @{ inputStr = "Get-Help '.\My ``[Path``]'\"; expected = "'.${separator}My ``[Path``]${separator}test.ps1'" }
                @{ inputStr = "Get-Process >My"; expected = "'.${separator}My ``[Path``]'" }
                @{ inputStr = "Get-Process >'.\My ``[Path``]\'"; expected = "'.${separator}My ``[Path``]${separator}test.ps1'" }
                @{ inputStr = "Get-Process >${tempDir}\My"; expected = "'${tempDir}${separator}My ``[Path``]'" }
                @{ inputStr = "Get-Process > '${tempDir}\My ``[Path``]\'"; expected = "'${tempDir}${separator}My ``[Path``]${separator}test.ps1'" }
            )

            Push-Location -Path $tempDir
        }

        AfterAll {
            Pop-Location
            Remove-Item -Path $tempDir -Recurse -Force -ErrorAction SilentlyContinue
        }

        It "Complete special relative path '<inputStr>'" -TestCases $testCases {
            param($inputStr, $expected)

            $res = TabExpansion2 -inputScript $inputStr -cursorColumn $inputStr.Length
            $res.CompletionMatches.Count | Should -BeGreaterThan 0
            $res.CompletionMatches[0].CompletionText | Should -BeExactly $expected
        }

        It "Complete file name starting with special char" {
            $inputStr = ")"
            $res = TabExpansion2 -inputScript $inputStr -cursorColumn $inputStr.Length
            $res.CompletionMatches | Should -HaveCount 1
            $res.CompletionMatches[0].CompletionText | Should -BeExactly "& '.${separator})file.txt'"
        }
    }

    Context "Local tab completion with AST" {
        BeforeAll {
            $testCases = @(
                @{ inputStr = '$p = Get-Process; $p | % ProcessN '; bareWord = 'ProcessN'; expected = 'ProcessName' }
                @{ inputStr = 'function bar { Get-Ali* }'; bareWord = 'Get-Ali*'; expected = 'Get-Alias' }
                @{ inputStr = 'function baz ([string]$version, [consolecolor]$name){} baz version bl'; bareWord = 'bl'; expected = 'Black' }
            )
        }

        It "Input '<inputStr>' should successfully complete via AST" -TestCases $testCases {
            param($inputStr, $bareWord, $expected)

            $tokens = $null
            $ast = [System.Management.Automation.Language.Parser]::ParseInput($inputStr, [ref] $tokens, [ref]$null)
            $elementAst = $ast.Find(
                { $args[0] -is [System.Management.Automation.Language.StringConstantExpressionAst] -and $args[0].Value -eq $bareWord },
                $true
            )

            $res = TabExpansion2 -ast $ast -tokens $tokens -positionOfCursor $elementAst.Extent.EndScriptPosition
            $res.CompletionMatches.Count | Should -BeGreaterThan 0
            $res.CompletionMatches[0].CompletionText | Should -BeExactly $expected
        }
    }

    Context "No tab completion tests" {
        BeforeAll {
            $testCases = @(
                @{ inputStr = 'function new-' }
                @{ inputStr = 'filter new-' }
                @{ inputStr = '@pid.' }
            )
        }

        It "Input '<inputStr>' should not complete to anything" -TestCases $testCases {
            param($inputStr)

            $res = TabExpansion2 -inputScript $inputStr -cursorColumn $inputStr.Length
            $res.CompletionMatches | Should -BeNullOrEmpty
        }

        It "A single dash should not complete to anything" {
            function test-{}
            $inputStr = 'git -'
            $res = TabExpansion2 -inputScript $inputStr -cursorColumn $inputStr.Length
            $res.CompletionMatches | Should -BeNullOrEmpty
        }
    }

    Context "Tab completion error tests" {
        BeforeAll {
            $ast = {}.Ast;
            $tokens = [System.Management.Automation.Language.Token[]]@()
            $testCases = @(
                @{ inputStr = {[System.Management.Automation.CommandCompletion]::MapStringInputToParsedInput('$PID.', 7)}; expected = "PSArgumentException" }
                @{ inputStr = {[System.Management.Automation.CommandCompletion]::CompleteInput($null, $null, $null, $null)}; expected = "PSArgumentNullException" }
                @{ inputStr = {[System.Management.Automation.CommandCompletion]::CompleteInput($ast, $null, $null, $null)}; expected = "PSArgumentNullException" }
                @{ inputStr = {[System.Management.Automation.CommandCompletion]::CompleteInput($ast, $tokens, $null, $null)}; expected = "PSArgumentNullException" }
                @{ inputStr = {[System.Management.Automation.CommandCompletion]::CompleteInput('$PID.', 7, $null, $null)}; expected = "PSArgumentException" }
                @{ inputStr = {[System.Management.Automation.CommandCompletion]::CompleteInput('$PID.', 5, $null, $null)}; expected = "PSArgumentNullException" }
                @{ inputStr = {[System.Management.Automation.CommandCompletion]::CompleteInput($null, $null, $null, $null, $null)}; expected = "PSArgumentNullException" }
                @{ inputStr = {[System.Management.Automation.CommandCompletion]::CompleteInput($ast, $null, $null, $null, $null)}; expected = "PSArgumentNullException" }
                @{ inputStr = {[System.Management.Automation.CommandCompletion]::CompleteInput($ast, $tokens, $null, $null, $null)}; expected = "PSArgumentNullException" }
                @{ inputStr = {[System.Management.Automation.CommandCompletion]::CompleteInput($ast, $tokens, $ast.Extent.EndScriptPosition, $null, $null)}; expected = "PSArgumentNullException" }
            )
        }

        It "Input '<inputStr>' should throw in tab completion" -TestCases $testCases {
            param($inputStr, $expected)
            $inputStr | Should -Throw -ErrorId $expected
        }

        It "Should not throw errors in tab completion with empty input string" {
            {[System.Management.Automation.CommandCompletion]::CompleteInput("", 0, $null)} | Should -Not -Throw
        }

        It "Should not throw errors in tab completion with empty input ast" {
            {[System.Management.Automation.CommandCompletion]::CompleteInput({}.Ast, @(), {}.Ast.Extent.StartScriptPosition, $null)} | Should -Not -Throw
        }
    }

    Context "DSC tab completion tests" {
        BeforeAll {
            $testCases = @(
                @{ inputStr = 'Configura'; expected = 'Configuration' }
                @{ inputStr = '$extension = New-Object [System.Collections.Generic.List[string]]; $extension.wh'; expected = "Where(" }
                @{ inputStr = '$extension = New-Object [System.Collections.Generic.List[string]]; $extension.fo'; expected = 'ForEach(' }
                @{ inputStr = 'Configuration foo { node $SelectedNodes.'; expected = 'Where(' }
                @{ inputStr = 'Configuration foo { node $SelectedNodes.fo'; expected = 'ForEach(' }
                @{ inputStr = 'Configuration foo { node $AllNodes.'; expected = 'Where(' }
                @{ inputStr = 'Configuration foo { node $ConfigurationData.AllNodes.'; expected = 'Where(' }
                @{ inputStr = 'Configuration foo { node $ConfigurationData.AllNodes.fo'; expected = 'ForEach(' }
                @{ inputStr = 'Configuration bar { File foo { Destinat'; expected = 'DestinationPath = ' }
                @{ inputStr = 'Configuration bar { File foo { Content'; expected = 'Contents = ' }
                @{ inputStr = 'Configuration bar { Fil'; expected = 'File' }
                @{ inputStr = 'Configuration bar { Import-Dsc'; expected = 'Import-DscResource' }
                @{ inputStr = 'Configuration bar { Import-DscResource -Modu'; expected = '-ModuleName' }
                @{ inputStr = 'Configuration bar { Import-DscResource -ModuleName blah -Modu'; expected = '-ModuleVersion' }
                @{ inputStr = 'Configuration bar { Scri'; expected = 'Script' }
                @{ inputStr = 'configuration foo { Script ab {Get'; expected = 'GetScript = ' }
                @{ inputStr = 'configuration foo { Script ab { '; expected = 'DependsOn = ' }
                @{ inputStr = 'configuration foo { File ab { Attributes ='; expected = "'Archive'" }
                @{ inputStr = "configuration foo { File ab { Attributes = "; expected = "'Archive'" }
                @{ inputStr = "configuration foo { File ab { Attributes = ar"; expected = "Archive" }
                @{ inputStr = "configuration foo { File ab { Attributes = 'ar"; expected = "Archive" }
                @{ inputStr = 'configuration foo { File ab { Attributes =('; expected = "'Archive'" }
                @{ inputStr = 'configuration foo { File ab { Attributes =( '; expected = "'Archive'" }
                @{ inputStr = "configuration foo { File ab { Attributes =('Archive',"; expected = "'Hidden'" }
                @{ inputStr = "configuration foo { File ab { Attributes =('Archive', "; expected = "'Hidden'" }
                @{ inputStr = "configuration foo { File ab { Attributes =('Archive', 'Hi"; expected = "Hidden" }
            )
        }

        It "Input '<inputStr>' should successfully complete" -TestCases $testCases -Skip:(!$IsWindows) {
            param($inputStr, $expected)

            if (Test-IsWindowsArm64) {
                Set-ItResult -Pending -Because "TBD"
            }


            $res = TabExpansion2 -inputScript $inputStr -cursorColumn $inputStr.Length
            $res.CompletionMatches.Count | Should -BeGreaterThan 0
            $res.CompletionMatches[0].CompletionText | Should -BeExactly $expected
        }
    }

    Context "CIM cmdlet completion tests" {
        BeforeAll {
            $testCases = @(
                @{ inputStr = "Invoke-CimMethod -ClassName Win32_Process -MethodName Crea"; expected = "Create" }
                @{ inputStr = "Get-CimInstance -ClassName Win32_Process | Invoke-CimMethod -MethodName AttachDeb"; expected = "AttachDebugger" }
                @{ inputStr = 'Get-CimInstance Win32_Process | ?{ $_.ProcessId -eq $PID } | Get-CimAssociatedInstance -ResultClassName Win32_Co*uterSyst'; expected = "Win32_ComputerSystem" }
                @{ inputStr = "Get-CimInstance -ClassName Win32_Environm"; expected = "Win32_Environment" }
                @{ inputStr = "New-CimInstance -ClassName Win32_Environm"; expected = "Win32_Environment" }
                @{ inputStr = 'New-CimInstance -ClassName Win32_Process | %{ $_.Captio'; expected = "Caption" }
                @{ inputStr = "Invoke-CimMethod -ClassName Win32_Environm"; expected = 'Win32_Environment' }
                @{ inputStr = "Get-CimClass -ClassName Win32_Environm"; expected = 'Win32_Environment' }
                @{ inputStr = 'Get-CimInstance -ClassName Win32_Process | Invoke-CimMethod -MethodName SetPriorit'; expected = 'SetPriority' }
                @{ inputStr = 'Invoke-CimMethod -Namespace root/StandardCimv2 -ClassName MSFT_NetIPAddress -MethodName Crea'; expected = 'Create' }
                @{ inputStr = '$win32_process = Get-CimInstance -ClassName Win32_Process; $win32_process | Invoke-CimMethod -MethodName AttachDe'; expected = 'AttachDebugger' }
                @{ inputStr = '$win32_process = Get-CimInstance -ClassName Win32_Process; Invoke-CimMethod -InputObject $win32_process -MethodName AttachDe'; expected = 'AttachDebugger' }
                @{ inputStr = 'Get-CimInstance Win32_Process | ?{ $_.ProcessId -eq $PID } | Get-CimAssociatedInstance -ResultClassName Win32_ComputerS'; expected = 'Win32_ComputerSystem' }
                @{ inputStr = 'Get-CimInstance -Namespace root/Interop -ClassName Win32_PowerSupplyP'; expected = 'Win32_PowerSupplyProfile' }
                @{ inputStr = 'Get-CimInstance __NAMESP'; expected = '__NAMESPACE' }
                @{ inputStr = 'Get-CimInstance -Namespace root/Inter'; expected = 'root/Interop' }
                @{ inputStr = 'Get-CimInstance -Namespace root/Int*ro'; expected = 'root/Interop' }
                @{ inputStr = 'Get-CimInstance -Namespace root/Interop/'; expected = 'root/Interop/ms_409' }
                @{ inputStr = 'New-CimInstance -Namespace root/Inter'; expected = 'root/Interop' }
                @{ inputStr = 'Invoke-CimMethod -Namespace root/Inter'; expected = 'root/Interop' }
                @{ inputStr = 'Get-CimClass -Namespace root/Inter'; expected = 'root/Interop' }
                @{ inputStr = 'Register-CimIndicationEvent -Namespace root/Inter'; expected = 'root/Interop' }
                @{ inputStr = '[Microsoft.Management.Infrastructure.CimClass]$c = $null; $c.CimClassNam'; expected = 'CimClassName' }
                @{ inputStr = '[Microsoft.Management.Infrastructure.CimClass]$c = $null; $c.CimClassName.Substrin'; expected = 'Substring(' }
                @{ inputStr = 'Get-CimInstance -ClassName Win32_Process | %{ $_.ExecutableP'; expected = 'ExecutablePath' }
                @{ inputStr = 'Get-CimInstance -ClassName Win32_Process | Invoke-CimMethod -MethodName SetPriority -Arguments @{'; expected = 'Priority' }
                @{ inputStr = 'Get-CimInstance -ClassName Win32_Service | Invoke-CimMethod -MethodName Change -Arguments @{d'; expected = 'DesktopInteract' }
                @{ inputStr = 'Invoke-CimMethod -ClassName Win32_Process -MethodName Create -Arguments @{'; expected = 'CommandLine' }
                @{ inputStr = 'New-CimInstance Win32_Environment -Property @{'; expected = 'Caption' }
                @{ inputStr = 'Get-CimInstance Win32_Environment | Set-CimInstance -Property @{'; expected = 'Name' }
                @{ inputStr = 'Set-CimInstance -Namespace root/CIMV'; expected = 'root/CIMV2' }
                @{ inputStr = 'Get-CimInstance Win32_Process -Property '; expected = 'Caption' }
                @{ inputStr = 'Get-CimInstance Win32_Process -Property Caption,'; expected = 'Description' }
            )
            $FailCases = @(
                @{ inputStr = "Invoke-CimMethod -ClassName Win32_Process -MethodName Create -Arguments " }
                @{ inputStr = "New-CimInstance Win32_Process -Property " }
            )
        }

        It "CIM cmdlet input '<inputStr>' should successfully complete" -TestCases $testCases -Skip:(!$IsWindows) {
            param($inputStr, $expected)

            $res = TabExpansion2 -inputScript $inputStr -cursorColumn $inputStr.Length
            $res.CompletionMatches.Count | Should -BeGreaterThan 0
            $res.CompletionMatches[0].CompletionText | Should -Be $expected
        }

        It "CIM cmdlet input '<inputStr>' should not successfully complete" -TestCases $FailCases -Skip:(!$IsWindows) {
            param($inputStr)

            $res = TabExpansion2 -inputScript $inputStr -cursorColumn $inputStr.Length
            $res.CompletionMatches[0].ResultType | should -Not -Be 'Property'
        }
    }

    Context "Module cmdlet completion tests" {
        It "ArugmentCompleter for PSEdition should work for '<cmd>'" -TestCases @(
            @{cmd = "Get-Module -PSEdition "; expected = "Desktop", "Core"}
            @{cmd = "Get-Module -PSEdition '"; expected = "'Desktop'", "'Core'"}
            @{cmd = "Get-Module -PSEdition """; expected = """Desktop""", """Core"""}
            @{cmd = "Get-Module -PSEdition 'Desk"; expected = "'Desktop'"}
            @{cmd = "Get-Module -PSEdition ""Desk"; expected = """Desktop"""}
            @{cmd = "Get-Module -PSEdition Co"; expected = "Core"}
            @{cmd = "Get-Module -PSEdition 'Co"; expected = "'Core'"}
            @{cmd = "Get-Module -PSEdition ""Co"; expected = """Core"""}
        ) {
            param($cmd, $expected)
            $res = TabExpansion2 -inputScript $cmd -cursorColumn $cmd.Length
            $completionText = $res.CompletionMatches.CompletionText
            $completionText -join ' ' | Should -BeExactly ($expected -join ' ')
        }
    }

    Context "Tab completion help test" {
        BeforeAll {
            New-Item -ItemType File (Join-Path ${TESTDRIVE} "pwsh.xml")
            if ($IsWindows) {
                $userHelpRoot = Join-Path $HOME "Documents/PowerShell/Help/"
            } else {
                $userModulesRoot = [System.Management.Automation.Platform]::SelectProductNameForDirectory([System.Management.Automation.Platform+XDG_Type]::USER_MODULES)
                $userHelpRoot = Join-Path $userModulesRoot -ChildPath ".." -AdditionalChildPath "Help"
            }
        }

        It 'Should complete about help topic' {
            $helpName = "about_Splatting"
            $helpFileName = "${helpName}.help.txt"
            $inputScript = "get-help about_spla"
            $culture = "en-US"
            $aboutHelpPathUserScope = Join-Path $userHelpRoot $culture
            $aboutHelpPathAllUsersScope = Join-Path $PSHOME $culture
            $expectedCompletionCount = 0

            ## If help content does not exist, tab completion will not work. So update it first.
            $userHelpPath = Join-Path $aboutHelpPathUserScope $helpFileName
            $userScopeHelp = Test-Path $userHelpPath
            if ($userScopeHelp) {
                $expectedCompletionCount++
            } else {
                Update-Help -Force -ErrorAction SilentlyContinue -Scope 'CurrentUser'
                if (Test-Path $userHelpPath) {
                    $expectedCompletionCount++
                }
            }

            $allUserScopeHelpPath = Test-Path (Join-Path $aboutHelpPathAllUsersScope $helpFileName)
            if ($allUserScopeHelpPath) {
                $expectedCompletionCount++
            }

            $res = TabExpansion2 -inputScript $inputScript -cursorColumn $inputScript.Length
            $res.CompletionMatches | Should -HaveCount $expectedCompletionCount
            $res.CompletionMatches[0].CompletionText | Should -BeExactly $helpName
        }

        It 'Should complete about help topic regardless of culture' {
            try
            {
                ## Save original culture and temporarily set it to da-DK because there's no localized help for da-DK.
                $OriginalCulture = [cultureinfo]::CurrentCulture
                $defaultCulture = "en-US"
                $culture = "da-DK"
                [cultureinfo]::CurrentCulture = $culture
                $helpName = "about_Splatting"
                $helpFileName = "${helpName}.help.txt"

                $aboutHelpPathUserScope = Join-Path $userHelpRoot $culture
                $aboutHelpPathAllUsersScope = Join-Path $PSHOME $culture
                $expectedCompletionCount = 0

                ## If help content does not exist, tab completion will not work. So update it first.
                $userHelpPath = Join-Path $aboutHelpPathUserScope $helpFileName
                $userScopeHelp = Test-Path $userHelpPath
                if ($userScopeHelp) {
                    $expectedCompletionCount++
                }
                else {                    Update-Help -Force -ErrorAction SilentlyContinue -Scope 'CurrentUser'
                    if (Test-Path $userHelpPath) {
                        $expectedCompletionCount++
                    }
                    else {
                        $aboutHelpPathUserScope = Join-Path $userHelpRoot $defaultCulture
                        $aboutHelpPathAllUsersScope = Join-Path $PSHOME $defaultCulture
                        $userHelpDefaultPath = Join-Path $aboutHelpPathUserScope $helpFileName
                        $userDefaultScopeHelp = Test-Path $userHelpDefaultPath

                        if ($userDefaultScopeHelp) {
                            $expectedCompletionCount++
                        }
                    }
                }

                $allUserScopeHelpPath = Test-Path (Join-Path $aboutHelpPathAllUsersScope $helpFileName)
                if ($allUserScopeHelpPath) {
                    $expectedCompletionCount++
                }
                else {
                    $aboutHelpPathAllUsersDefaultScope = Join-Path $PSHOME $defaultCulture
                    $allUsersDefaultScopeHelpPath = Test-Path (Join-Path $aboutHelpPathAllUsersDefaultScope $helpFileName)

                    if ($allUsersDefaultScopeHelpPath) {
                        $expectedCompletionCount++
                    }
                }

                $res = TabExpansion2 -inputScript 'get-help about_spla' -cursorColumn 'get-help about_spla'.Length
                $res.CompletionMatches | Should -HaveCount $expectedCompletionCount
                $res.CompletionMatches[0].CompletionText | Should -BeExactly $helpName
            }
            finally
            {
                [cultureinfo]::CurrentCulture = $OriginalCulture
            }
        }
        It '<Intent>' -TestCases @(
            @{
                Intent = 'Complete help keywords with minimum input'
                Expected = @(
                    'COMPONENT'
                    'DESCRIPTION'
                    'EXAMPLE'
                    'EXTERNALHELP'
                    'FORWARDHELPCATEGORY'
                    'FORWARDHELPTARGETNAME'
                    'FUNCTIONALITY'
                    'INPUTS'
                    'LINK'
                    'NOTES'
                    'OUTPUTS'
                    'PARAMETER'
                    'REMOTEHELPRUNSPACE'
                    'ROLE'
                    'SYNOPSIS'
                )
                TestString = @'
<#
.^
#>
'@
            }
            @{
                Intent = 'Complete help keywords without duplicates'
                Expected = $null
                TestString = @'
<#
.SYNOPSIS
.S^
#>
'@
            }
            @{
                Intent = 'Complete help keywords with allowed duplicates'
                Expected = 'PARAMETER'
                TestString = @'
<#
.PARAMETER
.Paramet^
#>
'@
            }
            @{
                Intent = 'Complete help keyword FORWARDHELPTARGETNAME argument'
                Expected = 'Get-ChildItem'
                TestString = @'
<#
.FORWARDHELPTARGETNAME  Get-Child^
#>
'@
            }
            @{
                Intent = 'Complete help keyword FORWARDHELPCATEGORY argument'
                Expected = 'Cmdlet'
                TestString = @'
<#
.FORWARDHELPCATEGORY C^
#>
'@
            }
            @{
                Intent = 'Complete help keyword REMOTEHELPRUNSPACE argument'
                Expected = 'PSEdition'
                TestString = @'
<#
.REMOTEHELPRUNSPACE PSEditi^
#>
'@
            }
            @{
                Intent = 'Complete help keyword EXTERNALHELP argument'
                Expected = Join-Path $TESTDRIVE "pwsh.xml"
                TestString = @"
<#
.EXTERNALHELP $TESTDRIVE\pwsh.^
#>
"@
            }
            @{
                Intent = 'Complete help keyword PARAMETER argument for script'
                Expected = 'Param1'
                TestString = @'
<#
.PARAMETER ^
#>
param($Param1)
'@
            }
            @{
                Intent = 'Complete help keyword PARAMETER argument for function with help inside'
                Expected = 'param2'
                TestString = @'
function MyFunction ($param1, $param2)
{
<#
.PARAMETER param1
.PARAMETER ^
#>
}
'@
            }
            @{
                Intent = 'Complete help keyword PARAMETER argument for function with help before it'
                Expected = 'param1','param2'
                TestString = @'
<#
.PARAMETER ^
#>
function MyFunction ($param1, $param2)
{
}
'@
            }
            @{
                Intent = 'Complete help keyword PARAMETER argument for advanced function with help inside'
                Expected = 'Param1'
                TestString = @'
function Verb-Noun
{
<#
.PARAMETER ^
#>
    [CmdletBinding()]
    Param
    (
        $Param1
    )

    Begin
    {
    }
    Process
    {
    }
    End
    {
    }
}
'@
            }
            @{
                Intent = 'Complete help keyword PARAMETER argument for nested function with help before it'
                Expected = 'param3','param4'
                TestString = @'
function MyFunction ($param1, $param2)
{
    <#
    .PARAMETER ^
    #>
    function MyFunction2 ($param3, $param4)
    {
    }
}
'@
            }
            @{
                Intent = 'Complete help keyword PARAMETER argument for function inside advanced function'
                Expected = 'param1','param2'
                TestString = @'
function Verb-Noun
{
    Param
    (
        [Parameter()]
        [string[]]
        $ParamA
    )
    Begin
    {
        <#
            .Parameter ^
        #>
        function MyFunction ($param1, $param2)
        {
        }
    }
}
'@
            }
            @{
                Intent = 'Not complete help keyword PARAMETER argument if following function is too far away'
                Expected = $null
                TestString = @'
<#
.PARAMETER ^
#>


function MyFunction ($param1, $param2)
{
}
'@
            }
        ){
            param($Expected, $TestString)
            $CursorIndex = $TestString.IndexOf('^')
            $res = TabExpansion2 -cursorColumn $CursorIndex -inputScript $TestString.Remove($CursorIndex, 1)
            $res.CompletionMatches.CompletionText | Should -BeExactly $Expected
        }
    }

    It 'Should complete module specification keys in using module statement' {
        $res = TabExpansion2 -inputScript 'using module @{'
        $res.CompletionMatches.CompletionText -join ' ' | Should -BeExactly "GUID MaximumVersion ModuleName ModuleVersion RequiredVersion"
    }

    It 'Should not fallback to file completion when completing typenames' {
        $Text = '[abcdefghijklmnopqrstuvwxyz]'
        $res = TabExpansion2 -inputScript $Text -cursorColumn ($Text.Length - 1)
        $res.CompletionMatches | Should -HaveCount 0
    }
}

Describe "TabCompletion elevated tests" -Tags CI, RequireAdminOnWindows {
    It "Tab completion UNC path with spaces" -Skip:(!$IsWindows) {
        $Share = New-SmbShare -Temporary -ReadAccess (whoami.exe) -Path C:\ -Name "Test Share"
        $res = TabExpansion2 -inputScript '\\localhost\test'
        $res.CompletionMatches[0].CompletionText | Should -BeExactly "& '\\localhost\Test Share'"
        if ($null -ne $Share)
        {
            Remove-SmbShare -InputObject $Share -Force -Confirm:$false
        }
    }
}

Describe "Tab completion tests with remote Runspace" -Tags Feature,RequireAdminOnWindows {
    BeforeAll {
        $skipTest = -not $IsWindows
        $pendingTest = $IsWindows -and (Test-IsWinWow64)

        if (-not $skipTest -and -not $pendingTest) {
            $session = New-RemoteSession
            $powershell = [powershell]::Create()
            $powershell.Runspace = $session.Runspace

            $testCases = @(
                @{ inputStr = 'Get-Proc'; expected = 'Get-Process' }
                @{ inputStr = 'Get-Process | % ProcessN'; expected = 'ProcessName' }
                @{ inputStr = 'Get-ChildItem alias: | % { $_.Defini'; expected = 'Definition' }
            )

            $testCasesWithAst = @(
                @{ inputStr = '$p = Get-Process; $p | % ProcessN '; bareWord = 'ProcessN'; expected = 'ProcessName' }
                @{ inputStr = 'function bar { Get-Ali* }'; bareWord = 'Get-Ali*'; expected = 'Get-Alias' }
                @{ inputStr = 'function baz ([string]$version, [consolecolor]$name){} baz version bl'; bareWord = 'bl'; expected = 'Black' }
            )
        } else {
            $defaultParameterValues = $PSDefaultParameterValues.Clone()

            if ($skipTest) {
                $PSDefaultParameterValues["It:Skip"] = $true
            } elseif ($pendingTest) {
                $PSDefaultParameterValues["It:Pending"] = $true
            }
        }
    }
    AfterAll {
        if (-not $skipTest -and -not $pendingTest) {
            Remove-PSSession $session
            $powershell.Dispose()
        } else {
            $Global:PSDefaultParameterValues = $defaultParameterValues
        }
    }

    It "Input '<inputStr>' should successfully complete in remote runspace" -TestCases $testCases {
        param($inputStr, $expected)
        $res = [System.Management.Automation.CommandCompletion]::CompleteInput($inputStr, $inputStr.Length, $null, $powershell)
        $res.CompletionMatches.Count | Should -BeGreaterThan 0
        $res.CompletionMatches[0].CompletionText | Should -BeExactly $expected
    }

    It "Input '<inputStr>' should successfully complete via AST in remote runspace" -TestCases $testCasesWithAst {
        param($inputStr, $bareWord, $expected)

        $tokens = $null
        $ast = [System.Management.Automation.Language.Parser]::ParseInput($inputStr, [ref] $tokens, [ref]$null)
        $elementAst = $ast.Find(
            { $args[0] -is [System.Management.Automation.Language.StringConstantExpressionAst] -and $args[0].Value -eq $bareWord },
            $true
        )

        $res = [System.Management.Automation.CommandCompletion]::CompleteInput($ast, $tokens, $elementAst.Extent.EndScriptPosition, $null, $powershell)
        $res.CompletionMatches.Count | Should -BeGreaterThan 0
        $res.CompletionMatches[0].CompletionText | Should -BeExactly $expected
    }
}

Describe "WSMan Config Provider tab complete tests" -Tags Feature,RequireAdminOnWindows {

    BeforeAll {
        $originalDefaultParameterValues = $PSDefaultParameterValues.Clone()
        $PSDefaultParameterValues["it:skip"] = !$IsWindows
    }

    AfterAll {
        $Global:PSDefaultParameterValues = $originalDefaultParameterValues
    }

    It "Tab completion works correctly for Listeners" {
        $path = "wsman:\localhost\listener\listener"
        $res = TabExpansion2 -inputScript $path -cursorColumn $path.Length
        $listener = Get-ChildItem WSMan:\localhost\Listener
        $res.CompletionMatches.Count | Should -Be $listener.Count
        $res.CompletionMatches.ListItemText | Should -BeIn $listener.Name
    }

    It "Tab completion gets dynamic parameters for '<path>' using '<parameter>'" -TestCases @(
        @{path = ""; parameter = "-conn"; expected = "ConnectionURI"},
        @{path = ""; parameter = "-op"; expected = "OptionSet"},
        @{path = ""; parameter = "-au"; expected = "Authentication"},
        @{path = ""; parameter = "-ce"; expected = "CertificateThumbprint"},
        @{path = ""; parameter = "-se"; expected = "SessionOption"},
        @{path = ""; parameter = "-ap"; expected = "ApplicationName"},
        @{path = ""; parameter = "-po"; expected = "Port"},
        @{path = ""; parameter = "-u"; expected = "UseSSL"},
        @{path = "localhost\plugin"; parameter = "-pl"; expected = "Plugin"},
        @{path = "localhost\plugin"; parameter = "-sd"; expected = "SDKVersion"},
        @{path = "localhost\plugin"; parameter = "-re"; expected = "Resource"},
        @{path = "localhost\plugin"; parameter = "-ca"; expected = "Capability"},
        @{path = "localhost\plugin"; parameter = "-xm"; expected = "XMLRenderingType"},
        @{path = "localhost\plugin"; parameter = "-fi"; expected = @("FileName", "File")},
        @{path = "localhost\plugin"; parameter = "-ru"; expected = "RunAsCredential"},
        @{path = "localhost\plugin"; parameter = "-us"; expected = "UseSharedProcess"},
        @{path = "localhost\plugin"; parameter = "-au"; expected = "AutoRestart"},
        @{path = "localhost\plugin"; parameter = "-proc"; expected = "ProcessIdleTimeoutSec"},
        @{path = "localhost\Plugin\microsoft.powershell\Resources\"; parameter = "-re"; expected = "ResourceUri"},
        @{path = "localhost\Plugin\microsoft.powershell\Resources\"; parameter = "-ca"; expected = "Capability"}
    ) {
        param($path, $parameter, $expected)
        $script = "new-item wsman:\$path $parameter"
        $res = TabExpansion2 -inputScript $script
        $res.CompletionMatches | Should -HaveCount $expected.Count
        $completionOptions = ""
        foreach ($completion in $res.CompletionMatches) {
            $completionOptions += $completion.ListItemText
        }
        $completionOptions | Should -BeExactly ([string]::Join("", $expected))
    }

    It "Tab completion get dynamic parameters for initialization parameters" -Pending -TestCases @(
        @{path = "localhost\Plugin\microsoft.powershell\InitializationParameters\"; parameter = "-pa"; expected = @("ParamName", "ParamValue")}
    ) {
        # https://github.com/PowerShell/PowerShell/issues/4744
        # TODO: move to test cases above once working
    }
}<|MERGE_RESOLUTION|>--- conflicted
+++ resolved
@@ -1244,58 +1244,6 @@
         }
     }
 
-<<<<<<< HEAD
-    Context 'Invoke-RestMethod & Invoke-WebRequest -ContentType parameter completion' {
-        BeforeAll {
-            $allApplicationAndTextMediaTypes = "application/gzip application/json application/json-patch+json application/json-seq application/manifest+json application/octet-stream application/pdf application/problem+json application/problem+xml application/rtf application/soap+xml application/wasm application/x-www-form-urlencoded application/xml application/xml-dtd application/xml-patch+xml application/zip text/css text/csv text/event-stream text/html text/javascript text/markdown text/plain text/richtext text/rtf text/xml"
-            $allApplicationAndTextMediaTypesSingleQuote = "'application/gzip' 'application/json-patch+json' 'application/json-seq' 'application/json' 'application/manifest+json' 'application/octet-stream' 'application/pdf' 'application/problem+json' 'application/problem+xml' 'application/rtf' 'application/soap+xml' 'application/wasm' 'application/x-www-form-urlencoded' 'application/xml-dtd' 'application/xml-patch+xml' 'application/xml' 'application/zip' 'text/css' 'text/csv' 'text/event-stream' 'text/html' 'text/javascript' 'text/markdown' 'text/plain' 'text/richtext' 'text/rtf' 'text/xml'"
-            $allApplicationAndTextMediaTypesDoubleQuote = """application/gzip"" ""application/json-patch+json"" ""application/json-seq"" ""application/json"" ""application/manifest+json"" ""application/octet-stream"" ""application/pdf"" ""application/problem+json"" ""application/problem+xml"" ""application/rtf"" ""application/soap+xml"" ""application/wasm"" ""application/x-www-form-urlencoded"" ""application/xml-dtd"" ""application/xml-patch+xml"" ""application/xml"" ""application/zip"" ""text/css"" ""text/csv"" ""text/event-stream"" ""text/html"" ""text/javascript"" ""text/markdown"" ""text/plain"" ""text/richtext"" ""text/rtf"" ""text/xml"""
-            $allApplicationMediaTypes = "application/gzip application/json application/json-patch+json application/json-seq application/manifest+json application/octet-stream application/pdf application/problem+json application/problem+xml application/rtf application/soap+xml application/wasm application/x-www-form-urlencoded application/xml application/xml-dtd application/xml-patch+xml application/zip"
-            $allApplicationMediaTypesSingleQuote = "'application/gzip' 'application/json-patch+json' 'application/json-seq' 'application/json' 'application/manifest+json' 'application/octet-stream' 'application/pdf' 'application/problem+json' 'application/problem+xml' 'application/rtf' 'application/soap+xml' 'application/wasm' 'application/x-www-form-urlencoded' 'application/xml-dtd' 'application/xml-patch+xml' 'application/xml' 'application/zip'"
-            $allApplicationMediaTypesDoubleQuote = """application/gzip"" ""application/json-patch+json"" ""application/json-seq"" ""application/json"" ""application/manifest+json"" ""application/octet-stream"" ""application/pdf"" ""application/problem+json"" ""application/problem+xml"" ""application/rtf"" ""application/soap+xml"" ""application/wasm"" ""application/x-www-form-urlencoded"" ""application/xml-dtd"" ""application/xml-patch+xml"" ""application/xml"" ""application/zip"""
-            $allTextMediaTypes = "text/css text/csv text/event-stream text/html text/javascript text/markdown text/plain text/richtext text/rtf text/xml"
-            $allTextMediaTypesSingleQuote = "'text/css' 'text/csv' 'text/event-stream' 'text/html' 'text/javascript' 'text/markdown' 'text/plain' 'text/richtext' 'text/rtf' 'text/xml'"
-            $allTextMediaTypesDoubleQuote = """text/css"" ""text/csv"" ""text/event-stream"" ""text/html"" ""text/javascript"" ""text/markdown"" ""text/plain"" ""text/richtext"" ""text/rtf"" ""text/xml"""
-            $allApplicationJsonMediaTypes = "application/json application/json-patch+json application/json-seq"
-            $allApplicationJsonMediaTypesSingleQuote = "'application/json-patch+json' 'application/json-seq' 'application/json'"
-            $allApplicationJsonMediaTypesDoubleQuote = """application/json-patch+json"" ""application/json-seq"" ""application/json"""
-        }
-
-        It "Should complete Content Type for '<TextInput>'" -TestCases @(
-            @{ TextInput = "Invoke-RestMethod -ContentType "; ExpectedContentTypes = $allApplicationAndTextMediaTypes }
-            @{ TextInput = "Invoke-WebRequest -ContentType "; ExpectedContentTypes = $allApplicationAndTextMediaTypes }
-            @{ TextInput = "Invoke-RestMethod -ContentType '"; ExpectedContentTypes = $allApplicationAndTextMediaTypesSingleQuote }
-            @{ TextInput = "Invoke-WebRequest -ContentType '"; ExpectedContentTypes = $allApplicationAndTextMediaTypesSingleQuote }
-            @{ TextInput = "Invoke-RestMethod -ContentType """; ExpectedContentTypes = $allApplicationAndTextMediaTypesDoubleQuote }
-            @{ TextInput = "Invoke-WebRequest -ContentType """; ExpectedContentTypes = $allApplicationAndTextMediaTypesDoubleQuote }
-
-            @{ TextInput = "Invoke-RestMethod -ContentType app"; ExpectedContentTypes = $allApplicationMediaTypes }
-            @{ TextInput = "Invoke-WebRequest -ContentType app"; ExpectedContentTypes = $allApplicationMediaTypes }
-            @{ TextInput = "Invoke-RestMethod -ContentType 'app"; ExpectedContentTypes = $allApplicationMediaTypesSingleQuote }
-            @{ TextInput = "Invoke-WebRequest -ContentType 'app"; ExpectedContentTypes = $allApplicationMediaTypesSingleQuote }
-            @{ TextInput = "Invoke-RestMethod -ContentType ""app"; ExpectedContentTypes = $allApplicationMediaTypesDoubleQuote }
-            @{ TextInput = "Invoke-WebRequest -ContentType ""app"; ExpectedContentTypes = $allApplicationMediaTypesDoubleQuote }
-
-            @{ TextInput = "Invoke-RestMethod -ContentType text"; ExpectedContentTypes = $allTextMediaTypes }
-            @{ TextInput = "Invoke-WebRequest -ContentType text"; ExpectedContentTypes = $allTextMediaTypes }
-            @{ TextInput = "Invoke-RestMethod -ContentType 'text"; ExpectedContentTypes = $allTextMediaTypesSingleQuote }
-            @{ TextInput = "Invoke-WebRequest -ContentType 'text"; ExpectedContentTypes = $allTextMediaTypesSingleQuote }
-            @{ TextInput = "Invoke-RestMethod -ContentType ""text"; ExpectedContentTypes = $allTextMediaTypesDoubleQuote }
-            @{ TextInput = "Invoke-WebRequest -ContentType ""text"; ExpectedContentTypes = $allTextMediaTypesDoubleQuote }
-
-            @{ TextInput = "Invoke-RestMethod -ContentType application/j"; ExpectedContentTypes = $allApplicationJsonMediaTypes }
-            @{ TextInput = "Invoke-WebRequest -ContentType application/j"; ExpectedContentTypes = $allApplicationJsonMediaTypes }
-            @{ TextInput = "Invoke-RestMethod -ContentType 'application/j"; ExpectedContentTypes = $allApplicationJsonMediaTypesSingleQuote }
-            @{ TextInput = "Invoke-WebRequest -ContentType 'application/j"; ExpectedContentTypes = $allApplicationJsonMediaTypesSingleQuote }
-            @{ TextInput = "Invoke-RestMethod -ContentType ""application/j"; ExpectedContentTypes = $allApplicationJsonMediaTypesDoubleQuote }
-            @{ TextInput = "Invoke-WebRequest -ContentType ""application/j"; ExpectedContentTypes = $allApplicationJsonMediaTypesDoubleQuote }
-        ) {
-            param($TextInput, $ExpectedContentTypes)
-            $res = TabExpansion2 -inputScript $TextInput -cursorColumn $TextInput.Length
-            $completionText = $res.CompletionMatches.CompletionText | Sort-Object
-            $completionText -join ' ' | Should -BeExactly $ExpectedContentTypes
-            ($res.CompletionMatches.ResultType | Select-Object -Unique) | Should -BeExactly 'ParameterValue'
-=======
     Context 'Get-Command -Noun parameter completion' {
         BeforeAll {
             function GetModuleCommandNouns(
@@ -1411,7 +1359,59 @@
             $res = TabExpansion2 -inputScript $TextInput -cursorColumn $TextInput.Length
             $completionText = $res.CompletionMatches.CompletionText
             $completionText -join ' ' | Should -BeExactly (($ExpectedExperimentalFeatureNames | Sort-Object -Unique) -join ' ')
->>>>>>> 6fbd8ba1
+        }
+    }
+    
+    Context 'Invoke-RestMethod & Invoke-WebRequest -ContentType parameter completion' {
+        BeforeAll {
+            $allApplicationAndTextMediaTypes = "application/gzip application/json application/json-patch+json application/json-seq application/manifest+json application/octet-stream application/pdf application/problem+json application/problem+xml application/rtf application/soap+xml application/wasm application/x-www-form-urlencoded application/xml application/xml-dtd application/xml-patch+xml application/zip text/css text/csv text/event-stream text/html text/javascript text/markdown text/plain text/richtext text/rtf text/xml"
+            $allApplicationAndTextMediaTypesSingleQuote = "'application/gzip' 'application/json-patch+json' 'application/json-seq' 'application/json' 'application/manifest+json' 'application/octet-stream' 'application/pdf' 'application/problem+json' 'application/problem+xml' 'application/rtf' 'application/soap+xml' 'application/wasm' 'application/x-www-form-urlencoded' 'application/xml-dtd' 'application/xml-patch+xml' 'application/xml' 'application/zip' 'text/css' 'text/csv' 'text/event-stream' 'text/html' 'text/javascript' 'text/markdown' 'text/plain' 'text/richtext' 'text/rtf' 'text/xml'"
+            $allApplicationAndTextMediaTypesDoubleQuote = """application/gzip"" ""application/json-patch+json"" ""application/json-seq"" ""application/json"" ""application/manifest+json"" ""application/octet-stream"" ""application/pdf"" ""application/problem+json"" ""application/problem+xml"" ""application/rtf"" ""application/soap+xml"" ""application/wasm"" ""application/x-www-form-urlencoded"" ""application/xml-dtd"" ""application/xml-patch+xml"" ""application/xml"" ""application/zip"" ""text/css"" ""text/csv"" ""text/event-stream"" ""text/html"" ""text/javascript"" ""text/markdown"" ""text/plain"" ""text/richtext"" ""text/rtf"" ""text/xml"""
+            $allApplicationMediaTypes = "application/gzip application/json application/json-patch+json application/json-seq application/manifest+json application/octet-stream application/pdf application/problem+json application/problem+xml application/rtf application/soap+xml application/wasm application/x-www-form-urlencoded application/xml application/xml-dtd application/xml-patch+xml application/zip"
+            $allApplicationMediaTypesSingleQuote = "'application/gzip' 'application/json-patch+json' 'application/json-seq' 'application/json' 'application/manifest+json' 'application/octet-stream' 'application/pdf' 'application/problem+json' 'application/problem+xml' 'application/rtf' 'application/soap+xml' 'application/wasm' 'application/x-www-form-urlencoded' 'application/xml-dtd' 'application/xml-patch+xml' 'application/xml' 'application/zip'"
+            $allApplicationMediaTypesDoubleQuote = """application/gzip"" ""application/json-patch+json"" ""application/json-seq"" ""application/json"" ""application/manifest+json"" ""application/octet-stream"" ""application/pdf"" ""application/problem+json"" ""application/problem+xml"" ""application/rtf"" ""application/soap+xml"" ""application/wasm"" ""application/x-www-form-urlencoded"" ""application/xml-dtd"" ""application/xml-patch+xml"" ""application/xml"" ""application/zip"""
+            $allTextMediaTypes = "text/css text/csv text/event-stream text/html text/javascript text/markdown text/plain text/richtext text/rtf text/xml"
+            $allTextMediaTypesSingleQuote = "'text/css' 'text/csv' 'text/event-stream' 'text/html' 'text/javascript' 'text/markdown' 'text/plain' 'text/richtext' 'text/rtf' 'text/xml'"
+            $allTextMediaTypesDoubleQuote = """text/css"" ""text/csv"" ""text/event-stream"" ""text/html"" ""text/javascript"" ""text/markdown"" ""text/plain"" ""text/richtext"" ""text/rtf"" ""text/xml"""
+            $allApplicationJsonMediaTypes = "application/json application/json-patch+json application/json-seq"
+            $allApplicationJsonMediaTypesSingleQuote = "'application/json-patch+json' 'application/json-seq' 'application/json'"
+            $allApplicationJsonMediaTypesDoubleQuote = """application/json-patch+json"" ""application/json-seq"" ""application/json"""
+        }
+
+        It "Should complete Content Type for '<TextInput>'" -TestCases @(
+            @{ TextInput = "Invoke-RestMethod -ContentType "; ExpectedContentTypes = $allApplicationAndTextMediaTypes }
+            @{ TextInput = "Invoke-WebRequest -ContentType "; ExpectedContentTypes = $allApplicationAndTextMediaTypes }
+            @{ TextInput = "Invoke-RestMethod -ContentType '"; ExpectedContentTypes = $allApplicationAndTextMediaTypesSingleQuote }
+            @{ TextInput = "Invoke-WebRequest -ContentType '"; ExpectedContentTypes = $allApplicationAndTextMediaTypesSingleQuote }
+            @{ TextInput = "Invoke-RestMethod -ContentType """; ExpectedContentTypes = $allApplicationAndTextMediaTypesDoubleQuote }
+            @{ TextInput = "Invoke-WebRequest -ContentType """; ExpectedContentTypes = $allApplicationAndTextMediaTypesDoubleQuote }
+
+            @{ TextInput = "Invoke-RestMethod -ContentType app"; ExpectedContentTypes = $allApplicationMediaTypes }
+            @{ TextInput = "Invoke-WebRequest -ContentType app"; ExpectedContentTypes = $allApplicationMediaTypes }
+            @{ TextInput = "Invoke-RestMethod -ContentType 'app"; ExpectedContentTypes = $allApplicationMediaTypesSingleQuote }
+            @{ TextInput = "Invoke-WebRequest -ContentType 'app"; ExpectedContentTypes = $allApplicationMediaTypesSingleQuote }
+            @{ TextInput = "Invoke-RestMethod -ContentType ""app"; ExpectedContentTypes = $allApplicationMediaTypesDoubleQuote }
+            @{ TextInput = "Invoke-WebRequest -ContentType ""app"; ExpectedContentTypes = $allApplicationMediaTypesDoubleQuote }
+
+            @{ TextInput = "Invoke-RestMethod -ContentType text"; ExpectedContentTypes = $allTextMediaTypes }
+            @{ TextInput = "Invoke-WebRequest -ContentType text"; ExpectedContentTypes = $allTextMediaTypes }
+            @{ TextInput = "Invoke-RestMethod -ContentType 'text"; ExpectedContentTypes = $allTextMediaTypesSingleQuote }
+            @{ TextInput = "Invoke-WebRequest -ContentType 'text"; ExpectedContentTypes = $allTextMediaTypesSingleQuote }
+            @{ TextInput = "Invoke-RestMethod -ContentType ""text"; ExpectedContentTypes = $allTextMediaTypesDoubleQuote }
+            @{ TextInput = "Invoke-WebRequest -ContentType ""text"; ExpectedContentTypes = $allTextMediaTypesDoubleQuote }
+
+            @{ TextInput = "Invoke-RestMethod -ContentType application/j"; ExpectedContentTypes = $allApplicationJsonMediaTypes }
+            @{ TextInput = "Invoke-WebRequest -ContentType application/j"; ExpectedContentTypes = $allApplicationJsonMediaTypes }
+            @{ TextInput = "Invoke-RestMethod -ContentType 'application/j"; ExpectedContentTypes = $allApplicationJsonMediaTypesSingleQuote }
+            @{ TextInput = "Invoke-WebRequest -ContentType 'application/j"; ExpectedContentTypes = $allApplicationJsonMediaTypesSingleQuote }
+            @{ TextInput = "Invoke-RestMethod -ContentType ""application/j"; ExpectedContentTypes = $allApplicationJsonMediaTypesDoubleQuote }
+            @{ TextInput = "Invoke-WebRequest -ContentType ""application/j"; ExpectedContentTypes = $allApplicationJsonMediaTypesDoubleQuote }
+        ) {
+            param($TextInput, $ExpectedContentTypes)
+            $res = TabExpansion2 -inputScript $TextInput -cursorColumn $TextInput.Length
+            $completionText = $res.CompletionMatches.CompletionText | Sort-Object
+            $completionText -join ' ' | Should -BeExactly $ExpectedContentTypes
+            ($res.CompletionMatches.ResultType | Select-Object -Unique) | Should -BeExactly 'ParameterValue'
         }
     }
 
