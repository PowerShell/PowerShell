# Copyright (c) Microsoft Corporation.
# Licensed under the MIT License.
Describe "Scripting.Followup.Tests" -Tags "CI" {
    It "'[void](New-Item) | <Cmdlet>' should work and behave like passing AutomationNull to the pipe" {
        try {
            $testFile = Join-Path $TestDrive (New-Guid)
            [void](New-Item $testFile -ItemType File) | ForEach-Object { "YES" } | Should -BeNullOrEmpty
            ## file should be created
            $testFile | Should -Exist
        } finally {
            Remove-Item $testFile -Force -ErrorAction SilentlyContinue
        }
    }

    ## cast non-void method call to [void]
    It "'[void]`$arraylist.Add(1) | <Cmdlet>' should work and behave like passing AutomationNull to the pipe" {
        $arraylist = [System.Collections.ArrayList]::new()
        [void]$arraylist.Add(1) | ForEach-Object { "YES" } | Should -BeNullOrEmpty
        ## $arraylist.Add(1) should be executed
        $arraylist.Count | Should -Be 1
        $arraylist[0] | Should -Be 1
    }

    ## void method call
    It "'`$arraylist2.Clear() | <Cmdlet>' should work and behave like passing AutomationNull to the pipe" {
        $arraylist = [System.Collections.ArrayList]::new()
        $arraylist.Add(1) > $null
        $arraylist.Clear() | ForEach-Object { "YES" } | Should -BeNullOrEmpty
        ## $arraylist.Clear() should be executed
        $arraylist.Count | Should -Be 0
    }

<<<<<<< HEAD
    It "Setting property using 'ForEach' method should work on a scalar object" {
        $obj = [pscustomobject] @{ p = 1 }
        $obj.ForEach('p', 32) | Should -BeNullOrEmpty
        $obj.p | Should -Be 32
=======
    ## fix https://github.com/PowerShell/PowerShell/issues/17165
    It "([bool] `$var = 42) should return the varaible value" {
        ([bool]$var = 42).GetType().FullName | Should -Be "System.Boolean"
        . { ([bool]$var = 42).GetType().FullName } | Should -Be "System.Boolean"
>>>>>>> 8fb34e87
    }
}<|MERGE_RESOLUTION|>--- conflicted
+++ resolved
@@ -30,16 +30,15 @@
         $arraylist.Count | Should -Be 0
     }
 
-<<<<<<< HEAD
+    ## fix https://github.com/PowerShell/PowerShell/issues/17165
+    It "([bool] `$var = 42) should return the varaible value" {
+        ([bool]$var = 42).GetType().FullName | Should -Be "System.Boolean"
+        . { ([bool]$var = 42).GetType().FullName } | Should -Be "System.Boolean"
+    }
+
     It "Setting property using 'ForEach' method should work on a scalar object" {
         $obj = [pscustomobject] @{ p = 1 }
         $obj.ForEach('p', 32) | Should -BeNullOrEmpty
         $obj.p | Should -Be 32
-=======
-    ## fix https://github.com/PowerShell/PowerShell/issues/17165
-    It "([bool] `$var = 42) should return the varaible value" {
-        ([bool]$var = 42).GetType().FullName | Should -Be "System.Boolean"
-        . { ([bool]$var = 42).GetType().FullName } | Should -Be "System.Boolean"
->>>>>>> 8fb34e87
     }
 }