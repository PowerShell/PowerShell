# Copyright (c) Microsoft Corporation. All rights reserved.
# Licensed under the MIT License.
$powershellexe = (get-process -id $PID).mainmodule.filename

Describe "Clone array" -Tags "CI" {
    It "Cast in target expr" {
        (([int[]](42)).clone()) | Should -Be 42
        (([int[]](1..5)).clone()).Length | Should -Be 5
        (([int[]](1..5)).clone()).GetType() | Should -Be ([int[]])

    }
    It "Cast not in target expr" {
        $e = [int[]](42)
        $e.Clone() | Should -Be 42
        $e = [int[]](1..5)
        $e.Clone().Length | Should -Be 5
        $e.Clone().GetType() | Should -Be ([int[]])
    }
}

Describe "Set fields through PSMemberInfo" -Tags "CI" {
    Add-Type @"
    public struct AStruct { public string s; }
"@

    It "via cast" {
        ([AStruct]@{s = "abc" }).s | Should -BeExactly "abc"
    }
    It "via new-object" {
        (new-object AStruct -prop @{s="abc"}).s | Should -BeExactly "abc"
    }
    It "via PSObject" {
        $x = [AStruct]::new()
        $x.psobject.properties['s'].Value = 'abc'
        $x.s | Should -Be "abc"
    }
}

Describe "MSFT:3309783" -Tags "CI" {

    It "Run in another process" {
        # For a reliable test, we must run this in a new process because an earlier binding in this process
        # could mask the bug/fix.
        & $powershellexe -noprofile -command "[psobject] | ForEach-Object FullName" | Should -Be System.Management.Automation.PSObject
    }

    It "Run in current process" {
        # For good measure, do the same thing in this process
        [psobject] | ForEach-Object FullName | Should -Be System.Management.Automation.PSObject
    }

    It "Pipe objects derived from PSObject" {
        # Related - make sure we can still pipe objects derived from PSObject
        class MyPsObj : PSObject
        {
            MyPsObj($obj) : base($obj) { }
            [string] ToString() {
                # Don't change access via .psobject, that was also a bug.
                return "MyObj: " + $this.psobject.BaseObject
            }
        }

        [MyPsObj]::new("abc").psobject.ToString() | Should -Be "MyObj: abc"
        [MyPsObj]::new("def") | Out-String | ForEach-Object Trim | Should -Be "MyObj: def"
    }
}

Describe "ScriptBlockAst.GetScriptBlock throws on error" -Tags "CI" {

    $e = $null

    It "with parse error" {
        $ast = [System.Management.Automation.Language.Parser]::ParseInput('function ', [ref]$null, [ref]$e)
        { $ast.GetScriptBlock() } | Should -Throw -ErrorId "PSInvalidOperationException"
    }

    It "with semantic errors" {
        $ast = [System.Management.Automation.Language.Parser]::ParseInput('function foo{param()begin{}end{[ref][ref]1}dynamicparam{}}', [ref]$null, [ref]$e)

        { $ast.GetScriptBlock() } | Should -Throw -ErrorId "PSInvalidOperationException"
        { $ast.EndBlock.Statements[0].Body.GetScriptBlock() } | Should -Throw -ErrorId "PSInvalidOperationException"
    }
}

Describe "Hashtable key property syntax" -Tags "CI" {
    $script = @'
    # First create a hashtable wrapped in PSObject
    $hash = New-Object hashtable
    $key = [ConsoleColor]::Red
    $null = $hash.$key
    $hash = @{}
    $hash.$key = 'Hello'
    # works in PS 2,3,4. Fails in PS 5:
    $hash.$key
'@

    It "In current process" {
        # Run in current process, but something that ran earlier could influence
        # the result
        Invoke-Expression $script | Should -BeExactly 'Hello'
    }

    It "In different process" {
        # So also run in a fresh process
        $bytes = [System.Text.Encoding]::Unicode.GetBytes($script)
        & $powershellexe -noprofile -encodedCommand ([Convert]::ToBase64String($bytes)) | Should -BeExactly 'Hello'
    }
}

Describe "Assign automatic variables" -Tags "CI" {

    $autos = '_', 'args', 'this', 'input', 'pscmdlet', 'psboundparameters', 'myinvocation', 'psscriptroot', 'pscommandpath'

    foreach ($auto in $autos)
    {
        It "Assign auto w/ invalid type constraint - $auto" {
            { & ([ScriptBlock]::Create("[datetime]`$$auto = 1")) } | Should -Throw $auto
            { . ([ScriptBlock]::Create("[datetime]`$$auto = 1")) } | Should -Throw $auto
            { & ([ScriptBlock]::Create("[runspace]`$$auto = 1")) } | Should -Throw $auto
            { . ([ScriptBlock]::Create("[runspace]`$$auto = 1")) } | Should -Throw $auto
            { & ([ScriptBlock]::Create("[notexist]`$$auto = 1")) } | Should -Throw $auto
            { . ([ScriptBlock]::Create("[notexist]`$$auto = 1")) } | Should -Throw $auto
        }
    }

    foreach ($auto in $autos)
    {
        It "Assign auto w/o type constraint - $auto" {
            & ([ScriptBlock]::Create("`$$auto = 1; `$$auto")) | Should -Be 1
            . ([ScriptBlock]::Create("`$$auto = 1; `$$auto")) | Should -Be 1
        }
    }

    It "Assign auto w/ correct type constraint" {
        & { [object]$_ = 1; $_ } | Should -Be 1
        & { [object[]]$args = 1; $args } | Should -Be 1
        & { [object]$this = 1; $this } | Should -Be 1
        & { [object]$input = 1; $input } | Should -Be 1
        # Can't test PSCmdlet or PSBoundParameters, they use an internal type
        & { [System.Management.Automation.InvocationInfo]$myInvocation = $myInvocation; $myInvocation.Line } | Should -Match Automation.InvocationInfo
        & { [string]$PSScriptRoot = 'abc'; $PSScriptRoot } | Should -BeExactly 'abc'
        & { [string]$PSCommandPath = 'abc'; $PSCommandPath } | Should -BeExactly 'abc'
    }
}

Describe "Assign readonly/constant variables" -Tags "CI" {

    $testCase = @(
        @{ sb_wo_conversion = { $? = 1 }; name = '$? = 1' }
        @{ sb_wo_conversion = { $HOME = 1 }; name = '$HOME = 1' }
        @{ sb_wo_conversion = { $PID = 1 }; name = '$PID = 1' }
    )

    It "Assign readonly/constant variables w/o type constraint - '<name>'" -TestCases $testCase {
        param($sb_wo_conversion)
        { & $sb_wo_conversion } | Should -Throw -ErrorId "VariableNotWritable"
        { . $sb_wo_conversion } | Should -Throw -ErrorId "VariableNotWritable"
    }

    $testCase = @(
        @{ sb_w_conversion = { [datetime]$? = 1 }; name = '[datetime]$? = 1' }
        @{ sb_w_conversion = { [datetime]$HOME = 1 }; name = '[datetime]$HOME = 1' }
        @{ sb_w_conversion = { [datetime]$PID = 1 }; name = '[datetime]$PID = 1' }
    )

    It "Assign readonly/constant variables w/ type constraint - '<name>'" -TestCases $testCase {
        param($sb_w_conversion)
        { & $sb_w_conversion } | Should -Throw -ErrorId "VariableNotWritable"
        { . $sb_w_conversion } | Should -Throw -ErrorId "VariableNotWritable"
    }
}

Describe "Attribute error position" -Tags "CI" {
    It "Ambiguous overloads" {
        $e =  {
            & {
                param(
                    [ValidateNotNull(1,2,3,4)]
                    $param
                )
            }
        } | Should -Throw -PassThru -ErrorId 'MethodCountCouldNotFindBest'
        $e.InvocationInfo.Line | Should -Match ValidateNotNull
    }
}

Describe "Multiple alias attributes" -Tags "CI" {
    It "basic test" {
        function foo {
            param(
                [alias('aa')]
                [alias('bb')]
                $cc
            )
            $cc
        }

        foo -aa 1 | Should -Be 1
        foo -bb 2 | Should -Be 2
        foo -cc 3 | Should -Be 3
    }
}

Describe "Members of System.Type" -Tags "CI" {
    It "Members in public classes derived from System.Type should be found" {
        class MyType : System.Collections.IEnumerable
        {
            [System.Collections.IEnumerator] GetEnumerator() { return $null }
        }

        [type] | Get-Member ImplementedInterfaces | Should -Be 'System.Collections.Generic.IEnumerable[type] ImplementedInterfaces {get;}'
        [MyType].ImplementedInterfaces | Should -Be System.Collections.IEnumerable
    }
}

<<<<<<< HEAD
Describe "WildcardPattern" -Tags "CI" {
    It "Unescaping escaped string '<inputStr>' should get the original" -TestCases @(
        @{inputStr = '*This'}
        @{inputStr = 'Is?'}
        @{inputStr = 'Real[ly]'}
        @{inputStr = 'Ba`sic'}
        @{inputStr = 'Test `[more`]?'}
    ) {
        param($inputStr)
        [WildcardPattern]::Unescape([WildcardPattern]::Escape($inputStr)) | Should -BeExactly $inputStr
=======
Describe "Hash expression with if statement as value" -Tags "CI" {
    BeforeAll {
        # With no extra new lines after if-statement
        $hash1 = @{
            a = if (1) {'a'}
            b = 'b'
            c = if (0) {2} elseif (1) {'c'}
            d = 'd'
            e = if (0) {2} elseif (0) {2} else {'e'}
            f = 'f'
            g = if (0) {2} else {'g'}
            h = 'h'
        }

        # With extra new lines after if-statement
        $hash2 = @{
            a = if (1) {'a'}

            b = 'b'
            c = if (0) {2} elseif (1) {'c'}

            d = 'd'
            e = if (0) {2} elseif (0) {2} else {'e'}

            f = 'f'
            g = if (0) {2} else {'g'}

            h = 'h'
        }

        # With expanded if-statement
        $hash3 = @{
            a = if (1)
                {
                    'a'
                }
            b = 'b'
            c = if (0)
                {
                    2
                }
                elseif (1)
                {
                    'c'
                }
            d = 'd'
            e = if (0)
                {
                    2
                }
                elseif (0)
                {
                    2
                }
                else
                {
                    'e'
                }
            f = 'f'
            g = if (0)
                {
                    2
                }
                else
                {
                    'g'
                }
            h = 'h'
        }

        $testCases = @(
            @{ name = "No extra new lines"; hash = $hash1 }
            @{ name = "With extra new lines"; hash = $hash2 }
            @{ name = "With expanded if-statement"; hash = $hash3 }
        )
    }

    It "Key-value pairs after an if-statement-value in a HashExpression should continue to be parsed - <name>" -TestCases $testCases {
        param($hash)

        $hash['a'] | Should -BeExactly 'a'
        $hash['b'] | Should -BeExactly 'b'
        $hash['c'] | Should -BeExactly 'c'
        $hash['d'] | Should -BeExactly 'd'
        $hash['e'] | Should -BeExactly 'e'
        $hash['f'] | Should -BeExactly 'f'
        $hash['g'] | Should -BeExactly 'g'
        $hash['h'] | Should -BeExactly 'h'
>>>>>>> d04fef46
    }
}<|MERGE_RESOLUTION|>--- conflicted
+++ resolved
@@ -213,18 +213,6 @@
     }
 }
 
-<<<<<<< HEAD
-Describe "WildcardPattern" -Tags "CI" {
-    It "Unescaping escaped string '<inputStr>' should get the original" -TestCases @(
-        @{inputStr = '*This'}
-        @{inputStr = 'Is?'}
-        @{inputStr = 'Real[ly]'}
-        @{inputStr = 'Ba`sic'}
-        @{inputStr = 'Test `[more`]?'}
-    ) {
-        param($inputStr)
-        [WildcardPattern]::Unescape([WildcardPattern]::Escape($inputStr)) | Should -BeExactly $inputStr
-=======
 Describe "Hash expression with if statement as value" -Tags "CI" {
     BeforeAll {
         # With no extra new lines after if-statement
@@ -313,6 +301,18 @@
         $hash['f'] | Should -BeExactly 'f'
         $hash['g'] | Should -BeExactly 'g'
         $hash['h'] | Should -BeExactly 'h'
->>>>>>> d04fef46
+    }
+}
+
+Describe "WildcardPattern" -Tags "CI" {
+    It "Unescaping escaped string '<inputStr>' should get the original" -TestCases @(
+        @{inputStr = '*This'}
+        @{inputStr = 'Is?'}
+        @{inputStr = 'Real[ly]'}
+        @{inputStr = 'Ba`sic'}
+        @{inputStr = 'Test `[more`]?'}
+    ) {
+        param($inputStr)
+        [WildcardPattern]::Unescape([WildcardPattern]::Escape($inputStr)) | Should -BeExactly $inputStr
     }
 }