# Copyright (c) Microsoft Corporation. All rights reserved.
# Licensed under the MIT License.

Import-Module HelpersCommon
$moduleRootFilePath = Split-Path -Path $PSScriptRoot -Parent

# Identify the repository root path of the resource module
$repoRootPath = (Resolve-Path -LiteralPath (Join-path $moduleRootFilePath "../..")).ProviderPath
$repoRootPathFound = $false

Describe 'Common Tests - Validate Markdown Files' -Tag 'CI' {
    BeforeAll {
        Push-Location $psscriptroot
        $skip = $false
        $NpmInstalled = "not installed"
        if (Get-Command -Name 'npm' -ErrorAction SilentlyContinue)
        {
            $NpmInstalled = "Installed"
            Write-Verbose -Message "NPM is checking Gulp is installed. This may take a few moments." -Verbose
<<<<<<< HEAD
            start-nativeExecution { sudo npm install --silent }
            start-nativeExecution { sudo npm install 'gulp@4.0.0' --silent }
=======
            start-nativeExecution { yarn }
            start-nativeExecution { yarn add gulp@4.0.0 }
>>>>>>> 687697bc
            if(!(Get-Command -Name 'gulp' -ErrorAction SilentlyContinue))
            {
                start-nativeExecution {
                    # Installing globally with yarn is a pain, please don't try it
                    sudo npm install -g 'gulp@4.0.0' --silent
                    # Sometimes this folder is left behind with root permissions and is needed by later NPM installs which don't need sudo
                    sudo rm -rf ~/.npm/_cacache
                }
            }
            if(!(Get-Command -Name 'node' -ErrorAction SilentlyContinue))
            {
                throw "node not found"
            }
        }
        if(!(Get-Command -Name 'node' -ErrorAction SilentlyContinue))
        {
            <#
                On Windows, pre-requisites are missing
                For now we will skip, and write a warning.  Work to resolve this is tracked in:
                https://github.com/PowerShell/PowerShell/issues/3429
            #>
            Write-Warning "Node and npm are required to run this test"
            $skip = $true
        }

        $mdIssuesPath = Join-Path -Path $PSScriptRoot -ChildPath "markdownissues.txt"
        Remove-Item -Path $mdIssuesPath -Force -ErrorAction SilentlyContinue
    }

    AfterAll {
        Pop-Location
    }

    It "Should not have errors in any markdown files" -skip:$skip {
        $NpmInstalled | should BeExactly "Installed"
        $mdErrors = 0
        Push-Location -Path $PSScriptRoot
        try
        {
            $docsToTest = @(
                './.github/*.md'
                './README.md'
                './demos/python/*.md'
                './docker/*.md'
                './docs/building/*.md'
                './docs/community/*.md'
                './docs/host-powershell/*.md'
                './docs/cmdlet-example/*.md'
                './docs/maintainers/*.md'
                './test/powershell/README.md'
                './tools/*.md'
                './.github/ISSUE_TEMPLATE/*.md'
            )
            $filter = ($docsToTest -join ',')

            # Gulp 4 beta is returning non-zero exit code even when there is not an error
            Start-NativeExecution {
                    &"gulp" test-mdsyntax --silent `
                        --rootpath $repoRootPath `
                        --filter $filter
                } -VerboseOutputOnError -IgnoreExitcode

        }
        finally
        {
            Pop-Location
        }

        $mdIssuesPath | Should -Exist

        [string[]] $markdownErrors = Get-Content -Path $mdIssuesPath
        Remove-Item -Path $mdIssuesPath -Force -ErrorAction SilentlyContinue

        if ($markdownErrors -ne "--EMPTY--")
        {
            $markdownErrors += ' (See https://github.com/DavidAnson/markdownlint/blob/master/doc/Rules.md for an explanation of the error codes)'
        }

        $markdownErrors -join "`n" | Should -BeExactly "--EMPTY--"
    }
}<|MERGE_RESOLUTION|>--- conflicted
+++ resolved
@@ -17,13 +17,8 @@
         {
             $NpmInstalled = "Installed"
             Write-Verbose -Message "NPM is checking Gulp is installed. This may take a few moments." -Verbose
-<<<<<<< HEAD
-            start-nativeExecution { sudo npm install --silent }
-            start-nativeExecution { sudo npm install 'gulp@4.0.0' --silent }
-=======
             start-nativeExecution { yarn }
             start-nativeExecution { yarn add gulp@4.0.0 }
->>>>>>> 687697bc
             if(!(Get-Command -Name 'gulp' -ErrorAction SilentlyContinue))
             {
                 start-nativeExecution {
