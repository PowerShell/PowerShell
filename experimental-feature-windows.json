--- conflicted
+++ resolved
@@ -2,12 +2,7 @@
   "PSFeedbackProvider",
   "PSLoadAssemblyFromNativeCode",
   "PSNativeWindowsTildeExpansion",
-<<<<<<< HEAD
-  "PSSubsystemPluginModel",
   "PSRedirectToVariable",
-  "PSSerializeJSONLongEnumAsNumber"
-=======
-  "PSRedirectToVariable",
+  "PSSerializeJSONLongEnumAsNumber",
   "PSSubsystemPluginModel"
->>>>>>> f484c607
 ]