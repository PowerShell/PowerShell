--- conflicted
+++ resolved
@@ -80,12 +80,11 @@
       Invoke-CIFinish
     shell: pwsh
 
-<<<<<<< HEAD
   - name: Install Pester
     run: |-
       Import-Module ./tools/ci.psm1
       Install-CIPester
-=======
+      
   - name: Validate Package Names
     run: |-
       # Run Pester tests to validate package names
@@ -94,7 +93,6 @@
       if ($testResults.FailedCount -gt 0) {
           throw "Package validation tests failed"
       }
->>>>>>> e9227785
     shell: pwsh
 
   - name: Upload deb packages
