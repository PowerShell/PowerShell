--- conflicted
+++ resolved
@@ -158,19 +158,6 @@
       runner_os: ubuntu-latest
       test_results_artifact_name: testResults-xunit
 
-<<<<<<< HEAD
-  analyze:
-    name: CodeQL Analysis
-    needs: changes
-    if: ${{ needs.changes.outputs.source == 'true' || needs.changes.outputs.buildModuleChanged == 'true' }}
-    uses: ./.github/workflows/analyze-reusable.yml
-    permissions:
-      actions: read
-      contents: read
-      security-events: write
-    with:
-      runner_os: ubuntu-latest
-=======
   ## Temporarily disable the CodeQL analysis on Linux as it doesn't work for .NET SDK 10-rc.2.
   # analyze:
   #   name: CodeQL Analysis
@@ -183,7 +170,6 @@
   #     security-events: write
   #   with:
   #     runner_os: ubuntu-latest
->>>>>>> df8fe254
 
   ready_to_merge:
     name: Linux ready to merge
