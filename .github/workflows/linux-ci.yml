name: Linux-CI

run-name: "${{ github.ref_name }} - ${{ github.run_number }}"

on:
  workflow_dispatch:

  push:
    branches:
      - master
      - release/**
      - github-mirror
    paths:
      - "**"
      - "!.github/ISSUE_TEMPLATE/**"
      - "!.dependabot/config.yml"
      - "!.pipelines/**"
      - "!test/perf/**"
  pull_request:
    branches:
      - master
      - release/**
      - github-mirror
      - "*-feature"
# Path filters for PRs need to go into the changes job

concurrency:
  group: ${{ github.workflow }}-${{ github.ref }}
  cancel-in-progress: ${{ contains(github.ref, 'merge')}}

env:
  DOTNET_CLI_TELEMETRY_OPTOUT: 1
  DOTNET_SKIP_FIRST_TIME_EXPERIENCE: 1
  FORCE_FEATURE: 'False'
  FORCE_PACKAGE: 'False'
  NUGET_KEY: none
  POWERSHELL_TELEMETRY_OPTOUT: 1
  __SuppressAnsiEscapeSequences: 1
  nugetMultiFeedWarnLevel: none
  system_debug: 'false'
jobs:
  changes:
    if: startsWith(github.repository_owner, 'azure') || github.repository_owner == 'PowerShell'
    name: Change Detection
    runs-on: ubuntu-latest
    # Required permissions
    permissions:
      pull-requests: read
      contents: read

    # Set job outputs to values from filter step
    outputs:
      source: ${{ steps.filter.outputs.source }}
<<<<<<< HEAD
=======
      buildModuleChanged: ${{ steps.filter.outputs.buildModuleChanged }}
>>>>>>> e43fc13d
      packagingChanged: ${{ steps.filter.outputs.packagingChanged }}
    steps:
      - name: checkout
        uses: actions/checkout@v4
        with:
          persist-credentials: false

      - name: Change Detection
        id: filter
        uses: "./.github/actions/infrastructure/path-filters"
        with:
          GITHUB_TOKEN: ${{ secrets.GITHUB_TOKEN }}

  ci_build:
    name: Build PowerShell
    runs-on: ubuntu-latest
    needs: changes
    if: ${{ needs.changes.outputs.source == 'true' || needs.changes.outputs.buildModuleChanged == 'true' }}
    steps:
      - name: checkout
        uses: actions/checkout@v4.1.0
        with:
          fetch-depth: 1000

      - name: Build
        uses: "./.github/actions/build/ci"
  linux_test_unelevated_ci:
    name: Linux Unelevated CI
    needs:
      - ci_build
      - changes
    if: ${{ needs.changes.outputs.source == 'true' || needs.changes.outputs.buildModuleChanged == 'true' }}
    runs-on: ubuntu-latest
    steps:
      - name: checkout
        uses: actions/checkout@v4.1.0
        with:
          fetch-depth: 1000
      - name: Linux Unelevated CI
        uses: "./.github/actions/test/nix"
        with:
          purpose: UnelevatedPesterTests
          tagSet: CI
  linux_test_elevated_ci:
    name: Linux Elevated CI
    needs:
      - ci_build
      - changes
    if: ${{ needs.changes.outputs.source == 'true' || needs.changes.outputs.buildModuleChanged == 'true' }}
    runs-on: ubuntu-latest
    steps:
      - name: checkout
        uses: actions/checkout@v4.1.0
        with:
          fetch-depth: 1000
      - name: Linux Elevated CI
        uses: "./.github/actions/test/nix"
        with:
          purpose: ElevatedPesterTests
          tagSet: CI
  linux_test_unelevated_others:
    name: Linux Unelevated Others
    needs:
      - ci_build
      - changes
    if: ${{ needs.changes.outputs.source == 'true' || needs.changes.outputs.buildModuleChanged == 'true' }}
    runs-on: ubuntu-latest
    steps:
      - name: checkout
        uses: actions/checkout@v4.1.0
        with:
          fetch-depth: 1000
      - name: Linux Unelevated Others
        uses: "./.github/actions/test/nix"
        with:
          purpose: UnelevatedPesterTests
          tagSet: Others
  linux_test_elevated_others:
    name: Linux Elevated Others
    needs:
      - ci_build
      - changes
    if: ${{ needs.changes.outputs.source == 'true' || needs.changes.outputs.buildModuleChanged == 'true' }}
    runs-on: ubuntu-latest
    steps:
      - name: checkout
        uses: actions/checkout@v4.1.0
        with:
          fetch-depth: 1000
      - name: Linux Elevated Others
        uses: "./.github/actions/test/nix"
        with:
          purpose: ElevatedPesterTests
          tagSet: Others
  verify_xunit:
    name: Verify xUnit test results
    needs:
      - ci_build
      - changes
    if: ${{ needs.changes.outputs.source == 'true' }}
    runs-on: ubuntu-latest
    steps:
      - name: checkout
        uses: actions/checkout@v4.1.0
        with:
          fetch-depth: 1000
      - name: Verify xUnit test results
        uses: "./.github/actions/test/verify_xunit"

  analyze:
    name: CodeQL Analysis
    needs: changes
    if: ${{ needs.changes.outputs.source == 'true' }}
    uses: ./.github/workflows/analyze-reusable.yml
    permissions:
      actions: read
      contents: read
      security-events: write
    with:
      runner_os: ubuntu-latest

  ready_to_merge:
    name: Linux ready to merge
    needs:
      - verify_xunit
      - linux_test_elevated_ci
      - linux_test_elevated_others
      - linux_test_unelevated_ci
      - linux_test_unelevated_others
      - analyze
      - linux_packaging
    if: always()
    uses: PowerShell/compliance/.github/workflows/ready-to-merge.yml@v1.0.0
    with:
      needs_context: ${{ toJson(needs) }}
  linux_packaging:
    name: Linux Packaging
    needs:
      - ci_build
      - changes
<<<<<<< HEAD
    if: ${{ needs.changes.outputs.packagingChanged == 'true' }}
=======
    if: ${{ needs.changes.outputs.source == 'true' }}
>>>>>>> e43fc13d
    runs-on: ubuntu-latest
    steps:
      - name: checkout
        uses: actions/checkout@v5
        with:
          fetch-depth: 0
      - name: Linux Packaging
        uses: "./.github/actions/test/linux-packaging"<|MERGE_RESOLUTION|>--- conflicted
+++ resolved
@@ -51,10 +51,7 @@
     # Set job outputs to values from filter step
     outputs:
       source: ${{ steps.filter.outputs.source }}
-<<<<<<< HEAD
-=======
       buildModuleChanged: ${{ steps.filter.outputs.buildModuleChanged }}
->>>>>>> e43fc13d
       packagingChanged: ${{ steps.filter.outputs.packagingChanged }}
     steps:
       - name: checkout
@@ -195,11 +192,7 @@
     needs:
       - ci_build
       - changes
-<<<<<<< HEAD
     if: ${{ needs.changes.outputs.packagingChanged == 'true' }}
-=======
-    if: ${{ needs.changes.outputs.source == 'true' }}
->>>>>>> e43fc13d
     runs-on: ubuntu-latest
     steps:
       - name: checkout
