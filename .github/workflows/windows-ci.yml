name: Windows-CI
on:
  workflow_dispatch:
  push:
    branches:
      - master
      - release/**
      - github-mirror
    paths:
      - "**"
      - "!.vsts-ci/misc-analysis.yml"
      - "!.github/ISSUE_TEMPLATE/**"
      - "!.dependabot/config.yml"
      - "!test/perf/**"
      - "!.pipelines/**"
  pull_request:
    branches:
      - master
      - release/**
      - github-mirror
      - "*-feature"

# Path filters for PRs need to go into the changes job

concurrency:
  group: ${{ github.workflow }}-${{ github.ref }}
  cancel-in-progress: ${{ contains(github.ref, 'merge')}}

permissions:
  contents: read

run-name: "${{ github.ref_name }} - ${{ github.run_number }}"

env:
  DOTNET_CLI_TELEMETRY_OPTOUT: 1
  DOTNET_SKIP_FIRST_TIME_EXPERIENCE: 1
  GIT_CONFIG_PARAMETERS: "'core.autocrlf=false'"
  NugetSecurityAnalysisWarningLevel: none
  POWERSHELL_TELEMETRY_OPTOUT: 1
  __SuppressAnsiEscapeSequences: 1
  nugetMultiFeedWarnLevel: none
  SYSTEM_ARTIFACTSDIRECTORY: ${{ github.workspace }}/artifacts
  BUILD_ARTIFACTSTAGINGDIRECTORY: ${{ github.workspace }}/artifacts
jobs:
  changes:
    name: Change Detection
    runs-on: ubuntu-latest
    if: startsWith(github.repository_owner, 'azure') || github.repository_owner == 'PowerShell'
    # Required permissions
    permissions:
      pull-requests: read
      contents: read

    # Set job outputs to values from filter step
    outputs:
      source: ${{ steps.filter.outputs.source }}
      packagingChanged: ${{ steps.filter.outputs.packagingChanged }}
    steps:
      - name: checkout
        uses: actions/checkout@v4.1.0

      - name: Change Detection
        id: filter
        uses: "./.github/actions/infrastructure/path-filters"
        with:
          GITHUB_TOKEN: ${{ secrets.GITHUB_TOKEN }}

  ci_build:
    name: Build PowerShell
    needs: changes
    if: ${{ needs.changes.outputs.source == 'true' }}
    runs-on: windows-latest
    steps:
      - name: checkout
        uses: actions/checkout@v4.1.0
        with:
          fetch-depth: 1000
      - name: Build
        uses: "./.github/actions/build/ci"
  windows_test_unelevated_ci:
    name: Windows Unelevated CI
    needs:
      - ci_build
      - changes
    if: ${{ needs.changes.outputs.source == 'true' }}
    runs-on: windows-latest
    steps:
      - name: checkout
        uses: actions/checkout@v4.1.0
        with:
          fetch-depth: 1000
      - name: Windows Unelevated CI
        uses: "./.github/actions/test/windows"
        with:
          purpose: UnelevatedPesterTests
          tagSet: CI
  windows_test_elevated_ci:
    name: Windows Elevated CI
    needs:
      - ci_build
      - changes
    if: ${{ needs.changes.outputs.source == 'true' }}
    runs-on: windows-latest
    steps:
      - name: checkout
        uses: actions/checkout@v4.1.0
        with:
          fetch-depth: 1000
      - name: Windows Elevated CI
        uses: "./.github/actions/test/windows"
        with:
          purpose: ElevatedPesterTests
          tagSet: CI
  windows_test_unelevated_others:
    name: Windows Unelevated Others
    needs:
      - ci_build
      - changes
    if: ${{ needs.changes.outputs.source == 'true' }}
    runs-on: windows-latest
    steps:
      - name: checkout
        uses: actions/checkout@v4.1.0
        with:
          fetch-depth: 1000
      - name: Windows Unelevated Others
        uses: "./.github/actions/test/windows"
        with:
          purpose: UnelevatedPesterTests
          tagSet: Others
  windows_test_elevated_others:
    name: Windows Elevated Others
    needs:
      - ci_build
      - changes
    if: ${{ needs.changes.outputs.source == 'true' }}
    runs-on: windows-latest
    steps:
      - name: checkout
        uses: actions/checkout@v4.1.0
        with:
          fetch-depth: 1000
      - name: Windows Elevated Others
        uses: "./.github/actions/test/windows"
        with:
          purpose: ElevatedPesterTests
          tagSet: Others
  verify_xunit:
    name: Verify xUnit test results
    needs:
      - ci_build
      - changes
    if: ${{ needs.changes.outputs.source == 'true' }}
    runs-on: windows-latest
    steps:
      - name: checkout
        uses: actions/checkout@v4.1.0
        with:
          fetch-depth: 1000
      - name: Verify xUnit test results
        uses: "./.github/actions/test/verify_xunit"
<<<<<<< HEAD
  analyze:
    name: CodeQL Analysis
    needs: changes
    if: ${{ needs.changes.outputs.source == 'true' }}
    uses: ./.github/workflows/analyze-reusable.yml
    permissions:
      actions: read
      contents: read
      security-events: write
    with:
      runner_os: windows-latest
=======
  windows_packaging:
    name: Windows Packaging
    needs:
      - changes
    if: ${{ needs.changes.outputs.packagingChanged == 'true' }}
    uses: ./.github/workflows/windows-packaging-reusable.yml
>>>>>>> 05cb6d03
  ready_to_merge:
    name: windows ready to merge
    needs:
      - verify_xunit
      - windows_test_elevated_ci
      - windows_test_elevated_others
      - windows_test_unelevated_ci
      - windows_test_unelevated_others
<<<<<<< HEAD
      - analyze
=======
      - windows_packaging
>>>>>>> 05cb6d03
    if: always()
    uses: PowerShell/compliance/.github/workflows/ready-to-merge.yml@v1.0.0
    with:
      needs_context: ${{ toJson(needs) }}<|MERGE_RESOLUTION|>--- conflicted
+++ resolved
@@ -159,7 +159,6 @@
           fetch-depth: 1000
       - name: Verify xUnit test results
         uses: "./.github/actions/test/verify_xunit"
-<<<<<<< HEAD
   analyze:
     name: CodeQL Analysis
     needs: changes
@@ -171,14 +170,12 @@
       security-events: write
     with:
       runner_os: windows-latest
-=======
   windows_packaging:
     name: Windows Packaging
     needs:
       - changes
     if: ${{ needs.changes.outputs.packagingChanged == 'true' }}
     uses: ./.github/workflows/windows-packaging-reusable.yml
->>>>>>> 05cb6d03
   ready_to_merge:
     name: windows ready to merge
     needs:
@@ -187,11 +184,8 @@
       - windows_test_elevated_others
       - windows_test_unelevated_ci
       - windows_test_unelevated_others
-<<<<<<< HEAD
       - analyze
-=======
       - windows_packaging
->>>>>>> 05cb6d03
     if: always()
     uses: PowerShell/compliance/.github/workflows/ready-to-merge.yml@v1.0.0
     with:
