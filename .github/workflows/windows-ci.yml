name: Windows-CI
on:
  workflow_dispatch:
  push:
    branches:
      - master
      - release*
      - feature*
    paths:
      - "**"
      - "!.vsts-ci/misc-analysis.yml"
      - "!.github/ISSUE_TEMPLATE/**"
      - "!.dependabot/config.yml"
      - "!test/perf/**"
      - "!.pipelines/**"
  pull_request:
    branches:
      - master
      - release*
      - feature*
    paths:
      - ".github/actions/**"
      - ".github/workflows/windows-ci.yml"
      - "**.props"
      - build.psm1
      - src/**
<<<<<<< HEAD
      - test/*
      - tools/buildCommon/*
=======
      - test/**
      - tools/buildCommon/**
>>>>>>> c505f4ba
      - tools/ci.psm1
      - tools/WindowsCI.psm1
      - "!test/common/markdown/**"
      - "!test/perf/**"
permissions:
  contents: read

run-name: "${{ github.ref_name }} - ${{ github.run_number }}"

env:
  DOTNET_CLI_TELEMETRY_OPTOUT: 1
  DOTNET_SKIP_FIRST_TIME_EXPERIENCE: 1
  GIT_CONFIG_PARAMETERS: "'core.autocrlf=false'"
  NugetSecurityAnalysisWarningLevel: none
  POWERSHELL_TELEMETRY_OPTOUT: 1
  __SuppressAnsiEscapeSequences: 1
  nugetMultiFeedWarnLevel: none
jobs:
  ci_build:
    name: Build PowerShell
    runs-on: windows-latest
    steps:
      - name: checkout
        uses: actions/checkout@v4.1.0
        with:
          fetch-depth: 1000
      - name: Build
        uses: "./.github/actions/build/ci"
  windows_test:
    name: Windows Unelevated CI
    needs: ci_build
    runs-on: windows-latest
    steps:
      - name: checkout
        uses: actions/checkout@v4.1.0
        with:
          fetch-depth: 1000
      - name: Windows Unelevated CI
        uses: "./.github/actions/test/windows"
        with:
          purpose: UnelevatedPesterTests
          tagSet: CI
  windows_test_2:
    name: Windows Elevated CI
    needs: ci_build
    runs-on: windows-latest
    steps:
      - name: checkout
        uses: actions/checkout@v4.1.0
        with:
          fetch-depth: 1000
      - name: Windows Elevated CI
        uses: "./.github/actions/test/windows"
        with:
          purpose: ElevatedPesterTests
          tagSet: CI
  windows_test_3:
    name: Windows Unelevated Others
    needs: ci_build
    runs-on: windows-latest
    steps:
      - name: checkout
        uses: actions/checkout@v4.1.0
        with:
          fetch-depth: 1000
      - name: Windows Unelevated Others
        uses: "./.github/actions/test/windows"
        with:
          purpose: UnelevatedPesterTests
          tagSet: Others
  windows_test_4:
    name: Windows Elevated Others
    needs: ci_build
    runs-on: windows-latest
    steps:
      - name: checkout
        uses: actions/checkout@v4.1.0
        with:
          fetch-depth: 1000
      - name: Windows Elevated Others
        uses: "./.github/actions/test/windows"
        with:
          purpose: ElevatedPesterTests
          tagSet: Others
  verify_xunit:
    name: Verify xUnit test results
    needs: ci_build
    runs-on: windows-latest
    steps:
      - name: checkout
        uses: actions/checkout@v4.1.0
        with:
          fetch-depth: 1000
      - name: Verify xUnit test results
        uses: "./.github/actions/test/verify_xunit"<|MERGE_RESOLUTION|>--- conflicted
+++ resolved
@@ -24,13 +24,8 @@
       - "**.props"
       - build.psm1
       - src/**
-<<<<<<< HEAD
-      - test/*
-      - tools/buildCommon/*
-=======
       - test/**
       - tools/buildCommon/**
->>>>>>> c505f4ba
       - tools/ci.psm1
       - tools/WindowsCI.psm1
       - "!test/common/markdown/**"
