--- conflicted
+++ resolved
@@ -2612,7 +2612,6 @@
       <ComponentRef Id="cmpE4A3A9C6EBE34E9AAF4EB02937545542" />
       <ComponentRef Id="cmp5297F3A0CC784D5FB179A2C5128882BA" />
       <ComponentRef Id="cmpA5AD020C2A054BD299EA1D2439947B22" />
-<<<<<<< HEAD
       <ComponentRef Id="cmp63C3A5CC9069409DB4E041396B296866" />
       <ComponentRef Id="cmp1EA9FAEBA4474E1E9A265C8F851AC19F" />
       <ComponentRef Id="cmp2EE1DABD5E3F41C5946F2871DC9F9800" />
@@ -2664,9 +2663,6 @@
       <ComponentRef Id="cmpEF2AACF881B044E99FA2FA367B9448FA" />
       <ComponentRef Id="cmpD79A4697843147BAB1BCC02BEF27C9EE" />
       <ComponentRef Id="cmpC047B557E7A04EDEAB97AD47B2EE9615" />
-=======
-      <ComponentRef Id="cmp1C78A4CD2802400AA5186E43EE693932" />
-      <ComponentRef Id="cmpF6C01816BDA347B5AEDCDCA5C96C1E99" />
       <ComponentRef Id="cmp0744A0E2DA694EFB97172A770E654F92" />
       <ComponentRef Id="cmp8695A6F4923144AA8718508338703A94" />
       <ComponentRef Id="cmpFD06F9A229864F5790E63806319F83AD" />
@@ -2678,7 +2674,6 @@
       <ComponentRef Id="cmpC1D0D334836C4821B04087DDFE167637" />
       <ComponentRef Id="cmp75D079D2DE8545BB962554C7EFE6A37C" />
       <ComponentRef Id="cmp8A4E5A03C2644F199C7395C8EA350F65" />
->>>>>>> 42c289fc
     </ComponentGroup>
   </Fragment>
 </Wix>