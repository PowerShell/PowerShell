--- conflicted
+++ resolved
@@ -74,11 +74,7 @@
             $path
         )
 
-<<<<<<< HEAD
-        Get-ContainerPowerShellVersion -TestContext $testContext -Name $Name -RepoName (Get-RepoName)  | should be '6.0.0-rc'
-=======
         Get-ContainerPowerShellVersion -TestContext $testContext -Name $Name -RepoName (Get-RepoName)  | should be '6.0.0-rc.2'
->>>>>>> 02cc3db3
     }
 }
 
@@ -103,10 +99,6 @@
             $path
         )
 
-<<<<<<< HEAD
-        Get-ContainerPowerShellVersion -TestContext $testContext -Name $Name -RepoName (Get-RepoName)  | should be '6.0.0-rc'
-=======
         Get-ContainerPowerShellVersion -TestContext $testContext -Name $Name -RepoName (Get-RepoName)  | should be '6.0.0-rc.2'
->>>>>>> 02cc3db3
     }
 }