--- conflicted
+++ resolved
@@ -731,7 +731,6 @@
 
 function Switch-PSNugetConfig {
     param(
-<<<<<<< HEAD
         [Parameter(Mandatory = $true, ParameterSetName = 'user')]
         [Parameter(Mandatory = $true, ParameterSetName = 'nouser')]
         [ValidateSet('Public', 'Private')]
@@ -754,18 +753,11 @@
         }
     }
 
-=======
-        [ValidateSet('Public', 'Private')]
-        [string] $Source = 'Public'
-    )
-
->>>>>>> cd354422
     if ( $Source -eq 'Public') {
         $dotnetSdk = [NugetPackageSource] @{Url = 'https://pkgs.dev.azure.com/dnceng/public/_packaging/dotnet9/nuget/v2'; Name = 'dotnet' }
         $gallery = [NugetPackageSource] @{Url = 'https://www.powershellgallery.com/api/v2/'; Name = 'psgallery' }
         $nugetorg = [NugetPackageSource] @{Url = 'https://api.nuget.org/v3/index.json'; Name = 'nuget.org' }
 
-<<<<<<< HEAD
         New-NugetConfigFile -NugetPackageSource $nugetorg, $dotnetSdk   -Destination "$PSScriptRoot/" @extraParams
         New-NugetConfigFile -NugetPackageSource $gallery                -Destination "$PSScriptRoot/src/Modules/" @extraParams
     } elseif ( $Source -eq 'Private') {
@@ -780,18 +772,6 @@
     if ($UserName -or $ClearTextPAT) {
         Set-PipelineNugetAuthentication
     }
-=======
-        New-NugetConfigFile -NugetPackageSource $nugetorg, $dotnetSdk   -Destination "$PSScriptRoot/"
-        New-NugetConfigFile -NugetPackageSource $gallery                -Destination "$PSScriptRoot/src/Modules/"
-    } elseif ( $Source -eq 'Private') {
-        $powerShellPackages = [NugetPackageSource] @{Url = 'https://pkgs.dev.azure.com/powershell/PowerShell/_packaging/powershell/nuget/v3/index.json'; Name = 'powershell' }
-
-        New-NugetConfigFile -NugetPackageSource $powerShellPackages -Destination "$PSScriptRoot/"
-        New-NugetConfigFile -NugetPackageSource $powerShellPackages -Destination "$PSScriptRoot/src/Modules/"
-    } else {
-        throw "Unknown source: $Source"
-    }
->>>>>>> cd354422
 }
 
 function Test-ShouldGenerateExperimentalFeatures
@@ -3520,10 +3500,8 @@
     return [NugetPackageSource] @{Url = $Url; Name = $Name }
 }
 
-<<<<<<< HEAD
 $script:NuGetEndpointCredentials = [System.Collections.Generic.Dictionary[String,System.Object]]::new()
-=======
->>>>>>> cd354422
+
 function New-NugetConfigFile {
     param(
         [Parameter(Mandatory = $true, ParameterSetName ='user')]
@@ -3567,7 +3545,7 @@
 </configuration>
 '@
     $content = $nugetConfigHeaderTemplate
-<<<<<<< HEAD
+
     $feedNamePostfix = ''
     if ($UserName) {
         $feedNamePostfix += '-' + $UserName.Replace('@', '-').Replace('.', '-')
@@ -3594,21 +3572,6 @@
     }
 
     $content += $newLine + $nugetConfigFooterTemplate
-=======
-
-    [NugetPackageSource]$source = $null
-    foreach ($source in $NugetPackageSource) {
-        $content += $nugetPackageSourceTemplate.Replace('[FEED]', $source.Url).Replace('[FEEDNAME]', $source.Name)
-    }
-
-    $content += $nugetPackageSourceFooterTemplate
-
-    if ($UserName -or $ClearTextPAT) {
-        $content += $nugetCredentialsTemplate.Replace('[USERNAME]', $UserName).Replace('[PASSWORD]', $ClearTextPAT)
-    }
-
-    $content += $nugetConfigFooterTemplate
->>>>>>> cd354422
 
     Set-Content -Path (Join-Path $Destination 'nuget.config') -Value $content -Force
 }
