--- conflicted
+++ resolved
@@ -626,23 +626,12 @@
     if (-not $Configuration) {
         $Configuration = 'Debug'
     }
-
-<<<<<<< HEAD
-    $PowerShellDir = if (!$Environment.IsWindows) {
-        "powershell-unix"
-    } else {
-        "powershell-win-core"
-    }
-    $Top = [IO.Path]::Combine($PSScriptRoot, "src", $PowerShellDir)
-    Write-Verbose "Top project directory is $Top"
+    Write-Verbose "Using configuration '$Configuration'"
 
     if (-not $Framework) {
         $Framework = "netcoreapp3.0"
         Write-Verbose "Using framework '$Framework'"
     }
-=======
-    Write-Verbose "Using configuration '$Configuration'"
->>>>>>> 4b67cdb9
 
     if (-not $Runtime) {
         if ($Environment.IsLinux) {
