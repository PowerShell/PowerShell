# Copyright (c) Microsoft Corporation. All rights reserved.
# Licensed under the MIT License.

# On Unix paths is separated by colon
# On Windows paths is separated by semicolon
$script:TestModulePathSeparator = [System.IO.Path]::PathSeparator

# Path to a directory to store modules we temporarily need to test PowerShell
$script:TestModuleDirPath = Join-Path ([System.IO.Path]::GetTempPath()) 'PwshTestModules'
$null = New-Item -Force -ItemType Directory -Path $script:TestModuleDirPath

$dotnetCLIChannel = 'preview' # TODO: Change this to 'release' once .Net Core 2.2 goes RTM
$dotnetCLIRequiredVersion = $(Get-Content $PSScriptRoot/global.json | ConvertFrom-Json).Sdk.Version

# Track if tags have been sync'ed
$tagsUpToDate = $false

# Sync Tags
# When not using a branch in PowerShell/PowerShell, tags will not be fetched automatically
# Since code that uses Get-PSCommitID and Get-PSLatestTag assume that tags are fetched,
# This function can ensure that tags have been fetched.
# This function is used during the setup phase in tools/appveyor.psm1 and tools/travis.ps1
function Sync-PSTags
{
    param(
        [Switch]
        $AddRemoteIfMissing
    )

    $PowerShellRemoteUrl = "https://github.com/powershell/powershell.git"
    $upstreamRemoteDefaultName = 'upstream'
    $remotes = Start-NativeExecution {git --git-dir="$PSScriptRoot/.git" remote}
    $upstreamRemote = $null
    foreach($remote in $remotes)
    {
        $url = Start-NativeExecution {git --git-dir="$PSScriptRoot/.git" remote get-url $remote}
        if($url -eq $PowerShellRemoteUrl)
        {
            $upstreamRemote = $remote
            break
        }
    }

    if(!$upstreamRemote -and $AddRemoteIfMissing.IsPresent -and $remotes -notcontains $upstreamRemoteDefaultName)
    {
        $null = Start-NativeExecution {git --git-dir="$PSScriptRoot/.git" remote add $upstreamRemoteDefaultName $PowerShellRemoteUrl}
        $upstreamRemote = $upstreamRemoteDefaultName
    }
    elseif(!$upstreamRemote)
    {
        Write-Error "Please add a remote to PowerShell\PowerShell.  Example:  git remote add $upstreamRemoteDefaultName $PowerShellRemoteUrl" -ErrorAction Stop
    }

    $null = Start-NativeExecution {git --git-dir="$PSScriptRoot/.git" fetch --tags --quiet $upstreamRemote}
    $script:tagsUpToDate=$true
}

# Gets the latest tag for the current branch
function Get-PSLatestTag
{
    [CmdletBinding()]
    param()
    # This function won't always return the correct value unless tags have been sync'ed
    # So, Write a warning to run Sync-PSTags
    if(!$tagsUpToDate)
    {
        Write-Warning "Run Sync-PSTags to update tags"
    }

    return (Start-NativeExecution {git --git-dir="$PSScriptRoot/.git" describe --abbrev=0})
}

function Get-PSVersion
{
    [CmdletBinding()]
    param(
        [switch]
        $OmitCommitId
    )
    if($OmitCommitId.IsPresent)
    {
        return (Get-PSLatestTag) -replace '^v'
    }
    else
    {
        return (Get-PSCommitId) -replace '^v'
    }
}

function Get-PSCommitId
{
    [CmdletBinding()]
    param()
    # This function won't always return the correct value unless tags have been sync'ed
    # So, Write a warning to run Sync-PSTags
    if(!$tagsUpToDate)
    {
        Write-Warning "Run Sync-PSTags to update tags"
    }

    return (Start-NativeExecution {git --git-dir="$PSScriptRoot/.git" describe --dirty --abbrev=60})
}

function Get-EnvironmentInformation
{
    $environment = @{}
    # PowerShell Core will likely not be built on pre-1709 nanoserver
    if ($PSVersionTable.ContainsKey("PSEdition") -and "Core" -eq $PSVersionTable.PSEdition) {
        $environment += @{'IsCoreCLR' = $true}
        $environment += @{'IsLinux' = $IsLinux}
        $environment += @{'IsMacOS' = $IsMacOS}
        $environment += @{'IsWindows' = $IsWindows}
    } else {
        $environment += @{'IsCoreCLR' = $false}
        $environment += @{'IsLinux' = $false}
        $environment += @{'IsMacOS' = $false}
        $environment += @{'IsWindows' = $true}
    }

    if ($Environment.IsWindows)
    {
        $environment += @{'IsAdmin' = (New-Object Security.Principal.WindowsPrincipal ([Security.Principal.WindowsIdentity]::GetCurrent())).IsInRole([Security.Principal.WindowsBuiltinRole]::Administrator)}
        $environment += @{'nugetPackagesRoot' = "${env:USERPROFILE}\.nuget\packages"}
    }
    else
    {
        $environment += @{'nugetPackagesRoot' = "${env:HOME}/.nuget/packages"}
    }

    if ($Environment.IsLinux) {
        $LinuxInfo = Get-Content /etc/os-release -Raw | ConvertFrom-StringData

        $environment += @{'LinuxInfo' = $LinuxInfo}
        $environment += @{'IsDebian' = $LinuxInfo.ID -match 'debian'}
        $environment += @{'IsDebian8' = $Environment.IsDebian -and $LinuxInfo.VERSION_ID -match '8'}
        $environment += @{'IsDebian9' = $Environment.IsDebian -and $LinuxInfo.VERSION_ID -match '9'}
        $environment += @{'IsUbuntu' = $LinuxInfo.ID -match 'ubuntu'}
        $environment += @{'IsUbuntu14' = $Environment.IsUbuntu -and $LinuxInfo.VERSION_ID -match '14.04'}
        $environment += @{'IsUbuntu16' = $Environment.IsUbuntu -and $LinuxInfo.VERSION_ID -match '16.04'}
        $environment += @{'IsUbuntu18' = $Environment.IsUbuntu -and $LinuxInfo.VERSION_ID -match '18.04'}
        $environment += @{'IsCentOS' = $LinuxInfo.ID -match 'centos' -and $LinuxInfo.VERSION_ID -match '7'}
        $environment += @{'IsFedora' = $LinuxInfo.ID -match 'fedora' -and $LinuxInfo.VERSION_ID -ge 24}
        $environment += @{'IsOpenSUSE' = $LinuxInfo.ID -match 'opensuse'}
        $environment += @{'IsSLES' = $LinuxInfo.ID -match 'sles'}
        $environment += @{'IsRedHat' = $LinuxInfo.ID -match 'rhel'}
        $environment += @{'IsRedHat7' = $Environment.IsRedHat -and $LinuxInfo.VERSION_ID -match '7' }
        $environment += @{'IsOpenSUSE13' = $Environmenst.IsOpenSUSE -and $LinuxInfo.VERSION_ID  -match '13'}
        $environment += @{'IsOpenSUSE42.1' = $Environment.IsOpenSUSE -and $LinuxInfo.VERSION_ID  -match '42.1'}
        $environment += @{'IsRedHatFamily' = $Environment.IsCentOS -or $Environment.IsFedora -or $Environment.IsRedHat}
        $environment += @{'IsSUSEFamily' = $Environment.IsSLES -or $Environment.IsOpenSUSE}

        # Workaround for temporary LD_LIBRARY_PATH hack for Fedora 24
        # https://github.com/PowerShell/PowerShell/issues/2511
        if ($environment.IsFedora -and (Test-Path ENV:\LD_LIBRARY_PATH)) {
            Remove-Item -Force ENV:\LD_LIBRARY_PATH
            Get-ChildItem ENV:
        }

        if( -not(
            $environment.IsDebian -or
            $environment.IsUbuntu -or
            $environment.IsRedHatFamily -or
            $environment.IsSUSEFamily)
        ) {
            throw "The current OS : $($LinuxInfo.ID) is not supported for building PowerShell."
        }
    }

    return [PSCustomObject] $environment
}

$Environment = Get-EnvironmentInformation

# Autoload (in current session) temporary modules used in our tests
$TestModulePath = Join-Path $PSScriptRoot "test/tools/Modules"
if ( -not $env:PSModulePath.Contains($TestModulePath) ) {
    $env:PSModulePath = $TestModulePath+$TestModulePathSeparator+$($env:PSModulePath)
}

<#
    .Synopsis
        Tests if a version is preview
    .EXAMPLE
        Test-IsPreview -version '6.1.0-sometthing' # returns true
        Test-IsPreview -version '6.1.0' # returns false
#>
function Test-IsPreview
{
    param(
        [parameter(Mandatory)]
        [string]
        $Version
    )

    return $Version -like '*-*'
}

function Start-PSBuild {
    [CmdletBinding(DefaultParameterSetName="Default")]
    param(
        # When specified this switch will stops running dev powershell
        # to help avoid compilation error, because file are in use.
        [switch]$StopDevPowerShell,

        [switch]$Restore,
        [string]$Output,
        [switch]$ResGen,
        [switch]$TypeGen,
        [switch]$Clean,
        [Parameter(ParameterSetName="Legacy")]
        [switch]$PSModuleRestore,
        [Parameter(ParameterSetName="Default")]
        [switch]$NoPSModuleRestore,
        [switch]$CI,

        # this switch will re-build only System.Management.Automation.dll
        # it's useful for development, to do a quick changes in the engine
        [switch]$SMAOnly,

        # These runtimes must match those in project.json
        # We do not use ValidateScript since we want tab completion
        # If this parameter is not provided it will get determined automatically.
        [ValidateSet("fxdependent",
                     "linux-arm",
                     "linux-musl-x64",
                     "linux-x64",
                     "osx-x64",
                     "win-arm",
                     "win-arm64",
                     "win7-x64",
                     "win7-x86")]
        [string]$Runtime,

        [ValidateSet('Debug', 'Release', 'CodeCoverage', '')] # We might need "Checked" as well
        [string]$Configuration,

        [switch]$CrossGen,

        [ValidatePattern("^v\d+\.\d+\.\d+(-\w+(\.\d+)?)?$")]
        [ValidateNotNullOrEmpty()]
        [string]$ReleaseTag
    )

    if ($PsCmdlet.ParameterSetName -eq "Default" -and !$NoPSModuleRestore)
    {
        $PSModuleRestore = $true
    }

    if ($Runtime -eq "linux-arm" -and -not $Environment.IsUbuntu) {
        throw "Cross compiling for linux-arm is only supported on Ubuntu environment"
    }

    if ("win-arm","win-arm64" -contains $Runtime -and -not $Environment.IsWindows) {
        throw "Cross compiling for win-arm or win-arm64 is only supported on Windows environment"
    }
    function Stop-DevPowerShell {
        Get-Process pwsh* |
            Where-Object {
                $_.Modules |
                Where-Object {
                    $_.FileName -eq (Resolve-Path $script:Options.Output).Path
                }
            } |
        Stop-Process -Verbose
    }

    if ($Clean) {
        Write-Log "Cleaning your working directory. You can also do it with 'git clean -fdx --exclude .vs/PowerShell/v15/Server/sqlite3'"
        Push-Location $PSScriptRoot
        try {
            # Excluded sqlite3 folder is due to this Roslyn issue: https://github.com/dotnet/roslyn/issues/23060
            git clean -fdx --exclude .vs/PowerShell/v15/Server/sqlite3
        } finally {
            Pop-Location
        }
    }

    # Add .NET CLI tools to PATH
    Find-Dotnet

    # Verify we have .NET SDK in place to do the build, and abort if the precheck failed
    $precheck = precheck 'dotnet' "Build dependency 'dotnet' not found in PATH. Run Start-PSBootstrap. Also see: https://dotnet.github.io/getting-started/"
    if (-not $precheck) {
        return
    }

    # Verify if the dotnet in-use is the required version
    $dotnetCLIInstalledVersion = (dotnet --version)
    If ($dotnetCLIInstalledVersion -ne $dotnetCLIRequiredVersion) {
        Write-Warning @"
The currently installed .NET Command Line Tools is not the required version.

Installed version: $dotnetCLIInstalledVersion
Required version: $dotnetCLIRequiredVersion

Fix steps:

1. Remove the installed version from:
    - on windows '`$env:LOCALAPPDATA\Microsoft\dotnet'
    - on macOS and linux '`$env:HOME/.dotnet'
2. Run Start-PSBootstrap or Install-Dotnet
3. Start-PSBuild -Clean
`n
"@
        return
    }

    # set output options
    $OptionsArguments = @{
        CrossGen=$CrossGen
        Output=$Output
        Runtime=$Runtime
        Configuration=$Configuration
        Verbose=$true
        SMAOnly=[bool]$SMAOnly
        PSModuleRestore=$PSModuleRestore
    }
    $script:Options = New-PSOptions @OptionsArguments

    if ($StopDevPowerShell) {
        Stop-DevPowerShell
    }

    # setup arguments
    $Arguments = @("publish","--no-restore","/property:GenerateFullPaths=true")
    if ($Output) {
        $Arguments += "--output", $Output
    }
    elseif ($SMAOnly) {
        $Arguments += "--output", (Split-Path $script:Options.Output)
    }

    $Arguments += "--configuration", $Options.Configuration
    $Arguments += "--framework", $Options.Framework

    if (-not $SMAOnly -and $Options.Runtime -ne 'fxdependent') {
        # libraries should not have runtime
        $Arguments += "--runtime", $Options.Runtime
    }

    if ($ReleaseTag) {
        $ReleaseTagToUse = $ReleaseTag -Replace '^v'
        $Arguments += "/property:ReleaseTag=$ReleaseTagToUse"
    }

    # handle Restore
    Restore-PSPackage -Options $Options -Force:$Restore

    # handle ResGen
    # Heuristic to run ResGen on the fresh machine
    if ($ResGen -or -not (Test-Path "$PSScriptRoot/src/Microsoft.PowerShell.ConsoleHost/gen")) {
        Write-Log "Run ResGen (generating C# bindings for resx files)"
        Start-ResGen
    }

    # Handle TypeGen
    # .inc file name must be different for Windows and Linux to allow build on Windows and WSL.
    $incFileName = "powershell_$($Options.Runtime).inc"
    if ($TypeGen -or -not (Test-Path "$PSScriptRoot/src/TypeCatalogGen/$incFileName")) {
        Write-Log "Run TypeGen (generating CorePsTypeCatalog.cs)"
        Start-TypeGen -IncFileName $incFileName
    }

    # Get the folder path where pwsh.exe is located.
    $publishPath = Split-Path $Options.Output -Parent
    try {
        # Relative paths do not work well if cwd is not changed to project
        Push-Location $Options.Top
        Write-Log "Run dotnet $Arguments from $pwd"
        Start-NativeExecution { dotnet $Arguments }

        if ($CrossGen -and $Options.Runtime -ne 'fxdependent') {
            ## fxdependent package cannot be CrossGen'ed
            Start-CrossGen -PublishPath $publishPath -Runtime $script:Options.Runtime
            Write-Log "pwsh.exe with ngen binaries is available at: $($Options.Output)"
        } else {
            Write-Log "PowerShell output: $($Options.Output)"
        }
    } finally {
        Pop-Location
    }

    # publish netcoreapp2.2 reference assemblies
    try {
        Push-Location "$PSScriptRoot/src/TypeCatalogGen"
        $refAssemblies = Get-Content -Path $incFileName | Where-Object { $_ -like "*microsoft.netcore.app*" } | ForEach-Object { $_.TrimEnd(';') }
        $refDestFolder = Join-Path -Path $publishPath -ChildPath "ref"

        if (Test-Path $refDestFolder -PathType Container) {
            Remove-Item $refDestFolder -Force -Recurse -ErrorAction Stop
        }
        New-Item -Path $refDestFolder -ItemType Directory -Force -ErrorAction Stop > $null
        Copy-Item -Path $refAssemblies -Destination $refDestFolder -Force -ErrorAction Stop
    } finally {
        Pop-Location
    }

    if ($Environment.IsRedHatFamily -or $Environment.IsDebian9) {
        # add two symbolic links to system shared libraries that libmi.so is dependent on to handle
        # platform specific changes. This is the only set of platforms needed for this currently
        # as Ubuntu has these specific library files in the platform and macOS builds for itself
        # against the correct versions.

        if ($Environment.IsDebian9){
            # NOTE: Debian 8 doesn't need these symlinks
            $sslTarget = "/usr/lib/x86_64-linux-gnu/libssl.so.1.0.2"
            $cryptoTarget = "/usr/lib/x86_64-linux-gnu/libcrypto.so.1.0.2"
        }
        else { #IsRedHatFamily
            $sslTarget = "/lib64/libssl.so.10"
            $cryptoTarget = "/lib64/libcrypto.so.10"
        }

        if ( ! (test-path "$publishPath/libssl.so.1.0.0")) {
            $null = New-Item -Force -ItemType SymbolicLink -Target $sslTarget -Path "$publishPath/libssl.so.1.0.0" -ErrorAction Stop
        }
        if ( ! (test-path "$publishPath/libcrypto.so.1.0.0")) {
            $null = New-Item -Force -ItemType SymbolicLink -Target $cryptoTarget -Path "$publishPath/libcrypto.so.1.0.0" -ErrorAction Stop
        }
    }

    if ($Environment.IsWindows) {
        ## need RCEdit to modify the binaries embedded resources
        $rcedit = "~/.rcedit/rcedit-x64.exe"
        if (-not (Test-Path -Type Leaf $rcedit)) {
            $rcedit = Get-Command "rcedit-x64.exe" -CommandType Application -ErrorAction SilentlyContinue | Select-Object -First 1 | ForEach-Object Name
        }
        if (-not $rcedit) {
            throw "RCEdit is required to modify pwsh.exe resources, please run 'Start-PSBootStrap' to install"
        }

        $ReleaseVersion = ""
        if ($ReleaseTagToUse) {
            $ReleaseVersion = $ReleaseTagToUse
        } else {
            $ReleaseVersion = (Get-PSCommitId -WarningAction SilentlyContinue) -replace '^v'
        }
        # in VSCode, depending on where you started it from, the git commit id may be empty so provide a default value
        if (!$ReleaseVersion) {
            $ReleaseVersion = "6.0.0"
            $fileVersion = "6.0.0"
        } else {
            $fileVersion = $ReleaseVersion.Split("-")[0]
        }

        # in VSCode, the build output folder doesn't include the name of the exe so we have to add it for rcedit
        $pwshPath = $Options.Output
        if (!$pwshPath.EndsWith("pwsh.exe")) {
            $pwshPath = Join-Path $Options.Output "pwsh.exe"
        }

        if (Test-IsPreview $ReleaseVersion) {
            $iconPath = "$PSScriptRoot\assets\Powershell_av_colors.ico"
        } else {
            $iconPath = "$PSScriptRoot\assets\Powershell_black.ico"
        }

        # fxdependent package does not have an executable to set iconPath etc.
        if ($Options.Runtime -ne 'fxdependent') {
            Start-NativeExecution { & $rcedit $pwshPath --set-icon $iconPath `
                    --set-file-version $fileVersion --set-product-version $ReleaseVersion --set-version-string "ProductName" "PowerShell Core 6" `
                    --set-version-string "LegalCopyright" "(C) Microsoft Corporation.  All Rights Reserved." `
                    --application-manifest "$PSScriptRoot\assets\pwsh.manifest" } | Write-Verbose
        }
    }

    # download modules from powershell gallery.
    #   - PowerShellGet, PackageManagement, Microsoft.PowerShell.Archive
    if ($PSModuleRestore) {
        Restore-PSModuleToBuild -PublishPath $publishPath
    }

    # Restore the Pester module
    if ($CI) {
        Restore-PSPester -Destination (Join-Path $publishPath "Modules")
    }
}

function Restore-PSPackage
{
    param(
        [ValidateNotNullOrEmpty()]
        [Parameter()]
        [string[]] $ProjectDirs,

        [ValidateNotNullOrEmpty()]
        [Parameter()]
        $Options = (Get-PSOptions -DefaultToNew),

        [switch] $Force
    )

    if (-not $ProjectDirs)
    {
        $ProjectDirs = @($Options.Top, "$PSScriptRoot/src/TypeCatalogGen", "$PSScriptRoot/src/ResGen", "$PSScriptRoot/src/Modules")
    }

    if ($Force -or (-not (Test-Path "$($Options.Top)/obj/project.assets.json"))) {

        if($Options.Runtime -ne 'fxdependent') {
            $RestoreArguments = @("--runtime",$Options.Runtime, "--verbosity")
        } else {
            $RestoreArguments = @("--verbosity")
        }

        if ($PSCmdlet.MyInvocation.BoundParameters["Verbose"].IsPresent) {
            $RestoreArguments += "detailed"
        } else {
            $RestoreArguments += "quiet"
        }

        $ProjectDirs | ForEach-Object {
            $project = $_
            Write-Log "Run dotnet restore $project $RestoreArguments"
            $retryCount = 0
            $maxTries = 5
            while($retryCount -lt $maxTries)
            {
                try
                {
                    Start-NativeExecution { dotnet restore $project $RestoreArguments }
                }
                catch
                {
                    Write-Log "Failed to restore $project, retrying..."
                    $retryCount++
                    if($retryCount -ge $maxTries)
                    {
                        throw
                    }
                    continue
                }

                Write-Log "Done restoring $project"
                break
            }
        }
    }
}

function Restore-PSModuleToBuild
{
    param(
        [Parameter(Mandatory)]
        [string]
        $PublishPath
    )

    Write-Log "Restore PowerShell modules to $publishPath"
    $modulesDir = Join-Path -Path $publishPath -ChildPath "Modules"
    Copy-PSGalleryModules -Destination $modulesDir
}

function Restore-PSPester
{
    param(
        [ValidateNotNullOrEmpty()]
        [string] $Destination = ([IO.Path]::Combine((Split-Path (Get-PSOptions -DefaultToNew).Output), "Modules"))
    )
    Save-Module -Name Pester -Path $Destination -Repository PSGallery -RequiredVersion "4.2"
}

function Compress-TestContent {
    [CmdletBinding()]
    param(
        $Destination
    )

    $null = Publish-PSTestTools
    $powerShellTestRoot =  Join-Path $PSScriptRoot 'test'
    Add-Type -AssemblyName System.IO.Compression.FileSystem

    $resolvedPath = $ExecutionContext.SessionState.Path.GetUnresolvedProviderPathFromPSPath($Destination)
    [System.IO.Compression.ZipFile]::CreateFromDirectory($powerShellTestRoot, $resolvedPath)
}

function New-PSOptions {
    [CmdletBinding()]
    param(
        [ValidateSet("Debug", "Release", "CodeCoverage", '')]
        [string]$Configuration,

        [ValidateSet("netcoreapp2.2")]
        [string]$Framework,

        # These are duplicated from Start-PSBuild
        # We do not use ValidateScript since we want tab completion
        [ValidateSet("",
                     "fxdependent",
                     "linux-arm",
                     "linux-musl-x64",
                     "linux-x64",
                     "osx-x64",
                     "win-arm",
                     "win-arm64",
                     "win7-x64",
                     "win7-x86")]
        [string]$Runtime,

        [switch]$CrossGen,

        [string]$Output,

        [switch]$SMAOnly,

        [switch]$PSModuleRestore
    )

    # Add .NET CLI tools to PATH
    Find-Dotnet

    $ConfigWarningMsg = "The passed-in Configuration value '{0}' is not supported on '{1}'. Use '{2}' instead."
    if (-not $Configuration) {
        $Configuration = 'Debug'
    } else {
        switch ($Configuration) {
            "CodeCoverage" {
                if(-not $Environment.IsWindows) {
                    $Configuration = "Debug"
                    Write-Warning ($ConfigWarningMsg -f $switch.Current, $Environment.LinuxInfo.PRETTY_NAME, $Configuration)
                }
            }
        }
    }
    Write-Verbose "Using configuration '$Configuration'"

    $PowerShellDir = if (!$Environment.IsWindows) {
        "powershell-unix"
    } else {
        "powershell-win-core"
    }
    $Top = [IO.Path]::Combine($PSScriptRoot, "src", $PowerShellDir)
    Write-Verbose "Top project directory is $Top"

    if (-not $Framework) {
        $Framework = "netcoreapp2.2"
        Write-Verbose "Using framework '$Framework'"
    }

    if (-not $Runtime) {
        if ($Environment.IsLinux) {
            $Runtime = "linux-x64"
        } elseif ($Environment.IsMacOS) {
            $Runtime = "osx-x64"
        } else {
            $RID = dotnet --info | ForEach-Object {
                if ($_ -match "RID") {
                    $_ -split "\s+" | Select-Object -Last 1
                }
            }

            # We plan to release packages targetting win7-x64 and win7-x86 RIDs,
            # which supports all supported windows platforms.
            # So we, will change the RID to win7-<arch>
            $Runtime = $RID -replace "win\d+", "win7"
        }

        if (-not $Runtime) {
            Throw "Could not determine Runtime Identifier, please update dotnet"
        } else {
            Write-Verbose "Using runtime '$Runtime'"
        }
    }

    $Executable = if ($Runtime -eq 'fxdependent') {
        "pwsh.dll"
    } elseif ($Environment.IsLinux -or $Environment.IsMacOS) {
        "pwsh"
    } elseif ($Environment.IsWindows) {
        "pwsh.exe"
    }

    # Build the Output path
    if (!$Output) {
        if ($Runtime -eq 'fxdependent') {
            $Output = [IO.Path]::Combine($Top, "bin", $Configuration, $Framework, "publish", $Executable)
        } else {
            $Output = [IO.Path]::Combine($Top, "bin", $Configuration, $Framework, $Runtime, "publish", $Executable)
        }
    }

    if ($SMAOnly)
    {
        $Top = [IO.Path]::Combine($PSScriptRoot, "src", "System.Management.Automation")
    }

    $RootInfo = @{RepoPath = $PSScriptRoot}

    # the valid root is the root of the filesystem and the folder PowerShell
    $RootInfo['ValidPath'] = Join-Path -Path ([system.io.path]::GetPathRoot($RootInfo.RepoPath)) -ChildPath 'PowerShell'

    if($RootInfo.RepoPath -ne $RootInfo.ValidPath)
    {
        $RootInfo['Warning'] = "Please ensure your repo is at the root of the file system and named 'PowerShell' (example: '$($RootInfo.ValidPath)'), when building and packaging for release!"
        $RootInfo['IsValid'] = $false
    }
    else
    {
        $RootInfo['IsValid'] = $true
    }

    return New-PSOptionsObject `
                -RootInfo ([PSCustomObject]$RootInfo) `
                -Top $Top `
                -Runtime $Runtime `
                -Crossgen $Crossgen.IsPresent `
                -Configuration $Configuration `
                -PSModuleRestore $PSModuleRestore.IsPresent `
                -Framework $Framework `
                -Output $Output
}

# Get the Options of the last build
function Get-PSOptions {
    param(
        [Parameter(HelpMessage='Defaults to New-PSOption if a build has not ocurred.')]
        [switch]
        $DefaultToNew
    )

    if(!$script:Options -and $DefaultToNew.IsPresent)
    {
        return New-PSOptions
    }

    return $script:Options
}

function Set-PSOptions {
    param(
        [PSObject]
        $Options
    )

    $script:Options = $Options
}

function Get-PSOutput {
    [CmdletBinding()]param(
        [hashtable]$Options
    )
    if ($Options) {
        return $Options.Output
    } elseif ($script:Options) {
        return $script:Options.Output
    } else {
        return (New-PSOptions).Output
    }
}

function Get-PesterTag {
    param ( [Parameter(Position=0)][string]$testbase = "$PSScriptRoot/test/powershell" )
    $alltags = @{}
    $warnings = @()

    get-childitem -Recurse $testbase -File | Where-Object {$_.name -match "tests.ps1"}| ForEach-Object {
        $fullname = $_.fullname
        $tok = $err = $null
        $ast = [System.Management.Automation.Language.Parser]::ParseFile($FullName, [ref]$tok,[ref]$err)
        $des = $ast.FindAll({$args[0] -is "System.Management.Automation.Language.CommandAst" -and $args[0].CommandElements[0].Value -eq "Describe"},$true)
        foreach( $describe in $des) {
            $elements = $describe.CommandElements
            $lineno = $elements[0].Extent.StartLineNumber
            $foundPriorityTags = @()
            for ( $i = 0; $i -lt $elements.Count; $i++) {
                if ( $elements[$i].extent.text -match "^-t" ) {
                    $vAst = $elements[$i+1]
                    if ( $vAst.FindAll({$args[0] -is "System.Management.Automation.Language.VariableExpressionAst"},$true) ) {
                        $warnings += "TAGS must be static strings, error in ${fullname}, line $lineno"
                    }
                    $values = $vAst.FindAll({$args[0] -is "System.Management.Automation.Language.StringConstantExpressionAst"},$true).Value
                    $values | ForEach-Object {
                        if (@('REQUIREADMINONWINDOWS', 'REQUIRESUDOONUNIX', 'SLOW') -contains $_) {
                            # These are valid tags also, but they are not the priority tags
                        }
                        elseif (@('CI', 'FEATURE', 'SCENARIO') -contains $_) {
                            $foundPriorityTags += $_
                        }
                        else {
                            $warnings += "${fullname} includes improper tag '$_', line '$lineno'"
                        }

                        $alltags[$_]++
                    }
                }
            }
            if ( $foundPriorityTags.Count -eq 0 ) {
                $warnings += "${fullname}:$lineno does not include -Tag in Describe"
            }
            elseif ( $foundPriorityTags.Count -gt 1 ) {
                $warnings += "${fullname}:$lineno includes more then one scope -Tag: $foundPriorityTags"
            }
        }
    }
    if ( $Warnings.Count -gt 0 ) {
        $alltags['Result'] = "Fail"
    }
    else {
        $alltags['Result'] = "Pass"
    }
    $alltags['Warnings'] = $warnings
    $o = [pscustomobject]$alltags
    $o.psobject.TypeNames.Add("DescribeTagsInUse")
    $o
}

function Publish-PSTestTools {
    [CmdletBinding()]
    param()

    Find-Dotnet

    $tools = @(
        @{Path="${PSScriptRoot}/test/tools/TestExe";Output="testexe"}
        @{Path="${PSScriptRoot}/test/tools/WebListener";Output="WebListener"}
        @{Path="${PSScriptRoot}/test/tools/TestService";Output="TestService"}
    )

    $Options = Get-PSOptions -DefaultToNew

    # Publish tools so it can be run by tests
    foreach ($tool in $tools)
    {
        Push-Location $tool.Path
        try {
            dotnet publish --output bin --configuration $Options.Configuration --framework $Options.Framework --runtime $Options.Runtime
            $toolPath = Join-Path -Path $tool.Path -ChildPath "bin"

            if ( -not $env:PATH.Contains($toolPath) ) {
                $env:PATH = $toolPath+$TestModulePathSeparator+$($env:PATH)
            }
        } finally {
            Pop-Location
        }
    }

    # Get the SelfSignedCertificate module so the web listener can use it
    Save-Module -Name SelfSignedCertificate -Path $script:TestModuleDirPath -Repository "PSGallery" -MinimumVersion '0.0.2' -Force -Confirm:$false
}

function Get-ExperimentalFeatureTests {
    $testMetadataFile = Join-Path $PSScriptRoot "test/tools/TestMetadata.json"
    $metadata = Get-Content -Path $testMetadataFile -Raw | ConvertFrom-Json | ForEach-Object -MemberName ExperimentalFeatures
    $features = $metadata | Get-Member -MemberType NoteProperty | ForEach-Object -MemberName Name

    $featureTests = @{}
    foreach ($featureName in $features) {
        $featureTests[$featureName] = $metadata.$featureName
    }
    $featureTests
}

function Start-PSPester {
    [CmdletBinding(DefaultParameterSetName='default')]
    param(
        [Parameter(Position=0)]
        [string[]]$Path = @("$PSScriptRoot/test/common","$PSScriptRoot/test/powershell"),
        [string]$OutputFormat = "NUnitXml",
        [string]$OutputFile = "pester-tests.xml",
        [string[]]$ExcludeTag = 'Slow',
        [string[]]$Tag = @("CI","Feature"),
        [switch]$ThrowOnFailure,
        [string]$BinDir = (Split-Path (Get-PSOptions -DefaultToNew).Output),
        [string]$powershell = (Join-Path $BinDir 'pwsh'),
        [string]$Pester = ([IO.Path]::Combine($BinDir, "Modules", "Pester")),
        [Parameter(ParameterSetName='Unelevate',Mandatory=$true)]
        [switch]$Unelevate,
        [switch]$Quiet,
        [switch]$Terse,
        [Parameter(ParameterSetName='PassThru',Mandatory=$true)]
        [switch]$PassThru,
        [Parameter(ParameterSetName='PassThru',HelpMessage='Run commands on Linux with sudo.')]
        [switch]$Sudo,
        [switch]$IncludeFailingTest,
        [string]$ExperimentalFeatureName,
        [Parameter(HelpMessage='Title to publish the results as.')]
        [string]$Title = 'PowerShell Core Tests'
    )

    if (-not (Get-Module -ListAvailable -Name $Pester -ErrorAction SilentlyContinue | Where-Object { $_.Version -ge "4.2" } ))
    {
          Restore-PSPester
    }

    if ($IncludeFailingTest.IsPresent)
    {
        $Path += "$PSScriptRoot/tools/failingTests"
    }

    # we need to do few checks and if user didn't provide $ExcludeTag explicitly, we should alternate the default
    if ($Unelevate)
    {
        if (-not $Environment.IsWindows)
        {
            throw '-Unelevate is currently not supported on non-Windows platforms'
        }

        if (-not $Environment.IsAdmin)
        {
            throw '-Unelevate cannot be applied because the current user is not Administrator'
        }

        if (-not $PSBoundParameters.ContainsKey('ExcludeTag'))
        {
            $ExcludeTag += 'RequireAdminOnWindows'
        }
    }
    elseif ($Environment.IsWindows -and (-not $Environment.IsAdmin))
    {
        if (-not $PSBoundParameters.ContainsKey('ExcludeTag'))
        {
            $ExcludeTag += 'RequireAdminOnWindows'
        }
    }
    elseif (-not $Environment.IsWindows -and (-not $Sudo.IsPresent))
    {
        if (-not $PSBoundParameters.ContainsKey('ExcludeTag'))
        {
            $ExcludeTag += 'RequireSudoOnUnix'
        }
    }
    elseif (-not $Environment.IsWindows -and $Sudo.IsPresent)
    {
        if (-not $PSBoundParameters.ContainsKey('Tag'))
        {
            $Tag = 'RequireSudoOnUnix'
        }
    }

    Write-Verbose "Running pester tests at '$path' with tag '$($Tag -join ''', ''')' and ExcludeTag '$($ExcludeTag -join ''', ''')'" -Verbose
    Publish-PSTestTools | ForEach-Object {Write-Host $_}

    # All concatenated commands/arguments are suffixed with the delimiter (space)

    # Disable telemetry for all startups of pwsh in tests
    $command = "`$env:POWERSHELL_TELEMETRY_OPTOUT = 1;"
    if ($Terse)
    {
        $command += "`$ProgressPreference = 'silentlyContinue'; "
    }

    # Autoload (in subprocess) temporary modules used in our tests
    $newPathFragment = $TestModulePath + $TestModulePathSeparator + $script:TestModuleDirPath + $TestModulePathSeparator
    $command += '$env:PSModulePath = '+"'$newPathFragment'" + '+$env:PSModulePath;'

    # Windows needs the execution policy adjusted
    if ($Environment.IsWindows) {
        $command += "Set-ExecutionPolicy -Scope Process Unrestricted; "
    }

    $command += "Import-Module '$Pester'; "

    if ($Unelevate)
    {
        $outputBufferFilePath = [System.IO.Path]::GetTempFileName()
    }

    $command += "Invoke-Pester "

    $command += "-OutputFormat ${OutputFormat} -OutputFile ${OutputFile} "
    if ($ExcludeTag -and ($ExcludeTag -ne "")) {
        $command += "-ExcludeTag @('" + (${ExcludeTag} -join "','") + "') "
    }
    if ($Tag) {
        $command += "-Tag @('" + (${Tag} -join "','") + "') "
    }
    # sometimes we need to eliminate Pester output, especially when we're
    # doing a daily build as the log file is too large
    if ( $Quiet ) {
        $command += "-Quiet "
    }
    if ( $PassThru ) {
        $command += "-PassThru "
    }

    $command += "'" + ($Path -join "','") + "'"
    if ($Unelevate)
    {
        $command += " *> $outputBufferFilePath; '__UNELEVATED_TESTS_THE_END__' >> $outputBufferFilePath"
    }

    Write-Verbose $command

    $script:nonewline = $true
    $script:inerror = $false
    function Write-Terse([string] $line)
    {
        $trimmedline = $line.Trim()
        if ($trimmedline.StartsWith("[+]")) {
            Write-Host "+" -NoNewline -ForegroundColor Green
            $script:nonewline = $true
            $script:inerror = $false
        }
        elseif ($trimmedline.StartsWith("[?]")) {
            Write-Host "?" -NoNewline -ForegroundColor Cyan
            $script:nonewline = $true
            $script:inerror = $false
        }
        elseif ($trimmedline.StartsWith("[!]")) {
            Write-Host "!" -NoNewline -ForegroundColor Gray
            $script:nonewline = $true
            $script:inerror = $false
        }
        elseif ($trimmedline.StartsWith("Executing script ")) {
            # Skip lines where Pester reports that is executing a test script
            return
        }
        elseif ($trimmedline -match "^\d+(\.\d+)?m?s$") {
            # Skip the time elapse like '12ms', '1ms', '1.2s' and '12.53s'
            return
        }
        else {
            if ($script:nonewline) {
                Write-Host "`n" -NoNewline
            }
            if ($trimmedline.StartsWith("[-]") -or $script:inerror) {
                Write-Host $line -ForegroundColor Red
                $script:inerror = $true
            }
            elseif ($trimmedline.StartsWith("VERBOSE:")) {
                Write-Host $line -ForegroundColor Yellow
                $script:inerror = $false
            }
            elseif ($trimmedline.StartsWith("Describing") -or $trimmedline.StartsWith("Context")) {
                Write-Host $line -ForegroundColor Magenta
                $script:inerror = $false
            }
            else {
                Write-Host $line -ForegroundColor Gray
            }
            $script:nonewline = $false
        }
    }

    $PSFlags = @("-noprofile")
    if (-not [string]::IsNullOrEmpty($ExperimentalFeatureName)) {
        $configFile = [System.IO.Path]::GetTempFileName()
        $configFile = [System.IO.Path]::ChangeExtension($configFile, ".json")

        ## Create the config.json file to enable the given experimental feature.
        ## On Windows, we need to have 'RemoteSigned' declared for ExecutionPolicy because the ExecutionPolicy is 'Restricted' by default.
        ## On Unix, ExecutionPolicy is not supported, so we don't need to declare it.
        if ($Environment.IsWindows) {
            $content = @"
{
    "Microsoft.PowerShell:ExecutionPolicy":"RemoteSigned",
    "ExperimentalFeatures": [
        "$ExperimentalFeatureName"
    ]
}
"@
        } else {
            $content = @"
{
    "ExperimentalFeatures": [
        "$ExperimentalFeatureName"
    ]
}
"@
        }

        Set-Content -Path $configFile -Value $content -Encoding Ascii -Force
        $PSFlags = @("-settings", $configFile, "-noprofile")
    }

    # To ensure proper testing, the module path must not be inherited by the spawned process
    try {
        $originalModulePath = $env:PSModulePath
        $originalTelemetry = $env:POWERSHELL_TELEMETRY_OPTOUT
        $env:POWERSHELL_TELEMETRY_OPTOUT = 1
        if ($Unelevate)
        {
            Start-UnelevatedProcess -process $powershell -arguments ($PSFlags + "-c $Command")
            $currentLines = 0
            while ($true)
            {
                $lines = Get-Content $outputBufferFilePath | Select-Object -Skip $currentLines
                if ($Terse)
                {
                    foreach ($line in $lines)
                    {
                        Write-Terse -line $line
                    }
                }
                else
                {
                    $lines | Write-Host
                }
                if ($lines | Where-Object { $_ -eq '__UNELEVATED_TESTS_THE_END__'})
                {
                    break
                }

                $count = ($lines | measure-object).Count
                if ($count -eq 0)
                {
                    Start-Sleep -Seconds 1
                }
                else
                {
                    $currentLines += $count
                }
            }
        }
        else
        {
            if ($PassThru.IsPresent)
            {
                $passThruFile = [System.IO.Path]::GetTempFileName()
                try
                {
                    $command += "| Export-Clixml -Path '$passThruFile' -Force"

                    $passThruCommand = { & $powershell $PSFlags -c $command }
                    if ($Sudo.IsPresent) {
                        # -E says to preserve the environment
                        $passThruCommand =  { & sudo -E $powershell $PSFlags -c $command }
                    }

                    $writeCommand = { Write-Host $_ }
                    if ($Terse)
                    {
                        $writeCommand = { Write-Terse $_ }
                    }

                    Start-NativeExecution -sb $passThruCommand | ForEach-Object $writeCommand
                    Import-Clixml -Path $passThruFile | Where-Object {$_.TotalCount -is [Int32]}
                }
                finally
                {
                    Remove-Item $passThruFile -ErrorAction SilentlyContinue -Force
                }
            }
            else
            {
                if ($Terse)
                {
                    Start-NativeExecution -sb {& $powershell $PSFlags -c $command} | ForEach-Object { Write-Terse -line $_ }
                }
                else
                {
                    Start-NativeExecution -sb {& $powershell $PSFlags -c $command}
                }
            }
        }
    } finally {
        $env:PSModulePath = $originalModulePath
        $env:POWERSHELL_TELEMETRY_OPTOUT = $originalTelemetry
        if ($Unelevate)
        {
            Remove-Item $outputBufferFilePath
        }
    }

    Publish-TestResults -Path $OutputFile -Title $Title

    if($ThrowOnFailure)
    {
        Test-PSPesterResults -TestResultsFile $OutputFile
    }
}

function Publish-TestResults
{
    param(
        [Parameter(Mandatory)]
        [string]
        $Title,

        [Parameter(Mandatory)]
        [ValidateScript({Test-Path -Path $_})]
        [string]
        $Path,

        [ValidateSet('NUnit','XUnit')]
        [string]
        $Type='NUnit'
    )

    # In VSTS publish Test Results
    if($env:TF_BUILD)
    {
        $resolvedPath = (Resolve-Path -Path $Path).ProviderPath
        Write-Host "##vso[results.publish type=$Type;mergeResults=true;runTitle=$Title;publishRunAttachments=true;resultFiles=$resolvedPath;]"

        if($env:BUILD_REASON -ne 'PullRequest')
        {
            Write-Host "##vso[artifact.upload containerfolder=testResults;artifactname=testResults]$resolvedPath"
        }
    }
}

function script:Start-UnelevatedProcess
{
    param(
        [string]$process,
        [string[]]$arguments
    )
    if (-not $Environment.IsWindows)
    {
        throw "Start-UnelevatedProcess is currently not supported on non-Windows platforms"
    }

    runas.exe /trustlevel:0x20000 "$process $arguments"
}

function Show-PSPesterError
{
    [CmdletBinding(DefaultParameterSetName='xml')]
    param (
        [Parameter(ParameterSetName='xml',Mandatory)]
        [Xml.XmlElement]$testFailure,
        [Parameter(ParameterSetName='object',Mandatory)]
        [PSCustomObject]$testFailureObject
        )

    if ($PSCmdLet.ParameterSetName -eq 'xml')
    {
        $description = $testFailure.description
        $name = $testFailure.name
        $message = $testFailure.failure.message
        $stackTrace = $testFailure.failure."stack-trace"
    }
    elseif ($PSCmdLet.ParameterSetName -eq 'object')
    {
        $description = $testFailureObject.Describe + '/' + $testFailureObject.Context
        $name = $testFailureObject.Name
        $message = $testFailureObject.FailureMessage
        $stackTrace = $testFailureObject.StackTrace
    }
    else
    {
        throw 'Unknown Show-PSPester parameter set'
    }

    Write-Log -Error ("Description: " + $description)
    Write-Log -Error ("Name:        " + $name)
    Write-Log -Error "message:"
    Write-Log -Error $message
    Write-Log -Error "stack-trace:"
    Write-Log -Error $stackTrace

}

function Test-XUnitTestResults
{
    param(
        [Parameter(Mandatory)]
        [ValidateNotNullOrEmpty()]
        [string] $TestResultsFile
    )

    if(-not (Test-Path $TestResultsFile))
    {
        throw "File not found $TestResultsFile"
    }

    try
    {
        $results = [xml] (Get-Content $TestResultsFile)
    }
    catch
    {
        throw "Cannot convert $TestResultsFile to xml : $($_.message)"
    }

    $failedTests = $results.assemblies.assembly.collection | Where-Object failed -gt 0

    if(-not $failedTests)
    {
        return $true
    }

    foreach($failure in $failedTests)
    {
        $description = $failure.test.type
        $name = $failure.test.method
        $message = $failure.test.failure.message.'#cdata-section'
        $stackTrace = $failure.test.failure.'stack-trace'.'#cdata-section'

        Write-Log -Error ("Description: " + $description)
        Write-Log -Error ("Name:        " + $name)
        Write-Log -Error "message:"
        Write-Log -Error $message
        Write-Log -Error "stack-trace:"
        Write-Log -Error $stackTrace
    }

    throw "$($failedTests.failed) tests failed"
}

#
# Read the test result file and
# Throw if a test failed
function Test-PSPesterResults
{
    [CmdletBinding(DefaultParameterSetName='file')]
    param(
        [Parameter(ParameterSetName='file')]
        [string] $TestResultsFile = "pester-tests.xml",

        [Parameter(ParameterSetName='file')]
        [string] $TestArea = 'test/powershell',

        [Parameter(ParameterSetName='PesterPassThruObject', Mandatory)]
        [pscustomobject] $ResultObject,

        [Parameter(ParameterSetName='PesterPassThruObject')]
        [switch] $CanHaveNoResult
    )

    if($PSCmdLet.ParameterSetName -eq 'file')
    {
        if(!(Test-Path $TestResultsFile))
        {
            throw "Test result file '$testResultsFile' not found for $TestArea."
        }

        $x = [xml](Get-Content -raw $testResultsFile)
        if ([int]$x.'test-results'.failures -gt 0)
        {
            Write-Log -Error "TEST FAILURES"
            # switch between methods, SelectNode is not available on dotnet core
            if ( "System.Xml.XmlDocumentXPathExtensions" -as [Type] )
            {
                $failures = [System.Xml.XmlDocumentXPathExtensions]::SelectNodes($x."test-results",'.//test-case[@result = "Failure"]')
            }
            else
            {
                $failures = $x.SelectNodes('.//test-case[@result = "Failure"]')
            }
            foreach ( $testfail in $failures )
            {
                Show-PSPesterError -testFailure $testfail
            }
            throw "$($x.'test-results'.failures) tests in $TestArea failed"
        }
    }
    elseif ($PSCmdLet.ParameterSetName -eq 'PesterPassThruObject')
    {
        if ($ResultObject.TotalCount -le 0 -and -not $CanHaveNoResult)
        {
            throw 'NO TESTS RUN'
        }
        elseif ($ResultObject.FailedCount -gt 0)
        {
            Write-Log -Error 'TEST FAILURES'

            $ResultObject.TestResult | Where-Object {$_.Passed -eq $false} | ForEach-Object {
                Show-PSPesterError -testFailureObject $_
            }

            throw "$($ResultObject.FailedCount) tests in $TestArea failed"
        }
    }
}

function Start-PSxUnit {
    [CmdletBinding()]param(
        [string] $SequentialTestResultsFile = "SequentialXUnitResults.xml",
        [string] $ParallelTestResultsFile = "ParallelXUnitResults.xml"
    )

    # Add .NET CLI tools to PATH
    Find-Dotnet

    $Content = Split-Path -Parent (Get-PSOutput)
    if (-not (Test-Path $Content)) {
        throw "PowerShell must be built before running tests!"
    }

    try {
        Push-Location $PSScriptRoot/test/csharp

        # Path manipulation to obtain test project output directory
        dotnet restore

        if(-not $Environment.IsWindows)
        {
            if($Environment.IsMacOS)
            {
                $nativeLib = "$Content/libpsl-native.dylib"
            }
            else
            {
                $nativeLib = "$Content/libpsl-native.so"
            }

            $requiredDependencies = @(
                $nativeLib,
                "$Content/Microsoft.Management.Infrastructure.dll",
                "$Content/System.Text.Encoding.CodePages.dll"
            )

            if((Test-Path $requiredDependencies) -notcontains $false)
            {
                $options = Get-PSOptions -DefaultToNew
                $Destination = "bin/$($options.configuration)/$($options.framework)"
                New-Item $Destination -ItemType Directory -Force > $null
                Copy-Item -Path $requiredDependencies -Destination $Destination -Force
            }
            else
            {
                throw "Dependencies $requiredDependencies not met."
            }
        }

        # Run sequential tests first, and then run the tests that can execute in parallel
        if (Test-Path $SequentialTestResultsFile) {
            Remove-Item $SequentialTestResultsFile -Force -ErrorAction SilentlyContinue
        }
        dotnet test --configuration $Options.configuration --filter FullyQualifiedName~PSTests.Sequential -p:ParallelizeTestCollections=false --test-adapter-path:. "--logger:xunit;LogFilePath=$SequentialTestResultsFile"
<<<<<<< HEAD
        Publish-TestResults -Path $sequentialTestResultsFile -Type 'XUnit' -Title 'Xunit Sequential'
=======
        Publish-TestResults -Path $SequentialTestResultsFile -Type 'XUnit' -Title 'Xunit Sequential'
>>>>>>> 56014708

        $extraParams = @()

        # we are having intermittent issues on macOS with these tests failing.
        # VSTS has suggested forcing them to be sequential
        if($env:TF_BUILD -and $IsMacOS)
        {
            Write-Log 'Forcing parallel xunit tests to run sequentially.'
            $extraParams += @(
                '-parallel'
                'none'
            )
        }

        if (Test-Path $ParallelTestResultsFile) {
            Remove-Item $ParallelTestResultsFile -Force -ErrorAction SilentlyContinue
        }
        dotnet test --configuration $Options.configuration --filter FullyQualifiedName~PSTests.Parallel --no-build  --test-adapter-path:. "--logger:xunit;LogFilePath=$ParallelTestResultsFile"
<<<<<<< HEAD
        Publish-TestResults -Path $parallelTestResultsFile -Type 'XUnit' -Title 'Xunit Parallel'
=======
        Publish-TestResults -Path $ParallelTestResultsFile -Type 'XUnit' -Title 'Xunit Parallel'
>>>>>>> 56014708
    }
    finally {
        Pop-Location
    }
}

function Install-Dotnet {
    [CmdletBinding()]
    param(
        [string]$Channel = $dotnetCLIChannel,
        [string]$Version = $dotnetCLIRequiredVersion,
        [switch]$NoSudo
    )

    # This allows sudo install to be optional; needed when running in containers / as root
    # Note that when it is null, Invoke-Expression (but not &) must be used to interpolate properly
    $sudo = if (!$NoSudo) { "sudo" }

    $obtainUrl = "https://raw.githubusercontent.com/dotnet/cli/master/scripts/obtain"

    # Install for Linux and OS X
    if ($Environment.IsLinux -or $Environment.IsMacOS) {
        # Uninstall all previous dotnet packages
        $uninstallScript = if ($Environment.IsUbuntu) {
            "dotnet-uninstall-debian-packages.sh"
        } elseif ($Environment.IsMacOS) {
            "dotnet-uninstall-pkgs.sh"
        }

        if ($uninstallScript) {
            Start-NativeExecution {
                curl -sO $obtainUrl/uninstall/$uninstallScript
                Invoke-Expression "$sudo bash ./$uninstallScript"
            }
        } else {
            Write-Warning "This script only removes prior versions of dotnet for Ubuntu 14.04 and OS X"
        }

        # Install new dotnet 1.1.0 preview packages
        $installScript = "dotnet-install.sh"
        Start-NativeExecution {
            curl -sO $obtainUrl/$installScript
            bash ./$installScript -c $Channel -v $Version
        }
    } elseif ($Environment.IsWindows) {
        Remove-Item -ErrorAction SilentlyContinue -Recurse -Force ~\AppData\Local\Microsoft\dotnet
        $installScript = "dotnet-install.ps1"
        Invoke-WebRequest -Uri $obtainUrl/$installScript -OutFile $installScript

        if (-not $Environment.IsCoreCLR) {
            & ./$installScript -Channel $Channel -Version $Version
        } else {
            # dotnet-install.ps1 uses APIs that are not supported in .NET Core, so we run it with Windows PowerShell
            $fullPSPath = Join-Path -Path $env:windir -ChildPath "System32\WindowsPowerShell\v1.0\powershell.exe"
            $fullDotnetInstallPath = Join-Path -Path $pwd.Path -ChildPath $installScript
            Start-NativeExecution { & $fullPSPath -NoLogo -NoProfile -File $fullDotnetInstallPath -Channel $Channel -Version $Version }
        }
    }
}

function Get-RedHatPackageManager {
    if ($Environment.IsCentOS) {
        "yum install -y -q"
    } elseif ($Environment.IsFedora) {
        "dnf install -y -q"
    } else {
        throw "Error determining package manager for this distribution."
    }
}

function Start-PSBootstrap {
    [CmdletBinding(
        SupportsShouldProcess=$true,
        ConfirmImpact="High")]
    param(
        [string]$Channel = $dotnetCLIChannel,
        # we currently pin dotnet-cli version, and will
        # update it when more stable version comes out.
        [string]$Version = $dotnetCLIRequiredVersion,
        [switch]$Package,
        [switch]$NoSudo,
        [switch]$BuildLinuxArm,
        [switch]$Force
    )

    Write-Log "Installing PowerShell build dependencies"

    Push-Location $PSScriptRoot/tools

    try {
        if ($Environment.IsLinux -or $Environment.IsMacOS) {
            # This allows sudo install to be optional; needed when running in containers / as root
            # Note that when it is null, Invoke-Expression (but not &) must be used to interpolate properly
            $sudo = if (!$NoSudo) { "sudo" }

            try {
                # Update googletest submodule for linux native cmake
                Push-Location $PSScriptRoot
                $Submodule = "$PSScriptRoot/src/libpsl-native/test/googletest"
                Remove-Item -Path $Submodule -Recurse -Force -ErrorAction SilentlyContinue
                git submodule --quiet update --init -- $submodule
            } finally {
                Pop-Location
            }

            if ($BuildLinuxArm -and -not $Environment.IsUbuntu) {
                Write-Error "Cross compiling for linux-arm is only supported on Ubuntu environment"
                return
            }

            # Install ours and .NET's dependencies
            $Deps = @()
            if ($Environment.IsUbuntu) {
                # Build tools
                $Deps += "curl", "g++", "cmake", "make"

                if ($BuildLinuxArm) {
                    $Deps += "gcc-arm-linux-gnueabihf", "g++-arm-linux-gnueabihf"
                }

                # .NET Core required runtime libraries
                $Deps += "libunwind8"
                if ($Environment.IsUbuntu14) { $Deps += "libicu52" }
                elseif ($Environment.IsUbuntu16) { $Deps += "libicu55" }

                # Packaging tools
                if ($Package) { $Deps += "ruby-dev", "groff", "libffi-dev" }

                # Install dependencies
                # change the fontend from apt-get to noninteractive
                $originalDebianFrontEnd=$env:DEBIAN_FRONTEND
                $env:DEBIAN_FRONTEND='noninteractive'
                try {
                    Start-NativeExecution {
                        Invoke-Expression "$sudo apt-get update -qq"
                        Invoke-Expression "$sudo apt-get install -y -qq $Deps"
                    }
                }
                finally {
                    # change the apt frontend back to the original
                    $env:DEBIAN_FRONTEND=$originalDebianFrontEnd
                }
            } elseif ($Environment.IsRedHatFamily) {
                # Build tools
                $Deps += "which", "curl", "gcc-c++", "cmake", "make"

                # .NET Core required runtime libraries
                $Deps += "libicu", "libunwind"

                # Packaging tools
                if ($Package) { $Deps += "ruby-devel", "rpm-build", "groff", 'libffi-devel' }

                $PackageManager = Get-RedHatPackageManager

                $baseCommand = "$sudo $PackageManager"

                # On OpenSUSE 13.2 container, sudo does not exist, so don't use it if not needed
                if($NoSudo)
                {
                    $baseCommand = $PackageManager
                }

                # Install dependencies
                Start-NativeExecution {
                    Invoke-Expression "$baseCommand $Deps"
                }
            } elseif ($Environment.IsSUSEFamily) {
                # Build tools
                $Deps += "gcc", "cmake", "make"

                # Packaging tools
                if ($Package) { $Deps += "ruby-devel", "rpmbuild", "groff", 'libffi-devel' }

                $PackageManager = "zypper --non-interactive install"
                $baseCommand = "$sudo $PackageManager"

                # On OpenSUSE 13.2 container, sudo does not exist, so don't use it if not needed
                if($NoSudo)
                {
                    $baseCommand = $PackageManager
                }

                # Install dependencies
                Start-NativeExecution {
                    Invoke-Expression "$baseCommand $Deps"
                }
            } elseif ($Environment.IsMacOS) {
                precheck 'brew' "Bootstrap dependency 'brew' not found, must install Homebrew! See http://brew.sh/"

                # Build tools
                $Deps += "cmake"

                # .NET Core required runtime libraries
                $Deps += "openssl"

                # Install dependencies
                # ignore exitcode, because they may be already installed
                Start-NativeExecution { brew install $Deps } -IgnoreExitcode

                # Install patched version of curl
                Start-NativeExecution { brew install curl --with-openssl --with-gssapi } -IgnoreExitcode
            }

            # Install [fpm](https://github.com/jordansissel/fpm) and [ronn](https://github.com/rtomayko/ronn)
            if ($Package) {
                try {
                    # We cannot guess if the user wants to run gem install as root on linux and windows,
                    # but macOs usually requires sudo
                    $gemsudo = ''
                    if($Environment.IsMacOS -or $env:TF_BUILD) {
                        $gemsudo = $sudo
                    }
                    Start-NativeExecution ([ScriptBlock]::Create("$gemsudo gem install fpm -v 1.10.0"))
                    Start-NativeExecution ([ScriptBlock]::Create("$gemsudo gem install ronn -v 0.7.3"))
                } catch {
                    Write-Warning "Installation of fpm and ronn gems failed! Must resolve manually."
                }
            }
        }

        # Try to locate dotnet-SDK before installing it
        Find-Dotnet

        # Install dotnet-SDK
        $dotNetExists = precheck 'dotnet' $null
        $dotNetVersion = [string]::Empty
        if($dotNetExists) {
            $dotNetVersion = (dotnet --version)
        }

        if(!$dotNetExists -or $dotNetVersion -ne $dotnetCLIRequiredVersion -or $Force.IsPresent) {
            if($Force.IsPresent) {
                Write-Log "Installing dotnet due to -Force."
            }
            elseif(!$dotNetExistis) {
                Write-Log "dotnet not present.  Installing dotnet."
            }
            else {
                Write-Log "dotnet out of date ($dotNetVersion).  Updating dotnet."
            }

            $DotnetArguments = @{ Channel=$Channel; Version=$Version; NoSudo=$NoSudo }
            Install-Dotnet @DotnetArguments
        }
        else {
            Write-Log "dotnet is already installed.  Skipping installation."
        }

        # Install Windows dependencies if `-Package` or `-BuildWindowsNative` is specified
        if ($Environment.IsWindows) {
            ## The VSCode build task requires 'pwsh.exe' to be found in Path
            if (-not (Get-Command -Name pwsh.exe -CommandType Application -ErrorAction SilentlyContinue))
            {
                Write-Log "pwsh.exe not found. Install latest PowerShell Core release and add it to Path"
                $psInstallFile = [System.IO.Path]::Combine($PSScriptRoot, "tools", "install-powershell.ps1")
                & $psInstallFile -AddToPath
            }

            ## need RCEdit to modify the binaries embedded resources
            if (-not (Test-Path "~/.rcedit/rcedit-x64.exe"))
            {
                Write-Log "Install RCEdit for modifying exe resources"
                $rceditUrl = "https://github.com/electron/rcedit/releases/download/v1.0.0/rcedit-x64.exe"
                New-Item -Path "~/.rcedit" -Type Directory -Force > $null

                ## need to specify TLS version 1.2 since GitHub API requires it
                [Net.ServicePointManager]::SecurityProtocol = [Net.ServicePointManager]::SecurityProtocol -bor [Net.SecurityProtocolType]::Tls12

                Invoke-WebRequest -OutFile "~/.rcedit/rcedit-x64.exe" -Uri $rceditUrl
            }
        }
    } finally {
        Pop-Location
    }
}

function Publish-NuGetFeed
{
    param(
        [string]$OutputPath = "$PSScriptRoot/nuget-artifacts",
        [ValidatePattern("^v\d+\.\d+\.\d+(-\w+(\.\d+)?)?$")]
        [ValidateNotNullOrEmpty()]
        [string]$ReleaseTag
    )

    # Add .NET CLI tools to PATH
    Find-Dotnet

    ## We update 'project.assets.json' files with new version tag value by 'GetPSCoreVersionFromGit' target.
    $TopProject = (New-PSOptions).Top
    if ($ReleaseTag) {
        $ReleaseTagToUse = $ReleaseTag -Replace '^v'
        dotnet restore $TopProject "/property:ReleaseTag=$ReleaseTagToUse"
    } else {
        dotnet restore $TopProject
    }

    try {
        Push-Location $PSScriptRoot
        @(
'Microsoft.PowerShell.Commands.Management',
'Microsoft.PowerShell.Commands.Utility',
'Microsoft.PowerShell.Commands.Diagnostics',
'Microsoft.PowerShell.ConsoleHost',
'Microsoft.PowerShell.Security',
'System.Management.Automation',
'Microsoft.PowerShell.CoreCLR.Eventing',
'Microsoft.WSMan.Management',
'Microsoft.WSMan.Runtime',
'Microsoft.PowerShell.SDK'
        ) | ForEach-Object {
            if ($ReleaseTag) {
                dotnet pack "src/$_" --output $OutputPath "/property:IncludeSymbols=true;ReleaseTag=$ReleaseTagToUse"
            } else {
                dotnet pack "src/$_" --output $OutputPath
            }
        }
    } finally {
        Pop-Location
    }
}

function Start-DevPowerShell {
    [CmdletBinding(DefaultParameterSetName='ConfigurationParamSet')]
    param(
        [string[]]$ArgumentList = @(),
        [switch]$LoadProfile,
        [Parameter(ParameterSetName='ConfigurationParamSet')]
        [ValidateSet("Debug", "Release", "CodeCoverage", '')] # should match New-PSOptions -Configuration values
        [string]$Configuration,
        [Parameter(ParameterSetName='BinDirParamSet')]
        [string]$BinDir,
        [switch]$NoNewWindow,
        [string]$Command,
        [switch]$KeepPSModulePath
    )

    try {
        if (-not $BinDir) {
            $BinDir = Split-Path (New-PSOptions -Configuration $Configuration).Output
        }

        if ((-not $NoNewWindow) -and ($Environment.IsCoreCLR)) {
            Write-Warning "Start-DevPowerShell -NoNewWindow is currently implied in PowerShellCore edition https://github.com/PowerShell/PowerShell/issues/1543"
            $NoNewWindow = $true
        }

        if (-not $LoadProfile) {
            $ArgumentList = @('-noprofile') + $ArgumentList
        }

        if (-not $KeepPSModulePath) {
            if (-not $Command) {
                $ArgumentList = @('-NoExit') + $ArgumentList
            }
            $Command = '$env:PSModulePath = Join-Path $env:DEVPATH Modules; ' + $Command
        }

        if ($Command) {
            $ArgumentList = $ArgumentList + @("-command $Command")
        }

        $env:DEVPATH = $BinDir


        # splatting for the win
        $startProcessArgs = @{
            FilePath = "$BinDir\pwsh"
        }

        if ($ArgumentList) {
            $startProcessArgs.ArgumentList = $ArgumentList
        }

        if ($NoNewWindow) {
            $startProcessArgs.NoNewWindow = $true
            $startProcessArgs.Wait = $true
        }

        Start-Process @startProcessArgs
    } finally {
        if($env:DevPath)
        {
            Remove-Item env:DEVPATH
        }

        if ($ZapDisable) {
            Remove-Item env:COMPLUS_ZapDisable
        }
    }
}

function Start-TypeGen
{
    [CmdletBinding()]
    param
    (
        [ValidateNotNullOrEmpty()]
        $IncFileName = 'powershell.inc'
    )

    # Add .NET CLI tools to PATH
    Find-Dotnet

    # This custom target depends on 'ResolveAssemblyReferencesDesignTime', whose definition can be found in the sdk folder.
    # To find the available properties of '_ReferencesFromRAR' when switching to a new dotnet sdk, follow the steps below:
    #   1. create a dummy project using the new dotnet sdk.
    #   2. build the dummy project with this command:
    #      dotnet msbuild .\dummy.csproj /t:ResolveAssemblyReferencesDesignTime /fileLogger /noconsolelogger /v:diag
    #   3. search '_ReferencesFromRAR' in the produced 'msbuild.log' file. You will find the properties there.
    $GetDependenciesTargetPath = "$PSScriptRoot/src/Microsoft.PowerShell.SDK/obj/Microsoft.PowerShell.SDK.csproj.TypeCatalog.targets"
    $GetDependenciesTargetValue = @'
<Project>
    <Target Name="_GetDependencies"
            DependsOnTargets="ResolveAssemblyReferencesDesignTime">
        <ItemGroup>
            <_RefAssemblyPath Include="%(_ReferencesFromRAR.HintPath)%3B"  Condition=" '%(_ReferencesFromRAR.NuGetPackageId)' != 'Microsoft.Management.Infrastructure' "/>
        </ItemGroup>
        <WriteLinesToFile File="$(_DependencyFile)" Lines="@(_RefAssemblyPath)" Overwrite="true" />
    </Target>
</Project>
'@
    Set-Content -Path $GetDependenciesTargetPath -Value $GetDependenciesTargetValue -Force -Encoding Ascii

    Push-Location "$PSScriptRoot/src/Microsoft.PowerShell.SDK"
    try {
        $ps_inc_file = "$PSScriptRoot/src/TypeCatalogGen/$IncFileName"
        dotnet msbuild .\Microsoft.PowerShell.SDK.csproj /t:_GetDependencies "/property:DesignTimeBuild=true;_DependencyFile=$ps_inc_file" /nologo
    } finally {
        Pop-Location
    }

    Push-Location "$PSScriptRoot/src/TypeCatalogGen"
    try {
        dotnet run ../System.Management.Automation/CoreCLR/CorePsTypeCatalog.cs $IncFileName
    } finally {
        Pop-Location
    }
}

function Start-ResGen
{
    [CmdletBinding()]
    param()

    # Add .NET CLI tools to PATH
    Find-Dotnet

    Push-Location "$PSScriptRoot/src/ResGen"
    try {
        Start-NativeExecution { dotnet run } | Write-Verbose
    } finally {
        Pop-Location
    }
}

function Find-Dotnet() {
    $originalPath = $env:PATH
    $dotnetPath = if ($Environment.IsWindows) { "$env:LocalAppData\Microsoft\dotnet" } else { "$env:HOME/.dotnet" }

    # If there dotnet is already in the PATH, check to see if that version of dotnet can find the required SDK
    # This is "typically" the globally installed dotnet
    if (precheck dotnet) {
        # Must run from within repo to ensure global.json can specify the required SDK version
        Push-Location $PSScriptRoot
        $dotnetCLIInstalledVersion = (dotnet --version)
        Pop-Location
        if ($dotnetCLIInstalledVersion -ne $dotnetCLIRequiredVersion) {
            Write-Warning "The 'dotnet' in the current path can't find SDK version ${dotnetCLIRequiredVersion}, prepending $dotnetPath to PATH."
            # Globally installed dotnet doesn't have the required SDK version, prepend the user local dotnet location
            $env:PATH = $dotnetPath + [IO.Path]::PathSeparator + $env:PATH
        }
    }
    else {
        Write-Warning "Could not find 'dotnet', appending $dotnetPath to PATH."
        $env:PATH += [IO.Path]::PathSeparator + $dotnetPath
    }

    if (-not (precheck 'dotnet' "Still could not find 'dotnet', restoring PATH.")) {
        $env:PATH = $originalPath
    }
}

<#
    This is one-time conversion. We use it for to turn GetEventResources.txt into GetEventResources.resx

    .EXAMPLE Convert-TxtResourceToXml -Path Microsoft.PowerShell.Commands.Diagnostics\resources
#>
function Convert-TxtResourceToXml
{
    param(
        [string[]]$Path
    )

    process {
        $Path | ForEach-Object {
            Get-ChildItem $_ -Filter "*.txt" | ForEach-Object {
                $txtFile = $_.FullName
                $resxFile = Join-Path (Split-Path $txtFile) "$($_.BaseName).resx"
                $resourceHashtable = ConvertFrom-StringData (Get-Content -Raw $txtFile)
                $resxContent = $resourceHashtable.GetEnumerator() | ForEach-Object {
@'
  <data name="{0}" xml:space="preserve">
    <value>{1}</value>
  </data>
'@ -f $_.Key, $_.Value
                } | Out-String
                Set-Content -Path $resxFile -Value ($script:RESX_TEMPLATE -f $resxContent)
            }
        }
    }
}

function script:Use-MSBuild {
    # TODO: we probably should require a particular version of msbuild, if we are taking this dependency
    # msbuild v14 and msbuild v4 behaviors are different for XAML generation
    $frameworkMsBuildLocation = "${env:SystemRoot}\Microsoft.Net\Framework\v4.0.30319\msbuild"

    $msbuild = get-command msbuild -ErrorAction SilentlyContinue
    if ($msbuild) {
        # all good, nothing to do
        return
    }

    if (-not (Test-Path $frameworkMsBuildLocation)) {
        throw "msbuild not found in '$frameworkMsBuildLocation'. Install Visual Studio 2015."
    }

    Set-Alias msbuild $frameworkMsBuildLocation -Scope Script
}

function script:Write-Log
{
    param
    (
        [Parameter(Position=0, Mandatory)]
        [ValidateNotNullOrEmpty()]
        [string] $message,

        [switch] $error
    )
    if ($error)
    {
        Write-Host -Foreground Red $message
    }
    else
    {
        Write-Host -Foreground Green $message
    }
    #reset colors for older package to at return to default after error message on a compilation error
    [console]::ResetColor()
}
function script:precheck([string]$command, [string]$missedMessage) {
    $c = Get-Command $command -ErrorAction SilentlyContinue
    if (-not $c) {
        if (-not [string]::IsNullOrEmpty($missedMessage))
        {
            Write-Warning $missedMessage
        }
        return $false
    } else {
        return $true
    }
}

# this function wraps native command Execution
# for more information, read https://mnaoumov.wordpress.com/2015/01/11/execution-of-external-commands-in-powershell-done-right/
function script:Start-NativeExecution
{
    param(
        [scriptblock]$sb,
        [switch]$IgnoreExitcode,
        [switch]$VerboseOutputOnError
    )
    $backupEAP = $script:ErrorActionPreference
    $script:ErrorActionPreference = "Continue"
    try {
        if($VerboseOutputOnError.IsPresent)
        {
            $output = & $sb 2>&1
        }
        else
        {
            & $sb
        }

        # note, if $sb doesn't have a native invocation, $LASTEXITCODE will
        # point to the obsolete value
        if ($LASTEXITCODE -ne 0 -and -not $IgnoreExitcode) {
            if($VerboseOutputOnError.IsPresent -and $output)
            {
                $output | Out-String | Write-Verbose -Verbose
            }

            # Get caller location for easier debugging
            $caller = Get-PSCallStack -ErrorAction SilentlyContinue
            if($caller)
            {
                $callerLocationParts = $caller[1].Location -split ":\s*line\s*"
                $callerFile = $callerLocationParts[0]
                $callerLine = $callerLocationParts[1]

                $errorMessage = "Execution of {$sb} by ${callerFile}: line $callerLine failed with exit code $LASTEXITCODE"
                throw $errorMessage
            }
            throw "Execution of {$sb} failed with exit code $LASTEXITCODE"
        }
    } finally {
        $script:ErrorActionPreference = $backupEAP
    }
}

function Start-CrossGen {
    [CmdletBinding()]
    param(
        [Parameter(Mandatory= $true)]
        [ValidateNotNullOrEmpty()]
        [String]
        $PublishPath,

        [Parameter(Mandatory=$true)]
        [ValidateSet("linux-arm",
                     "linux-musl-x64",
                     "linux-x64",
                     "osx-x64",
                     "win-arm",
                     "win-arm64",
                     "win7-x64",
                     "win7-x86")]
        [string]
        $Runtime
    )

    function Generate-CrossGenAssembly {
        param (
            [Parameter(Mandatory= $true)]
            [ValidateNotNullOrEmpty()]
            [String]
            $AssemblyPath,
            [Parameter(Mandatory= $true)]
            [ValidateNotNullOrEmpty()]
            [String]
            $CrossgenPath
        )

        $outputAssembly = $AssemblyPath.Replace(".dll", ".ni.dll")
        $platformAssembliesPath = Split-Path $AssemblyPath -Parent
        $crossgenFolder = Split-Path $CrossgenPath
        $niAssemblyName = Split-Path $outputAssembly -Leaf

        try {
            Push-Location $crossgenFolder

            # Generate the ngen assembly
            Write-Verbose "Generating assembly $niAssemblyName"
            Start-NativeExecution {
                & $CrossgenPath /MissingDependenciesOK /in $AssemblyPath /out $outputAssembly /Platform_Assemblies_Paths $platformAssembliesPath
            } | Write-Verbose

            <#
            # TODO: Generate the pdb for the ngen binary - currently, there is a hard dependency on diasymreader.dll, which is available at %windir%\Microsoft.NET\Framework\v4.0.30319.
            # However, we still need to figure out the prerequisites on Linux.
            Start-NativeExecution {
                & $CrossgenPath /Platform_Assemblies_Paths $platformAssembliesPath  /CreatePDB $platformAssembliesPath /lines $platformAssembliesPath $niAssemblyName
            } | Write-Verbose
            #>
        } finally {
            Pop-Location
        }
    }

    if (-not (Test-Path $PublishPath)) {
        throw "Path '$PublishPath' does not exist."
    }

    # Get the path to crossgen
    $crossGenExe = if ($Environment.IsWindows) { "crossgen.exe" } else { "crossgen" }

    # The crossgen tool is only published for these particular runtimes
    $crossGenRuntime = if ($Environment.IsWindows) {
        if ($Runtime -match "-x86") {
            "win-x86"
        } elseif ($Runtime -match "-x64") {
            "win-x64"
        } elseif (!($env:PROCESSOR_ARCHITECTURE -match "arm")) {
            throw "crossgen for 'win-arm' and 'win-arm64' must be run on that platform"
        }
    } elseif ($Runtime -eq "linux-arm") {
        throw "crossgen is not available for 'linux-arm'"
    } else {
        $Runtime
    }

    if (-not $crossGenRuntime) {
        throw "crossgen is not available for this platform"
    }

    $dotnetRuntimeVersion = $script:Options.Framework -replace 'netcoreapp'

    # Get the CrossGen.exe for the correct runtime with the latest version
    $crossGenPath = Get-ChildItem $script:Environment.nugetPackagesRoot $crossGenExe -Recurse | `
                        Where-Object { $_.FullName -match $crossGenRuntime } | `
                        Where-Object { $_.FullName -match $dotnetRuntimeVersion } | `
                        Sort-Object -Property FullName -Descending | `
                        Select-Object -First 1 | `
                        ForEach-Object { $_.FullName }
    if (-not $crossGenPath) {
        throw "Unable to find latest version of crossgen.exe. 'Please run Start-PSBuild -Clean' first, and then try again."
    }
    Write-Verbose "Matched CrossGen.exe: $crossGenPath" -Verbose

    # Crossgen.exe requires the following assemblies:
    # mscorlib.dll
    # System.Private.CoreLib.dll
    # clrjit.dll on Windows or libclrjit.so/dylib on Linux/OS X
    $crossGenRequiredAssemblies = @("mscorlib.dll", "System.Private.CoreLib.dll")

    $crossGenRequiredAssemblies += if ($Environment.IsWindows) {
         "clrjit.dll"
    } elseif ($Environment.IsLinux) {
        "libclrjit.so"
    } elseif ($Environment.IsMacOS) {
        "libclrjit.dylib"
    }

    # Make sure that all dependencies required by crossgen are at the directory.
    $crossGenFolder = Split-Path $crossGenPath
    foreach ($assemblyName in $crossGenRequiredAssemblies) {
        if (-not (Test-Path "$crossGenFolder\$assemblyName")) {
            Copy-Item -Path "$PublishPath\$assemblyName" -Destination $crossGenFolder -Force -ErrorAction Stop
        }
    }

    # Common assemblies used by Add-Type or assemblies with high JIT and no pdbs to crossgen
    $commonAssembliesForAddType = @(
        "Microsoft.CodeAnalysis.CSharp.dll"
        "Microsoft.CodeAnalysis.dll"
        "System.Linq.Expressions.dll"
        "Microsoft.CSharp.dll"
        "System.Runtime.Extensions.dll"
        "System.Linq.dll"
        "System.Collections.Concurrent.dll"
        "System.Collections.dll"
        "Newtonsoft.Json.dll"
        "System.IO.FileSystem.dll"
        "System.Diagnostics.Process.dll"
        "System.Threading.Tasks.Parallel.dll"
        "System.Security.AccessControl.dll"
        "System.Text.Encoding.CodePages.dll"
        "System.Private.Uri.dll"
        "System.Threading.dll"
        "System.Security.Principal.Windows.dll"
        "System.Console.dll"
        "Microsoft.Win32.Registry.dll"
        "System.IO.Pipes.dll"
        "System.Diagnostics.FileVersionInfo.dll"
        "System.Collections.Specialized.dll"
    )

    # Common PowerShell libraries to crossgen
    $psCoreAssemblyList = @(
        "Microsoft.PowerShell.Commands.Utility.dll",
        "Microsoft.PowerShell.Commands.Management.dll",
        "Microsoft.PowerShell.Security.dll",
        "Microsoft.PowerShell.CoreCLR.Eventing.dll",
        "Microsoft.PowerShell.ConsoleHost.dll",
        "System.Management.Automation.dll"
    )

    # Add Windows specific libraries
    if ($Environment.IsWindows) {
        $psCoreAssemblyList += @(
            "Microsoft.WSMan.Management.dll",
            "Microsoft.WSMan.Runtime.dll",
            "Microsoft.PowerShell.Commands.Diagnostics.dll",
            "Microsoft.Management.Infrastructure.CimCmdlets.dll"
        )
    }

    $fullAssemblyList = $commonAssembliesForAddType + $psCoreAssemblyList

    foreach ($assemblyName in $fullAssemblyList) {
        $assemblyPath = Join-Path $PublishPath $assemblyName
        Generate-CrossGenAssembly -CrossgenPath $crossGenPath -AssemblyPath $assemblyPath
    }

    #
    # With the latest dotnet.exe, the default load context is only able to load TPAs, and TPA
    # only contains IL assembly names. In order to make the default load context able to load
    # the NI PS assemblies, we need to replace the IL PS assemblies with the corresponding NI
    # PS assemblies, but with the same IL assembly names.
    #
    Write-Verbose "PowerShell Ngen assemblies have been generated. Deploying ..." -Verbose
    foreach ($assemblyName in $fullAssemblyList) {

        # Remove the IL assembly and its symbols.
        $assemblyPath = Join-Path $PublishPath $assemblyName
        $symbolsPath = [System.IO.Path]::ChangeExtension($assemblyPath, ".pdb")

        Remove-Item $assemblyPath -Force -ErrorAction Stop

        # No symbols are available for Microsoft.CodeAnalysis.CSharp.dll, Microsoft.CodeAnalysis.dll,
        # Microsoft.CodeAnalysis.VisualBasic.dll, and Microsoft.CSharp.dll.
        if ($commonAssembliesForAddType -notcontains $assemblyName) {
            Remove-Item $symbolsPath -Force -ErrorAction Stop
        }

        # Rename the corresponding ni.dll assembly to be the same as the IL assembly
        $niAssemblyPath = [System.IO.Path]::ChangeExtension($assemblyPath, "ni.dll")
        Rename-Item $niAssemblyPath $assemblyPath -Force -ErrorAction Stop
    }
}

# Cleans the PowerShell repo - everything but the root folder
function Clear-PSRepo
{
    [CmdletBinding()]
    param()

    Get-ChildItem $PSScriptRoot\* -Directory | ForEach-Object {
        Write-Verbose "Cleaning $_ ..."
        git clean -fdX $_
    }
}

# Install PowerShell modules such as PackageManagement, PowerShellGet
function Copy-PSGalleryModules
{
    [CmdletBinding()]
    param(
        [Parameter(Mandatory=$true)]
        [string]$Destination
    )

    if (!$Destination.EndsWith("Modules")) {
        throw "Installing to an unexpected location"
    }

    Find-DotNet
    Restore-PSPackage

    $cache = dotnet nuget locals global-packages -l
    if ($cache -match "info : global-packages: (.*)") {
        $nugetCache = $matches[1]
    }
    else {
        throw "Can't find nuget global cache"
    }

    $psGalleryProj = [xml](Get-Content -Raw $PSScriptRoot\src\Modules\PSGalleryModules.csproj)

    foreach ($m in $psGalleryProj.Project.ItemGroup.PackageReference) {
        $name = $m.Include
        $version = $m.Version
        Write-Log "Name='$Name', Version='$version', Destination='$Destination'"

        # Remove the build revision from the src (nuget drops it).
        $srcVer = if ($version -match "(\d+.\d+.\d+).0") {
            $matches[1]
        } else {
            $version
        }

        # Nuget seems to always use lowercase in the cache
        $src = "$nugetCache/$($name.ToLower())/$srcVer"
        $dest = "$Destination/$name"

        Remove-Item -Force -ErrorAction Ignore -Recurse "$Destination/$name"
        New-Item -Path $dest -ItemType Directory -Force -ErrorAction Stop > $null
        $dontCopy = '*.nupkg', '*.nupkg.sha512', '*.nuspec', 'System.Runtime.InteropServices.RuntimeInformation.dll'
        Copy-Item -Exclude $dontCopy -Recurse $src/* $dest
    }
}

function Merge-TestLogs
{
    [CmdletBinding()]
    param (
        [Parameter(Mandatory = $true)]
        [ValidateScript({Test-Path $_})]
        [string]$XUnitLogPath,

        [Parameter(Mandatory = $true)]
        [ValidateScript({Test-Path $_})]
        [string[]]$NUnitLogPath,

        [Parameter()]
        [ValidateScript({Test-Path $_})]
        [string[]]$AdditionalXUnitLogPath,

        [Parameter()]
        [string]$OutputLogPath
    )

    # Convert all the NUnit logs into single object
    $convertedNUnit = ConvertFrom-PesterLog -logFile $NUnitLogPath

    $xunit = [xml] (Get-Content $XUnitLogPath -ReadCount 0 -Raw)

    $strBld = [System.Text.StringBuilder]::new($xunit.assemblies.InnerXml)

    foreach($assembly in $convertedNUnit.assembly)
    {
        $strBld.Append($assembly.ToString()) | Out-Null
    }

    foreach($path in $AdditionalXUnitLogPath)
    {
        $addXunit = [xml] (Get-Content $path -ReadCount 0 -Raw)
        $strBld.Append($addXunit.assemblies.InnerXml) | Out-Null
    }

    $xunit.assemblies.InnerXml = $strBld.ToString()
    $xunit.Save($OutputLogPath)
}

function ConvertFrom-PesterLog {
    [CmdletBinding()]
    param (
        [Parameter(ValueFromPipeline = $true, Mandatory = $true, Position = 0)]
        [string[]]$Logfile,
        [Parameter()][switch]$IncludeEmpty,
        [Parameter()][switch]$MultipleLog
    )
    <#
Convert our test logs to
xunit schema - top level assemblies
Pester conversion
foreach $r in "test-results"."test-suite".results."test-suite"
assembly
    name = $r.Description
    config-file = log file (this is the only way we can determine between admin/nonadmin log)
    test-framework = Pester
    environment = top-level "test-results.environment.platform
    run-date = date (doesn't exist in pester except for beginning)
    run-time = time
    time =
#>

    BEGIN {
        # CLASSES
        class assemblies {
            # attributes
            [datetime]$timestamp
            # child elements
            [System.Collections.Generic.List[testAssembly]]$assembly
            assemblies() {
                $this.timestamp = [datetime]::now
                $this.assembly = [System.Collections.Generic.List[testAssembly]]::new()
            }
            static [assemblies] op_Addition([assemblies]$ls, [assemblies]$rs) {
                $newAssembly = [assemblies]::new()
                $newAssembly.assembly.AddRange($ls.assembly)
                $newAssembly.assembly.AddRange($rs.assembly)
                return $newAssembly
            }
            [string]ToString() {
                $sb = [text.stringbuilder]::new()
                $sb.AppendLine('<assemblies timestamp="{0:MM}/{0:dd}/{0:yyyy} {0:HH}:{0:mm}:{0:ss}">' -f $this.timestamp)
                foreach ( $a in $this.assembly  ) {
                    $sb.Append("$a")
                }
                $sb.AppendLine("</assemblies>");
                return $sb.ToString()
            }
            # use Write-Output to emit these into the pipeline
            [array]GetTests() {
                return $this.Assembly.collection.test
            }
        }

        class testAssembly {
            # attributes
            [string]$name # path to pester file
            [string]${config-file}
            [string]${test-framework} # Pester
            [string]$environment
            [string]${run-date}
            [string]${run-time}
            [decimal]$time
            [int]$total
            [int]$passed
            [int]$failed
            [int]$skipped
            [int]$errors
            testAssembly ( ) {
                $this."config-file" = "no config"
                $this."test-framework" = "Pester"
                $this.environment = $script:environment
                $this."run-date" = $script:rundate
                $this."run-time" = $script:runtime
                $this.collection = [System.Collections.Generic.List[collection]]::new()
            }
            # child elements
            [error[]]$error
            [System.Collections.Generic.List[collection]]$collection
            [string]ToString() {
                $sb = [System.Text.StringBuilder]::new()
                $sb.AppendFormat('  <assembly name="{0}" ', $this.name)
                $sb.AppendFormat('environment="{0}" ', [security.securityelement]::escape($this.environment))
                $sb.AppendFormat('test-framework="{0}" ', $this."test-framework")
                $sb.AppendFormat('run-date="{0}" ', $this."run-date")
                $sb.AppendFormat('run-time="{0}" ', $this."run-time")
                $sb.AppendFormat('total="{0}" ', $this.total)
                $sb.AppendFormat('passed="{0}" ', $this.passed)
                $sb.AppendFormat('failed="{0}" ', $this.failed)
                $sb.AppendFormat('skipped="{0}" ', $this.skipped)
                $sb.AppendFormat('time="{0}" ', $this.time)
                $sb.AppendFormat('errors="{0}" ', $this.errors)
                $sb.AppendLine(">")
                if ( $this.error ) {
                    $sb.AppendLine("    <errors>")
                    foreach ( $e in $this.error ) {
                        $sb.AppendLine($e.ToString())
                    }
                    $sb.AppendLine("    </errors>")
                } else {
                    $sb.AppendLine("    <errors />")
                }
                foreach ( $col in $this.collection ) {
                    $sb.AppendLine($col.ToString())
                }
                $sb.AppendLine("  </assembly>")
                return $sb.ToString()
            }
        }

        class collection {
            # attributes
            [string]$name
            [decimal]$time
            [int]$total
            [int]$passed
            [int]$failed
            [int]$skipped
            # child element
            [System.Collections.Generic.List[test]]$test
            # constructor
            collection () {
                $this.test = [System.Collections.Generic.List[test]]::new()
            }
            [string]ToString() {
                $sb = [Text.StringBuilder]::new()
                if ( $this.test.count -eq 0 ) {
                    $sb.AppendLine("    <collection />")
                } else {
                    $sb.AppendFormat('    <collection total="{0}" passed="{1}" failed="{2}" skipped="{3}" name="{4}" time="{5}">' + "`n",
                        $this.total, $this.passed, $this.failed, $this.skipped, [security.securityelement]::escape($this.name), $this.time)
                    foreach ( $t in $this.test ) {
                        $sb.AppendLine("    " + $t.ToString());
                    }
                    $sb.Append("    </collection>")
                }
                return $sb.ToString()
            }
        }

        class errors {
            [error[]]$error
        }
        class error {
            # attributes
            [string]$type
            [string]$name
            # child elements
            [failure]$failure
            [string]ToString() {
                $sb = [system.text.stringbuilder]::new()
                $sb.AppendLine('<error type="{0}" name="{1}" >' -f $this.type, [security.securityelement]::escape($this.Name))
                $sb.AppendLine($this.failure -as [string])
                $sb.AppendLine("</error>")
                return $sb.ToString()
            }
        }

        class cdata {
            [string]$text
            cdata ( [string]$s ) { $this.text = $s }
            [string]ToString() {
                return '<![CDATA[' + [security.securityelement]::escape($this.text) + ']]>'
            }
        }

        class failure {
            [string]${exception-type}
            [cdata]$message
            [cdata]${stack-trace}
            failure ( [string]$message, [string]$stack ) {
                $this."exception-type" = "Pester"
                $this.Message = [cdata]::new($message)
                $this."stack-trace" = [cdata]::new($stack)
            }
            [string]ToString() {
                $sb = [text.stringbuilder]::new()
                $sb.AppendLine("        <failure>")
                $sb.AppendLine("          <message>" + ($this.message -as [string]) + "</message>")
                $sb.AppendLine("          <stack-trace>" + ($this."stack-trace" -as [string]) + "</stack-trace>")
                $sb.Append("        </failure>")
                return $sb.ToString()
            }
        }

        enum resultenum {
            Pass
            Fail
            Skip
        }

        class trait {
            # attributes
            [string]$name
            [string]$value
        }
        class traits {
            [trait[]]$trait
        }
        class test {
            # attributes
            [string]$name
            [string]$type
            [string]$method
            [decimal]$time
            [resultenum]$result
            # child elements
            [trait[]]$traits
            [failure]$failure
            [cdata]$reason # skip reason
            [string]ToString() {
                $sb = [text.stringbuilder]::new()
                $sb.appendformat('  <test name="{0}" type="{1}" method="{2}" time="{3}" result="{4}"',
                    [security.securityelement]::escape($this.name), [security.securityelement]::escape($this.type),
                    [security.securityelement]::escape($this.method), $this.time, $this.result)
                if ( $this.failure ) {
                    $sb.AppendLine(">")
                    $sb.AppendLine($this.failure -as [string])
                    $sb.append('      </test>')
                } else {
                    $sb.Append("/>")
                }
                return $sb.ToString()
            }
        }

        function convert-pesterlog ( [xml]$x, $logpath, [switch]$includeEmpty ) {
            <#$resultMap = @{
                Success = "Pass"
                Ignored = "Skip"
                Failure = "Fail"
            }#>

            $resultMap = @{
                Success = "Pass"
                Ignored = "Skip"
                Failure = "Fail"
                Inconclusive = "Skip"
            }

            $configfile = $logpath
            $runtime = $x."test-results".time
            $environment = $x."test-results".environment.platform + "-" + $x."test-results".environment."os-version"
            $rundate = $x."test-results".date
            $suites = $x."test-results"."test-suite".results."test-suite"
            $assemblies = [assemblies]::new()
            foreach ( $suite in $suites ) {
                $tCases = $suite.SelectNodes(".//test-case")
                # only create an assembly group if we have tests
                if ( $tCases.count -eq 0 -and ! $includeEmpty ) { continue }
                $tGroup = $tCases | Group-Object result
                $total = $tCases.Count
                $asm = [testassembly]::new()
                $asm.environment = $environment
                $asm."run-date" = $rundate
                $asm."run-time" = $runtime
                $asm.Name = $suite.name
                $asm."config-file" = $configfile
                $asm.time = $suite.time
                $asm.total = $suite.SelectNodes(".//test-case").Count
                $asm.Passed = $tGroup| Where-Object -FilterScript {$_.Name -eq "Success"} | ForEach-Object -Process {$_.Count}
                $asm.Failed = $tGroup| Where-Object -FilterScript {$_.Name -eq "Failure"} | ForEach-Object -Process {$_.Count}
                $asm.Skipped = $tGroup| Where-Object -FilterScript { $_.Name -eq "Ignored" } | ForEach-Object -Process {$_.Count}
                $asm.Skipped += $tGroup| Where-Object -FilterScript { $_.Name -eq "Inconclusive" } | ForEach-Object -Process {$_.Count}
                $c = [collection]::new()
                $c.passed = $asm.Passed
                $c.failed = $asm.failed
                $c.skipped = $asm.skipped
                $c.total = $asm.total
                $c.time = $asm.time
                $c.name = $asm.name
                foreach ( $tc in $suite.SelectNodes(".//test-case")) {
                    if ( $tc.result -match "Success|Ignored|Failure" ) {
                        $t = [test]::new()
                        $t.name = $tc.Name
                        $t.time = $tc.time
                        $t.method = $tc.description # the pester actually puts the name of the "it" as description
                        $t.type = $suite.results."test-suite".description | Select-Object -First 1
                        $t.result = $resultMap[$tc.result]
                        if ( $tc.failure ) {
                            $t.failure = [failure]::new($tc.failure.message, $tc.failure."stack-trace")
                        }
                        $null = $c.test.Add($t)
                    }
                }
                $null = $asm.collection.add($c)
                $assemblies.assembly.Add($asm)
            }
            $assemblies
        }

        # convert it to our object model
        # a simple conversion
        function convert-xunitlog {
            param ( $x, $logpath )
            $asms = [assemblies]::new()
            $asms.timestamp = $x.assemblies.timestamp
            foreach ( $assembly in $x.assemblies.assembly ) {
                $asm = [testAssembly]::new()
                $asm.environment = $assembly.environment
                $asm."test-framework" = $assembly."test-framework"
                $asm."run-date" = $assembly."run-date"
                $asm."run-time" = $assembly."run-time"
                $asm.total = $assembly.total
                $asm.passed = $assembly.passed
                $asm.failed = $assembly.failed
                $asm.skipped = $assembly.skipped
                $asm.time = $assembly.time
                $asm.name = $assembly.name
                foreach ( $coll in $assembly.collection ) {
                    $c = [collection]::new()
                    $c.name = $coll.name
                    $c.total = $coll.total
                    $c.passed = $coll.passed
                    $c.failed = $coll.failed
                    $c.skipped = $coll.skipped
                    $c.time = $coll.time
                    foreach ( $t in $coll.test ) {
                        $test = [test]::new()
                        $test.name = $t.name
                        $test.type = $t.type
                        $test.method = $t.method
                        $test.time = $t.time
                        $test.result = $t.result
                        $c.test.Add($test)
                    }
                    $null = $asm.collection.add($c)
                }
                $null = $asms.assembly.add($asm)
            }
            $asms
        }
        $Logs = @()
    }

    PROCESS {
        #### MAIN ####
        foreach ( $log in $Logfile ) {
            foreach ( $logpath in (resolve-path $log).path ) {
                write-progress "converting file $logpath"
                if ( ! $logpath) { throw "Cannot resolve $Logfile" }
                $x = [xml](get-content -raw -readcount 0 $logpath)

                if ( $x.psobject.properties['test-results'] ) {
                    $Logs += convert-pesterlog $x $logpath -includeempty:$includeempty
                } elseif ( $x.psobject.properties['assemblies'] ) {
                    $Logs += convert-xunitlog $x $logpath -includeEmpty:$includeEmpty
                } else {
                    write-error "Cannot determine log type"
                }
            }
        }
    }

    END {
        if ( $MultipleLog ) {
            $Logs
        } else {
            $combinedLog = $Logs[0]
            for ( $i = 1; $i -lt $logs.count; $i++ ) {
                $combinedLog += $Logs[$i]
            }
            $combinedLog
        }
    }
}

# Save PSOptions to be restored by Restore-PSOptions
function Save-PSOptions {
    param(
        [ValidateScript({$parent = Split-Path $_;if($parent){Test-Path $parent}else{return $true}})]
        [ValidateNotNullOrEmpty()]
        [string]
        $PSOptionsPath = (Join-Path -Path $PSScriptRoot -ChildPath 'psoptions.json'),

        [ValidateNotNullOrEmpty()]
        [object]
        $Options = (Get-PSOptions -DefaultToNew)
    )

    $Options | ConvertTo-Json -Depth 3 | Out-File -Encoding utf8 -FilePath $PSOptionsPath
}

# Restore PSOptions
# Optionally remove the PSOptions file
function Restore-PSOptions {
    param(
        [ValidateScript({Test-Path $_})]
        [string]
        $PSOptionsPath = (Join-Path -Path $PSScriptRoot -ChildPath 'psoptions.json'),
        [switch]
        $Remove
    )

    $options = Get-Content -Path $PSOptionsPath | ConvertFrom-Json

    if($Remove)
    {
        # Remove PSOptions.
        # The file is only used to set the PSOptions.
        Remove-Item -Path $psOptionsPath
    }

    Set-PSOptions -Options $options
}

# Save PSOptions to be restored by Restore-PSOptions
function Save-PSOptions {
    param(
        [ValidateScript({$parent = Split-Path $_;if($parent){Test-Path $parent}else{return $true}})]
        [ValidateNotNullOrEmpty()]
        [string]
        $PSOptionsPath = (Join-Path -Path $PSScriptRoot -ChildPath 'psoptions.json'),

        [ValidateNotNullOrEmpty()]
        [object]
        $Options = (Get-PSOptions -DefaultToNew)
    )

    $Options | ConvertTo-Json -Depth 3 | Out-File -Encoding utf8 -FilePath $PSOptionsPath
}

# Restore PSOptions
# Optionally remove the PSOptions file
function Restore-PSOptions {
    param(
        [ValidateScript({Test-Path $_})]
        [string]
        $PSOptionsPath = (Join-Path -Path $PSScriptRoot -ChildPath 'psoptions.json'),
        [switch]
        $Remove
    )

    $options = Get-Content -Path $PSOptionsPath | ConvertFrom-Json

    if($Remove)
    {
        # Remove PSOptions.
        # The file is only used to set the PSOptions.
        Remove-Item -Path $psOptionsPath -Force
    }

    $newOptions = New-PSOptionsObject `
                    -RootInfo $options.RootInfo `
                    -Top $options.Top `
                    -Runtime $options.Runtime `
                    -Crossgen $options.Crossgen `
                    -Configuration $options.Configuration `
                    -PSModuleRestore $options.PSModuleRestore `
                    -Framework $options.Framework `
                    -Output $options.Output

    Set-PSOptions -Options $newOptions
}

function New-PSOptionsObject
{
    param(
        [PSCustomObject]
        $RootInfo,

        [Parameter(Mandatory)]
        [String]
        $Top,

        [Parameter(Mandatory)]
        [String]
        $Runtime,

        [Parameter(Mandatory)]
        [Bool]
        $CrossGen,

        [Parameter(Mandatory)]
        [String]
        $Configuration,

        [Parameter(Mandatory)]
        [Bool]
        $PSModuleRestore,

        [Parameter(Mandatory)]
        [String]
        $Framework,

        [Parameter(Mandatory)]
        [String]
        $Output
    )

    return @{
        RootInfo = $RootInfo
        Top = $Top
        Configuration = $Configuration
        Framework = $Framework
        Runtime = $Runtime
        Output = $Output
        CrossGen = $CrossGen
        PSModuleRestore = $PSModuleRestore
    }
}

$script:RESX_TEMPLATE = @'
<?xml version="1.0" encoding="utf-8"?>
<root>
  <!--
    Microsoft ResX Schema

    Version 2.0

    The primary goals of this format is to allow a simple XML format
    that is mostly human readable. The generation and parsing of the
    various data types are done through the TypeConverter classes
    associated with the data types.

    Example:

    ... ado.net/XML headers & schema ...
    <resheader name="resmimetype">text/microsoft-resx</resheader>
    <resheader name="version">2.0</resheader>
    <resheader name="reader">System.Resources.ResXResourceReader, System.Windows.Forms, ...</resheader>
    <resheader name="writer">System.Resources.ResXResourceWriter, System.Windows.Forms, ...</resheader>
    <data name="Name1"><value>this is my long string</value><comment>this is a comment</comment></data>
    <data name="Color1" type="System.Drawing.Color, System.Drawing">Blue</data>
    <data name="Bitmap1" mimetype="application/x-microsoft.net.object.binary.base64">
        <value>[base64 mime encoded serialized .NET Framework object]</value>
    </data>
    <data name="Icon1" type="System.Drawing.Icon, System.Drawing" mimetype="application/x-microsoft.net.object.bytearray.base64">
        <value>[base64 mime encoded string representing a byte array form of the .NET Framework object]</value>
        <comment>This is a comment</comment>
    </data>

    There are any number of "resheader" rows that contain simple
    name/value pairs.

    Each data row contains a name, and value. The row also contains a
    type or mimetype. Type corresponds to a .NET class that support
    text/value conversion through the TypeConverter architecture.
    Classes that don't support this are serialized and stored with the
    mimetype set.

    The mimetype is used for serialized objects, and tells the
    ResXResourceReader how to depersist the object. This is currently not
    extensible. For a given mimetype the value must be set accordingly:

    Note - application/x-microsoft.net.object.binary.base64 is the format
    that the ResXResourceWriter will generate, however the reader can
    read any of the formats listed below.

    mimetype: application/x-microsoft.net.object.binary.base64
    value   : The object must be serialized with
            : System.Runtime.Serialization.Formatters.Binary.BinaryFormatter
            : and then encoded with base64 encoding.

    mimetype: application/x-microsoft.net.object.soap.base64
    value   : The object must be serialized with
            : System.Runtime.Serialization.Formatters.Soap.SoapFormatter
            : and then encoded with base64 encoding.

    mimetype: application/x-microsoft.net.object.bytearray.base64
    value   : The object must be serialized into a byte array
            : using a System.ComponentModel.TypeConverter
            : and then encoded with base64 encoding.
    -->
  <xsd:schema id="root" xmlns="" xmlns:xsd="http://www.w3.org/2001/XMLSchema" xmlns:msdata="urn:schemas-microsoft-com:xml-msdata">
    <xsd:import namespace="http://www.w3.org/XML/1998/namespace" />
    <xsd:element name="root" msdata:IsDataSet="true">
      <xsd:complexType>
        <xsd:choice maxOccurs="unbounded">
          <xsd:element name="metadata">
            <xsd:complexType>
              <xsd:sequence>
                <xsd:element name="value" type="xsd:string" minOccurs="0" />
              </xsd:sequence>
              <xsd:attribute name="name" use="required" type="xsd:string" />
              <xsd:attribute name="type" type="xsd:string" />
              <xsd:attribute name="mimetype" type="xsd:string" />
              <xsd:attribute ref="xml:space" />
            </xsd:complexType>
          </xsd:element>
          <xsd:element name="assembly">
            <xsd:complexType>
              <xsd:attribute name="alias" type="xsd:string" />
              <xsd:attribute name="name" type="xsd:string" />
            </xsd:complexType>
          </xsd:element>
          <xsd:element name="data">
            <xsd:complexType>
              <xsd:sequence>
                <xsd:element name="value" type="xsd:string" minOccurs="0" msdata:Ordinal="1" />
                <xsd:element name="comment" type="xsd:string" minOccurs="0" msdata:Ordinal="2" />
              </xsd:sequence>
              <xsd:attribute name="name" type="xsd:string" use="required" msdata:Ordinal="1" />
              <xsd:attribute name="type" type="xsd:string" msdata:Ordinal="3" />
              <xsd:attribute name="mimetype" type="xsd:string" msdata:Ordinal="4" />
              <xsd:attribute ref="xml:space" />
            </xsd:complexType>
          </xsd:element>
          <xsd:element name="resheader">
            <xsd:complexType>
              <xsd:sequence>
                <xsd:element name="value" type="xsd:string" minOccurs="0" msdata:Ordinal="1" />
              </xsd:sequence>
              <xsd:attribute name="name" type="xsd:string" use="required" />
            </xsd:complexType>
          </xsd:element>
        </xsd:choice>
      </xsd:complexType>
    </xsd:element>
  </xsd:schema>
  <resheader name="resmimetype">
    <value>text/microsoft-resx</value>
  </resheader>
  <resheader name="version">
    <value>2.0</value>
  </resheader>
  <resheader name="reader">
    <value>System.Resources.ResXResourceReader, System.Windows.Forms, Version=2.0.0.0, Culture=neutral, PublicKeyToken=b77a5c561934e089</value>
  </resheader>
  <resheader name="writer">
    <value>System.Resources.ResXResourceWriter, System.Windows.Forms, Version=2.0.0.0, Culture=neutral, PublicKeyToken=b77a5c561934e089</value>
  </resheader>
{0}
</root>
'@<|MERGE_RESOLUTION|>--- conflicted
+++ resolved
@@ -1410,12 +1410,6 @@
             Remove-Item $SequentialTestResultsFile -Force -ErrorAction SilentlyContinue
         }
         dotnet test --configuration $Options.configuration --filter FullyQualifiedName~PSTests.Sequential -p:ParallelizeTestCollections=false --test-adapter-path:. "--logger:xunit;LogFilePath=$SequentialTestResultsFile"
-<<<<<<< HEAD
-        Publish-TestResults -Path $sequentialTestResultsFile -Type 'XUnit' -Title 'Xunit Sequential'
-=======
-        Publish-TestResults -Path $SequentialTestResultsFile -Type 'XUnit' -Title 'Xunit Sequential'
->>>>>>> 56014708
-
         $extraParams = @()
 
         # we are having intermittent issues on macOS with these tests failing.
@@ -1433,11 +1427,7 @@
             Remove-Item $ParallelTestResultsFile -Force -ErrorAction SilentlyContinue
         }
         dotnet test --configuration $Options.configuration --filter FullyQualifiedName~PSTests.Parallel --no-build  --test-adapter-path:. "--logger:xunit;LogFilePath=$ParallelTestResultsFile"
-<<<<<<< HEAD
-        Publish-TestResults -Path $parallelTestResultsFile -Type 'XUnit' -Title 'Xunit Parallel'
-=======
         Publish-TestResults -Path $ParallelTestResultsFile -Type 'XUnit' -Title 'Xunit Parallel'
->>>>>>> 56014708
     }
     finally {
         Pop-Location
