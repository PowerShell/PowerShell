# Copyright (c) Microsoft Corporation.
# Licensed under the MIT License.

param(
    # Skips a check that prevents building PowerShell on unsupported Linux distributions
    [parameter(Mandatory = $false)][switch]$SkipLinuxDistroCheck = $false
)

. "$PSScriptRoot\tools\buildCommon\startNativeExecution.ps1"

# CI runs with PowerShell 5.0, so don't use features like ?: && ||
Set-StrictMode -Version 3.0

# On Unix paths is separated by colon
# On Windows paths is separated by semicolon
$script:TestModulePathSeparator = [System.IO.Path]::PathSeparator
$script:Options = $null

$dotnetMetadata = Get-Content $PSScriptRoot/DotnetRuntimeMetadata.json | ConvertFrom-Json
$dotnetCLIChannel = $dotnetMetadata.Sdk.Channel
$dotnetCLIQuality = $dotnetMetadata.Sdk.Quality
# __DOTNET_RUNTIME_FEED and __DOTNET_RUNTIME_FEED_KEY are private variables used in release builds
$dotnetAzureFeed = if ([string]::IsNullOrWhiteSpace($env:__DOTNET_RUNTIME_FEED)) { $dotnetMetadata.Sdk.azureFeed } else { $env:__DOTNET_RUNTIME_FEED }
$dotnetAzureFeedSecret = $env:__DOTNET_RUNTIME_FEED_KEY
$dotnetSDKVersionOveride = $dotnetMetadata.Sdk.sdkImageOverride
$dotnetCLIRequiredVersion = $(Get-Content $PSScriptRoot/global.json | ConvertFrom-Json).Sdk.Version

# Track if tags have been sync'ed
$tagsUpToDate = $false

# Sync Tags
# When not using a branch in PowerShell/PowerShell, tags will not be fetched automatically
# Since code that uses Get-PSCommitID and Get-PSLatestTag assume that tags are fetched,
# This function can ensure that tags have been fetched.
# This function is used during the setup phase in tools/ci.psm1
function Sync-PSTags
{
    param(
        [Switch]
        $AddRemoteIfMissing
    )

    $powerShellRemoteUrls = @(
        'https://github.com/PowerShell/PowerShell'
        'git@github.com:PowerShell/PowerShell'
    )
    $defaultRemoteUrl = "$($powerShellRemoteUrls[0]).git"

    $upstreamRemoteDefaultName = 'upstream'
    $remotes = Start-NativeExecution {git --git-dir="$PSScriptRoot/.git" remote}
    $upstreamRemote = $null
    foreach($remote in $remotes)
    {
        $url = Start-NativeExecution {git --git-dir="$PSScriptRoot/.git" remote get-url $remote}
        if ($url.EndsWith('.git')) { $url = $url.Substring(0, $url.Length - 4) }

        if($url -in $powerShellRemoteUrls)
        {
            $upstreamRemote = $remote
            break
        }
    }

    if(!$upstreamRemote -and $AddRemoteIfMissing.IsPresent -and $remotes -notcontains $upstreamRemoteDefaultName)
    {
        $null = Start-NativeExecution {git --git-dir="$PSScriptRoot/.git" remote add $upstreamRemoteDefaultName $defaultRemoteUrl}
        $upstreamRemote = $upstreamRemoteDefaultName
    }
    elseif(!$upstreamRemote)
    {
        Write-Error "Please add a remote to PowerShell\PowerShell.  Example:  git remote add $upstreamRemoteDefaultName $defaultRemoteUrl" -ErrorAction Stop
    }

    $null = Start-NativeExecution {git --git-dir="$PSScriptRoot/.git" fetch --tags --quiet $upstreamRemote}
    $script:tagsUpToDate=$true
}

# Gets the latest tag for the current branch
function Get-PSLatestTag
{
    [CmdletBinding()]
    param()
    # This function won't always return the correct value unless tags have been sync'ed
    # So, Write a warning to run Sync-PSTags
    if(!$tagsUpToDate)
    {
        Write-Warning "Run Sync-PSTags to update tags"
    }

    return (Start-NativeExecution {git --git-dir="$PSScriptRoot/.git" describe --abbrev=0})
}

function Get-PSVersion
{
    [CmdletBinding()]
    param(
        [switch]
        $OmitCommitId
    )
    if($OmitCommitId.IsPresent)
    {
        return (Get-PSLatestTag) -replace '^v'
    }
    else
    {
        return (Get-PSCommitId) -replace '^v'
    }
}

function Get-PSCommitId
{
    [CmdletBinding()]
    param()
    # This function won't always return the correct value unless tags have been sync'ed
    # So, Write a warning to run Sync-PSTags
    if(!$tagsUpToDate)
    {
        Write-Warning "Run Sync-PSTags to update tags"
    }

    return (Start-NativeExecution {git --git-dir="$PSScriptRoot/.git" describe --dirty --abbrev=60})
}

function Get-EnvironmentInformation
{
    $environment = @{'IsWindows' = [System.Environment]::OSVersion.Platform -eq [System.PlatformID]::Win32NT}
    # PowerShell will likely not be built on pre-1709 nanoserver
    if ('System.Management.Automation.Platform' -as [type]) {
        $environment += @{'IsCoreCLR' = [System.Management.Automation.Platform]::IsCoreCLR}
        $environment += @{'IsLinux' = [System.Management.Automation.Platform]::IsLinux}
        $environment += @{'IsMacOS' = [System.Management.Automation.Platform]::IsMacOS}
    } else {
        $environment += @{'IsCoreCLR' = $false}
        $environment += @{'IsLinux' = $false}
        $environment += @{'IsMacOS' = $false}
    }

    if ($environment.IsWindows)
    {
        $environment += @{'IsAdmin' = (New-Object Security.Principal.WindowsPrincipal ([Security.Principal.WindowsIdentity]::GetCurrent())).IsInRole([Security.Principal.WindowsBuiltinRole]::Administrator)}
        $environment += @{'nugetPackagesRoot' = "${env:USERPROFILE}\.nuget\packages", "${env:NUGET_PACKAGES}"}
        $environment += @{ 'OSArchitecture' = [System.Runtime.InteropServices.RuntimeInformation]::ProcessArchitecture }
    }
    else
    {
        $environment += @{'nugetPackagesRoot' = "${env:HOME}/.nuget/packages"}
    }

    if ($environment.IsMacOS) {
        $environment += @{'UsingHomebrew' = [bool](Get-Command brew -ErrorAction ignore)}
        $environment += @{'UsingMacports' = [bool](Get-Command port -ErrorAction ignore)}

        $environment += @{
            'OSArchitecture' = if ((uname -v) -match 'ARM64') { 'arm64' } else { 'x64' }
        }

        if (-not($environment.UsingHomebrew -or $environment.UsingMacports)) {
            throw "Neither Homebrew nor MacPorts is installed on this system, visit https://brew.sh/ or https://www.macports.org/ to continue"
        }
    }

    if ($environment.IsLinux) {
        $environment += @{ 'OSArchitecture' = [System.Runtime.InteropServices.RuntimeInformation]::ProcessArchitecture }
        $LinuxInfo = Get-Content /etc/os-release -Raw | ConvertFrom-StringData
        $lsb_release = Get-Command lsb_release -Type Application -ErrorAction Ignore | Select-Object -First 1
        if ($lsb_release) {
            $LinuxID = & $lsb_release -is
        }
        else {
            $LinuxID = ""
        }

        $environment += @{'LinuxInfo' = $LinuxInfo}
        $environment += @{'IsDebian' = $LinuxInfo.ID -match 'debian' -or $LinuxInfo.ID -match 'kali'}
        $environment += @{'IsDebian9' = $environment.IsDebian -and $LinuxInfo.VERSION_ID -match '9'}
        $environment += @{'IsDebian10' = $environment.IsDebian -and $LinuxInfo.VERSION_ID -match '10'}
        $environment += @{'IsDebian11' = $environment.IsDebian -and $LinuxInfo.PRETTY_NAME -match 'bullseye'}
        $environment += @{'IsUbuntu' = $LinuxInfo.ID -match 'ubuntu' -or $LinuxID -match 'Ubuntu'}
        $environment += @{'IsUbuntu16' = $environment.IsUbuntu -and $LinuxInfo.VERSION_ID -match '16.04'}
        $environment += @{'IsUbuntu18' = $environment.IsUbuntu -and $LinuxInfo.VERSION_ID -match '18.04'}
        $environment += @{'IsUbuntu20' = $environment.IsUbuntu -and $LinuxInfo.VERSION_ID -match '20.04'}
        $environment += @{'IsCentOS' = $LinuxInfo.ID -match 'centos' -and $LinuxInfo.VERSION_ID -match '7'}
        $environment += @{'IsFedora' = $LinuxInfo.ID -match 'fedora' -and $LinuxInfo.VERSION_ID -ge 24}
        $environment += @{'IsOpenSUSE' = $LinuxInfo.ID -match 'opensuse'}
        $environment += @{'IsSLES' = $LinuxInfo.ID -match 'sles'}
        $environment += @{'IsRedHat' = $LinuxInfo.ID -match 'rhel'}
        $environment += @{'IsRedHat7' = $environment.IsRedHat -and $LinuxInfo.VERSION_ID -match '7' }
        $environment += @{'IsOpenSUSE13' = $environment.IsOpenSUSE -and $LinuxInfo.VERSION_ID  -match '13'}
        $environment += @{'IsOpenSUSE42.1' = $environment.IsOpenSUSE -and $LinuxInfo.VERSION_ID  -match '42.1'}
        $environment += @{'IsDebianFamily' = $environment.IsDebian -or $environment.IsUbuntu}
        $environment += @{'IsRedHatFamily' = $environment.IsCentOS -or $environment.IsFedora -or $environment.IsRedHat}
        $environment += @{'IsSUSEFamily' = $environment.IsSLES -or $environment.IsOpenSUSE}
        $environment += @{'IsAlpine' = $LinuxInfo.ID -match 'alpine'}
        $environment += @{'IsMariner' = $LinuxInfo.ID -match 'mariner'}

        # Workaround for temporary LD_LIBRARY_PATH hack for Fedora 24
        # https://github.com/PowerShell/PowerShell/issues/2511
        if ($environment.IsFedora -and (Test-Path ENV:\LD_LIBRARY_PATH)) {
            Remove-Item -Force ENV:\LD_LIBRARY_PATH
            Get-ChildItem ENV:
        }

        if( -not(
            $environment.IsDebian -or
            $environment.IsUbuntu -or
            $environment.IsRedHatFamily -or
            $environment.IsSUSEFamily -or
            $environment.IsAlpine -or
            $environment.IsMariner)
        ) {
            if ($SkipLinuxDistroCheck) {
                Write-Warning "The current OS : $($LinuxInfo.ID) is not supported for building PowerShell."
            } else {
                throw "The current OS : $($LinuxInfo.ID) is not supported for building PowerShell. Import this module with '-ArgumentList `$true' to bypass this check."
            }
        }
    }

    return [PSCustomObject] $environment
}

$environment = Get-EnvironmentInformation

# Autoload (in current session) temporary modules used in our tests
$TestModulePath = Join-Path $PSScriptRoot "test/tools/Modules"
if ( -not $env:PSModulePath.Contains($TestModulePath) ) {
    $env:PSModulePath = $TestModulePath+$TestModulePathSeparator+$($env:PSModulePath)
}

<#
    .Synopsis
        Tests if a version is preview
    .EXAMPLE
        Test-IsPreview -version '6.1.0-sometthing' # returns true
        Test-IsPreview -version '6.1.0' # returns false
#>
function Test-IsPreview
{
    param(
        [parameter(Mandatory)]
        [string]
        $Version,

        [switch]$IsLTS
    )

    if ($IsLTS.IsPresent) {
        ## If we are building a LTS package, then never consider it preview.
        return $false
    }

    return $Version -like '*-*'
}

<#
    .Synopsis
        Tests if a version is a Release Candidate
    .EXAMPLE
        Test-IsReleaseCandidate -version '6.1.0-sometthing' # returns false
        Test-IsReleaseCandidate -version '6.1.0-rc.1' # returns true
        Test-IsReleaseCandidate -version '6.1.0' # returns false
#>
function Test-IsReleaseCandidate
{
    param(
        [parameter(Mandatory)]
        [string]
        $Version
    )

    if ($Version -like '*-rc.*')
    {
        return $true
    }

    return $false
}

$optimizedFddRegex = 'fxdependent-(linux|win|win7|osx)-(x64|x86|arm64|arm)'

function Start-PSBuild {
    [CmdletBinding(DefaultParameterSetName="Default")]
    param(
        # When specified this switch will stops running dev powershell
        # to help avoid compilation error, because file are in use.
        [switch]$StopDevPowerShell,

        [switch]$Restore,
        # Accept a path to the output directory
        # When specified, --output <path> will be passed to dotnet
        [string]$Output,
        [switch]$ResGen,
        [switch]$TypeGen,
        [switch]$Clean,
        [Parameter(ParameterSetName="Legacy")]
        [switch]$PSModuleRestore,
        [Parameter(ParameterSetName="Default")]
        [switch]$NoPSModuleRestore,
        [switch]$CI,
        [switch]$ForMinimalSize,

        # Skips the step where the pwsh that's been built is used to create a configuration
        # Useful when changing parsing/compilation, since bugs there can mean we can't get past this step
        [switch]$SkipExperimentalFeatureGeneration,

        # this switch will re-build only System.Management.Automation.dll
        # it's useful for development, to do a quick changes in the engine
        [switch]$SMAOnly,

        # Use nuget.org instead of the PowerShell specific feed
        [switch]$UseNuGetOrg,

        # These runtimes must match those in project.json
        # We do not use ValidateScript since we want tab completion
        # If this parameter is not provided it will get determined automatically.
        [ValidateSet("linux-musl-x64",
                     "fxdependent",
                     "fxdependent-noopt-linux-musl-x64",
                     "fxdependent-linux-x64",
                     "fxdependent-linux-arm64",
                     "fxdependent-win-desktop",
                     "linux-arm",
                     "linux-arm64",
                     "linux-x64",
                     "osx-arm64",
                     "osx-x64",
                     "win-arm",
                     "win-arm64",
                     "win7-x64",
                     "win7-x86")]
        [string]$Runtime,

        [ValidateSet('Debug', 'Release', 'CodeCoverage', 'StaticAnalysis', '')] # We might need "Checked" as well
        [string]$Configuration,

        [ValidatePattern("^v\d+\.\d+\.\d+(-\w+(\.\d{1,2})?)?$")]
        [ValidateNotNullOrEmpty()]
        [string]$ReleaseTag,
        [switch]$Detailed,
        [switch]$InteractiveAuth,
        [switch]$SkipRoslynAnalyzers,
        [string]$PSOptionsPath
    )

    if ($ReleaseTag -and $ReleaseTag -notmatch "^v\d+\.\d+\.\d+(-(preview|rc)(\.\d{1,2})?)?$") {
        Write-Warning "Only preview or rc are supported for releasing pre-release version of PowerShell"
    }

    if ($PSCmdlet.ParameterSetName -eq "Default" -and !$NoPSModuleRestore)
    {
        $PSModuleRestore = $true
    }

    if ($Runtime -eq "linux-arm" -and $environment.IsLinux -and -not $environment.IsUbuntu) {
        throw "Cross compiling for linux-arm is only supported on Ubuntu environment"
    }

    if ("win-arm","win-arm64" -contains $Runtime -and -not $environment.IsWindows) {
        throw "Cross compiling for win-arm or win-arm64 is only supported on Windows environment"
    }

    if ($ForMinimalSize) {
        if ($Runtime -and "linux-x64", "win7-x64", "osx-x64" -notcontains $Runtime) {
            throw "Build for the minimal size is enabled only for following runtimes: 'linux-x64', 'win7-x64', 'osx-x64'"
        }
    }

    if ($UseNuGetOrg) {
        Switch-PSNugetConfig -Source Public
    } else {
        Write-Verbose -Message "Using default feeds which are Microsoft, use `-UseNuGetOrg` to switch to Public feeds" -Verbose
    }

    function Stop-DevPowerShell {
        Get-Process pwsh* |
            Where-Object {
                $_.Modules |
                Where-Object {
                    $_.FileName -eq (Resolve-Path $script:Options.Output).Path
                }
            } |
        Stop-Process -Verbose
    }

    if ($Clean) {
        Write-Log -message "Cleaning your working directory. You can also do it with 'git clean -fdX --exclude .vs/PowerShell/v16/Server/sqlite3'"
        Push-Location $PSScriptRoot
        try {
            # Excluded sqlite3 folder is due to this Roslyn issue: https://github.com/dotnet/roslyn/issues/23060
            # Excluded src/Modules/nuget.config as this is required for release build.
            # Excluded nuget.config as this is required for release build.
            git clean -fdX --exclude .vs/PowerShell/v16/Server/sqlite3 --exclude src/Modules/nuget.config  --exclude nuget.config
        } finally {
            Pop-Location
        }
    }

    # Add .NET CLI tools to PATH
    Find-Dotnet

    # Verify we have git in place to do the build, and abort if the precheck failed
    $precheck = precheck 'git' "Build dependency 'git' not found in PATH. See <URL: https://docs.github.com/en/github/getting-started-with-github/set-up-git#setting-up-git >"
    if (-not $precheck) {
        return
    }

    # Verify we have .NET SDK in place to do the build, and abort if the precheck failed
    $precheck = precheck 'dotnet' "Build dependency 'dotnet' not found in PATH. Run Start-PSBootstrap. Also see <URL: https://dotnet.github.io/getting-started/ >"
    if (-not $precheck) {
        return
    }

    # Verify if the dotnet in-use is the required version
    $dotnetCLIInstalledVersion = Find-RequiredSDK $dotnetCLIRequiredVersion

    If ($dotnetCLIInstalledVersion -ne $dotnetCLIRequiredVersion) {
        Write-Warning @"
The currently installed .NET Command Line Tools is not the required version.

Installed version: $dotnetCLIInstalledVersion
Required version: $dotnetCLIRequiredVersion

Fix steps:

1. Remove the installed version from:
    - on windows '`$env:LOCALAPPDATA\Microsoft\dotnet'
    - on macOS and linux '`$env:HOME/.dotnet'
2. Run Start-PSBootstrap or Install-Dotnet
3. Start-PSBuild -Clean
`n
"@
        return
    }

    # set output options
    $OptionsArguments = @{
        Output=$Output
        Runtime=$Runtime
        Configuration=$Configuration
        Verbose=$true
        SMAOnly=[bool]$SMAOnly
        PSModuleRestore=$PSModuleRestore
        ForMinimalSize=$ForMinimalSize
    }

    $script:Options = New-PSOptions @OptionsArguments

    if ($StopDevPowerShell) {
        Stop-DevPowerShell
    }

    # setup arguments
    # adding ErrorOnDuplicatePublishOutputFiles=false due to .NET SDk issue: https://github.com/dotnet/sdk/issues/15748
    # removing --no-restore due to .NET SDK issue: https://github.com/dotnet/sdk/issues/18999
    # $Arguments = @("publish","--no-restore","/property:GenerateFullPaths=true", "/property:ErrorOnDuplicatePublishOutputFiles=false")
    $Arguments = @("publish","/property:GenerateFullPaths=true", "/property:ErrorOnDuplicatePublishOutputFiles=false")
    if ($Output -or $SMAOnly) {
        $Arguments += "--output", (Split-Path $Options.Output)
    }

    # Add --self-contained due to "warning NETSDK1179: One of '--self-contained' or '--no-self-contained' options are required when '--runtime' is used."
    if ($Options.Runtime -like 'fxdependent*') {
        $Arguments += "--no-self-contained"
        # The UseAppHost = true property creates ".exe" for the fxdependent packages.
        # We need this in the package as Start-Job needs it.
        $Arguments += "/property:UseAppHost=true"
    }
    else {
        $Arguments += "--self-contained"
    }

    if ($Options.Runtime -like 'win*') {
        # Starting in .NET 8, the .NET SDK won't recognize version-specific RIDs by default, such as win7-x64,
        # see https://learn.microsoft.com/dotnet/core/compatibility/sdk/8.0/rid-graph for details.
        # It will cause huge amount of changes in our build infrastructure because our building and packaging
        # scripts have the 'win7-xx' assumption regarding the target runtime.
        #
        # As a workaround, we use the old full RID graph during the build so that we can continue to use the
        # 'win7-x64' and 'win7-x86' RIDs.
        $Arguments += "/property:UseRidGraph=true"
    }

    if ($Options.Runtime -like 'win*' -or ($Options.Runtime -like 'fxdependent*' -and $environment.IsWindows)) {
        $Arguments += "/property:IsWindows=true"
        if(!$environment.IsWindows) {
            $Arguments += "/property:EnableWindowsTargeting=true"
        }
    }
    else {
        $Arguments += "/property:IsWindows=false"
    }

    # Framework Dependent builds do not support ReadyToRun as it needs a specific runtime to optimize for.
    # The property is set in Powershell.Common.props file.
    # We override the property through the build command line.
    if(($Options.Runtime -like 'fxdependent*' -or $ForMinimalSize) -and $Options.Runtime -notmatch $optimizedFddRegex) {
        $Arguments += "/property:PublishReadyToRun=false"
    }

    $Arguments += "--configuration", $Options.Configuration
    $Arguments += "--framework", $Options.Framework

    if ($Detailed.IsPresent)
    {
        $Arguments += '--verbosity', 'd'
    }

    if (-not $SMAOnly -and $Options.Runtime -notlike 'fxdependent*') {
        # libraries should not have runtime
        $Arguments += "--runtime", $Options.Runtime
    } elseif ($Options.Runtime -match $optimizedFddRegex) {
        $runtime = $Options.Runtime -replace 'fxdependent-', ''
        $Arguments += "--runtime", $runtime
    }

    if ($ReleaseTag) {
        $ReleaseTagToUse = $ReleaseTag -Replace '^v'
        $Arguments += "/property:ReleaseTag=$ReleaseTagToUse"
    }

    if ($SkipRoslynAnalyzers) {
        $Arguments += "/property:RunAnalyzersDuringBuild=false"
    }

    # handle Restore
    Restore-PSPackage -Options $Options -Force:$Restore -InteractiveAuth:$InteractiveAuth

    # handle ResGen
    # Heuristic to run ResGen on the fresh machine
    if ($ResGen -or -not (Test-Path "$PSScriptRoot/src/Microsoft.PowerShell.ConsoleHost/gen")) {
        Write-Log -message "Run ResGen (generating C# bindings for resx files)"
        Start-ResGen
    }

    # Handle TypeGen
    # .inc file name must be different for Windows and Linux to allow build on Windows and WSL.
    $runtime = $Options.Runtime
    if ($Options.Runtime -match $optimizedFddRegex) {
        $runtime = $Options.Runtime -replace 'fxdependent-', ''
    }

    $incFileName = "powershell_$runtime.inc"
    if ($TypeGen -or -not (Test-Path "$PSScriptRoot/src/TypeCatalogGen/$incFileName")) {
        Write-Log -message "Run TypeGen (generating CorePsTypeCatalog.cs)"
        Start-TypeGen -IncFileName $incFileName
    }

    # Get the folder path where pwsh.exe is located.
    if ((Split-Path $Options.Output -Leaf) -like "pwsh*") {
        $publishPath = Split-Path $Options.Output -Parent
    }
    else {
        $publishPath = $Options.Output
    }

    try {
        # Relative paths do not work well if cwd is not changed to project
        Push-Location $Options.Top

        if ($Options.Runtime -notlike 'fxdependent*' -or $Options.Runtime -match $optimizedFddRegex) {
            Write-Verbose "Building without shim" -Verbose
            $sdkToUse = 'Microsoft.NET.Sdk'
            if (($Options.Runtime -like 'win7-*' -or $Options.Runtime -eq 'win-arm64') -and !$ForMinimalSize) {
                ## WPF/WinForm and the PowerShell GraphicalHost assemblies are included
                ## when 'Microsoft.NET.Sdk.WindowsDesktop' is used.
                $sdkToUse = 'Microsoft.NET.Sdk.WindowsDesktop'
            }

            $Arguments += "/property:SDKToUse=$sdkToUse"

            Write-Log -message "Run dotnet $Arguments from $PWD"
            Start-NativeExecution { dotnet $Arguments }
            Write-Log -message "PowerShell output: $($Options.Output)"
        } else {
            Write-Verbose "Building with shim" -Verbose
            $globalToolSrcFolder = Resolve-Path (Join-Path $Options.Top "../Microsoft.PowerShell.GlobalTool.Shim") | Select-Object -ExpandProperty Path

            if ($Options.Runtime -eq 'fxdependent' -or $Options.Runtime -eq 'fxdependent-noopt-linux-musl-x64') {
                $Arguments += "/property:SDKToUse=Microsoft.NET.Sdk"
            } elseif ($Options.Runtime -eq 'fxdependent-win-desktop') {
                $Arguments += "/property:SDKToUse=Microsoft.NET.Sdk.WindowsDesktop"
            }

            Write-Log -message "Run dotnet $Arguments from $PWD"
            Start-NativeExecution { dotnet $Arguments }
            Write-Log -message "PowerShell output: $($Options.Output)"

            try {
                Push-Location $globalToolSrcFolder
                if ($Arguments -notcontains '--output') {
                    $Arguments += "--output", $publishPath
                }
                Write-Log -message "Run dotnet $Arguments from $PWD to build global tool entry point"
                Start-NativeExecution { dotnet $Arguments }
            }
            finally {
                Pop-Location
            }
        }
    } finally {
        Pop-Location
    }

    # No extra post-building task will run if '-SMAOnly' is specified, because its purpose is for a quick update of S.M.A.dll after full build.
    if ($SMAOnly) {
        return
    }

    # publish reference assemblies
    try {
        Push-Location "$PSScriptRoot/src/TypeCatalogGen"
        $refAssemblies = Get-Content -Path $incFileName | Where-Object { $_ -like "*microsoft.netcore.app*" } | ForEach-Object { $_.TrimEnd(';') }
        $refDestFolder = Join-Path -Path $publishPath -ChildPath "ref"

        if (Test-Path $refDestFolder -PathType Container) {
            Remove-Item $refDestFolder -Force -Recurse -ErrorAction Stop
        }
        New-Item -Path $refDestFolder -ItemType Directory -Force -ErrorAction Stop > $null
        Copy-Item -Path $refAssemblies -Destination $refDestFolder -Force -ErrorAction Stop
    } finally {
        Pop-Location
    }

    if ($ReleaseTag) {
        $psVersion = $ReleaseTag
    }
    else {
        $psVersion = git --git-dir="$PSScriptRoot/.git" describe
    }

    if ($environment.IsLinux) {
        if ($environment.IsRedHatFamily -or $environment.IsDebian) {
            # Symbolic links added here do NOT affect packaging as we do not build on Debian.
            # add two symbolic links to system shared libraries that libmi.so is dependent on to handle
            # platform specific changes. This is the only set of platforms needed for this currently
            # as Ubuntu has these specific library files in the platform and macOS builds for itself
            # against the correct versions.

            if ($environment.IsDebian10 -or $environment.IsDebian11){
                $sslTarget = "/usr/lib/x86_64-linux-gnu/libssl.so.1.1"
                $cryptoTarget = "/usr/lib/x86_64-linux-gnu/libcrypto.so.1.1"
            }
            elseif ($environment.IsDebian9){
                # NOTE: Debian 8 doesn't need these symlinks
                $sslTarget = "/usr/lib/x86_64-linux-gnu/libssl.so.1.0.2"
                $cryptoTarget = "/usr/lib/x86_64-linux-gnu/libcrypto.so.1.0.2"
            }
            else { #IsRedHatFamily
                $sslTarget = "/lib64/libssl.so.10"
                $cryptoTarget = "/lib64/libcrypto.so.10"
            }

            if ( ! (Test-Path "$publishPath/libssl.so.1.0.0")) {
                $null = New-Item -Force -ItemType SymbolicLink -Target $sslTarget -Path "$publishPath/libssl.so.1.0.0" -ErrorAction Stop
            }
            if ( ! (Test-Path "$publishPath/libcrypto.so.1.0.0")) {
                $null = New-Item -Force -ItemType SymbolicLink -Target $cryptoTarget -Path "$publishPath/libcrypto.so.1.0.0" -ErrorAction Stop
            }
        }
    }

    # download modules from powershell gallery.
    #   - PowerShellGet, PackageManagement, Microsoft.PowerShell.Archive
    if ($PSModuleRestore) {
        Restore-PSModuleToBuild -PublishPath $publishPath
    }

    # publish powershell.config.json
    $config = [ordered]@{}

    if ($Options.Runtime -like "*win*") {
        # Execution Policy and WinCompat feature are only supported on Windows.
        $config.Add("Microsoft.PowerShell:ExecutionPolicy", "RemoteSigned")
        $config.Add("WindowsPowerShellCompatibilityModuleDenyList", @("PSScheduledJob", "BestPractices", "UpdateServices"))
    }

    if (-not $SkipExperimentalFeatureGeneration -and
        (Test-IsPreview $psVersion) -and
        -not (Test-IsReleaseCandidate $psVersion)
    ) {
        if ((Test-ShouldGenerateExperimentalFeatures -Runtime $Options.Runtime)) {
            Write-Verbose "Build experimental feature list by running 'Get-ExperimentalFeature'" -Verbose
            $json = & $publishPath\pwsh -noprofile -command {
                $expFeatures = Get-ExperimentalFeature | ForEach-Object -MemberName Name
                ConvertTo-Json $expFeatures
            }
        } else {
            Write-Verbose "Build experimental feature list by using the pre-generated JSON files" -Verbose
            $ExperimentalFeatureJsonFilePath = if ($Options.Runtime -like "*win*") {
                "$PSScriptRoot/experimental-feature-windows.json"
            } else {
                "$PSScriptRoot/experimental-feature-linux.json"
            }

            if (-not (Test-Path $ExperimentalFeatureJsonFilePath)) {
                throw "ExperimentalFeatureJsonFilePath: $ExperimentalFeatureJsonFilePath does not exist"
            }

            $json = Get-Content -Raw $ExperimentalFeatureJsonFilePath
        }

        $config.Add('ExperimentalFeatures', [string[]]($json | ConvertFrom-Json));

    } else {
        Write-Warning -Message "Experimental features are not enabled in powershell.config.json file"
    }

    if ($config.Count -gt 0) {
        $configPublishPath = Join-Path -Path $publishPath -ChildPath "powershell.config.json"
        Set-Content -Path $configPublishPath -Value ($config | ConvertTo-Json) -Force -ErrorAction Stop
    } else {
        Write-Warning "No powershell.config.json generated for $publishPath"
    }

    # Restore the Pester module
    if ($CI) {
        Restore-PSPester -Destination (Join-Path $publishPath "Modules")
    }

    Clear-NativeDependencies -PublishFolder $publishPath

    if ($PSOptionsPath) {
        $resolvedPSOptionsPath = $ExecutionContext.SessionState.Path.GetUnresolvedProviderPathFromPSPath($PSOptionsPath)
        $parent = Split-Path -Path $resolvedPSOptionsPath
        if (!(Test-Path $parent)) {
            $null = New-Item -ItemType Directory -Path $parent
        }
        Save-PSOptions -PSOptionsPath $PSOptionsPath -Options $Options
    }
}

function Switch-PSNugetConfig {
    param(
        [Parameter(Mandatory = $true, ParameterSetName = 'user')]
        [Parameter(Mandatory = $true, ParameterSetName = 'nouser')]
        [ValidateSet('Public', 'Private', 'NuGetOnly')]
        [string] $Source,

        [Parameter(Mandatory = $true, ParameterSetName = 'user')]
        [string] $UserName,

        [Parameter(Mandatory = $true, ParameterSetName = 'user')]
        [string] $ClearTextPAT
    )

    Clear-PipelineNugetAuthentication

    $extraParams = @()
    if ($UserName) {
        $extraParams = @{
            UserName     = $UserName
            ClearTextPAT = $ClearTextPAT
        }
    }

    $dotnetSdk = [NugetPackageSource] @{Url = 'https://pkgs.dev.azure.com/dnceng/public/_packaging/dotnet9/nuget/v2'; Name = 'dotnet' }
    $gallery = [NugetPackageSource] @{Url = 'https://www.powershellgallery.com/api/v2/'; Name = 'psgallery' }
    $nugetorg = [NugetPackageSource] @{Url = 'https://api.nuget.org/v3/index.json'; Name = 'nuget.org' }
    if ( $Source -eq 'Public') {
        New-NugetConfigFile -NugetPackageSource $nugetorg, $dotnetSdk   -Destination "$PSScriptRoot/" @extraParams
        New-NugetConfigFile -NugetPackageSource $gallery                -Destination "$PSScriptRoot/src/Modules/" @extraParams
        New-NugetConfigFile -NugetPackageSource $gallery                -Destination "$PSScriptRoot/test/tools/Modules/" @extraParams
    } elseif ( $Source -eq 'NuGetOnly') {
        New-NugetConfigFile -NugetPackageSource $nugetorg   -Destination "$PSScriptRoot/" @extraParams
        New-NugetConfigFile -NugetPackageSource $gallery                -Destination "$PSScriptRoot/src/Modules/" @extraParams
        New-NugetConfigFile -NugetPackageSource $gallery                -Destination "$PSScriptRoot/test/tools/Modules/" @extraParams        
    } elseif ( $Source -eq 'Private') {
        $powerShellPackages = [NugetPackageSource] @{Url = 'https://pkgs.dev.azure.com/powershell/PowerShell/_packaging/PowerShell/nuget/v3/index.json'; Name = 'powershell' }

        New-NugetConfigFile -NugetPackageSource $powerShellPackages -Destination "$PSScriptRoot/" @extraParams
        New-NugetConfigFile -NugetPackageSource $powerShellPackages -Destination "$PSScriptRoot/src/Modules/" @extraParams
        New-NugetConfigFile -NugetPackageSource $powerShellPackages -Destination "$PSScriptRoot/test/tools/Modules/" @extraParams
    } else {
        throw "Unknown source: $Source"
    }

    if ($UserName -or $ClearTextPAT) {
        Set-PipelineNugetAuthentication
    }
}

function Test-ShouldGenerateExperimentalFeatures
{
    param(
        [Parameter(Mandatory)]
        $Runtime
    )

    if ($env:PS_RELEASE_BUILD) {
        return $false
    }

    if ($Runtime -like 'fxdependent*') {
        return $false
    }

    $runtimePattern = 'unknown-'
    if ($environment.IsWindows) {
        $runtimePattern = '^win.*-'
    }

    if ($environment.IsMacOS) {
        $runtimePattern = '^osx.*-'
    }

    if ($environment.IsLinux) {
        $runtimePattern = '^linux.*-'
    }

    $runtimePattern += $environment.OSArchitecture.ToString()
    Write-Verbose "runtime pattern check: $Runtime -match $runtimePattern" -Verbose
    if ($Runtime -match $runtimePattern) {
        Write-Verbose "Generating experimental feature list" -Verbose
        return $true
    }

    Write-Verbose "Skipping generating experimental feature list" -Verbose
    return $false
}

function Restore-PSPackage
{
    [CmdletBinding()]
    param(
        [ValidateNotNullOrEmpty()]
        [Parameter()]
        [string[]] $ProjectDirs,

        [ValidateNotNullOrEmpty()]
        [Parameter()]
        $Options = (Get-PSOptions -DefaultToNew),

        [switch] $Force,

        [switch] $InteractiveAuth,

        [switch] $PSModule
    )

    if (-not $ProjectDirs)
    {
        $ProjectDirs = @($Options.Top, "$PSScriptRoot/src/TypeCatalogGen", "$PSScriptRoot/src/ResGen", "$PSScriptRoot/src/Modules", "$PSScriptRoot/tools/wix")

        if ($Options.Runtime -like 'fxdependent*') {
            $ProjectDirs += "$PSScriptRoot/src/Microsoft.PowerShell.GlobalTool.Shim"
        }
    }

    if ($Force -or (-not (Test-Path "$($Options.Top)/obj/project.assets.json"))) {

        if ($Options.Runtime -eq 'fxdependent-win-desktop') {
            $sdkToUse = 'Microsoft.NET.Sdk.WindowsDesktop'
        }
        else {
            $sdkToUse = 'Microsoft.NET.Sdk'
            if (($Options.Runtime -like 'win7-*' -or $Options.Runtime -eq 'win-arm64') -and !$Options.ForMinimalSize) {
                $sdkToUse = 'Microsoft.NET.Sdk.WindowsDesktop'
            }
        }

        if ($PSModule.IsPresent) {
            $RestoreArguments = @("--verbosity")
        }
        elseif ($Options.Runtime -notlike 'fxdependent*') {
            $RestoreArguments = @("--runtime", $Options.Runtime, "/property:SDKToUse=$sdkToUse", "--verbosity")
        } else {
            $RestoreArguments = @("/property:SDKToUse=$sdkToUse", "--verbosity")
        }

        if ($VerbosePreference -eq 'Continue') {
            $RestoreArguments += "detailed"
        } else {
            $RestoreArguments += "quiet"
        }

        if ($Options.Runtime -like 'win*') {
            $RestoreArguments += "/property:EnableWindowsTargeting=True"
            $RestoreArguments += "/property:UseRidGraph=True"
        }

        if ($InteractiveAuth) {
            $RestoreArguments += "--interactive"
        }

        if ($env:ENABLE_MSBUILD_BINLOGS -eq 'true') {
            $RestoreArguments += '-bl'
        }

        $ProjectDirs | ForEach-Object {
            $project = $_
            Write-Log -message "Run dotnet restore $project $RestoreArguments"
            $retryCount = 0
            $maxTries = 5
            while($retryCount -lt $maxTries)
            {
                try
                {
                    Start-NativeExecution { dotnet restore $project $RestoreArguments }
                }
                catch
                {
                    Write-Log -message "Failed to restore $project, retrying..."
                    $retryCount++
                    if($retryCount -ge $maxTries)
                    {
                        if ($env:ENABLE_MSBUILD_BINLOGS -eq 'true') {
                            if ( Test-Path ./msbuild.binlog ) {
                                if (!(Test-Path $env:OB_OUTPUTDIRECTORY -PathType Container)) {
                                    $null = New-Item -path $env:OB_OUTPUTDIRECTORY -ItemType Directory -Force -Verbose
                                }

                                $projectName = Split-Path -Leaf -Path $project
                                $binlogFileName = "${projectName}.msbuild.binlog"
                                if ($IsMacOS) {
                                    $resolvedPath = (Resolve-Path -Path ./msbuild.binlog).ProviderPath
                                    Write-Host "##vso[artifact.upload containerfolder=$binLogFileName;artifactname=$binLogFileName]$resolvedPath"
                                } else {
                                    Copy-Item -Path ./msbuild.binlog -Destination "$env:OB_OUTPUTDIRECTORY/${projectName}.msbuild.binlog" -Verbose
                                }
                            }
                        }

                        throw
                    }
                    continue
                }

                Write-Log -message "Done restoring $project"
                break
            }
        }
    }
}

function Restore-PSModuleToBuild
{
    param(
        [Parameter(Mandatory)]
        [string]
        $PublishPath
    )

    Write-Log -message "Restore PowerShell modules to $publishPath"
    $modulesDir = Join-Path -Path $publishPath -ChildPath "Modules"
    Copy-PSGalleryModules -Destination $modulesDir -CsProjPath "$PSScriptRoot\src\Modules\PSGalleryModules.csproj"

    # Remove .nupkg.metadata files
    Get-ChildItem $PublishPath -Filter '.nupkg.metadata' -Recurse | ForEach-Object { Remove-Item $_.FullName -ErrorAction SilentlyContinue -Force }
}

function Restore-PSPester
{
    param(
        [ValidateNotNullOrEmpty()]
        [string] $Destination = ([IO.Path]::Combine((Split-Path (Get-PSOptions -DefaultToNew).Output), "Modules"))
    )
    Save-Module -Name Pester -Path $Destination -Repository PSGallery -MaximumVersion 4.99
}

function Compress-TestContent {
    [CmdletBinding()]
    param(
        $Destination
    )

    $null = Publish-PSTestTools
    $powerShellTestRoot =  Join-Path $PSScriptRoot 'test'
    Add-Type -AssemblyName System.IO.Compression.FileSystem

    $resolvedPath = $ExecutionContext.SessionState.Path.GetUnresolvedProviderPathFromPSPath($Destination)
    [System.IO.Compression.ZipFile]::CreateFromDirectory($powerShellTestRoot, $resolvedPath)
}

function New-PSOptions {
    [CmdletBinding()]
    param(
        [ValidateSet('Debug', 'Release', 'CodeCoverage', 'StaticAnalysis', '')]
        [string]$Configuration,

        [ValidateSet("net8.0")]
        [string]$Framework = "net8.0",

        # These are duplicated from Start-PSBuild
        # We do not use ValidateScript since we want tab completion
        [ValidateSet("",
                     "linux-musl-x64",
                     "fxdependent",
                     "fxdependent-noopt-linux-musl-x64",
                     "fxdependent-linux-x64",
                     "fxdependent-linux-arm64",
                     "fxdependent-win-desktop",
                     "linux-arm",
                     "linux-arm64",
                     "linux-x64",
                     "osx-arm64",
                     "osx-x64",
                     "win-arm",
                     "win-arm64",
                     "win7-x64",
                     "win7-x86")]
        [string]$Runtime,

        # Accept a path to the output directory
        # If not null or empty, name of the executable will be appended to
        # this path, otherwise, to the default path, and then the full path
        # of the output executable will be assigned to the Output property
        [string]$Output,

        [switch]$SMAOnly,

        [switch]$PSModuleRestore,

        [switch]$ForMinimalSize
    )

    # Add .NET CLI tools to PATH
    Find-Dotnet

    if (-not $Configuration) {
        $Configuration = 'Debug'
    }

    Write-Verbose "Using configuration '$Configuration'"
    Write-Verbose "Using framework '$Framework'"

    if (-not $Runtime) {
        $Platform, $Architecture = dotnet --info |
            Select-String '^\s*OS Platform:\s+(\w+)$', '^\s*Architecture:\s+(\w+)$' |
            Select-Object -First 2 |
            ForEach-Object { $_.Matches.Groups[1].Value }

        switch ($Platform) {
            'Windows' {
                # For x86 and x64 architectures, we use win7-x64 and win7-x86 RIDs.
                # For arm and arm64 architectures, we use win-arm and win-arm64 RIDs.
                $Platform = if ($Architecture[0] -eq 'x') { 'win7' } else { 'win' }
                $Runtime = "${Platform}-${Architecture}"
            }

            'Linux' {
                $Runtime = "linux-${Architecture}"
            }

            'Darwin' {
                $Runtime = "osx-${Architecture}"
            }
        }

        if (-not $Runtime) {
            Throw "Could not determine Runtime Identifier, please update dotnet"
        } else {
            Write-Verbose "Using runtime '$Runtime'"
        }
    }

    $PowerShellDir = if ($Runtime -like 'win*' -or ($Runtime -like 'fxdependent*' -and $environment.IsWindows)) {
        "powershell-win-core"
    } else {
        "powershell-unix"
    }

    $Top = [IO.Path]::Combine($PSScriptRoot, "src", $PowerShellDir)
    Write-Verbose "Top project directory is $Top"

    $Executable = if ($Runtime -like 'fxdependent*') {
        "pwsh.dll"
    } elseif ($environment.IsLinux -or $environment.IsMacOS) {
        "pwsh"
    } elseif ($environment.IsWindows) {
        "pwsh.exe"
    }

    # Build the Output path
    if (!$Output) {
        if ($Runtime -like 'fxdependent*' -and ($Runtime -like 'fxdependent*linux*' -or $Runtime -like 'fxdependent*alpine*')) {
            $outputRuntime = $Runtime -replace 'fxdependent-', ''
            $Output = [IO.Path]::Combine($Top, "bin", $Configuration, $Framework, $outputRuntime, "publish", $Executable)
        }
        elseif ($Runtime -like 'fxdependent*') {
            $Output = [IO.Path]::Combine($Top, "bin", $Configuration, $Framework, "publish", $Executable)
        }
        else {
            $Output = [IO.Path]::Combine($Top, "bin", $Configuration, $Framework, $Runtime, "publish", $Executable)
        }
    } else {
        $Output = [IO.Path]::Combine($Output, $Executable)
    }

    if ($SMAOnly)
    {
        $Top = [IO.Path]::Combine($PSScriptRoot, "src", "System.Management.Automation")
    }

    $RootInfo = @{RepoPath = $PSScriptRoot}

    # the valid root is the root of the filesystem and the folder PowerShell
    $RootInfo['ValidPath'] = Join-Path -Path ([system.io.path]::GetPathRoot($RootInfo.RepoPath)) -ChildPath 'PowerShell'

    if($RootInfo.RepoPath -ne $RootInfo.ValidPath)
    {
        $RootInfo['Warning'] = "Please ensure your repo is at the root of the file system and named 'PowerShell' (example: '$($RootInfo.ValidPath)'), when building and packaging for release!"
        $RootInfo['IsValid'] = $false
    }
    else
    {
        $RootInfo['IsValid'] = $true
    }

    return New-PSOptionsObject `
                -RootInfo ([PSCustomObject]$RootInfo) `
                -Top $Top `
                -Runtime $Runtime `
                -Configuration $Configuration `
                -PSModuleRestore $PSModuleRestore.IsPresent `
                -Framework $Framework `
                -Output $Output `
                -ForMinimalSize $ForMinimalSize
}

# Get the Options of the last build
function Get-PSOptions {
    param(
        [Parameter(HelpMessage='Defaults to New-PSOption if a build has not occurred.')]
        [switch]
        $DefaultToNew
    )

    if (!$script:Options -and $DefaultToNew.IsPresent)
    {
        return New-PSOptions
    }

    return $script:Options
}

function Set-PSOptions {
    param(
        [PSObject]
        $Options
    )

    $script:Options = $Options
}

function Get-PSOutput {
    [CmdletBinding()]param(
        [hashtable]$Options
    )
    if ($Options) {
        return $Options.Output
    } elseif ($script:Options) {
        return $script:Options.Output
    } else {
        return (New-PSOptions).Output
    }
}

function Get-PesterTag {
    param ( [Parameter(Position=0)][string]$testbase = "$PSScriptRoot/test/powershell" )
    $alltags = @{}
    $warnings = @()

    Get-ChildItem -Recurse $testbase -File | Where-Object {$_.name -match "tests.ps1"}| ForEach-Object {
        $fullname = $_.fullname
        $tok = $err = $null
        $ast = [System.Management.Automation.Language.Parser]::ParseFile($FullName, [ref]$tok,[ref]$err)
        $des = $ast.FindAll({
            $args[0] -is [System.Management.Automation.Language.CommandAst] `
                -and $args[0].CommandElements.GetType() -in @(
                    [System.Management.Automation.Language.StringConstantExpressionAst],
                    [System.Management.Automation.Language.ExpandableStringExpressionAst]
                ) `
                -and $args[0].CommandElements[0].Value -eq "Describe"
        }, $true)
        foreach( $describe in $des) {
            $elements = $describe.CommandElements
            $lineno = $elements[0].Extent.StartLineNumber
            $foundPriorityTags = @()
            for ( $i = 0; $i -lt $elements.Count; $i++) {
                if ( $elements[$i].extent.text -match "^-t" ) {
                    $vAst = $elements[$i+1]
                    if ( $vAst.FindAll({$args[0] -is "System.Management.Automation.Language.VariableExpressionAst"},$true) ) {
                        $warnings += "TAGS must be static strings, error in ${fullname}, line $lineno"
                    }
                    $values = $vAst.FindAll({$args[0] -is "System.Management.Automation.Language.StringConstantExpressionAst"},$true).Value
                    $values | ForEach-Object {
                        if (@('REQUIREADMINONWINDOWS', 'REQUIRESUDOONUNIX', 'SLOW') -contains $_) {
                            # These are valid tags also, but they are not the priority tags
                        }
                        elseif (@('CI', 'FEATURE', 'SCENARIO') -contains $_) {
                            $foundPriorityTags += $_
                        }
                        else {
                            $warnings += "${fullname} includes improper tag '$_', line '$lineno'"
                        }

                        $alltags[$_]++
                    }
                }
            }
            if ( $foundPriorityTags.Count -eq 0 ) {
                $warnings += "${fullname}:$lineno does not include -Tag in Describe"
            }
            elseif ( $foundPriorityTags.Count -gt 1 ) {
                $warnings += "${fullname}:$lineno includes more then one scope -Tag: $foundPriorityTags"
            }
        }
    }
    if ( $Warnings.Count -gt 0 ) {
        $alltags['Result'] = "Fail"
    }
    else {
        $alltags['Result'] = "Pass"
    }
    $alltags['Warnings'] = $warnings
    $o = [pscustomobject]$alltags
    $o.psobject.TypeNames.Add("DescribeTagsInUse")
    $o
}

# Function to build and publish the Microsoft.PowerShell.NamedPipeConnection module for
# testing PowerShell remote custom connections.
function Publish-CustomConnectionTestModule
{
    $sourcePath = "${PSScriptRoot}/test/tools/NamedPipeConnection"
    $outPath = "${PSScriptRoot}/test/tools/NamedPipeConnection/out/Microsoft.PowerShell.NamedPipeConnection"
    $publishPath = "${PSScriptRoot}/test/tools/Modules"

    Find-DotNet

    Push-Location -Path $sourcePath
    try {
        # Build the Microsoft.PowerShell.NamedPipeConnect module
        ./build.ps1 -Clean -Build

        if (! (Test-Path -Path $outPath)) {
            throw "Publish-CustomConnectionTestModule: Build failed. Output path does not exist: $outPath"
        }

        # Publish the Microsoft.PowerShell.NamedPipeConnection module
        Copy-Item -Path $outPath -Destination $publishPath -Recurse -Force

        # Clean up build artifacts
        ./build.ps1 -Clean
    }
    finally {
        Pop-Location
    }
}

function Publish-PSTestTools {
    [CmdletBinding()]
    param(
        [string]
        $runtime
    )

    Find-Dotnet

    $tools = @(
        @{ Path="${PSScriptRoot}/test/tools/TestAlc";     Output="library" }
        @{ Path="${PSScriptRoot}/test/tools/TestExe";     Output="exe" }
        @{ Path="${PSScriptRoot}/test/tools/UnixSocket";  Output="exe" }
        @{ Path="${PSScriptRoot}/test/tools/WebListener"; Output="exe" }
    )

    # This is a windows service, so it only works on windows
    if ($environment.IsWindows) {
        $tools += @{ Path = "${PSScriptRoot}/test/tools/TestService"; Output = "exe" }
    }

    $Options = Get-PSOptions -DefaultToNew

    # Publish tools so it can be run by tests
    foreach ($tool in $tools)
    {
        Push-Location $tool.Path
        try {
            $toolPath = Join-Path -Path $tool.Path -ChildPath "bin"
            $objPath = Join-Path -Path $tool.Path -ChildPath "obj"

            if (Test-Path $toolPath) {
                Remove-Item -Path $toolPath -Recurse -Force
            }

            if (Test-Path $objPath) {
                Remove-Item -Path $objPath -Recurse -Force
            }

            if ($tool.Output -eq 'library') {
                ## Handle building and publishing assemblies.
                dotnet publish --configuration $Options.Configuration --framework $Options.Framework
                continue
            }

            ## Handle building and publishing executables.
            if (-not $runtime) {
                $runtime = $Options.Runtime
            }

            # We are using non-version/distro specific RIDs for test tools, so we need to fix the runtime
            # value here if it starts with 'win7'.
            $runtime = $runtime -replace '^win7-', 'win-'

            Write-Verbose -Verbose -Message "Starting dotnet publish for $toolPath with runtime $runtime"

            dotnet publish --output bin --configuration $Options.Configuration --framework $Options.Framework --runtime $runtime --self-contained | Out-String | Write-Verbose -Verbose

            $dll = $null
            $dll = Get-ChildItem -Path bin -Recurse -Filter "*.dll"

            if (-not $dll) {
                throw "Failed to find exe in $toolPath"
            }

            if ( -not $env:PATH.Contains($toolPath) ) {
                $env:PATH = $toolPath+$TestModulePathSeparator+$($env:PATH)
            }
        } finally {
            Pop-Location
        }
    }

    # `dotnet restore` on test project is not called if product projects have been restored unless -Force is specified.
    Copy-PSGalleryModules -Destination "${PSScriptRoot}/test/tools/Modules" -CsProjPath "$PSScriptRoot/test/tools/Modules/PSGalleryTestModules.csproj" -Force

    # Publish the Microsoft.PowerShell.NamedPipeConnection module
    Publish-CustomConnectionTestModule
}

function Get-ExperimentalFeatureTests {
    $testMetadataFile = Join-Path $PSScriptRoot "test/tools/TestMetadata.json"
    $metadata = Get-Content -Path $testMetadataFile -Raw | ConvertFrom-Json | ForEach-Object -MemberName ExperimentalFeatures
    $features = $metadata | Get-Member -MemberType NoteProperty | ForEach-Object -MemberName Name

    $featureTests = @{}
    foreach ($featureName in $features) {
        $featureTests[$featureName] = $metadata.$featureName
    }
    $featureTests
}

function Start-PSPester {
    [CmdletBinding(DefaultParameterSetName='default')]
    param(
        [Parameter(Position=0)]
        [ArgumentCompleter({param($c,$p,$word) Get-ChildItem -Recurse -File -LiteralPath $PSScriptRoot/Test/PowerShell -filter *.tests.ps1 | Where-Object FullName -like "*$word*" })]
        [string[]]$Path = @("$PSScriptRoot/test/powershell"),
        [string]$OutputFormat = "NUnitXml",
        [string]$OutputFile = "pester-tests.xml",
        [string[]]$ExcludeTag = 'Slow',
        [string[]]$Tag = @("CI","Feature"),
        [switch]$ThrowOnFailure,
        [string]$BinDir = (Split-Path (Get-PSOptions -DefaultToNew).Output),
        [string]$powershell = (Join-Path $BinDir 'pwsh'),
        [string]$Pester = ([IO.Path]::Combine($BinDir, "Modules", "Pester")),
        [Parameter(ParameterSetName='Unelevate',Mandatory=$true)]
        [switch]$Unelevate,
        [switch]$Quiet,
        [switch]$Terse,
        [Parameter(ParameterSetName='PassThru',Mandatory=$true)]
        [switch]$PassThru,
        [Parameter(ParameterSetName='PassThru',HelpMessage='Run commands on Linux with sudo.')]
        [switch]$Sudo,
        [switch]$IncludeFailingTest,
        [switch]$IncludeCommonTests,
        [string]$ExperimentalFeatureName,
        [Parameter(HelpMessage='Title to publish the results as.')]
        [string]$Title = 'PowerShell 7 Tests',
        [Parameter(ParameterSetName='Wait', Mandatory=$true,
            HelpMessage='Wait for the debugger to attach to PowerShell before Pester starts.  Debug builds only!')]
        [switch]$Wait,
        [switch]$SkipTestToolBuild,
        [switch]$UseNuGetOrg
    )

    if ($UseNuGetOrg) {
        Switch-PSNugetConfig -Source Public
    }

    if (-not (Get-Module -ListAvailable -Name $Pester -ErrorAction SilentlyContinue | Where-Object { $_.Version -ge "4.2" } ))
    {
        Restore-PSPester
    }

    if ($IncludeFailingTest.IsPresent)
    {
        $Path += "$PSScriptRoot/tools/failingTests"
    }

    if($IncludeCommonTests.IsPresent)
    {
        $path = += "$PSScriptRoot/test/common"
    }

    # we need to do few checks and if user didn't provide $ExcludeTag explicitly, we should alternate the default
    if ($Unelevate)
    {
        if (-not $environment.IsWindows)
        {
            throw '-Unelevate is currently not supported on non-Windows platforms'
        }

        if (-not $environment.IsAdmin)
        {
            throw '-Unelevate cannot be applied because the current user is not Administrator'
        }

        if (-not $PSBoundParameters.ContainsKey('ExcludeTag'))
        {
            $ExcludeTag += 'RequireAdminOnWindows'
        }
    }
    elseif ($environment.IsWindows -and (-not $environment.IsAdmin))
    {
        if (-not $PSBoundParameters.ContainsKey('ExcludeTag'))
        {
            $ExcludeTag += 'RequireAdminOnWindows'
        }
    }
    elseif (-not $environment.IsWindows -and (-not $Sudo.IsPresent))
    {
        if (-not $PSBoundParameters.ContainsKey('ExcludeTag'))
        {
            $ExcludeTag += 'RequireSudoOnUnix'
        }
    }
    elseif (-not $environment.IsWindows -and $Sudo.IsPresent)
    {
        if (-not $PSBoundParameters.ContainsKey('Tag'))
        {
            $Tag = 'RequireSudoOnUnix'
        }
    }

    Write-Verbose "Running pester tests at '$path' with tag '$($Tag -join ''', ''')' and ExcludeTag '$($ExcludeTag -join ''', ''')'" -Verbose
    if(!$SkipTestToolBuild.IsPresent)
    {
        $publishArgs = @{ }
        # if we are building for Alpine, we must include the runtime as linux-x64
        # will not build runnable test tools
        if ( $environment.IsLinux -and $environment.IsAlpine ) {
            $publishArgs['runtime'] = 'linux-musl-x64'
        }
        Publish-PSTestTools @publishArgs | ForEach-Object {Write-Host $_}

        # Publish the Microsoft.PowerShell.NamedPipeConnection module for testing custom remote connections.
        Publish-CustomConnectionTestModule | ForEach-Object { Write-Host $_ }
    }

    # All concatenated commands/arguments are suffixed with the delimiter (space)

<<<<<<< HEAD
=======
    $command = "Write-Verbose `"PowerShell Version under test: `$(`$PSVersionTable.PSVersion)`" -Verbose;"
>>>>>>> c0a162f0
    # Disable telemetry for all startups of pwsh in tests
    $command = "`$env:POWERSHELL_TELEMETRY_OPTOUT = 'yes';"
    if ($Terse)
    {
        $command += "`$ProgressPreference = 'silentlyContinue'; "
    }

    # Autoload (in subprocess) temporary modules used in our tests
    $newPathFragment = $TestModulePath + $TestModulePathSeparator
    $command += '$env:PSModulePath = '+"'$newPathFragment'" + '+$env:PSModulePath;'

    # Windows needs the execution policy adjusted
    if ($environment.IsWindows) {
        $command += "Set-ExecutionPolicy -Scope Process Unrestricted; "
    }

    $command += "Import-Module '$Pester'; "

    if ($Unelevate)
    {
        if ($environment.IsWindows) {
            $outputBufferFilePath = [System.IO.Path]::GetTempFileName()
        }
        else {
            # Azure DevOps agents do not have Temp folder setup on Ubuntu 20.04, hence using HOME directory
            $outputBufferFilePath = (Join-Path $env:HOME $([System.IO.Path]::GetRandomFileName()))
        }
    }

    $command += "Invoke-Pester "

    $command += "-OutputFormat ${OutputFormat} -OutputFile ${OutputFile} "
    if ($ExcludeTag -and ($ExcludeTag -ne "")) {
        $command += "-ExcludeTag @('" + (${ExcludeTag} -join "','") + "') "
    }
    if ($Tag) {
        $command += "-Tag @('" + (${Tag} -join "','") + "') "
    }
    # sometimes we need to eliminate Pester output, especially when we're
    # doing a daily build as the log file is too large
    if ( $Quiet ) {
        $command += "-Quiet "
    }
    if ( $PassThru ) {
        $command += "-PassThru "
    }

    $command += "'" + ($Path -join "','") + "'"
    if ($Unelevate)
    {
        $command += " *> $outputBufferFilePath; '__UNELEVATED_TESTS_THE_END__' >> $outputBufferFilePath"
    }

    Write-Verbose $command -Verbose

    $script:nonewline = $true
    $script:inerror = $false
    function Write-Terse([string] $line)
    {
        $trimmedline = $line.Trim()
        if ($trimmedline.StartsWith("[+]")) {
            Write-Host "+" -NoNewline -ForegroundColor Green
            $script:nonewline = $true
            $script:inerror = $false
        }
        elseif ($trimmedline.StartsWith("[?]")) {
            Write-Host "?" -NoNewline -ForegroundColor Cyan
            $script:nonewline = $true
            $script:inerror = $false
        }
        elseif ($trimmedline.StartsWith("[!]")) {
            Write-Host "!" -NoNewline -ForegroundColor Gray
            $script:nonewline = $true
            $script:inerror = $false
        }
        elseif ($trimmedline.StartsWith("Executing script ")) {
            # Skip lines where Pester reports that is executing a test script
            return
        }
        elseif ($trimmedline -match "^\d+(\.\d+)?m?s$") {
            # Skip the time elapse like '12ms', '1ms', '1.2s' and '12.53s'
            return
        }
        else {
            if ($script:nonewline) {
                Write-Host "`n" -NoNewline
            }
            if ($trimmedline.StartsWith("[-]") -or $script:inerror) {
                Write-Host $line -ForegroundColor Red
                $script:inerror = $true
            }
            elseif ($trimmedline.StartsWith("VERBOSE:")) {
                Write-Host $line -ForegroundColor Yellow
                $script:inerror = $false
            }
            elseif ($trimmedline.StartsWith("Describing") -or $trimmedline.StartsWith("Context")) {
                Write-Host $line -ForegroundColor Magenta
                $script:inerror = $false
            }
            else {
                Write-Host $line -ForegroundColor Gray
            }
            $script:nonewline = $false
        }
    }

    $PSFlags = @("-noprofile")
    if (-not [string]::IsNullOrEmpty($ExperimentalFeatureName)) {

        if ($environment.IsWindows) {
            $configFile = [System.IO.Path]::GetTempFileName()
        }
        else {
            $configFile = (Join-Path $env:HOME $([System.IO.Path]::GetRandomFileName()))
        }

        $configFile = [System.IO.Path]::ChangeExtension($configFile, ".json")

        ## Create the config.json file to enable the given experimental feature.
        ## On Windows, we need to have 'RemoteSigned' declared for ExecutionPolicy because the ExecutionPolicy is 'Restricted' by default.
        ## On Unix, ExecutionPolicy is not supported, so we don't need to declare it.
        if ($environment.IsWindows) {
            $content = @"
{
    "Microsoft.PowerShell:ExecutionPolicy":"RemoteSigned",
    "ExperimentalFeatures": [
        "$ExperimentalFeatureName"
    ]
}
"@
        } else {
            $content = @"
{
    "ExperimentalFeatures": [
        "$ExperimentalFeatureName"
    ]
}
"@
        }

        Set-Content -Path $configFile -Value $content -Encoding Ascii -Force
        $PSFlags = @("-settings", $configFile, "-noprofile")
    }

	# -Wait is only available on Debug builds
	# It is used to allow the debugger to attach before PowerShell
	# runs pester in this case
    if($Wait.IsPresent){
        $PSFlags += '-wait'
    }

    # To ensure proper testing, the module path must not be inherited by the spawned process
    try {
        $originalModulePath = $env:PSModulePath
        $originalTelemetry = $env:POWERSHELL_TELEMETRY_OPTOUT
        $env:POWERSHELL_TELEMETRY_OPTOUT = 'yes'
        if ($Unelevate)
        {
            Start-UnelevatedProcess -process $powershell -arguments ($PSFlags + "-c $Command")
            $currentLines = 0
            while ($true)
            {
                $lines = Get-Content $outputBufferFilePath | Select-Object -Skip $currentLines
                if ($Terse)
                {
                    foreach ($line in $lines)
                    {
                        Write-Terse -line $line
                    }
                }
                else
                {
                    $lines | Write-Host
                }
                if ($lines | Where-Object { $_ -eq '__UNELEVATED_TESTS_THE_END__'})
                {
                    break
                }

                $count = ($lines | Measure-Object).Count
                if ($count -eq 0)
                {
                    Start-Sleep -Seconds 1
                }
                else
                {
                    $currentLines += $count
                }
            }
        }
        else
        {
            if ($PassThru.IsPresent)
            {
                if ($environment.IsWindows) {
                    $passThruFile = [System.IO.Path]::GetTempFileName()
                }
                else {
                    $passThruFile = Join-Path $env:HOME $([System.IO.Path]::GetRandomFileName())
                }

                try
                {
                    $command += "| Export-Clixml -Path '$passThruFile' -Force"

                    $passThruCommand = { & $powershell $PSFlags -c $command }
                    if ($Sudo.IsPresent) {
                        # -E says to preserve the environment
                        $passThruCommand =  { & sudo -E $powershell $PSFlags -c $command }
                    }

                    $writeCommand = { Write-Host $_ }
                    if ($Terse)
                    {
                        $writeCommand = { Write-Terse $_ }
                    }

                    Start-NativeExecution -sb $passThruCommand | ForEach-Object $writeCommand
                    Import-Clixml -Path $passThruFile | Where-Object {$_.TotalCount -is [Int32]}
                }
                finally
                {
                    Remove-Item $passThruFile -ErrorAction SilentlyContinue -Force
                }
            }
            else
            {
                if ($Terse)
                {
                    Start-NativeExecution -sb {& $powershell $PSFlags -c $command} | ForEach-Object { Write-Terse -line $_ }
                }
                else
                {
                    Start-NativeExecution -sb {& $powershell $PSFlags -c $command}
                }
            }
        }
    } finally {
        $env:PSModulePath = $originalModulePath
        $env:POWERSHELL_TELEMETRY_OPTOUT = $originalTelemetry
        if ($Unelevate)
        {
            Remove-Item $outputBufferFilePath
        }
    }

    Publish-TestResults -Path $OutputFile -Title $Title

    if($ThrowOnFailure)
    {
        Test-PSPesterResults -TestResultsFile $OutputFile
    }
}

function Publish-TestResults
{
    param(
        [Parameter(Mandatory)]
        [string]
        $Title,

        [Parameter(Mandatory)]
        [ValidateScript({Test-Path -Path $_})]
        [string]
        $Path,

        [ValidateSet('NUnit','XUnit')]
        [string]
        $Type='NUnit'
    )

    # In VSTS publish Test Results
    if($env:TF_BUILD)
    {
        $fileName = Split-Path -Leaf -Path $Path
        $tempPath = $env:BUILD_ARTIFACTSTAGINGDIRECTORY
        if (! $tempPath)
        {
            $tempPath = [system.io.path]::GetTempPath()
        }
        $tempFilePath = Join-Path -Path $tempPath -ChildPath $fileName

        # NUnit allowed values are: Passed, Failed, Inconclusive or Ignored (the spec says Skipped but it doesn' work with Azure DevOps)
        # https://github.com/nunit/docs/wiki/Test-Result-XML-Format
        # Azure DevOps Reporting is so messed up for NUnit V2 and doesn't follow their own spec
        # https://learn.microsoft.com/azure/devops/pipelines/tasks/test/publish-test-results?view=azure-devops&tabs=yaml
        # So, we will map skipped to the actual value in the NUnit spec and they will ignore all results for tests which were not executed
        Get-Content $Path | ForEach-Object {
            $_ -replace 'result="Ignored"', 'result="Skipped"'
        } | Out-File -FilePath $tempFilePath -Encoding ascii -Force

        # If we attempt to upload a result file which has no test cases in it, then vsts will produce a warning
        # so check to be sure we actually have a result file that contains test cases to upload.
        # If the "test-case" count is greater than 0, then we have results.
        # Regardless, we want to upload this as an artifact, so this logic doesn't pertain to that.
        if ( @(([xml](Get-Content $Path)).SelectNodes(".//test-case")).Count -gt 0 -or $Type -eq 'XUnit' ) {
            Write-Host "##vso[results.publish type=$Type;mergeResults=true;runTitle=$Title;publishRunAttachments=true;resultFiles=$tempFilePath;failTaskOnFailedTests=true]"
        }

        $resolvedPath = (Resolve-Path -Path $Path).ProviderPath
        Write-Host "##vso[artifact.upload containerfolder=testResults;artifactname=testResults]$resolvedPath"
    }
}

function script:Start-UnelevatedProcess
{
    param(
        [string]$process,
        [string[]]$arguments
    )

    if (-not $environment.IsWindows)
    {
        throw "Start-UnelevatedProcess is currently not supported on non-Windows platforms"
    }

    if (-not $environment.OSArchitecture -eq 'arm64')
    {
        throw "Start-UnelevatedProcess is currently not supported on arm64 platforms"
    }

    runas.exe /trustlevel:0x20000 "$process $arguments"
}

function Show-PSPesterError
{
    [CmdletBinding(DefaultParameterSetName='xml')]
    param (
        [Parameter(ParameterSetName='xml',Mandatory)]
        [Xml.XmlElement]$testFailure,
        [Parameter(ParameterSetName='object',Mandatory)]
        [PSCustomObject]$testFailureObject
        )

    if ($PSCmdlet.ParameterSetName -eq 'xml')
    {
        $description = $testFailure.description
        $name = $testFailure.name
        $message = $testFailure.failure.message
        $stack_trace = $testFailure.failure."stack-trace"
    }
    elseif ($PSCmdlet.ParameterSetName -eq 'object')
    {
        $description = $testFailureObject.Describe + '/' + $testFailureObject.Context
        $name = $testFailureObject.Name
        $message = $testFailureObject.FailureMessage
        $stack_trace = $testFailureObject.StackTrace
    }
    else
    {
        throw 'Unknown Show-PSPester parameter set'
    }

    Write-Log -isError -message ("Description: " + $description)
    Write-Log -isError -message ("Name:        " + $name)
    Write-Log -isError -message "message:"
    Write-Log -isError -message $message
    Write-Log -isError -message "stack-trace:"
    Write-Log -isError -message $stack_trace

}

function Test-XUnitTestResults
{
    param(
        [Parameter(Mandatory)]
        [ValidateNotNullOrEmpty()]
        [string] $TestResultsFile
    )

    if(-not (Test-Path $TestResultsFile))
    {
        throw "File not found $TestResultsFile"
    }

    try
    {
        $results = [xml] (Get-Content $TestResultsFile)
    }
    catch
    {
        throw "Cannot convert $TestResultsFile to xml : $($_.message)"
    }

    $failedTests = $results.assemblies.assembly.collection.test | Where-Object result -eq "fail"

    if(-not $failedTests)
    {
        return $true
    }

    foreach($failure in $failedTests)
    {
        $description = $failure.type
        $name = $failure.method
        $message = $failure.failure.message
        $stack_trace = $failure.failure.'stack-trace'

        Write-Log -isError -message ("Description: " + $description)
        Write-Log -isError -message ("Name:        " + $name)
        Write-Log -isError -message "message:"
        Write-Log -isError -message $message
        Write-Log -isError -message "stack-trace:"
        Write-Log -isError -message $stack_trace
        Write-Log -isError -message " "
    }

    throw "$($results.assemblies.assembly.failed) tests failed"
}

#
# Read the test result file and
# Throw if a test failed
function Test-PSPesterResults
{
    [CmdletBinding(DefaultParameterSetName='file')]
    param(
        [Parameter(ParameterSetName='file')]
        [string] $TestResultsFile = "pester-tests.xml",

        [Parameter(ParameterSetName='file')]
        [string] $TestArea = 'test/powershell',

        [Parameter(ParameterSetName='PesterPassThruObject', Mandatory)]
        [pscustomobject] $ResultObject,

        [Parameter(ParameterSetName='PesterPassThruObject')]
        [switch] $CanHaveNoResult
    )

    if($PSCmdlet.ParameterSetName -eq 'file')
    {
        if(!(Test-Path $TestResultsFile))
        {
            throw "Test result file '$testResultsFile' not found for $TestArea."
        }

        $x = [xml](Get-Content -Raw $testResultsFile)
        if ([int]$x.'test-results'.failures -gt 0)
        {
            Write-Log -isError -message "TEST FAILURES"
            # switch between methods, SelectNode is not available on dotnet core
            if ( "System.Xml.XmlDocumentXPathExtensions" -as [Type] )
            {
                $failures = [System.Xml.XmlDocumentXPathExtensions]::SelectNodes($x."test-results",'.//test-case[@result = "Failure"]')
            }
            else
            {
                $failures = $x.SelectNodes('.//test-case[@result = "Failure"]')
            }
            foreach ( $testfail in $failures )
            {
                Show-PSPesterError -testFailure $testfail
            }
            throw "$($x.'test-results'.failures) tests in $TestArea failed"
        }
    }
    elseif ($PSCmdlet.ParameterSetName -eq 'PesterPassThruObject')
    {
        if (-not $CanHaveNoResult)
        {
            $noTotalCountMember = if ($null -eq (Get-Member -InputObject $ResultObject -Name 'TotalCount')) { $true } else { $false }
            if ($noTotalCountMember)
            {
                Write-Verbose -Verbose -Message "`$ResultObject has no 'TotalCount' property"
                Write-Verbose -Verbose "$($ResultObject | Out-String)"
            }
            if ($noTotalCountMember -or $ResultObject.TotalCount -le 0)
            {
                throw 'NO TESTS RUN'
            }
        }
        elseif ($ResultObject.FailedCount -gt 0)
        {
            Write-Log -isError -message 'TEST FAILURES'

            $ResultObject.TestResult | Where-Object {$_.Passed -eq $false} | ForEach-Object {
                Show-PSPesterError -testFailureObject $_
            }

            throw "$($ResultObject.FailedCount) tests in $TestArea failed"
        }
    }
}

function Start-PSxUnit {
    [CmdletBinding()]param(
        [string] $xUnitTestResultsFile = "xUnitResults.xml"
    )

    # Add .NET CLI tools to PATH
    Find-Dotnet

    $Content = Split-Path -Parent (Get-PSOutput)
    if (-not (Test-Path $Content)) {
        throw "PowerShell must be built before running tests!"
    }

    $originalDOTNET_ROOT = $env:DOTNET_ROOT

    try {
        Push-Location $PSScriptRoot/test/xUnit

        # Add workaround to unblock xUnit testing see issue: https://github.com/dotnet/sdk/issues/26462
        $dotnetPath = if ($environment.IsWindows) { "$env:LocalAppData\Microsoft\dotnet" } else { "$env:HOME/.dotnet" }
        $env:DOTNET_ROOT = $dotnetPath

        # Path manipulation to obtain test project output directory

        if(-not $environment.IsWindows)
        {
            if($environment.IsMacOS)
            {
                $nativeLib = "$Content/libpsl-native.dylib"
            }
            else
            {
                $nativeLib = "$Content/libpsl-native.so"
            }

            $requiredDependencies = @(
                $nativeLib,
                "$Content/Microsoft.Management.Infrastructure.dll",
                "$Content/System.Text.Encoding.CodePages.dll"
            )

            if((Test-Path $requiredDependencies) -notcontains $false)
            {
                $options = Get-PSOptions -DefaultToNew
                $Destination = "bin/$($options.configuration)/$($options.framework)"
                New-Item $Destination -ItemType Directory -Force > $null
                Copy-Item -Path $requiredDependencies -Destination $Destination -Force
            }
            else
            {
                throw "Dependencies $requiredDependencies not met."
            }
        }

        if (Test-Path $xUnitTestResultsFile) {
            Remove-Item $xUnitTestResultsFile -Force -ErrorAction SilentlyContinue
        }

        # We run the xUnit tests sequentially to avoid race conditions caused by manipulating the config.json file.
        # xUnit tests run in parallel by default. To make them run sequentially, we need to define the 'xunit.runner.json' file.
        dotnet test --configuration $Options.configuration --test-adapter-path:. "--logger:xunit;LogFilePath=$xUnitTestResultsFile"

        Publish-TestResults -Path $xUnitTestResultsFile -Type 'XUnit' -Title 'Xunit Sequential'
    }
    finally {
        $env:DOTNET_ROOT = $originalDOTNET_ROOT
        Pop-Location
    }
}

function Install-Dotnet {
    [CmdletBinding()]
    param(
        [string]$Channel = $dotnetCLIChannel,
        [string]$Version = $dotnetCLIRequiredVersion,
        [string]$Quality = $dotnetCLIQuality,
        [switch]$RemovePreviousVersion,
        [switch]$NoSudo,
        [string]$InstallDir,
        [string]$AzureFeed,
        [string]$FeedCredential
    )

    Write-Verbose -Verbose "In install-dotnet"

    # This allows sudo install to be optional; needed when running in containers / as root
    # Note that when it is null, Invoke-Expression (but not &) must be used to interpolate properly
    $sudo = if (!$NoSudo) { "sudo" }

    # $installObtainUrl = "https://dot.net/v1"
    $installObtainUrl = "https://dotnet.microsoft.com/download/dotnet/scripts/v1"
    $uninstallObtainUrl = "https://raw.githubusercontent.com/dotnet/cli/master/scripts/obtain"

    # Install for Linux and OS X
    if ($environment.IsLinux -or $environment.IsMacOS) {
        $wget = Get-Command -Name wget -CommandType Application -TotalCount 1 -ErrorAction Stop

        # Attempt to uninstall previous dotnet packages if requested
        if ($RemovePreviousVersion) {
            $uninstallScript = if ($environment.IsLinux -and $environment.IsUbuntu) {
                "dotnet-uninstall-debian-packages.sh"
            } elseif ($environment.IsMacOS) {
                "dotnet-uninstall-pkgs.sh"
            }

            if ($uninstallScript) {
                Start-NativeExecution {
                    & $wget $uninstallObtainUrl/uninstall/$uninstallScript
                    Invoke-Expression "$sudo bash ./$uninstallScript"
                }
            } else {
                Write-Warning "This script only removes prior versions of dotnet for Ubuntu and OS X"
            }
        }

        Write-Verbose -Verbose "Invoking install script"

        # Install new dotnet 1.1.0 preview packages
        $installScript = "dotnet-install.sh"

        Write-Verbose -Message "downloading install script from $installObtainUrl/$installScript ..." -Verbose
            & $wget $installObtainUrl/$installScript

            if ((Get-ChildItem "./$installScript").Length -eq 0) {
                throw "./$installScript was 0 length"
            }

            if ($Version) {
                $bashArgs = @("./$installScript", '-v', $Version)
            }
            elseif ($Channel) {
                $bashArgs = @("./$installScript", '-c', $Channel, '-q', $Quality)
            }

            if ($InstallDir) {
                $bashArgs += @('-i', $InstallDir)
            }

            if ($AzureFeed) {
                $bashArgs += @('-AzureFeed', $AzureFeed)
            }

            if ($FeedCredential) {
                $bashArgs += @('-FeedCredential', $FeedCredential)
            }

            $bashArgs += @('-skipnonversionedfiles')

            $bashArgs -join ' ' | Write-Verbose -Verbose

        Start-NativeExecution {
            bash @bashArgs
        }
    } elseif ($environment.IsWindows) {
        Remove-Item -ErrorAction SilentlyContinue -Recurse -Force ~\AppData\Local\Microsoft\dotnet
        $installScript = "dotnet-install.ps1"
        Invoke-WebRequest -Uri $installObtainUrl/$installScript -OutFile $installScript
        if (-not $environment.IsCoreCLR) {
            $installArgs = @{}
            if ($Version) {
                $installArgs += @{ Version = $Version }
            } elseif ($Channel) {
                $installArgs += @{ Quality = $Quality }
                $installArgs += @{ Channel = $Channel }
            }

            if ($InstallDir) {
                $installArgs += @{ InstallDir = $InstallDir }
            }

            if ($AzureFeed) {
                $installArgs += @{AzureFeed = $AzureFeed}
            }

            if ($FeedCredential) {
                $installArgs += @{FeedCredential = $FeedCredential}
            }

            $installArgs += @{ SkipNonVersionedFiles = $true }

            $installArgs | Out-String | Write-Verbose -Verbose

            & ./$installScript @installArgs
        }
        else {
            # dotnet-install.ps1 uses APIs that are not supported in .NET Core, so we run it with Windows PowerShell
            $fullPSPath = Join-Path -Path $env:windir -ChildPath "System32\WindowsPowerShell\v1.0\powershell.exe"
            $fullDotnetInstallPath = Join-Path -Path (Convert-Path -Path $PWD.Path) -ChildPath $installScript

            if ($Version) {
                $psArgs = @('-NoLogo', '-NoProfile', '-File', $fullDotnetInstallPath, '-Version', $Version)
            }
            elseif ($Channel) {
                $psArgs = @('-NoLogo', '-NoProfile', '-File', $fullDotnetInstallPath, '-Channel', $Channel, '-Quality', $Quality)
            }

            if ($InstallDir) {
                $psArgs += @('-InstallDir', $InstallDir)
            }

            if ($AzureFeed) {
                $psArgs += @('-AzureFeed', $AzureFeed)
            }

            if ($FeedCredential) {
                $psArgs += @('-FeedCredential', $FeedCredential)
            }

            $psArgs += @('-SkipNonVersionedFiles')

            # Removing the verbose message to not expose the secret
            # $psArgs -join ' ' | Write-Verbose -Verbose

            Start-NativeExecution {
                & $fullPSPath @psArgs
            }
        }
    }
}

function Get-RedHatPackageManager {
    if ($environment.IsCentOS -or (Get-Command -Name yum -CommandType Application -ErrorAction SilentlyContinue)) {
        "yum install -y -q"
    } elseif ($environment.IsFedora -or (Get-Command -Name dnf -CommandType Application -ErrorAction SilentlyContinue)) {
        "dnf install -y -q"
    } else {
        throw "Error determining package manager for this distribution."
    }
}

function Install-GlobalGem {
    param(
        [Parameter()]
        [string]
        $Sudo = "",

        [Parameter(Mandatory)]
        [string]
        $GemName,

        [Parameter(Mandatory)]
        [string]
        $GemVersion
    )
    try {
        # We cannot guess if the user wants to run gem install as root on linux and windows,
        # but macOs usually requires sudo
        $gemsudo = ''
        if($environment.IsMacOS -or $env:TF_BUILD) {
            $gemsudo = $sudo
        }

        Start-NativeExecution ([ScriptBlock]::Create("$gemsudo gem install $GemName -v $GemVersion --no-document"))

    } catch {
        Write-Warning "Installation of gem $GemName $GemVersion failed! Must resolve manually."
        $logs = Get-ChildItem "/var/lib/gems/*/extensions/x86_64-linux/*/$GemName-*/gem_make.out" | Select-Object -ExpandProperty FullName
        foreach ($log in $logs) {
            Write-Verbose "Contents of: $log" -Verbose
            Get-Content -Raw -Path $log -ErrorAction Ignore | ForEach-Object { Write-Verbose $_ -Verbose }
            Write-Verbose "END Contents of: $log" -Verbose
        }

        throw
    }
}

function Start-PSBootstrap {
    [CmdletBinding()]
    param(
        [string]$Channel = $dotnetCLIChannel,
        # we currently pin dotnet-cli version, and will
        # update it when more stable version comes out.
        [string]$Version = $dotnetCLIRequiredVersion,
        [switch]$Package,
        [switch]$NoSudo,
        [switch]$BuildLinuxArm,
        [switch]$Force
    )

    Write-Log -message "Installing PowerShell build dependencies"

    Push-Location $PSScriptRoot/tools

    if ($dotnetSDKVersionOveride) {
        $Version = $dotnetSDKVersionOveride
    }

    try {
        if ($environment.IsLinux -or $environment.IsMacOS) {
            # This allows sudo install to be optional; needed when running in containers / as root
            # Note that when it is null, Invoke-Expression (but not &) must be used to interpolate properly
            $sudo = if (!$NoSudo) { "sudo" }

            if ($BuildLinuxArm -and $environment.IsLinux -and -not $environment.IsUbuntu) {
                Write-Error "Cross compiling for linux-arm is only supported on Ubuntu environment"
                return
            }

            # Install ours and .NET's dependencies
            $Deps = @()
            if ($environment.IsLinux -and $environment.IsUbuntu) {
                # Build tools
                $Deps += "curl", "wget"

                # .NET Core required runtime libraries
                if ($environment.IsUbuntu16) { $Deps += "libicu55" }
                elseif ($environment.IsUbuntu18) { $Deps += "libicu60"}

                # Packaging tools
                if ($Package) { $Deps += "ruby-dev", "groff", "libffi-dev", "rpm", "g++", "make" }

                # Install dependencies
                # change the fontend from apt-get to noninteractive
                $originalDebianFrontEnd=$env:DEBIAN_FRONTEND
                $env:DEBIAN_FRONTEND='noninteractive'
                try {
                    Start-NativeExecution {
                        Invoke-Expression "$sudo apt-get update -qq"
                        Invoke-Expression "$sudo apt-get install -y -qq $Deps"
                    }
                }
                finally {
                    # change the apt frontend back to the original
                    $env:DEBIAN_FRONTEND=$originalDebianFrontEnd
                }
            } elseif ($environment.IsLinux -and ($environment.IsRedHatFamily -or $environment.IsMariner)) {
                # Build tools
                $Deps += "which", "curl", "wget"

                # .NET Core required runtime libraries
                $Deps += "libicu", "openssl-libs"

                # Packaging tools
                if ($Package) { $Deps += "ruby-devel", "rpm-build", "groff", 'libffi-devel', "gcc-c++" }

                $PackageManager = Get-RedHatPackageManager

                $baseCommand = "$sudo $PackageManager"

                # On OpenSUSE 13.2 container, sudo does not exist, so don't use it if not needed
                if($NoSudo)
                {
                    $baseCommand = $PackageManager
                }

                # Install dependencies
                Start-NativeExecution {
                    Invoke-Expression "$baseCommand $Deps"
                }
            } elseif ($environment.IsLinux -and $environment.IsSUSEFamily) {
                # Build tools
                $Deps += "wget"

                # Packaging tools
                if ($Package) { $Deps += "ruby-devel", "rpmbuild", "groff", 'libffi-devel', "gcc" }

                $PackageManager = "zypper --non-interactive install"
                $baseCommand = "$sudo $PackageManager"

                # On OpenSUSE 13.2 container, sudo does not exist, so don't use it if not needed
                if($NoSudo)
                {
                    $baseCommand = $PackageManager
                }

                # Install dependencies
                Start-NativeExecution {
                    Invoke-Expression "$baseCommand $Deps"
                }
            } elseif ($environment.IsMacOS) {
                if ($environment.UsingHomebrew) {
                    $PackageManager = "brew"
                } elseif ($environment.UsingMacports) {
                    $PackageManager = "$sudo port"
                }

                # wget for downloading dotnet
                $Deps += "wget"

                # .NET Core required runtime libraries
                $Deps += "openssl"

                # Install dependencies
                # ignore exitcode, because they may be already installed
                Start-NativeExecution ([ScriptBlock]::Create("$PackageManager install $Deps")) -IgnoreExitcode
            } elseif ($environment.IsLinux -and $environment.IsAlpine) {
                $Deps += 'libunwind', 'libcurl', 'bash', 'build-base', 'git', 'curl', 'wget'

                Start-NativeExecution {
                    Invoke-Expression "apk add $Deps"
                }
            }

            # Install [fpm](https://github.com/jordansissel/fpm)
            if ($Package) {
                Install-GlobalGem -Sudo $sudo -GemName "dotenv" -GemVersion "2.8.1"
                Install-GlobalGem -Sudo $sudo -GemName "ffi" -GemVersion "1.16.3"
                Install-GlobalGem -Sudo $sudo -GemName "fpm" -GemVersion "1.15.1"
                Install-GlobalGem -Sudo $sudo -GemName "rexml" -GemVersion "3.2.5"
            }
        }

        Write-Verbose -Verbose "Calling Find-Dotnet from Start-PSBootstrap"

        # Try to locate dotnet-SDK before installing it
        Find-Dotnet

        Write-Verbose -Verbose "Back from calling Find-Dotnet from Start-PSBootstrap"

        # Install dotnet-SDK
        $dotNetExists = precheck 'dotnet' $null
        $dotNetVersion = [string]::Empty
        if($dotNetExists) {
            $dotNetVersion = Find-RequiredSDK $dotnetCLIRequiredVersion
        }

        if(!$dotNetExists -or $dotNetVersion -ne $dotnetCLIRequiredVersion -or $Force.IsPresent) {
            if($Force.IsPresent) {
                Write-Log -message "Installing dotnet due to -Force."
            }
            elseif(!$dotNetExists) {
                Write-Log -message "dotnet not present.  Installing dotnet."
            }
            else {
                Write-Log -message "dotnet out of date ($dotNetVersion).  Updating dotnet."
            }

            $DotnetArguments = @{ Channel=$Channel; Version=$Version; NoSudo=$NoSudo }

            if ($dotnetAzureFeed) {
                $null = $DotnetArguments.Add("AzureFeed", $dotnetAzureFeed)
                $null = $DotnetArguments.Add("FeedCredential", $dotnetAzureFeedSecret)
            }

            Install-Dotnet @DotnetArguments
        }
        else {
            Write-Log -message "dotnet is already installed.  Skipping installation."
        }

        # Install Windows dependencies if `-Package` or `-BuildWindowsNative` is specified
        if ($environment.IsWindows) {
            ## The VSCode build task requires 'pwsh.exe' to be found in Path
            if (-not (Get-Command -Name pwsh.exe -CommandType Application -ErrorAction Ignore))
            {
                Write-Log -message "pwsh.exe not found. Install latest PowerShell release and add it to Path"
                $psInstallFile = [System.IO.Path]::Combine($PSScriptRoot, "tools", "install-powershell.ps1")
                & $psInstallFile -AddToPath
            }
            if ($Package) {
                Import-Module "$PSScriptRoot\tools\wix\wix.psm1"
                $isArm64 = "$env:RUNTIME" -eq 'arm64'
                Install-Wix -arm64:$isArm64
            }
        }

        if ($env:TF_BUILD) {
            Write-Verbose -Verbose "--- Start - Capturing nuget sources"
            dotnet nuget list source --format detailed
            Write-Verbose -Verbose "--- End   - Capturing nuget sources"
        }
    } finally {
        Pop-Location
    }
}

## If the required SDK version is found, return it.
## Otherwise, return the latest installed SDK version that can be found.
function Find-RequiredSDK {
    param(
        [Parameter(Mandatory, Position = 0)]
        [string] $requiredSdkVersion
    )

    $output = Start-NativeExecution -sb { dotnet --list-sdks } -IgnoreExitcode 2> $null

    $installedSdkVersions = $output | ForEach-Object {
        # this splits strings like
        # '6.0.202 [C:\Program Files\dotnet\sdk]'
        # '7.0.100-preview.2.22153.17 [C:\Users\johndoe\AppData\Local\Microsoft\dotnet\sdk]'
        # into version and path parts.
        ($_ -split '\s',2)[0]
    }

    if ($installedSdkVersions -contains $requiredSdkVersion) {
        $requiredSdkVersion
    }
    else {
        $installedSdkVersions | Sort-Object -Descending | Select-Object -First 1
    }
}

function Start-DevPowerShell {
    [CmdletBinding(DefaultParameterSetName='ConfigurationParamSet')]
    param(
        [string[]]$ArgumentList = @(),
        [switch]$LoadProfile,
        [Parameter(ParameterSetName='ConfigurationParamSet')]
        [ValidateSet('Debug', 'Release', 'CodeCoverage', 'StaticAnalysis', '')] # should match New-PSOptions -Configuration values
        [string]$Configuration,
        [Parameter(ParameterSetName='BinDirParamSet')]
        [string]$BinDir,
        [switch]$NoNewWindow,
        [string]$Command,
        [switch]$KeepPSModulePath
    )

    try {
        if (-not $BinDir) {
            $BinDir = Split-Path (New-PSOptions -Configuration $Configuration).Output
        }

        if ((-not $NoNewWindow) -and ($environment.IsCoreCLR)) {
            Write-Warning "Start-DevPowerShell -NoNewWindow is currently implied in PowerShellCore edition https://github.com/PowerShell/PowerShell/issues/1543"
            $NoNewWindow = $true
        }

        if (-not $LoadProfile) {
            $ArgumentList = @('-noprofile') + $ArgumentList
        }

        if (-not $KeepPSModulePath) {
            if (-not $Command) {
                $ArgumentList = @('-NoExit') + $ArgumentList
            }
            $Command = '$env:PSModulePath = Join-Path $env:DEVPATH Modules; ' + $Command
        }

        if ($Command) {
            $ArgumentList = $ArgumentList + @("-command $Command")
        }

        $env:DEVPATH = $BinDir


        # splatting for the win
        $startProcessArgs = @{
            FilePath = Join-Path $BinDir 'pwsh'
        }

        if ($ArgumentList) {
            $startProcessArgs.ArgumentList = $ArgumentList
        }

        if ($NoNewWindow) {
            $startProcessArgs.NoNewWindow = $true
            $startProcessArgs.Wait = $true
        }

        Start-Process @startProcessArgs
    } finally {
        if($env:DevPath)
        {
            Remove-Item env:DEVPATH
        }
    }
}

function Start-TypeGen
{
    [CmdletBinding()]
    param
    (
        [ValidateNotNullOrEmpty()]
        $IncFileName = 'powershell.inc'
    )

    # Add .NET CLI tools to PATH
    Find-Dotnet

    # This custom target depends on 'ResolveAssemblyReferencesDesignTime', whose definition can be found in the sdk folder.
    # To find the available properties of '_ReferencesFromRAR' when switching to a new dotnet sdk, follow the steps below:
    #   1. create a dummy project using the new dotnet sdk.
    #   2. build the dummy project with this command:
    #      dotnet msbuild .\dummy.csproj /t:ResolveAssemblyReferencesDesignTime /fileLogger /noconsolelogger /v:diag
    #   3. search '_ReferencesFromRAR' in the produced 'msbuild.log' file. You will find the properties there.
    $GetDependenciesTargetPath = "$PSScriptRoot/src/Microsoft.PowerShell.SDK/obj/Microsoft.PowerShell.SDK.csproj.TypeCatalog.targets"
    $GetDependenciesTargetValue = @'
<Project>
    <Target Name="_GetDependencies"
            DependsOnTargets="ResolveAssemblyReferencesDesignTime">
        <ItemGroup>
            <_RefAssemblyPath Include="%(_ReferencesFromRAR.OriginalItemSpec)%3B" Condition=" '%(_ReferencesFromRAR.NuGetPackageId)' != 'Microsoft.Management.Infrastructure' "/>
        </ItemGroup>
        <WriteLinesToFile File="$(_DependencyFile)" Lines="@(_RefAssemblyPath)" Overwrite="true" />
    </Target>
</Project>
'@
    New-Item -ItemType Directory -Path (Split-Path -Path $GetDependenciesTargetPath -Parent) -Force > $null
    Set-Content -Path $GetDependenciesTargetPath -Value $GetDependenciesTargetValue -Force -Encoding Ascii

    Push-Location "$PSScriptRoot/src/Microsoft.PowerShell.SDK"
    try {
        $ps_inc_file = "$PSScriptRoot/src/TypeCatalogGen/$IncFileName"
        dotnet msbuild .\Microsoft.PowerShell.SDK.csproj /t:_GetDependencies "/property:DesignTimeBuild=true;_DependencyFile=$ps_inc_file" /nologo
    } finally {
        Pop-Location
    }

    Push-Location "$PSScriptRoot/src/TypeCatalogGen"
    try {
        dotnet run ../System.Management.Automation/CoreCLR/CorePsTypeCatalog.cs $IncFileName
    } finally {
        Pop-Location
    }
}

function Start-ResGen
{
    [CmdletBinding()]
    param()

    # Add .NET CLI tools to PATH
    Find-Dotnet

    Push-Location "$PSScriptRoot/src/ResGen"
    try {
        Start-NativeExecution { dotnet run } | Write-Verbose
    } finally {
        Pop-Location
    }
}

function Find-Dotnet {
    param (
        [switch] $SetDotnetRoot
    )

    Write-Verbose "In Find-DotNet"

    $originalPath = $env:PATH
    $dotnetPath = if ($environment.IsWindows) { "$env:LocalAppData\Microsoft\dotnet" } else { "$env:HOME/.dotnet" }

    $chosenDotNetVersion = if($dotnetSDKVersionOveride) {
        $dotnetSDKVersionOveride
    }
    else {
        $dotnetCLIRequiredVersion
    }

    # If there dotnet is already in the PATH, check to see if that version of dotnet can find the required SDK
    # This is "typically" the globally installed dotnet
    if (precheck dotnet) {
        # Must run from within repo to ensure global.json can specify the required SDK version
        Push-Location $PSScriptRoot
        $dotnetCLIInstalledVersion = Find-RequiredSDK $chosenDotNetVersion
        Pop-Location

        Write-Verbose -Message "Find-DotNet: dotnetCLIInstalledVersion = $dotnetCLIInstalledVersion; chosenDotNetVersion = $chosenDotNetVersion"

        if ($dotnetCLIInstalledVersion -ne $chosenDotNetVersion) {
            Write-Warning "The 'dotnet' in the current path can't find SDK version ${dotnetCLIRequiredVersion}, prepending $dotnetPath to PATH."
            # Globally installed dotnet doesn't have the required SDK version, prepend the user local dotnet location
            $env:PATH = $dotnetPath + [IO.Path]::PathSeparator + $env:PATH

            if ($SetDotnetRoot) {
                Write-Verbose -Verbose "Setting DOTNET_ROOT to $dotnetPath"
                $env:DOTNET_ROOT = $dotnetPath
            }
        } elseif ($SetDotnetRoot) {
            Write-Verbose -Verbose "Expected dotnet version found, setting DOTNET_ROOT to $dotnetPath"
            $env:DOTNET_ROOT = $dotnetPath
        }
    }
    else {
        Write-Warning "Could not find 'dotnet', appending $dotnetPath to PATH."
        $env:PATH += [IO.Path]::PathSeparator + $dotnetPath
    }

    if (-not (precheck 'dotnet' "Still could not find 'dotnet', restoring PATH.")) {
        $env:PATH = $originalPath
    }
}

<#
    This is one-time conversion. We use it for to turn GetEventResources.txt into GetEventResources.resx

    .EXAMPLE Convert-TxtResourceToXml -Path Microsoft.PowerShell.Commands.Diagnostics\resources
#>
function Convert-TxtResourceToXml
{
    param(
        [string[]]$Path
    )

    process {
        $Path | ForEach-Object {
            Get-ChildItem $_ -Filter "*.txt" | ForEach-Object {
                $txtFile = $_.FullName
                $resxFile = Join-Path (Split-Path $txtFile) "$($_.BaseName).resx"
                $resourceHashtable = ConvertFrom-StringData (Get-Content -Raw $txtFile)
                $resxContent = $resourceHashtable.GetEnumerator() | ForEach-Object {
@'
  <data name="{0}" xml:space="preserve">
    <value>{1}</value>
  </data>
'@ -f $_.Key, $_.Value
                } | Out-String
                Set-Content -Path $resxFile -Value ($script:RESX_TEMPLATE -f $resxContent)
            }
        }
    }
}

function script:Use-MSBuild {
    # TODO: we probably should require a particular version of msbuild, if we are taking this dependency
    # msbuild v14 and msbuild v4 behaviors are different for XAML generation
    $frameworkMsBuildLocation = "${env:SystemRoot}\Microsoft.Net\Framework\v4.0.30319\msbuild"

    $msbuild = Get-Command msbuild -ErrorAction Ignore
    if ($msbuild) {
        # all good, nothing to do
        return
    }

    if (-not (Test-Path $frameworkMsBuildLocation)) {
        throw "msbuild not found in '$frameworkMsBuildLocation'. Install Visual Studio 2015."
    }

    Set-Alias msbuild $frameworkMsBuildLocation -Scope Script
}

function script:Write-Log
{
    param
    (
        [Parameter(Position=0, Mandatory)]
        [ValidateNotNullOrEmpty()]
        [string] $message,

        [switch] $isError
    )
    if ($isError)
    {
        Write-Host -Foreground Red $message
    }
    else
    {
        Write-Host -Foreground Green $message
    }
    #reset colors for older package to at return to default after error message on a compilation error
    [console]::ResetColor()
}
function script:precheck([string]$command, [string]$missedMessage) {
    $c = Get-Command $command -ErrorAction Ignore
    if (-not $c) {
        if (-not [string]::IsNullOrEmpty($missedMessage))
        {
            Write-Warning $missedMessage
        }
        return $false
    } else {
        return $true
    }
}

# Cleans the PowerShell repo - everything but the root folder
function Clear-PSRepo
{
    [CmdletBinding()]
    param()

    Get-ChildItem $PSScriptRoot\* -Directory | ForEach-Object {
        Write-Verbose "Cleaning $_ ..."
        git clean -fdX $_
    }
}

# Install PowerShell modules such as PackageManagement, PowerShellGet
function Copy-PSGalleryModules
{
    [CmdletBinding()]
    param(
        [Parameter(Mandatory=$true)]
        [string]$CsProjPath,

        [Parameter(Mandatory=$true)]
        [string]$Destination,

        [Parameter()]
        [switch]$Force
    )

    if (!$Destination.EndsWith("Modules")) {
        throw "Installing to an unexpected location"
    }

    Find-DotNet

    Restore-PSPackage -ProjectDirs (Split-Path $CsProjPath) -Force:$Force.IsPresent -PSModule

    $cache = dotnet nuget locals global-packages -l
    if ($cache -match "global-packages: (.*)") {
        $nugetCache = $Matches[1]
    }
    else {
        throw "Can't find nuget global cache"
    }

    $psGalleryProj = [xml](Get-Content -Raw $CsProjPath)

    foreach ($m in $psGalleryProj.Project.ItemGroup.PackageReference) {
        $name = $m.Include
        $version = $m.Version
        Write-Log -message "Name='$Name', Version='$version', Destination='$Destination'"

        # Remove the build revision from the src (nuget drops it).
        $srcVer = if ($version -match "(\d+.\d+.\d+).0") {
            $Matches[1]
        } elseif ($version -match "^\d+.\d+$") {
            # Two digit versions are stored as three digit versions
            "$version.0"
        } else {
            $version
        }

        # Nuget seems to always use lowercase in the cache
        $src = "$nugetCache/$($name.ToLower())/$srcVer"
        $dest = "$Destination/$name"

        Remove-Item -Force -ErrorAction Ignore -Recurse "$Destination/$name"
        New-Item -Path $dest -ItemType Directory -Force -ErrorAction Stop > $null
        # Exclude files/folders that are not needed. The fullclr folder is coming from the PackageManagement module
        $dontCopy = '*.nupkg', '*.nupkg.metadata', '*.nupkg.sha512', '*.nuspec', 'System.Runtime.InteropServices.RuntimeInformation.dll', 'fullclr'
        Copy-Item -Exclude $dontCopy -Recurse $src/* $dest -ErrorAction Stop
    }
}

function Merge-TestLogs
{
    [CmdletBinding()]
    param (
        [Parameter(Mandatory = $true)]
        [ValidateScript({Test-Path $_})]
        [string]$XUnitLogPath,

        [Parameter(Mandatory = $true)]
        [ValidateScript({Test-Path $_})]
        [string[]]$NUnitLogPath,

        [Parameter()]
        [ValidateScript({Test-Path $_})]
        [string[]]$AdditionalXUnitLogPath,

        [Parameter()]
        [string]$OutputLogPath
    )

    # Convert all the NUnit logs into single object
    $convertedNUnit = ConvertFrom-PesterLog -logFile $NUnitLogPath

    $xunit = [xml] (Get-Content $XUnitLogPath -ReadCount 0 -Raw)

    $strBld = [System.Text.StringBuilder]::new($xunit.assemblies.InnerXml)

    foreach($assembly in $convertedNUnit.assembly)
    {
        $strBld.Append($assembly.ToString()) | Out-Null
    }

    foreach($path in $AdditionalXUnitLogPath)
    {
        $addXunit = [xml] (Get-Content $path -ReadCount 0 -Raw)
        $strBld.Append($addXunit.assemblies.InnerXml) | Out-Null
    }

    $xunit.assemblies.InnerXml = $strBld.ToString()
    $xunit.Save($OutputLogPath)
}

function ConvertFrom-PesterLog {
    [CmdletBinding()]
    param (
        [Parameter(ValueFromPipeline = $true, Mandatory = $true, Position = 0)]
        [string[]]$Logfile,
        [Parameter()][switch]$IncludeEmpty,
        [Parameter()][switch]$MultipleLog
    )
    <#
Convert our test logs to
xunit schema - top level assemblies
Pester conversion
foreach $r in "test-results"."test-suite".results."test-suite"
assembly
    name = $r.Description
    config-file = log file (this is the only way we can determine between admin/nonadmin log)
    test-framework = Pester
    environment = top-level "test-results.environment.platform
    run-date = date (doesn't exist in pester except for beginning)
    run-time = time
    time =
#>

    BEGIN {
        # CLASSES
        class assemblies {
            # attributes
            [datetime]$timestamp
            # child elements
            [System.Collections.Generic.List[testAssembly]]$assembly
            assemblies() {
                $this.timestamp = [datetime]::now
                $this.assembly = [System.Collections.Generic.List[testAssembly]]::new()
            }
            static [assemblies] op_Addition([assemblies]$ls, [assemblies]$rs) {
                $newAssembly = [assemblies]::new()
                $newAssembly.assembly.AddRange($ls.assembly)
                $newAssembly.assembly.AddRange($rs.assembly)
                return $newAssembly
            }
            [string]ToString() {
                $sb = [text.stringbuilder]::new()
                $sb.AppendLine('<assemblies timestamp="{0:MM}/{0:dd}/{0:yyyy} {0:HH}:{0:mm}:{0:ss}">' -f $this.timestamp)
                foreach ( $a in $this.assembly  ) {
                    $sb.Append("$a")
                }
                $sb.AppendLine("</assemblies>");
                return $sb.ToString()
            }
            # use Write-Output to emit these into the pipeline
            [array]GetTests() {
                return $this.Assembly.collection.test
            }
        }

        class testAssembly {
            # attributes
            [string]$name # path to pester file
            [string]${config-file}
            [string]${test-framework} # Pester
            [string]$environment
            [string]${run-date}
            [string]${run-time}
            [decimal]$time
            [int]$total
            [int]$passed
            [int]$failed
            [int]$skipped
            [int]$errors
            testAssembly ( ) {
                $this."config-file" = "no config"
                $this."test-framework" = "Pester"
                $this.environment = $script:environment
                $this."run-date" = $script:rundate
                $this."run-time" = $script:runtime
                $this.collection = [System.Collections.Generic.List[collection]]::new()
            }
            # child elements
            [error[]]$error
            [System.Collections.Generic.List[collection]]$collection
            [string]ToString() {
                $sb = [System.Text.StringBuilder]::new()
                $sb.AppendFormat('  <assembly name="{0}" ', $this.name)
                $sb.AppendFormat('environment="{0}" ', [security.securityelement]::escape($this.environment))
                $sb.AppendFormat('test-framework="{0}" ', $this."test-framework")
                $sb.AppendFormat('run-date="{0}" ', $this."run-date")
                $sb.AppendFormat('run-time="{0}" ', $this."run-time")
                $sb.AppendFormat('total="{0}" ', $this.total)
                $sb.AppendFormat('passed="{0}" ', $this.passed)
                $sb.AppendFormat('failed="{0}" ', $this.failed)
                $sb.AppendFormat('skipped="{0}" ', $this.skipped)
                $sb.AppendFormat('time="{0}" ', $this.time)
                $sb.AppendFormat('errors="{0}" ', $this.errors)
                $sb.AppendLine(">")
                if ( $this.error ) {
                    $sb.AppendLine("    <errors>")
                    foreach ( $e in $this.error ) {
                        $sb.AppendLine($e.ToString())
                    }
                    $sb.AppendLine("    </errors>")
                } else {
                    $sb.AppendLine("    <errors />")
                }
                foreach ( $col in $this.collection ) {
                    $sb.AppendLine($col.ToString())
                }
                $sb.AppendLine("  </assembly>")
                return $sb.ToString()
            }
        }

        class collection {
            # attributes
            [string]$name
            [decimal]$time
            [int]$total
            [int]$passed
            [int]$failed
            [int]$skipped
            # child element
            [System.Collections.Generic.List[test]]$test
            # constructor
            collection () {
                $this.test = [System.Collections.Generic.List[test]]::new()
            }
            [string]ToString() {
                $sb = [Text.StringBuilder]::new()
                if ( $this.test.count -eq 0 ) {
                    $sb.AppendLine("    <collection />")
                } else {
                    $sb.AppendFormat('    <collection total="{0}" passed="{1}" failed="{2}" skipped="{3}" name="{4}" time="{5}">' + "`n",
                        $this.total, $this.passed, $this.failed, $this.skipped, [security.securityelement]::escape($this.name), $this.time)
                    foreach ( $t in $this.test ) {
                        $sb.AppendLine("    " + $t.ToString());
                    }
                    $sb.Append("    </collection>")
                }
                return $sb.ToString()
            }
        }

        class errors {
            [error[]]$error
        }
        class error {
            # attributes
            [string]$type
            [string]$name
            # child elements
            [failure]$failure
            [string]ToString() {
                $sb = [system.text.stringbuilder]::new()
                $sb.AppendLine('<error type="{0}" name="{1}" >' -f $this.type, [security.securityelement]::escape($this.Name))
                $sb.AppendLine($this.failure -as [string])
                $sb.AppendLine("</error>")
                return $sb.ToString()
            }
        }

        class cdata {
            [string]$text
            cdata ( [string]$s ) { $this.text = $s }
            [string]ToString() {
                return '<![CDATA[' + [security.securityelement]::escape($this.text) + ']]>'
            }
        }

        class failure {
            [string]${exception-type}
            [cdata]$message
            [cdata]${stack-trace}
            failure ( [string]$message, [string]$stack ) {
                $this."exception-type" = "Pester"
                $this.Message = [cdata]::new($message)
                $this."stack-trace" = [cdata]::new($stack)
            }
            [string]ToString() {
                $sb = [text.stringbuilder]::new()
                $sb.AppendLine("        <failure>")
                $sb.AppendLine("          <message>" + ($this.message -as [string]) + "</message>")
                $sb.AppendLine("          <stack-trace>" + ($this."stack-trace" -as [string]) + "</stack-trace>")
                $sb.Append("        </failure>")
                return $sb.ToString()
            }
        }

        enum resultenum {
            Pass
            Fail
            Skip
        }

        class trait {
            # attributes
            [string]$name
            [string]$value
        }
        class traits {
            [trait[]]$trait
        }
        class test {
            # attributes
            [string]$name
            [string]$type
            [string]$method
            [decimal]$time
            [resultenum]$result
            # child elements
            [trait[]]$traits
            [failure]$failure
            [cdata]$reason # skip reason
            [string]ToString() {
                $sb = [text.stringbuilder]::new()
                $sb.appendformat('  <test name="{0}" type="{1}" method="{2}" time="{3}" result="{4}"',
                    [security.securityelement]::escape($this.name), [security.securityelement]::escape($this.type),
                    [security.securityelement]::escape($this.method), $this.time, $this.result)
                if ( $this.failure ) {
                    $sb.AppendLine(">")
                    $sb.AppendLine($this.failure -as [string])
                    $sb.append('      </test>')
                } else {
                    $sb.Append("/>")
                }
                return $sb.ToString()
            }
        }

        function convert-pesterlog ( [xml]$x, $logpath, [switch]$includeEmpty ) {
            <#$resultMap = @{
                Success = "Pass"
                Ignored = "Skip"
                Failure = "Fail"
            }#>

            $resultMap = @{
                Success = "Pass"
                Ignored = "Skip"
                Failure = "Fail"
                Inconclusive = "Skip"
            }

            $configfile = $logpath
            $runtime = $x."test-results".time
            $environment = $x."test-results".environment.platform + "-" + $x."test-results".environment."os-version"
            $rundate = $x."test-results".date
            $suites = $x."test-results"."test-suite".results."test-suite"
            $assemblies = [assemblies]::new()
            foreach ( $suite in $suites ) {
                $tCases = $suite.SelectNodes(".//test-case")
                # only create an assembly group if we have tests
                if ( $tCases.count -eq 0 -and ! $includeEmpty ) { continue }
                $tGroup = $tCases | Group-Object result
                $asm = [testassembly]::new()
                $asm.environment = $environment
                $asm."run-date" = $rundate
                $asm."run-time" = $runtime
                $asm.Name = $suite.name
                $asm."config-file" = $configfile
                $asm.time = $suite.time
                $asm.total = $suite.SelectNodes(".//test-case").Count
                $asm.Passed = $tGroup| Where-Object -FilterScript {$_.Name -eq "Success"} | ForEach-Object -Process {$_.Count}
                $asm.Failed = $tGroup| Where-Object -FilterScript {$_.Name -eq "Failure"} | ForEach-Object -Process {$_.Count}
                $asm.Skipped = $tGroup| Where-Object -FilterScript { $_.Name -eq "Ignored" } | ForEach-Object -Process {$_.Count}
                $asm.Skipped += $tGroup| Where-Object -FilterScript { $_.Name -eq "Inconclusive" } | ForEach-Object -Process {$_.Count}
                $c = [collection]::new()
                $c.passed = $asm.Passed
                $c.failed = $asm.failed
                $c.skipped = $asm.skipped
                $c.total = $asm.total
                $c.time = $asm.time
                $c.name = $asm.name
                foreach ( $tc in $suite.SelectNodes(".//test-case")) {
                    if ( $tc.result -match "Success|Ignored|Failure" ) {
                        $t = [test]::new()
                        $t.name = $tc.Name
                        $t.time = $tc.time
                        $t.method = $tc.description # the pester actually puts the name of the "it" as description
                        $t.type = $suite.results."test-suite".description | Select-Object -First 1
                        $t.result = $resultMap[$tc.result]
                        if ( $tc.failure ) {
                            $t.failure = [failure]::new($tc.failure.message, $tc.failure."stack-trace")
                        }
                        $null = $c.test.Add($t)
                    }
                }
                $null = $asm.collection.add($c)
                $assemblies.assembly.Add($asm)
            }
            $assemblies
        }

        # convert it to our object model
        # a simple conversion
        function convert-xunitlog {
            param ( $x, $logpath )
            $asms = [assemblies]::new()
            $asms.timestamp = $x.assemblies.timestamp
            foreach ( $assembly in $x.assemblies.assembly ) {
                $asm = [testAssembly]::new()
                $asm.environment = $assembly.environment
                $asm."test-framework" = $assembly."test-framework"
                $asm."run-date" = $assembly."run-date"
                $asm."run-time" = $assembly."run-time"
                $asm.total = $assembly.total
                $asm.passed = $assembly.passed
                $asm.failed = $assembly.failed
                $asm.skipped = $assembly.skipped
                $asm.time = $assembly.time
                $asm.name = $assembly.name
                foreach ( $coll in $assembly.collection ) {
                    $c = [collection]::new()
                    $c.name = $coll.name
                    $c.total = $coll.total
                    $c.passed = $coll.passed
                    $c.failed = $coll.failed
                    $c.skipped = $coll.skipped
                    $c.time = $coll.time
                    foreach ( $t in $coll.test ) {
                        $test = [test]::new()
                        $test.name = $t.name
                        $test.type = $t.type
                        $test.method = $t.method
                        $test.time = $t.time
                        $test.result = $t.result
                        $c.test.Add($test)
                    }
                    $null = $asm.collection.add($c)
                }
                $null = $asms.assembly.add($asm)
            }
            $asms
        }
        $Logs = @()
    }

    PROCESS {
        #### MAIN ####
        foreach ( $log in $Logfile ) {
            foreach ( $logpath in (Resolve-Path $log).path ) {
                Write-Progress "converting file $logpath"
                if ( ! $logpath) { throw "Cannot resolve $Logfile" }
                $x = [xml](Get-Content -Raw -ReadCount 0 $logpath)

                if ( $x.psobject.properties['test-results'] ) {
                    $Logs += convert-pesterlog $x $logpath -includeempty:$includeempty
                } elseif ( $x.psobject.properties['assemblies'] ) {
                    $Logs += convert-xunitlog $x $logpath -includeEmpty:$includeEmpty
                } else {
                    Write-Error "Cannot determine log type"
                }
            }
        }
    }

    END {
        if ( $MultipleLog ) {
            $Logs
        } else {
            $combinedLog = $Logs[0]
            for ( $i = 1; $i -lt $logs.count; $i++ ) {
                $combinedLog += $Logs[$i]
            }
            $combinedLog
        }
    }
}

# Save PSOptions to be restored by Restore-PSOptions
function Save-PSOptions {
    param(
        [ValidateScript({$parent = Split-Path $_;if($parent){Test-Path $parent}else{return $true}})]
        [ValidateNotNullOrEmpty()]
        [string]
        $PSOptionsPath = (Join-Path -Path $PSScriptRoot -ChildPath 'psoptions.json'),

        [ValidateNotNullOrEmpty()]
        [object]
        $Options = (Get-PSOptions -DefaultToNew)
    )

    $Options | ConvertTo-Json -Depth 3 | Out-File -Encoding utf8 -FilePath $PSOptionsPath
}

# Restore PSOptions
# Optionally remove the PSOptions file
function Restore-PSOptions {
    param(
        [ValidateScript({Test-Path $_})]
        [string]
        $PSOptionsPath = (Join-Path -Path $PSScriptRoot -ChildPath 'psoptions.json'),
        [switch]
        $Remove
    )

    $options = Get-Content -Path $PSOptionsPath | ConvertFrom-Json

    if($Remove)
    {
        # Remove PSOptions.
        # The file is only used to set the PSOptions.
        Remove-Item -Path $psOptionsPath -Force
    }

    $newOptions = New-PSOptionsObject `
                    -RootInfo $options.RootInfo `
                    -Top $options.Top `
                    -Runtime $options.Runtime `
                    -Configuration $options.Configuration `
                    -PSModuleRestore $options.PSModuleRestore `
                    -Framework $options.Framework `
                    -Output $options.Output `
                    -ForMinimalSize $options.ForMinimalSize

    Set-PSOptions -Options $newOptions
}

function New-PSOptionsObject
{
    param(
        [PSCustomObject]
        $RootInfo,

        [Parameter(Mandatory)]
        [String]
        $Top,

        [Parameter(Mandatory)]
        [String]
        $Runtime,

        [Parameter(Mandatory)]
        [String]
        $Configuration,

        [Parameter(Mandatory)]
        [Bool]
        $PSModuleRestore,

        [Parameter(Mandatory)]
        [String]
        $Framework,

        [Parameter(Mandatory)]
        [String]
        $Output,

        [Parameter(Mandatory)]
        [Bool]
        $ForMinimalSize
    )

    return @{
        RootInfo = $RootInfo
        Top = $Top
        Configuration = $Configuration
        Framework = $Framework
        Runtime = $Runtime
        Output = $Output
        PSModuleRestore = $PSModuleRestore
        ForMinimalSize = $ForMinimalSize
    }
}

$script:RESX_TEMPLATE = @'
<?xml version="1.0" encoding="utf-8"?>
<root>
  <!--
    Microsoft ResX Schema

    Version 2.0

    The primary goals of this format is to allow a simple XML format
    that is mostly human readable. The generation and parsing of the
    various data types are done through the TypeConverter classes
    associated with the data types.

    Example:

    ... ado.net/XML headers & schema ...
    <resheader name="resmimetype">text/microsoft-resx</resheader>
    <resheader name="version">2.0</resheader>
    <resheader name="reader">System.Resources.ResXResourceReader, System.Windows.Forms, ...</resheader>
    <resheader name="writer">System.Resources.ResXResourceWriter, System.Windows.Forms, ...</resheader>
    <data name="Name1"><value>this is my long string</value><comment>this is a comment</comment></data>
    <data name="Color1" type="System.Drawing.Color, System.Drawing">Blue</data>
    <data name="Bitmap1" mimetype="application/x-microsoft.net.object.binary.base64">
        <value>[base64 mime encoded serialized .NET Framework object]</value>
    </data>
    <data name="Icon1" type="System.Drawing.Icon, System.Drawing" mimetype="application/x-microsoft.net.object.bytearray.base64">
        <value>[base64 mime encoded string representing a byte array form of the .NET Framework object]</value>
        <comment>This is a comment</comment>
    </data>

    There are any number of "resheader" rows that contain simple
    name/value pairs.

    Each data row contains a name, and value. The row also contains a
    type or mimetype. Type corresponds to a .NET class that support
    text/value conversion through the TypeConverter architecture.
    Classes that don't support this are serialized and stored with the
    mimetype set.

    The mimetype is used for serialized objects, and tells the
    ResXResourceReader how to depersist the object. This is currently not
    extensible. For a given mimetype the value must be set accordingly:

    Note - application/x-microsoft.net.object.binary.base64 is the format
    that the ResXResourceWriter will generate, however the reader can
    read any of the formats listed below.

    mimetype: application/x-microsoft.net.object.binary.base64
    value   : The object must be serialized with
            : System.Runtime.Serialization.Formatters.Binary.BinaryFormatter
            : and then encoded with base64 encoding.

    mimetype: application/x-microsoft.net.object.soap.base64
    value   : The object must be serialized with
            : System.Runtime.Serialization.Formatters.Soap.SoapFormatter
            : and then encoded with base64 encoding.

    mimetype: application/x-microsoft.net.object.bytearray.base64
    value   : The object must be serialized into a byte array
            : using a System.ComponentModel.TypeConverter
            : and then encoded with base64 encoding.
    -->
  <xsd:schema id="root" xmlns="" xmlns:xsd="http://www.w3.org/2001/XMLSchema" xmlns:msdata="urn:schemas-microsoft-com:xml-msdata">
    <xsd:import namespace="http://www.w3.org/XML/1998/namespace" />
    <xsd:element name="root" msdata:IsDataSet="true">
      <xsd:complexType>
        <xsd:choice maxOccurs="unbounded">
          <xsd:element name="metadata">
            <xsd:complexType>
              <xsd:sequence>
                <xsd:element name="value" type="xsd:string" minOccurs="0" />
              </xsd:sequence>
              <xsd:attribute name="name" use="required" type="xsd:string" />
              <xsd:attribute name="type" type="xsd:string" />
              <xsd:attribute name="mimetype" type="xsd:string" />
              <xsd:attribute ref="xml:space" />
            </xsd:complexType>
          </xsd:element>
          <xsd:element name="assembly">
            <xsd:complexType>
              <xsd:attribute name="alias" type="xsd:string" />
              <xsd:attribute name="name" type="xsd:string" />
            </xsd:complexType>
          </xsd:element>
          <xsd:element name="data">
            <xsd:complexType>
              <xsd:sequence>
                <xsd:element name="value" type="xsd:string" minOccurs="0" msdata:Ordinal="1" />
                <xsd:element name="comment" type="xsd:string" minOccurs="0" msdata:Ordinal="2" />
              </xsd:sequence>
              <xsd:attribute name="name" type="xsd:string" use="required" msdata:Ordinal="1" />
              <xsd:attribute name="type" type="xsd:string" msdata:Ordinal="3" />
              <xsd:attribute name="mimetype" type="xsd:string" msdata:Ordinal="4" />
              <xsd:attribute ref="xml:space" />
            </xsd:complexType>
          </xsd:element>
          <xsd:element name="resheader">
            <xsd:complexType>
              <xsd:sequence>
                <xsd:element name="value" type="xsd:string" minOccurs="0" msdata:Ordinal="1" />
              </xsd:sequence>
              <xsd:attribute name="name" type="xsd:string" use="required" />
            </xsd:complexType>
          </xsd:element>
        </xsd:choice>
      </xsd:complexType>
    </xsd:element>
  </xsd:schema>
  <resheader name="resmimetype">
    <value>text/microsoft-resx</value>
  </resheader>
  <resheader name="version">
    <value>2.0</value>
  </resheader>
  <resheader name="reader">
    <value>System.Resources.ResXResourceReader, System.Windows.Forms, Version=2.0.0.0, Culture=neutral, PublicKeyToken=b77a5c561934e089</value>
  </resheader>
  <resheader name="writer">
    <value>System.Resources.ResXResourceWriter, System.Windows.Forms, Version=2.0.0.0, Culture=neutral, PublicKeyToken=b77a5c561934e089</value>
  </resheader>
{0}
</root>
'@

function Get-UniquePackageFolderName {
    param(
        [Parameter(Mandatory)] $Root
    )

    $packagePath = Join-Path $Root 'TestPackage'

    $triesLeft = 10

    while(Test-Path $packagePath) {
        $suffix = Get-Random

        # Not using Guid to avoid maxpath problems as in example below.
        # Example: 'TestPackage-ba0ae1db-8512-46c5-8b6c-1862d33a2d63\test\powershell\Modules\Microsoft.PowerShell.Security\TestData\CatalogTestData\UserConfigProv\DSCResources\UserConfigProviderModVersion1\UserConfigProviderModVersion1.schema.mof'
        $packagePath = Join-Path $Root "TestPackage_$suffix"
        $triesLeft--

        if ($triesLeft -le 0) {
            throw "Could find unique folder name for package path"
        }
    }

    $packagePath
}

function New-TestPackage
{
    [CmdletBinding()]
    param(
        [Parameter(Mandatory = $true)]
        [string] $Destination,
        [string] $Runtime
    )

    if (Test-Path $Destination -PathType Leaf)
    {
        throw "Destination: '$Destination' is not a directory or does not exist."
    }
    else
    {
        $null = New-Item -Path $Destination -ItemType Directory -Force
        Write-Verbose -Message "Creating destination folder: $Destination"
    }

    $rootFolder = $env:TEMP

    # In some build agents, typically macOS on AzDevOps, $env:TEMP might not be set.
    if (-not $rootFolder -and $env:TF_BUILD) {
        $rootFolder = $env:AGENT_WORKFOLDER
    }

    Write-Verbose -Message "RootFolder: $rootFolder" -Verbose
    $packageRoot = Get-UniquePackageFolderName -Root $rootFolder

    $null = New-Item -ItemType Directory -Path $packageRoot -Force
    $packagePath = Join-Path $Destination "TestPackage.zip"
    Write-Verbose -Message "PackagePath: $packagePath" -Verbose

    # Build test tools so they are placed in appropriate folders under 'test' then copy to package root.
    $null = Publish-PSTestTools -runtime $Runtime
    $powerShellTestRoot =  Join-Path $PSScriptRoot 'test'
    Copy-Item $powerShellTestRoot -Recurse -Destination $packageRoot -Force
    Write-Verbose -Message "Copied test directory"

    # Copy assests folder to package root for wix related tests.
    $assetsPath = Join-Path $PSScriptRoot 'assets'
    Copy-Item $assetsPath -Recurse -Destination $packageRoot -Force
    Write-Verbose -Message "Copied assests directory"

    # Create expected folder structure for resx files in package root.
    $srcRootForResx = New-Item -Path "$packageRoot/src" -Force -ItemType Directory

    $resourceDirectories = Get-ChildItem -Recurse "$PSScriptRoot/src" -Directory -Filter 'resources'

    $resourceDirectories | ForEach-Object {
        $directoryFullName = $_.FullName

        $partToRemove = Join-Path $PSScriptRoot "src"

        $assemblyPart = $directoryFullName.Replace($partToRemove, '')
        $assemblyPart = $assemblyPart.TrimStart([io.path]::DirectorySeparatorChar)
        $resxDestPath = Join-Path $srcRootForResx $assemblyPart
        $null = New-Item -Path $resxDestPath -Force -ItemType Directory
        Write-Verbose -Message "Created resx directory : $resxDestPath"
        Copy-Item -Path "$directoryFullName\*" -Recurse $resxDestPath -Force
    }

    Add-Type -AssemblyName System.IO.Compression.FileSystem

    if(Test-Path $packagePath)
    {
        Remove-Item -Path $packagePath -Force
    }

    [System.IO.Compression.ZipFile]::CreateFromDirectory($packageRoot, $packagePath)
}

class NugetPackageSource {
    [string] $Url
    [string] $Name
}

function New-NugetPackageSource {
    param(
        [Parameter(Mandatory = $true)] [string]$Url,
        [Parameter(Mandatory = $true)] [string] $Name
    )

    return [NugetPackageSource] @{Url = $Url; Name = $Name }
}

$script:NuGetEndpointCredentials = [System.Collections.Generic.Dictionary[String,System.Object]]::new()

function New-NugetConfigFile {
    param(
        [Parameter(Mandatory = $true, ParameterSetName ='user')]
        [Parameter(Mandatory = $true, ParameterSetName ='nouser')]
        [NugetPackageSource[]] $NugetPackageSource,

        [Parameter(Mandatory = $true)] [string] $Destination,

        [Parameter(Mandatory = $true, ParameterSetName = 'user')]
        [string] $UserName,

        [Parameter(Mandatory = $true, ParameterSetName = 'user')]
        [string] $ClearTextPAT
    )

    $nugetConfigHeaderTemplate = @'
<?xml version="1.0" encoding="utf-8"?>
<configuration>
  <packageSources>
    <clear />
'@

    $nugetPackageSourceTemplate = @'
    <add key="[FEEDNAME]" value="[FEED]" />
'@
    $nugetPackageSourceFooterTemplate = @'
  </packageSources>
  <disabledPackageSources>
    <clear />
  </disabledPackageSources>
'@
    $nugetCredentialsTemplate = @'
  <packageSourceCredentials>
    <[FEEDNAME]>
      <add key="Username" value="[USERNAME]" />
      <add key="ClearTextPassword" value="[PASSWORD]" />
    </[FEEDNAME]>
  </packageSourceCredentials>
'@
    $nugetConfigFooterTemplate = @'
</configuration>
'@
    $content = $nugetConfigHeaderTemplate

    $feedNamePostfix = ''
    if ($UserName) {
        $feedNamePostfix += '-' + $UserName.Replace('@', '-').Replace('.', '-')
    }

    [NugetPackageSource]$source = $null
    $newLine = [Environment]::NewLine
    foreach ($source in $NugetPackageSource) {
        $content += $newLine + $nugetPackageSourceTemplate.Replace('[FEED]', $source.Url).Replace('[FEEDNAME]', $source.Name + $feedNamePostfix)
    }

    $content += $newLine + $nugetPackageSourceFooterTemplate

    if ($UserName -or $ClearTextPAT) {
        foreach ($source in $NugetPackageSource) {
            if (!$script:NuGetEndpointCredentials.ContainsKey($source.Url)) {
                $script:NuGetEndpointCredentials.Add($source.Url, @{
                        endpoint = $source.Url
                        username = $UserName
                        password = $ClearTextPAT
                    })
            }
        }
    }

    $content += $newLine + $nugetConfigFooterTemplate

    Set-Content -Path (Join-Path $Destination 'nuget.config') -Value $content -Force
}

function Clear-PipelineNugetAuthentication {
    $script:NuGetEndpointCredentials.Clear()
}

function Set-PipelineNugetAuthentication {
    $endpointcredentials = @()

    foreach ($key in $script:NuGetEndpointCredentials.Keys) {
        $endpointcredentials += $script:NuGetEndpointCredentials[$key]
    }

    $json = @{
        endpointCredentials = $endpointcredentials
    } | convertto-json -Compress
    Set-PipelineVariable -Name 'VSS_NUGET_EXTERNAL_FEED_ENDPOINTS' -Value $json
}

function Set-CorrectLocale
{
    if (-not $IsLinux)
    {
        return
    }

    $environment = Get-EnvironmentInformation
    if ($environment.IsUbuntu -and $environment.IsUbuntu20)
    {
        $env:LC_ALL = 'en_US.UTF-8'
        $env:LANG = 'en_US.UTF-8'
        sudo locale-gen $env:LANG
        sudo update-locale
    }

    # Output the locale to log it
    locale
}

function Install-AzCopy {
    $testPath = "C:\Program Files (x86)\Microsoft SDKs\Azure\AzCopy\AzCopy.exe"
    if (Test-Path $testPath) {
        Write-Verbose "AzCopy already installed" -Verbose
        return
    }

    $destination = "$env:TEMP\azcopy10.zip"
    $downloadLocation = (Invoke-WebRequest -Uri https://aka.ms/downloadazcopy-v10-windows -MaximumRedirection 0 -ErrorAction SilentlyContinue -SkipHttpErrorCheck).headers.location | Select-Object -First 1

    Invoke-WebRequest -Uri $downloadLocation -OutFile $destination -Verbose
    Expand-archive -Path $destination -Destinationpath '$(Agent.ToolsDirectory)\azcopy10'
}

function Find-AzCopy {
    $searchPaths = @('$(Agent.ToolsDirectory)\azcopy10\AzCopy.exe', "C:\Program Files (x86)\Microsoft SDKs\Azure\AzCopy\AzCopy.exe", "C:\azcopy10\AzCopy.exe")

    foreach ($filter in $searchPaths) {
        $azCopy = Get-ChildItem -Path $filter -Recurse -ErrorAction SilentlyContinue | Select-Object -ExpandProperty FullName -First 1
        if ($azCopy) {
            return $azCopy
        }
    }

    $azCopy = Get-Command -Name azCopy -ErrorAction Stop | Select-Object -First 1
    return $azCopy.Path
}

function Clear-NativeDependencies
{
    param(
        [Parameter(Mandatory=$true)] [string] $PublishFolder
    )

    $diasymFileNamePattern = 'microsoft.diasymreader.native.{0}.dll'

    switch -regex ($($script:Options.Runtime)) {
        '.*-x64' {
            $diasymFileName = $diasymFileNamePattern -f 'amd64'
        }
        '.*-x86' {
            $diasymFileName = $diasymFileNamePattern -f 'x86'
        }
        '.*-arm' {
            $diasymFileName = $diasymFileNamePattern -f 'arm'
        }
        '.*-arm64' {
            $diasymFileName = $diasymFileNamePattern -f 'arm64'
        }
        'fxdependent.*' {
            Write-Verbose -Message "$($script:Options.Runtime) is a fxdependent runtime, no cleanup needed in pwsh.deps.json" -Verbose
            return
        }
        Default {
            throw "Unknown runtime $($script:Options.Runtime)"
        }
    }

    $filesToDeleteCore = @($diasymFileName)

    ## Currently we do not need to remove any files from WinDesktop runtime.
    $filesToDeleteWinDesktop = @()

    $deps = Get-Content "$PublishFolder/pwsh.deps.json" -Raw | ConvertFrom-Json -Depth 20
    $targetRuntime = ".NETCoreApp,Version=v8.0/$($script:Options.Runtime)"

    $runtimePackNetCore = $deps.targets.${targetRuntime}.PSObject.Properties.Name -like 'runtimepack.Microsoft.NETCore.App.Runtime*'
    $runtimePackWinDesktop = $deps.targets.${targetRuntime}.PSObject.Properties.Name -like 'runtimepack.Microsoft.WindowsDesktop.App.Runtime*'

    if ($runtimePackNetCore)
    {
        $filesToDeleteCore | ForEach-Object {
            Write-Verbose "Removing $_ from pwsh.deps.json" -Verbose
            $deps.targets.${targetRuntime}.${runtimePackNetCore}.native.PSObject.Properties.Remove($_)
            if (Test-Path $PublishFolder/$_) {
                Remove-Item -Path $PublishFolder/$_ -Force -Verbose
            }
        }
    }

    if ($runtimePackWinDesktop)
    {
        $filesToDeleteWinDesktop | ForEach-Object {
            Write-Verbose "Removing $_ from pwsh.deps.json" -Verbose
            $deps.targets.${targetRuntime}.${runtimePackWinDesktop}.native.PSObject.Properties.Remove($_)
            if (Test-Path $PublishFolder/$_) {
                Remove-Item -Path $PublishFolder/$_ -Force -Verbose
            }
        }
    }

    $deps | ConvertTo-Json -Depth 20 | Set-Content "$PublishFolder/pwsh.deps.json" -Force
}


function Update-DotNetSdkVersion {
    $globalJsonPath = "$PSScriptRoot/global.json"
    $globalJson = get-content $globalJsonPath | convertfrom-json
    $oldVersion = $globalJson.sdk.version
    $versionParts = $oldVersion -split '\.'
    $channel = $versionParts[0], $versionParts[1] -join '.'
    Write-Verbose "channel: $channel" -Verbose
    $azure_feed = 'https://dotnetcli.azureedge.net/dotnet'
    $version_file_url = "$azure_feed/Sdk/$channel/latest.version"
    $version = Invoke-RestMethod $version_file_url
    Write-Verbose "updating from: $oldVersion to: $version" -Verbose
    $globalJson.sdk.version = $version
    $globalJson | convertto-json | out-file $globalJsonPath
    $dotnetRuntimeMetaPath = "$psscriptroot\DotnetRuntimeMetadata.json"
    $dotnetRuntimeMeta = get-content $dotnetRuntimeMetaPath | convertfrom-json
    $dotnetRuntimeMeta.sdk.sdkImageVersion = $version
    $dotnetRuntimeMeta | ConvertTo-Json | Out-File $dotnetRuntimeMetaPath
}

function Set-PipelineVariable {
    param(
        [parameter(Mandatory)]
        [string] $Name,
        [parameter(Mandatory)]
        [string] $Value
    )

    $vstsCommandString = "vso[task.setvariable variable=$Name]$Value"
    Write-Verbose -Verbose -Message ("sending " + $vstsCommandString)
    Write-Host "##$vstsCommandString"

    # also set in the current session
    Set-Item -Path "env:$Name" -Value $Value
}<|MERGE_RESOLUTION|>--- conflicted
+++ resolved
@@ -763,7 +763,7 @@
     } elseif ( $Source -eq 'NuGetOnly') {
         New-NugetConfigFile -NugetPackageSource $nugetorg   -Destination "$PSScriptRoot/" @extraParams
         New-NugetConfigFile -NugetPackageSource $gallery                -Destination "$PSScriptRoot/src/Modules/" @extraParams
-        New-NugetConfigFile -NugetPackageSource $gallery                -Destination "$PSScriptRoot/test/tools/Modules/" @extraParams        
+        New-NugetConfigFile -NugetPackageSource $gallery                -Destination "$PSScriptRoot/test/tools/Modules/" @extraParams
     } elseif ( $Source -eq 'Private') {
         $powerShellPackages = [NugetPackageSource] @{Url = 'https://pkgs.dev.azure.com/powershell/PowerShell/_packaging/PowerShell/nuget/v3/index.json'; Name = 'powershell' }
 
@@ -1450,10 +1450,7 @@
 
     # All concatenated commands/arguments are suffixed with the delimiter (space)
 
-<<<<<<< HEAD
-=======
     $command = "Write-Verbose `"PowerShell Version under test: `$(`$PSVersionTable.PSVersion)`" -Verbose;"
->>>>>>> c0a162f0
     # Disable telemetry for all startups of pwsh in tests
     $command = "`$env:POWERSHELL_TELEMETRY_OPTOUT = 'yes';"
     if ($Terse)
