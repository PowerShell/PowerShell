<Project xmlns="http://schemas.microsoft.com/developer/msbuild/2003">

  <!--
      The 'version' property is populated with the default value in 'Microsoft.NET.DefaultAssemblyInfo.targets'
      *before* any targets get a chance to execute.
      We need to *explicitly* re-assign the 'version' property and other version tags in this target.

      In order for the versions assigned here to take effect, we need to execute this target at an early stage:
        before 'Restore' target - '_GenerateRestoreProjectSpec'
        before 'Pack' target    - 'GenerateNuspec'
        before 'Build' target   - 'BeforeBuild'
  -->
  <Target Name="GetPSCoreVersionFromGit"
    BeforeTargets="_GenerateRestoreProjectSpec;GenerateNuspec;BeforeBuild"
  >

    <Exec Command='git describe --abbrev=60 --long'
          WorkingDirectory="$(MSBuildProjectDirectory)"
          ConsoleToMSBuild="true"
          StandardOutputImportance="Low">
      <Output TaskParameter="ConsoleOutput" PropertyName="PowerShellVersion" />
    </Exec>

    <PropertyGroup Condition = "'$(ReleaseTag)' != ''">
      <PSCoreBuildVersion>$(ReleaseTag)</PSCoreBuildVersion>
    </PropertyGroup>

    <PropertyGroup>
      <RegexGitVersion>^v(.+)-(\d+)-g(.+)</RegexGitVersion>
      <PSCoreBuildVersion Condition = "'$(PSCoreBuildVersion)' == ''">$([System.Text.RegularExpressions.Regex]::Match($(PowerShellVersion), $(RegexGitVersion)).Groups[1].Value)</PSCoreBuildVersion>
      <PSCoreAdditionalCommits>$([System.Text.RegularExpressions.Regex]::Match($(PowerShellVersion), $(RegexGitVersion)).Groups[2].Value)</PSCoreAdditionalCommits>
      <PSCoreCommitSHA>$([System.Text.RegularExpressions.Regex]::Match($(PowerShellVersion), $(RegexGitVersion)).Groups[3].Value)</PSCoreCommitSHA>

      <!--
            Caution! 'PSVersion' and 'GitCommitId' from 'PSVersionInfo.cs' depend on the format of this version string.
      -->
      <PSCoreFormattedVersion Condition = "'$(ReleaseTag)' != '' or '$(PSCoreAdditionalCommits)' == '0'">$(PSCoreBuildVersion) SHA: $(PSCoreCommitSHA)</PSCoreFormattedVersion>
      <PSCoreFormattedVersion Condition = "'$(PSCoreFormattedVersion)' == ''">$(PSCoreBuildVersion) Commits: $(PSCoreAdditionalCommits) SHA: $(PSCoreCommitSHA)</PSCoreFormattedVersion>

      <!-- Extract the major, minor and patch version numbers, as well as the preview label.
           They are currently not used anywhere, so we comment them out for now.
        <RegexSymVer>^((\d+).(\d+).(\d+))(?:-(.+))?</RegexSymVer>
        <PSCorePrefixVersion>$([System.Text.RegularExpressions.Regex]::Match($(PSCoreBuildVersion), $(RegexSymVer)).Groups[1].Value)</PSCorePrefixVersion>
        <PSCoreMajorVersion>$([System.Text.RegularExpressions.Regex]::Match($(PSCoreBuildVersion), $(RegexSymVer)).Groups[2].Value)</PSCoreMajorVersion>
        <PSCoreMinorVersion>$([System.Text.RegularExpressions.Regex]::Match($(PSCoreBuildVersion), $(RegexSymVer)).Groups[3].Value)</PSCoreMinorVersion>
        <PSCorePatchVersion>$([System.Text.RegularExpressions.Regex]::Match($(PSCoreBuildVersion), $(RegexSymVer)).Groups[4].Value)</PSCorePatchVersion>
        <PSCoreLabelVersion>$([System.Text.RegularExpressions.Regex]::Match($(PSCoreBuildVersion), $(RegexSymVer)).Groups[5].Value)</PSCoreLabelVersion>
      -->

      <!--
            Here we define explicitly 'Version' to set 'FileVersion' and 'AssemblyVersion' by 'GetAssemblyVersion' target in 'Microsoft.NET.GenerateAssemblyInfo.targets'.
            Here we define explicitly 'InformationalVersion' because by default it is defined as 'Version' by 'GetAssemblyVersion' target in 'Microsoft.NET.GenerateAssemblyInfo.targets'.
      -->
      <Version>$(PSCoreBuildVersion)</Version>
      <InformationalVersion>$(PSCoreFormattedVersion)</InformationalVersion>
      <ProductVersion>$(PSCoreFormattedVersion)</ProductVersion>

      <!--
        We have to explicitly assign 'PackageVersion' here because we're changing 'Version' in a target.
        Before any targets have run (during static evaluation), 'Version' will have defaulted to '1.0.0' and PackageVersion will have defaulted to 'Version'.
        See https://github.com/dotnet/sdk/issues/1557
      -->
      <PackageVersion>$(PSCoreBuildVersion)</PackageVersion>

      <ApplicationIcon Condition="$(ProductVersion.Contains('preview'))">..\..\assets\Powershell_av_colors.ico</ApplicationIcon>
      <ApplicationIcon Condition="!$(ProductVersion.Contains('preview'))">..\..\assets\Powershell_black.ico</ApplicationIcon>

    </PropertyGroup>

    <!-- Output For Debugging
      <WriteLinesToFile File="targetfile1.txt"
        Lines="ReleaseTag=$(ReleaseTag);
               PowerShellVersion=$(PowerShellVersion);
               PSCoreBuildVersion = $(PSCoreBuildVersion);
               PSCoreAdditionalCommits = $(PSCoreAdditionalCommits);
               PSCoreCommitSHA = $(PSCoreCommitSHA);
               PSCoreMajorVersion = $(PSCoreMajorVersion);
               PSCoreMinorVersion = $(PSCoreMinorVersion);
               PSCorePatchVersion = $(PSCorePatchVersion);
               PSCoreLabelVersion = $(PSCoreLabelVersion);
               RegexGitVersion = $(RegexGitVersion);
               PSCoreFormattedVersion = $(PSCoreFormattedVersion);
               ProductVersion = $(ProductVersion);
               Version = $(Version);
               ProjectVersion = '!$(ProjectVersion)!'
               InformationalVersion = $(InformationalVersion);
              "
        Overwrite="true" />
    -->

  </Target>

  <PropertyGroup>
    <Product>PowerShell</Product>
    <Company>Microsoft Corporation</Company>
    <Copyright>(c) Microsoft Corporation.</Copyright>

    <TargetFramework>net5.0</TargetFramework>
<<<<<<< HEAD
    <LangVersion>preview</LangVersion>
    <PublishReadyToRun>true</PublishReadyToRun>
=======
    <LangVersion>8.0</LangVersion>
    <PublishReadyToRun Condition=" '$(Configuration)' != 'Debug' ">true</PublishReadyToRun>
>>>>>>> 0f6fe9b0

    <TreatWarningsAsErrors>true</TreatWarningsAsErrors>
    <AllowUnsafeBlocks>true</AllowUnsafeBlocks>
    <GenerateDocumentationFile>true</GenerateDocumentationFile>
    <SuppressNETCoreSdkPreviewMessage>true</SuppressNETCoreSdkPreviewMessage>
    <NeutralLanguage>en-US</NeutralLanguage>

    <DelaySign>true</DelaySign>
    <AssemblyOriginatorKeyFile>../signing/visualstudiopublic.snk</AssemblyOriginatorKeyFile>
    <SignAssembly>true</SignAssembly>
    <HighEntropyVA>true</HighEntropyVA>
  </PropertyGroup>

  <PropertyGroup>
    <DefineConstants>$(DefineConstants);CORECLR</DefineConstants>
    <IsWindows Condition="'$(IsWindows)' =='true' or ( '$(IsWindows)' == '' and '$(OS)' == 'Windows_NT')">true</IsWindows>
  </PropertyGroup>

  <!-- Define non-windows, all configuration properties -->
  <PropertyGroup Condition=" '$(IsWindows)' != 'true' ">
    <DefineConstants>$(DefineConstants);UNIX</DefineConstants>
  </PropertyGroup>

  <!-- Define all OS, debug configuration properties -->
  <PropertyGroup Condition=" '$(Configuration)' == 'Debug' ">
    <DebugType>portable</DebugType>
  </PropertyGroup>

  <!-- Define all OS, release configuration properties -->
  <PropertyGroup Condition=" '$(Configuration)' == 'Release' ">
    <Optimize>true</Optimize>
  </PropertyGroup>

  <!-- Define windows, release configuration properties -->
  <PropertyGroup Condition=" '$(Configuration)' == 'Release' And '$(IsWindows)' == 'true' ">
    <Optimize>true</Optimize>
    <!-- This is required to be full for compliance tools !-->
    <DebugType>full</DebugType>
  </PropertyGroup>

  <!-- Define non-windows, release configuration properties -->
  <PropertyGroup Condition=" '$(Configuration)' == 'Release' And '$(IsWindows)' != 'true' ">
    <!-- Set-Date fails with optimize enabled in NonWindowsSetDate
         Debugging the issues resolves the problem
     -->
    <Optimize>false</Optimize>
    <DebugType>portable</DebugType>
  </PropertyGroup>

  <!-- Define all OS, CodeCoverage configuration properties -->
  <PropertyGroup Condition=" '$(Configuration)' == 'CodeCoverage' ">
    <!-- This is required to be portable to Coverlet tool !-->
    <DebugType>portable</DebugType>
  </PropertyGroup>
</Project><|MERGE_RESOLUTION|>--- conflicted
+++ resolved
@@ -96,13 +96,8 @@
     <Copyright>(c) Microsoft Corporation.</Copyright>
 
     <TargetFramework>net5.0</TargetFramework>
-<<<<<<< HEAD
     <LangVersion>preview</LangVersion>
-    <PublishReadyToRun>true</PublishReadyToRun>
-=======
-    <LangVersion>8.0</LangVersion>
     <PublishReadyToRun Condition=" '$(Configuration)' != 'Debug' ">true</PublishReadyToRun>
->>>>>>> 0f6fe9b0
 
     <TreatWarningsAsErrors>true</TreatWarningsAsErrors>
     <AllowUnsafeBlocks>true</AllowUnsafeBlocks>
