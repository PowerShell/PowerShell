trigger: none

parameters:
  - name: InternalSDKBlobURL
    displayName: URL to the blob having internal .NET SDK
    type: string
    default: ' '
  - name: ReleaseTagVar
    displayName: Release Tag
    type: string
    default: 'fromBranch'
  - name: SKIP_SIGNING
    displayName: Debugging - Skip Signing
    type: string
    default: 'NO'
  - name: RUN_TEST_AND_RELEASE
    displayName: Debugging - Run Test and Release Artifacts Stage
    type: boolean
    default: true
  - name: RUN_WINDOWS
    displayName: Debugging - Enable Windows Stage
    type: boolean
    default: true
  - name: ENABLE_MSBUILD_BINLOGS
    displayName: Debugging - Enable MSBuild Binary Logs
    type: boolean
    default: false
  - name: FORCE_CODEQL
    displayName: Debugging - Enable CodeQL and set cadence to 1 hour
    type: boolean
    default: false
  - name: OfficialBuild
    type: boolean
    default: false

name: bins-$(BUILD.SOURCEBRANCHNAME)-prod.${{ parameters.OfficialBuild }}-$(Build.BuildId)

resources:
  repositories:
  - repository: ComplianceRepo
    type: github
    endpoint: ComplianceGHRepo
    name: PowerShell/compliance
    ref: master
  - repository: onebranchTemplates
    type: git
    name: OneBranch.Pipelines/GovernedTemplates
    ref: refs/heads/main

variables:
  - name: PS_RELEASE_BUILD
    value: 1
  - name: DOTNET_CLI_TELEMETRY_OPTOUT
    value: 1
  - name: POWERSHELL_TELEMETRY_OPTOUT
    value: 1
  - name: nugetMultiFeedWarnLevel
    value: none
  - name: NugetSecurityAnalysisWarningLevel
    value: none
  - name: skipNugetSecurityAnalysis
    value: true
  - name: branchCounterKey
    value: $[format('{0:yyyyMMdd}-{1}', pipeline.startTime,variables['Build.SourceBranch'])]
  - name: branchCounter
    value: $[counter(variables['branchCounterKey'], 1)]
  - name: BUILDSECMON_OPT_IN
    value: true
  - name: __DOTNET_RUNTIME_FEED
    value: ${{ parameters.InternalSDKBlobURL }}
  - name: LinuxContainerImage
    value: mcr.microsoft.com/onebranch/azurelinux/build:3.0
  - name: WindowsContainerImage
    value: onebranch.azurecr.io/windows/ltsc2019/vse2022:latest
  - name: CDP_DEFINITION_BUILD_COUNT
    value: $[counter('', 0)]
  - name: ReleaseTagVar
    value: ${{ parameters.ReleaseTagVar }}
  - name: SKIP_SIGNING
    value: ${{ parameters.SKIP_SIGNING }}
  - group: mscodehub-feed-read-general
  - group: mscodehub-feed-read-akv
  - name: ENABLE_MSBUILD_BINLOGS
    value: ${{ parameters.ENABLE_MSBUILD_BINLOGS }}
  - ${{ if eq(parameters['FORCE_CODEQL'],'true') }}:
    # Cadence is hours before CodeQL will allow a re-upload of the database
    - name: CodeQL.Cadence
      value: 1
  - name: CODEQL_ENABLED
    ${{ if or(eq(variables['Build.SourceBranch'], 'refs/heads/master'), eq(parameters['FORCE_CODEQL'],'true')) }}:
      value: true
    ${{ else }}:
      value: false
  - name: templateFile
    value: ${{ iif ( parameters.OfficialBuild, 'v2/OneBranch.Official.CrossPlat.yml@onebranchTemplates', 'v2/OneBranch.NonOfficial.CrossPlat.yml@onebranchTemplates' ) }}
  # Fix for BinSkim ICU package error in Linux containers
  - name: DOTNET_SYSTEM_GLOBALIZATION_INVARIANT
    value: true
  # Disable BinSkim at job level to override NonOfficial template defaults
  - name: ob_sdl_binskim_enabled
    value: false
<<<<<<< HEAD

=======
  - name: ps_official_build
    value: ${{ parameters.OfficialBuild }}
>>>>>>> 6f028d46

extends:
  template: ${{ variables.templateFile }}
  parameters:
    customTags: 'ES365AIMigrationTooling'
    featureFlags:
      LinuxHostVersion:
          Network: KS3
      WindowsHostVersion:
          Network: KS3
      incrementalSDLBinaryAnalysis: true
    globalSdl:
      disableLegacyManifest: true
      # disabled Armorty as we dont have any ARM templates to scan. It fails on some sample ARM templates.
      armory:
        enabled: false
      sbom:
        enabled: true
      codeql:
        compiled:
          enabled: $(CODEQL_ENABLED)
        tsaEnabled: true # This enables TSA bug filing only for CodeQL 3000
      credscan:
        enabled: true
        scanFolder:  $(Build.SourcesDirectory)
        suppressionsFile: $(Build.SourcesDirectory)\.config\suppress.json
      cg:
        enabled: true
        ignoreDirectories: '.devcontainer,demos,docker,docs,src,test,tools/packaging'
      binskim:
        enabled: false
        exactToolVersion: 4.4.2
      # APIScan requires a non-Ready-To-Run build
      apiscan:
        enabled: false
      tsaOptionsFile: .config\tsaoptions.json

    stages:
    - stage: prep
      jobs:
      - job: SetVars
        displayName: Set Variables
        pool:
          type: linux

        variables:
          - name: ob_outputDirectory
            value: '$(Build.ArtifactStagingDirectory)/ONEBRANCH_ARTIFACT/BuildJson'
          - name: ob_sdl_codeSignValidation_enabled
            value: false
          - name: ob_sdl_codeql_compiled_enabled
            value: false
          - name: ob_sdl_credscan_suppressionsFile
            value: $(Build.SourcesDirectory)\PowerShell\.config\suppress.json
          - name: ob_sdl_tsa_configFile
            value: $(Build.SourcesDirectory)\PowerShell\.config\tsaoptions.json
          - name: ob_signing_setup_enabled
            value: false
          - name: ob_sdl_sbom_enabled
            value: false

        steps:
        - checkout: self
          clean: true
          env:
            ob_restore_phase: true # This ensures checkout is done at the beginning of the restore phase

        - pwsh: |
            Get-ChildItem Env: | Out-String -width 9999 -Stream | write-Verbose -Verbose
          displayName: Capture environment variables
          env:
            ob_restore_phase: true # This ensures checkout is done at the beginning of the restore phase

        - template: /.pipelines/templates/SetVersionVariables.yml@self
          parameters:
            ReleaseTagVar: $(ReleaseTagVar)
            CreateJson: yes
            UseJson: no

    - stage: macos
      displayName: macOS - build and sign
      dependsOn: ['prep']
      jobs:
      - template: /.pipelines/templates/mac.yml@self
        parameters:
          buildArchitecture: x64
      - template: /.pipelines/templates/mac.yml@self
        parameters:
          buildArchitecture: arm64

    - stage: linux
      displayName: linux - build and sign
      dependsOn: ['prep']
      jobs:
      - template: /.pipelines/templates/linux.yml@self
        parameters:
          Runtime: 'linux-x64'
          JobName: 'linux_x64'

      - template: /.pipelines/templates/linux.yml@self
        parameters:
          Runtime: 'linux-x64'
          JobName: 'linux_x64_minSize'
          BuildConfiguration: 'minSize'

      - template: /.pipelines/templates/linux.yml@self
        parameters:
          Runtime: 'linux-arm'
          JobName: 'linux_arm'

      - template: /.pipelines/templates/linux.yml@self
        parameters:
          Runtime: 'linux-arm64'
          JobName: 'linux_arm64'

      - template: /.pipelines/templates/linux.yml@self
        parameters:
          Runtime: 'fxdependent-linux-x64'
          JobName: 'linux_fxd_x64_mariner'

      - template: /.pipelines/templates/linux.yml@self
        parameters:
          Runtime: 'fxdependent-linux-arm64'
          JobName: 'linux_fxd_arm64_mariner'

      - template: /.pipelines/templates/linux.yml@self
        parameters:
          Runtime: 'fxdependent-noopt-linux-musl-x64'
          JobName: 'linux_fxd_x64_alpine'

      - template: /.pipelines/templates/linux.yml@self
        parameters:
          Runtime: 'fxdependent'
          JobName: 'linux_fxd'

      - template: /.pipelines/templates/linux.yml@self
        parameters:
          Runtime: 'linux-musl-x64'
          JobName: 'linux_x64_alpine'

    - stage: windows
      displayName: windows - build and sign
      dependsOn: ['prep']
      condition: and(succeeded(),eq('${{ parameters.RUN_WINDOWS }}','true'))
      jobs:
      - template: /.pipelines/templates/windows-hosted-build.yml@self
        parameters:
          Architecture: x64
          BuildConfiguration: release
          JobName: build_windows_x64_release
      - template: /.pipelines/templates/windows-hosted-build.yml@self
        parameters:
          Architecture: x64
          BuildConfiguration: minSize
          JobName: build_windows_x64_minSize_release
      - template: /.pipelines/templates/windows-hosted-build.yml@self
        parameters:
          Architecture: x86
          JobName: build_windows_x86_release
      - template: /.pipelines/templates/windows-hosted-build.yml@self
        parameters:
          Architecture: arm64
          JobName: build_windows_arm64_release
      - template: /.pipelines/templates/windows-hosted-build.yml@self
        parameters:
          Architecture: fxdependent
          JobName: build_windows_fxdependent_release
      - template: /.pipelines/templates/windows-hosted-build.yml@self
        parameters:
          Architecture: fxdependentWinDesktop
          JobName: build_windows_fxdependentWinDesktop_release

    - stage: test_and_release_artifacts
      displayName: Test and Release Artifacts
      dependsOn: ['prep']
      condition: and(succeeded(),eq('${{ parameters.RUN_TEST_AND_RELEASE }}','true'))
      jobs:
      - template: /.pipelines/templates/testartifacts.yml@self

      - job: release_json
        displayName: Create and Upload release.json
        pool:
          type: windows
        variables:
        - name: ob_outputDirectory
          value: '$(Build.ArtifactStagingDirectory)/ONEBRANCH_ARTIFACT'
        - name: ob_sdl_tsa_configFile
          value: $(Build.SourcesDirectory)\PowerShell\.config\tsaoptions.json
        - name: ob_sdl_credscan_suppressionsFile
          value: $(Build.SourcesDirectory)\PowerShell\.config\suppress.json
        steps:
        - checkout: self
          clean: true
        - template: /.pipelines/templates/SetVersionVariables.yml@self
          parameters:
            ReleaseTagVar: $(ReleaseTagVar)
        - powershell: |
            $metadata = Get-Content '$(Build.SourcesDirectory)/PowerShell/tools/metadata.json' -Raw | ConvertFrom-Json
            $LTS = $metadata.LTSRelease.Package
            @{ ReleaseVersion = "$(Version)"; LTSRelease = $LTS } | ConvertTo-Json | Out-File "$(Build.StagingDirectory)\release.json"
            Get-Content "$(Build.StagingDirectory)\release.json"

            if (-not (Test-Path "$(ob_outputDirectory)\metadata")) {
              New-Item -ItemType Directory -Path "$(ob_outputDirectory)\metadata"
            }

            Copy-Item -Path "$(Build.StagingDirectory)\release.json" -Destination "$(ob_outputDirectory)\metadata" -Force
          displayName: Create and upload release.json file to build artifact
          retryCountOnTaskFailure: 2
        - template: /.pipelines/templates/step/finalize.yml@self<|MERGE_RESOLUTION|>--- conflicted
+++ resolved
@@ -99,12 +99,8 @@
   # Disable BinSkim at job level to override NonOfficial template defaults
   - name: ob_sdl_binskim_enabled
     value: false
-<<<<<<< HEAD
-
-=======
   - name: ps_official_build
     value: ${{ parameters.OfficialBuild }}
->>>>>>> 6f028d46
 
 extends:
   template: ${{ variables.templateFile }}
