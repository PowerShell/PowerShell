--- conflicted
+++ resolved
@@ -18,11 +18,7 @@
     type: string
     default: 'NO'
   - name: SkipPublish
-<<<<<<< HEAD
     displayName: Skip Publishing to Nuget
-=======
-    displayName: Skip Publishing to GitHub and Nuget
->>>>>>> 42420560
     type: boolean
     default: false
   - name: SkipPSInfraInstallers
@@ -294,11 +290,8 @@
         ob_release_environment: Production
       jobs:
       - template: /.pipelines/templates/release-githubNuget.yml@self
-<<<<<<< HEAD
-=======
         parameters:
           skipPublish: ${{ parameters.SkipPublish }}
->>>>>>> 42420560
 
     - stage: PushGitTagAndMakeDraftPublic
       displayName: Push Git Tag and Make Draft Public
