trigger: none

parameters: # parameters are shown up in ADO UI in a build queue time
  - name: 'debug'
    displayName: 'Enable debug output'
    type: boolean
    default: false
  - name: InternalSDKBlobURL
    displayName: URL to the blob having internal .NET SDK
    type: string
    default: ' '
  - name: ReleaseTagVar
    displayName: Release Tag
    type: string
    default: 'fromBranch'
  - name: SKIP_SIGNING
    displayName: Skip Signing
    type: string
    default: 'NO'
  - name: SkipPMCPublish
    displayName: Skip PMC Publish
    type: boolean
    default: false
  - name: SkipPSInfraInstallers
    displayName: Skip Copying Archives and Installers to PSInfrastructure Public Location
    type: boolean
    default: false

variables:
  - name: CDP_DEFINITION_BUILD_COUNT
    value: $[counter('', 0)]
  - name: system.debug
    value: ${{ parameters.debug }}
  - name: ENABLE_PRS_DELAYSIGN
    value: 1
  - name: ROOT
    value: $(Build.SourcesDirectory)
  - name: REPOROOT
    value: $(Build.SourcesDirectory)
  - name: OUTPUTROOT
    value: $(REPOROOT)\out
  - name: NUGET_XMLDOC_MODE
    value: none
  - name: nugetMultiFeedWarnLevel
    value: none
  - name: NugetSecurityAnalysisWarningLevel
    value: none
  - name: skipNugetSecurityAnalysis
    value: true
  - name: ob_outputDirectory
    value: '$(Build.ArtifactStagingDirectory)/ONEBRANCH_ARTIFACT'
  - name: WindowsContainerImage
    value: 'onebranch.azurecr.io/windows/ltsc2019/vse2022:latest'
  - name: LinuxContainerImage
    value: mcr.microsoft.com/onebranch/cbl-mariner/build:2.0
  - name: ReleaseTagVar
    value: ${{ parameters.ReleaseTagVar }}
  - group: PoolNames

resources:
  repositories:
    - repository: templates
      type: git
      name: OneBranch.Pipelines/GovernedTemplates
      ref: refs/heads/main

  pipelines:
    - pipeline: CoOrdinatedBuildPipeline
      source: 'PowerShell-Coordinated Packages-Official'

    - pipeline: PSPackagesOfficial
      source: 'PowerShell-Packages-Official'
      trigger:
        branches:
          include:
            - master
            - releases/*

extends:
  template: v2/OneBranch.Official.CrossPlat.yml@templates
  parameters:
    release: 
      category: NonAzure
<<<<<<< HEAD
    # still using KS2 because we are not yet using a Box Product Deployment
    # featureFlags:
    #   LinuxHostVersion:
    #       Network: KS2
    #   WindowsHostVersion:
    #       Network: KS2
=======
>>>>>>> c5e26feb
    featureFlags:
      WindowsHostVersion:
        Version: 2022
        Network: Netlock
    cloudvault:
      enabled: false
    globalSdl:
      disableLegacyManifest: true
      # disabled Armory as we dont have any ARM templates to scan. It fails on some sample ARM templates.
      armory:
        enabled: false
      asyncSdl:
        enabled: true
        tsaOptionsFile: .config/tsaoptions.json
      tsa:
        enabled: true
      credscan:
        enabled: true
        scanFolder:  $(Build.SourcesDirectory)
        suppressionsFile: $(Build.SourcesDirectory)\.config\suppress.json
      binskim:
        break: false # always break the build on binskim issues in addition to TSA upload
      policheck:
        break: true # always break the build on policheck issues. You can disable it by setting to 'false'
      # suppression:
      #   suppressionFile: $(Build.SourcesDirectory)\.gdn\global.gdnsuppress
      tsaOptionsFile: .config\tsaoptions.json

    stages:
    - stage: msixbundle
      displayName: 'Create MSIX Bundle'
      variables:
        ob_release_environment: Test
      jobs:
      - template: /.pipelines/templates/release-create-msix.yml@self

    - stage: validateSdk
      displayName: 'Validate SDK'
      jobs:
      - template: /.pipelines/templates/release-validate-sdk.yml@self
        parameters:
          jobName: "windowsSDK"
          displayName: "Windows SDK Validation"
          imageName: PSMMS2019-Secure
          poolName: $(windowsPool)

      - template: /.pipelines/templates/release-validate-sdk.yml@self
        parameters:
          jobName: "MacOSSDK"
          displayName: "MacOS SDK Validation"
          imageName: macOS-latest
          poolName: Azure Pipelines

      - template: /.pipelines/templates/release-validate-sdk.yml@self
        parameters:
          jobName: "LinuxSDK"
          displayName: "Linux SDK Validation"
          imageName: PSMMSUbuntu20.04-Secure
          poolName: $(ubuntuPool)

    - stage: gbltool
      displayName: 'Validate Global tools'
      jobs:
      - template: /.pipelines/templates/release-validate-globaltools.yml@self
        parameters:
          jobName: "WindowsGlobalTools"
          displayName: "Windows Global Tools Validation"
          jobtype: windows

      - template: /.pipelines/templates/release-validate-globaltools.yml@self
        parameters:
          jobName: "LinuxGlobalTools"
          displayName: "Linux Global Tools Validation"
          jobtype: linux
          globalToolExeName: 'pwsh'
          globalToolPackageName: 'PowerShell.Linux.x64'

    - stage: fxdpackages
      displayName: 'Validate FXD Packages'
      jobs:
      - template: /.pipelines/templates/release-validate-fxdpackages.yml@self
        parameters:
          jobName: 'winfxd'
          displayName: 'Validate Win Fxd Packages'
          jobtype: 'windows'
          artifactName: 'drop_windows_package_package_win_fxdependent'
          packageNamePattern: '**/*win-fxdependent.zip'

      - template: /.pipelines/templates/release-validate-fxdpackages.yml@self
        parameters:
          jobName: 'winfxdDesktop'
          displayName: 'Validate WinDesktop Fxd Packages'
          jobtype: 'windows'
          artifactName: 'drop_windows_package_package_win_fxdependentWinDesktop'
          packageNamePattern: '**/*win-fxdependentwinDesktop.zip'

      - template: /.pipelines/templates/release-validate-fxdpackages.yml@self
        parameters:
          jobName: 'linuxfxd'
          displayName: 'Validate Linux Fxd Packages'
          jobtype: 'linux'
          artifactName: 'drop_linux_package_fxdependent'
          packageNamePattern: '**/*linux-x64-fxdependent.tar.gz'

      - template: /.pipelines/templates/release-validate-fxdpackages.yml@self
        parameters:
          jobName: 'linuxArm64fxd'
          displayName: 'Validate Linux ARM64 Fxd Packages'
          jobtype: 'linux'
          artifactName: 'drop_linux_package_fxdependent'
          packageNamePattern: '**/*linux-x64-fxdependent.tar.gz'
          arm64: 'yes'

    - stage: validatePackages
      displayName: 'Validate Packages'
      jobs:
      - template: /.pipelines/templates/release-validate-packagenames.yml@self

    - stage: ManualValidation
      dependsOn: []
      displayName: Manual Validation
      jobs:
      - template: /.pipelines/templates/approvalJob.yml@self
        parameters:
          displayName: Validate Windows Packages
          jobName: ValidateWinPkg
          instructions: |
            Validate zip package on windows

      - template: /.pipelines/templates/approvalJob.yml@self
        parameters:
          displayName: Validate OSX Packages
          jobName: ValidateOsxPkg
          instructions: |
            Validate tar.gz package on osx-arm64

    - stage: ReleaseAutomation
      dependsOn: []
      displayName: 'Release Automation'
      jobs:
      - template: /.pipelines/templates/approvalJob.yml@self
        parameters:
          displayName: Start Release Automation
          jobName: StartRA
          instructions: |
            Kick off Release automation build at: https://dev.azure.com/powershell-rel/Release-Automation/_build?definitionId=10&_a=summary

      - template: /.pipelines/templates/approvalJob.yml@self
        parameters:
          displayName: Triage results
          jobName: TriageRA
          dependsOnJob: StartRA
          instructions: |
            Triage ReleaseAutomation results

      - template: /.pipelines/templates/approvalJob.yml@self
        parameters:
          displayName: Signoff Tests
          dependsOnJob: TriageRA
          jobName: SignoffTests
          instructions: |
            Signoff ReleaseAutomation results

    - stage: UpdateChangeLog
      displayName: Update the changelog
      dependsOn:
        - ManualValidation
        - ReleaseAutomation
        - validatePackages
        - fxdpackages
        - gbltool
        - validateSdk
        - msixbundle

      jobs:
      - template: /.pipelines/templates/approvalJob.yml@self
        parameters:
          displayName: Make sure the changelog is updated
          jobName: MergeChangeLog
          instructions: |
            Update and merge the changelog for the release.
            This step is required for creating GitHub draft release.

    - stage: BlobPublic
      displayName: Make Blob Public
      dependsOn: UpdateChangeLog
      jobs:
      - template: /.pipelines/templates/release-MakeBlobPublic.yml@self
        parameters:
          SkipPSInfraInstallers: ${{ parameters.SkipPSInfraInstallers }}

    - stage: UploadChangelogAndTools
      displayName: Upload Changelog and Tools
      dependsOn: BlobPublic
      jobs:
      - template: /.pipelines/templates/release-upload-cl-tools.yml@self
        parameters:
          depth: 1

    - stage: PublishGitHubRelease
      displayName: Publish GitHub Release
      dependsOn: BlobPublic
      variables:
        ob_release_environment: Production
      jobs:
      - template: /.pipelines/templates/release-githubtasks.yml@self
    
    - stage: PushGitTag
      displayName: Push Git Tag
      dependsOn: PublishGitHubRelease
      jobs:
      - template: /.pipelines/templates/approvalJob.yml@self
        parameters:
          displayName: Push Git Tag
          jobName: PushGitTag
          instructions: |
            Push the git tag to upstream  
    
    - stage: MakeDraftPublic
      displayName: Make Draft Public
      dependsOn: PushGitTag
      jobs:
      - template: /.pipelines/templates/approvalJob.yml@self
        parameters:
          displayName: Make Draft Public
          jobName: DraftPublic
          instructions: |
            Make the GitHub Release Draft Public

    - stage: PublishNuGet
      displayName: Publish NuGet
      dependsOn: PublishGitHubRelease
      variables:
        ob_release_environment: Production
      jobs:
      - template: /.pipelines/templates/release-publish-nuget.yml@self
        parameters:
          skipPublish: true

    - stage: PublishPMC
      displayName: Publish PMC
      dependsOn: PublishGitHubRelease
      jobs:
      - template: /.pipelines/templates/release-publish-pmc.yml@self
        parameters:
          skipPublish: ${{ parameters.SkipPMCPublish }}

    - stage: ReleaseDocker
      dependsOn: PublishGitHubRelease
      displayName: 'Docker Release'
      jobs:
      - template: /.pipelines/templates/approvalJob.yml@self
        parameters:
          displayName: Start Docker Build
          jobName: StartDockerBuild
          instructions: |
            Kick off Docker build

      - template: /.pipelines/templates/approvalJob.yml@self
        parameters:
          displayName: Start Docker Release
          dependsOnJob: StartDockerBuild
          jobName: StartDockerRelease
          instructions: |
            Kickoff docker release

    - stage: UpdateDotnetDocker
      dependsOn: PublishGitHubRelease
      displayName: Update DotNet SDK Docker images
      jobs:
      - template: /.pipelines/templates/approvalJob.yml@self
        parameters:
          displayName: Update .NET SDK docker images
          jobName: DotnetDocker
          instructions: |
            Create PR for updating dotnet-docker images to use latest PowerShell version.
            1. Fork and clone https://github.com/dotnet/dotnet-docker.git
            2. git checkout upstream/nightly -b updatePS
            3. dotnet run --project .\eng\update-dependencies\ -- <dotnetversion> --product-version powershell=<powershellversion> --compute-shas
            4. create PR targeting nightly branch

    - stage: UpdateWinGet
      dependsOn: PublishGitHubRelease
      displayName: Add manifest entry to winget
      jobs:
      - template: /.pipelines/templates/approvalJob.yml@self
        parameters:
          displayName: Add manifest entry to winget
          jobName: UpdateWinGet
          instructions: |
            This is typically done by the community 1-2 days after the release.

    - stage: PublishMsix
      dependsOn: PublishGitHubRelease
      displayName: Publish MSIX to store
      jobs:
      - template: /.pipelines/templates/approvalJob.yml@self
        parameters:
          displayName: Publish the MSIX Bundle package to store
          jobName: PublishMsix
          instructions: |
            Ask Steve to release MSIX bundle package to Store

    - stage: PublishVPack
      dependsOn: PublishGitHubRelease
      displayName: Release vPack
      jobs:
      - template: /.pipelines/templates/approvalJob.yml@self
        parameters:
          displayName: Start vPack Release pipeline
          jobName: PublishVPack
          instructions: |
            Kick off vPack release pipeline

    # Need to verify if the Az PS / CLI team still uses this. Skippinng for this release.
    # - stage: ReleaseDeps
    #   dependsOn: GitHubTasks
    #   displayName: Update pwsh.deps.json links
    #   jobs:
    #   - template: templates/release-UpdateDepsJson.yml

    - stage: UploadBuildInfoJson
      dependsOn: PublishGitHubRelease
      displayName: Upload BuildInfo.json
      jobs:
      - template: /.pipelines/templates/release-upload-buildinfo.yml@self

    - stage: ReleaseSymbols
      dependsOn: PublishGitHubRelease
      displayName: Release Symbols
      jobs:
      - template: /.pipelines/templates/release-symbols.yml@self

    - stage: ChangesToMaster
      displayName: Ensure changes are in GH master
      dependsOn: ['PublishNuGet', 'PublishPMC']
      jobs:
      - template: /.pipelines/templates/approvalJob.yml@self
        parameters:
          displayName: Make sure changes are in master
          jobName: MergeToMaster
          instructions: |
            Make sure that changes README.md and metadata.json are merged into master on GitHub.

    - stage: ReleaseSnap
      displayName: Release Snap
      dependsOn: 'ChangesToMaster'
      jobs:
      - template: /.pipelines/templates/approvalJob.yml@self
        parameters:
          displayName: Publish Snap
          jobName: PublishSnapJob
          instructions: |
            Publish Snap

    - stage: ReleaseToMU
      displayName: Release to MU
      dependsOn: ['PublishNuGet', 'PublishPMC', 'ChangesToMaster']
      jobs:
      - template: /.pipelines/templates/approvalJob.yml@self
        parameters:
          displayName: Release to MU
          instructions: |
            Notify the PM team to start the process of releasing to MU.

    - stage: ReleaseClose
      displayName: Finish Release
      dependsOn: ['ReleaseToMU', 'ReleaseSymbols', 'ReleaseSnap']
      jobs:
      - template: /.pipelines/templates/approvalJob.yml@self
        parameters:
          displayName: Retain Build
          jobName: RetainBuild
          instructions: |
            Retain the build

      - template: /.pipelines/templates/approvalJob.yml@self
        parameters:
          displayName: Delete release branch
          jobName: DeleteBranch
          instructions: |
            Delete release<|MERGE_RESOLUTION|>--- conflicted
+++ resolved
@@ -81,15 +81,6 @@
   parameters:
     release: 
       category: NonAzure
-<<<<<<< HEAD
-    # still using KS2 because we are not yet using a Box Product Deployment
-    # featureFlags:
-    #   LinuxHostVersion:
-    #       Network: KS2
-    #   WindowsHostVersion:
-    #       Network: KS2
-=======
->>>>>>> c5e26feb
     featureFlags:
       WindowsHostVersion:
         Version: 2022
