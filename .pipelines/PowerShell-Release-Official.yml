trigger: none

parameters: # parameters are shown up in ADO UI in a build queue time
  - name: 'debug'
    displayName: 'Enable debug output'
    type: boolean
    default: false
  - name: InternalSDKBlobURL
    displayName: URL to the blob having internal .NET SDK
    type: string
    default: ' '
  - name: ReleaseTagVar
    displayName: Release Tag
    type: string
    default: 'fromBranch'
  - name: SKIP_SIGNING
    displayName: Skip Signing
    type: string
    default: 'NO'
  - name: SkipPublish
    displayName: Skip Publishing to Nuget
    type: boolean
    default: false
  - name: SkipPSInfraInstallers
    displayName: Skip Copying Archives and Installers to PSInfrastructure Public Location
    type: boolean
    default: false
<<<<<<< HEAD
  - name: skipMSIXPublish
    displayName: Skip MSIX Publish
=======
  - name: OfficialBuild
>>>>>>> d8b1cc55
    type: boolean
    default: false

name: release-$(BUILD.SOURCEBRANCHNAME)-prod.${{ parameters.OfficialBuild }}-$(Build.BuildId)

variables:
  - name: CDP_DEFINITION_BUILD_COUNT
    value: $[counter('', 0)]
  - name: system.debug
    value: ${{ parameters.debug }}
  - name: ENABLE_PRS_DELAYSIGN
    value: 1
  - name: ROOT
    value: $(Build.SourcesDirectory)
  - name: REPOROOT
    value: $(Build.SourcesDirectory)
  - name: OUTPUTROOT
    value: $(REPOROOT)\out
  - name: NUGET_XMLDOC_MODE
    value: none
  - name: nugetMultiFeedWarnLevel
    value: none
  - name: NugetSecurityAnalysisWarningLevel
    value: none
  - name: skipNugetSecurityAnalysis
    value: true
  - name: ob_outputDirectory
    value: '$(Build.ArtifactStagingDirectory)/ONEBRANCH_ARTIFACT'
  - name: WindowsContainerImage
    value: 'onebranch.azurecr.io/windows/ltsc2022/vse2022:latest'
  - name: LinuxContainerImage
    value: mcr.microsoft.com/onebranch/azurelinux/build:3.0
  - name: ReleaseTagVar
    value: ${{ parameters.ReleaseTagVar }}
  - group: PoolNames
  - name: templateFile
    value: ${{ iif ( parameters.OfficialBuild, 'v2/OneBranch.Official.CrossPlat.yml@onebranchTemplates', 'v2/OneBranch.NonOfficial.CrossPlat.yml@onebranchTemplates' ) }}
  - name: releaseEnvironment
    value: ${{ iif ( parameters.OfficialBuild, 'Production', 'Test' ) }}
  # Fix for BinSkim ICU package error in Linux containers
  - name: DOTNET_SYSTEM_GLOBALIZATION_INVARIANT
    value: true

resources:
  repositories:
    - repository: onebranchTemplates
      type: git
      name: OneBranch.Pipelines/GovernedTemplates
      ref: refs/heads/main
    - repository: PSInternalTools
      type: git
      name: PowerShellCore/Internal-PowerShellTeam-Tools
      ref: refs/heads/master

  pipelines:
    - pipeline: CoOrdinatedBuildPipeline
      source: 'PowerShell-Coordinated Binaries-Official'

    - pipeline: PSPackagesOfficial
      source: 'PowerShell-Packages-Official'
      trigger:
        branches:
          include:
            - master
            - releases/*

extends:
  template: ${{ variables.templateFile }}
  parameters:
    release:
      category: NonAzure
    featureFlags:
      WindowsHostVersion:
        Version: 2022
        Network: KS3
      incrementalSDLBinaryAnalysis: true
    cloudvault:
      enabled: false
    globalSdl:
      disableLegacyManifest: true
      # disabled Armory as we dont have any ARM templates to scan. It fails on some sample ARM templates.
      armory:
        enabled: false
      tsa:
        enabled: true
      credscan:
        enabled: true
        scanFolder:  $(Build.SourcesDirectory)
        suppressionsFile: $(Build.SourcesDirectory)\.config\suppress.json
      binskim:
        break: false # always break the build on binskim issues in addition to TSA upload
        exactToolVersion: 4.4.2
      policheck:
        break: true # always break the build on policheck issues. You can disable it by setting to 'false'
      # suppression:
      #   suppressionFile: $(Build.SourcesDirectory)\.gdn\global.gdnsuppress
      tsaOptionsFile: .config\tsaoptions.json

    stages:
    - stage: setReleaseTagAndChangelog
      displayName: 'Set Release Tag and Upload Changelog'
      jobs:
      - template: /.pipelines/templates/release-SetTagAndChangelog.yml@self

    - stage: validateSdk
      displayName: 'Validate SDK'
      dependsOn: []
      jobs:
      - template: /.pipelines/templates/release-validate-sdk.yml@self
        parameters:
          jobName: "windowsSDK"
          displayName: "Windows SDK Validation"
          imageName: PSMMS2019-Secure
          poolName: $(windowsPool)

      - template: /.pipelines/templates/release-validate-sdk.yml@self
        parameters:
          jobName: "MacOSSDK"
          displayName: "MacOS SDK Validation"
          imageName: macOS-latest
          poolName: Azure Pipelines

      - template: /.pipelines/templates/release-validate-sdk.yml@self
        parameters:
          jobName: "LinuxSDK"
          displayName: "Linux SDK Validation"
          imageName: PSMMSUbuntu20.04-Secure
          poolName: $(ubuntuPool)

    - stage: gbltool
      displayName: 'Validate Global tools'
      dependsOn: []
      jobs:
      - template: /.pipelines/templates/release-validate-globaltools.yml@self
        parameters:
          jobName: "WindowsGlobalTools"
          displayName: "Windows Global Tools Validation"
          jobtype: windows

      - template: /.pipelines/templates/release-validate-globaltools.yml@self
        parameters:
          jobName: "LinuxGlobalTools"
          displayName: "Linux Global Tools Validation"
          jobtype: linux
          globalToolExeName: 'pwsh'
          globalToolPackageName: 'PowerShell.Linux.x64'

    - stage: fxdpackages
      displayName: 'Validate FXD Packages'
      dependsOn: []
      jobs:
      - template: /.pipelines/templates/release-validate-fxdpackages.yml@self
        parameters:
          jobName: 'winfxd'
          displayName: 'Validate Win Fxd Packages'
          jobtype: 'windows'
          artifactName: 'drop_windows_package_package_win_fxdependent'
          packageNamePattern: '**/*win-fxdependent.zip'

      - template: /.pipelines/templates/release-validate-fxdpackages.yml@self
        parameters:
          jobName: 'winfxdDesktop'
          displayName: 'Validate WinDesktop Fxd Packages'
          jobtype: 'windows'
          artifactName: 'drop_windows_package_package_win_fxdependentWinDesktop'
          packageNamePattern: '**/*win-fxdependentwinDesktop.zip'

      - template: /.pipelines/templates/release-validate-fxdpackages.yml@self
        parameters:
          jobName: 'linuxfxd'
          displayName: 'Validate Linux Fxd Packages'
          jobtype: 'linux'
          artifactName: 'drop_linux_package_fxdependent'
          packageNamePattern: '**/*linux-x64-fxdependent.tar.gz'

      - template: /.pipelines/templates/release-validate-fxdpackages.yml@self
        parameters:
          jobName: 'linuxArm64fxd'
          displayName: 'Validate Linux ARM64 Fxd Packages'
          jobtype: 'linux'
          artifactName: 'drop_linux_package_fxdependent'
          # this is really an architecture independent package
          packageNamePattern: '**/*linux-x64-fxdependent.tar.gz'
          arm64: 'yes'
          enableCredScan: false

    - stage: validatePackages
      displayName: 'Validate Packages'
      dependsOn: []
      jobs:
      - template: /.pipelines/templates/release-validate-packagenames.yml@self

    - stage: ManualValidation
      dependsOn: []
      displayName: Manual Validation
      jobs:
      - template: /.pipelines/templates/approvalJob.yml@self
        parameters:
          displayName: Validate Windows Packages
          jobName: ValidateWinPkg
          instructions: |
            Validate zip package on windows

      - template: /.pipelines/templates/approvalJob.yml@self
        parameters:
          displayName: Validate OSX Packages
          jobName: ValidateOsxPkg
          instructions: |
            Validate tar.gz package on osx-arm64

    - stage: ReleaseAutomation
      dependsOn: []
      displayName: 'Release Automation'
      jobs:
      - template: /.pipelines/templates/approvalJob.yml@self
        parameters:
          displayName: Start Release Automation
          jobName: StartRA
          instructions: |
            Kick off Release automation build at: https://dev.azure.com/powershell-rel/Release-Automation/_build?definitionId=10&_a=summary

      - template: /.pipelines/templates/approvalJob.yml@self
        parameters:
          displayName: Triage results
          jobName: TriageRA
          dependsOnJob: StartRA
          instructions: |
            Triage ReleaseAutomation results

      - template: /.pipelines/templates/approvalJob.yml@self
        parameters:
          displayName: Signoff Tests
          dependsOnJob: TriageRA
          jobName: SignoffTests
          instructions: |
            Signoff ReleaseAutomation results

    - stage: UpdateChangeLog
      displayName: Update the changelog
      dependsOn:
        - ManualValidation
        - ReleaseAutomation
        - validatePackages
        - fxdpackages
        - gbltool
        - validateSdk

      jobs:
      - template: /.pipelines/templates/approvalJob.yml@self
        parameters:
          displayName: Make sure the changelog is updated
          jobName: MergeChangeLog
          instructions: |
            Update and merge the changelog for the release.
            This step is required for creating GitHub draft release.

    - stage: PublishGitHubReleaseAndNuget
      displayName: Publish GitHub and Nuget Release
      dependsOn:
        - setReleaseTagAndChangelog
        - UpdateChangeLog
      variables:
        ob_release_environment: ${{ variables.releaseEnvironment }}
      jobs:
      - template: /.pipelines/templates/release-githubNuget.yml@self
        parameters:
          skipPublish: ${{ parameters.SkipPublish }}

    - stage: PushGitTagAndMakeDraftPublic
      displayName: Push Git Tag and Make Draft Public
      dependsOn: PublishGitHubReleaseAndNuget
      jobs:
      - template: /.pipelines/templates/approvalJob.yml@self
        parameters:
          displayName: Push Git Tag
          jobName: PushGitTag
          instructions: |
            Push the git tag to upstream

      - template: /.pipelines/templates/approvalJob.yml@self
        parameters:
          displayName: Make Draft Public
          dependsOnJob: PushGitTag
          jobName: DraftPublic
          instructions: |
            Make the GitHub Release Draft Public

    - stage: BlobPublic
      displayName: Make Blob Public
      dependsOn:
        - UpdateChangeLog
        - PushGitTagAndMakeDraftPublic
      jobs:
      - template: /.pipelines/templates/release-MakeBlobPublic.yml@self
        parameters:
          SkipPSInfraInstallers: ${{ parameters.SkipPSInfraInstallers }}

    - stage: PublishPMC
      displayName: Publish PMC
      dependsOn: PushGitTagAndMakeDraftPublic
      jobs:
      - template: /.pipelines/templates/approvalJob.yml@self
        parameters:
          displayName: Publish to PMC
          jobName: ReleaseToPMC
          instructions: |
            Run PowerShell-Release-Official-Azure.yml pipeline to publish to PMC

    - stage: UpdateDotnetDocker
      dependsOn: PushGitTagAndMakeDraftPublic
      displayName: Update DotNet SDK Docker images
      jobs:
      - template: /.pipelines/templates/approvalJob.yml@self
        parameters:
          displayName: Update .NET SDK docker images
          jobName: DotnetDocker
          instructions: |
            Create PR for updating dotnet-docker images to use latest PowerShell version.
            1. Fork and clone https://github.com/dotnet/dotnet-docker.git
            2. git checkout upstream/nightly -b updatePS
            3. dotnet run --project .\eng\update-dependencies\ specific <dotnetversion> --product-version powershell=<powershellversion> --compute-shas
            4. create PR targeting nightly branch

    - stage: UpdateWinGet
      dependsOn: PushGitTagAndMakeDraftPublic
      displayName: Add manifest entry to winget
      jobs:
      - template: /.pipelines/templates/approvalJob.yml@self
        parameters:
          displayName: Add manifest entry to winget
          jobName: UpdateWinGet
          instructions: |
            This is typically done by the community 1-2 days after the release.

    - stage: PublishMsix
      dependsOn: PushGitTagAndMakeDraftPublic
      displayName: Publish MSIX to store
      variables:
        ob_release_environment: Production
      jobs:
      - template: /.pipelines/templates/release-MSIX-Publish.yml@self
        parameters:
          skipMSIXPublish: ${{ parameters.skipMSIXPublish }}

    - stage: PublishVPack
      dependsOn: PushGitTagAndMakeDraftPublic
      displayName: Release vPack
      jobs:
      - template: /.pipelines/templates/approvalJob.yml@self
        parameters:
          displayName: Start 2 vPack Release pipelines
          jobName: PublishVPack
          instructions: |
            1. Kick off PowerShell-vPack-Official pipeline
            2. Kick off PowerShell-MSIXBundle-VPack pipeline

    # Need to verify if the Az PS / CLI team still uses this. Skippinng for this release.
    # - stage: ReleaseDeps
    #   dependsOn: GitHubTasks
    #   displayName: Update pwsh.deps.json links
    #   jobs:
    #   - template: templates/release-UpdateDepsJson.yml

    - stage: UploadBuildInfoJson
      dependsOn: PushGitTagAndMakeDraftPublic
      displayName: Upload BuildInfo.json
      jobs:
      - template: /.pipelines/templates/release-upload-buildinfo.yml@self

    - stage: ReleaseSymbols
      dependsOn: PushGitTagAndMakeDraftPublic
      displayName: Release Symbols
      jobs:
      - template: /.pipelines/templates/release-symbols.yml@self

    - stage: ChangesToMaster
      displayName: Ensure changes are in GH master
      dependsOn:
        - PublishPMC
      jobs:
      - template: /.pipelines/templates/approvalJob.yml@self
        parameters:
          displayName: Make sure changes are in master
          jobName: MergeToMaster
          instructions: |
            Make sure that changes README.md and metadata.json are merged into master on GitHub.

    - stage: ReleaseToMU
      displayName: Release to MU
      dependsOn: PushGitTagAndMakeDraftPublic # This only needs the blob to be available
      jobs:
      - template: /.pipelines/templates/approvalJob.yml@self
        parameters:
          displayName: Release to MU
          instructions: |
            Notify the PM team to start the process of releasing to MU.

    - stage: ReleaseClose
      displayName: Finish Release
      dependsOn:
        - ReleaseToMU
        - ReleaseSymbols
      jobs:
      - template: /.pipelines/templates/approvalJob.yml@self
        parameters:
          displayName: Retain Build
          jobName: RetainBuild
          instructions: |
            Retain the build

      - template: /.pipelines/templates/approvalJob.yml@self
        parameters:
          displayName: Delete release branch
          jobName: DeleteBranch
          instructions: |
            Delete release<|MERGE_RESOLUTION|>--- conflicted
+++ resolved
@@ -25,12 +25,11 @@
     displayName: Skip Copying Archives and Installers to PSInfrastructure Public Location
     type: boolean
     default: false
-<<<<<<< HEAD
   - name: skipMSIXPublish
     displayName: Skip MSIX Publish
-=======
+    type: boolean
+    default: false
   - name: OfficialBuild
->>>>>>> d8b1cc55
     type: boolean
     default: false
 
