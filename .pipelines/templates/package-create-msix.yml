parameters:
  - name: OfficialBuild
    type: boolean
    default: false

jobs:
- job: CreateMSIXBundle
  displayName: Create .msixbundle file
  pool:
    type: windows

  variables:
    - group: msixTools
    - group: 'Azure Blob variable group'
    - group: 'Store Publish Variables'
    - name: ob_sdl_credscan_suppressionsFile
      value: $(Build.SourcesDirectory)\PowerShell\.config\suppress.json
    - name: ob_sdl_tsa_configFile
      value: $(Build.SourcesDirectory)\PowerShell\.config\tsaoptions.json
    - name: ob_outputDirectory
      value: '$(Build.ArtifactStagingDirectory)/ONEBRANCH_ARTIFACT'

  steps:
    - checkout: self
      clean: true
      env:
        ob_restore_phase: true # This ensures checkout is done at the beginning of the restore phase

    - template: release-SetReleaseTagandContainerName.yml@self

    - task: DownloadPipelineArtifact@2
      inputs:
        buildType: 'current'
        artifact: drop_windows_package_arm64
        itemPattern: |
          **/*.msix
        targetPath: '$(Build.ArtifactStagingDirectory)/downloads'
      displayName: Download windows arm64 packages

    - task: DownloadPipelineArtifact@2
      inputs:
        buildType: 'current'
        artifact: drop_windows_package_x64
        itemPattern: |
          **/*.msix
        targetPath: '$(Build.ArtifactStagingDirectory)/downloads'
      displayName: Download windows x64 packages

    - task: DownloadPipelineArtifact@2
      inputs:
        buildType: 'current'
        artifact: drop_windows_package_x86
        itemPattern: |
          **/*.msix
        targetPath: '$(Build.ArtifactStagingDirectory)/downloads'
      displayName: Download windows x86 packages

    # Finds the makeappx tool on the machine with image: 'onebranch.azurecr.io/windows/ltsc2022/vse2022:latest'
    - pwsh: |
        $cmd = Get-Command makeappx.exe -ErrorAction Ignore
        if ($cmd) {
            Write-Verbose -Verbose 'makeappx available in PATH'
            $exePath = $cmd.Source
        } else {
            $toolsDir = '$(Pipeline.Workspace)\releasePipeline\tools'
            New-Item $toolsDir -Type Directory -Force > $null
            $makeappx = Get-ChildItem -Recurse 'C:\Program Files (x86)\Windows Kits\10\makeappx.exe' |
              Where-Object { $_.DirectoryName -match 'x64' } |
              Select-Object -Last 1
            $exePath = $makeappx.FullName
            Write-Verbose -Verbose 'makeappx was found:'
        }
        $vstsCommandString = "vso[task.setvariable variable=MakeAppxPath]$exePath"
        Write-Host "sending " + $vstsCommandString
        Write-Host "##$vstsCommandString"
      displayName: Find makeappx tool
      retryCountOnTaskFailure: 1

    - pwsh: |
        $sourceDir = '$(Pipeline.Workspace)\releasePipeline\msix'
        $null = New-Item -Path $sourceDir -ItemType Directory -Force

        $msixFiles = Get-ChildItem -Path "$(Build.ArtifactStagingDirectory)/downloads/*.msix" -Recurse
        foreach ($msixFile in $msixFiles) {
            $null = Copy-Item -Path $msixFile.FullName -Destination $sourceDir -Force -Verbose
        }

        $file = Get-ChildItem $sourceDir | Select-Object -First 1
        $prefix = ($file.BaseName -split "-win")[0]
        $pkgName = "$prefix.msixbundle"
        Write-Verbose -Verbose "Creating $pkgName"

        $makeappx = '$(MakeAppxPath)'
        $outputDir = "$sourceDir\output"
        New-Item $outputDir -Type Directory -Force > $null
        & $makeappx bundle /d $sourceDir /p "$outputDir\$pkgName"

        Get-ChildItem -Path $sourceDir -Recurse
        $vstsCommandString = "vso[task.setvariable variable=BundleDir]$outputDir"
        Write-Host "sending " + $vstsCommandString
        Write-Host "##$vstsCommandString"
      displayName: Create MsixBundle
      retryCountOnTaskFailure: 1

    - task: onebranch.pipeline.signing@1
      displayName: Sign MsixBundle
      condition: eq('${{ parameters.OfficialBuild }}', 'true')
      inputs:
        command: 'sign'
        signing_profile: $(MSIXProfile)
        files_to_sign: '**/*.msixbundle'
        search_root: '$(BundleDir)'

    - pwsh: |
        $signedBundle = Get-ChildItem -Path $(BundleDir) -Filter "*.msixbundle" -File
        Write-Verbose -Verbose "Signed bundle: $signedBundle"

        if (-not (Test-Path $(ob_outputDirectory))) {
          New-Item -ItemType Directory -Path $(ob_outputDirectory) -Force
        }

        Copy-Item -Path $signedBundle.FullName -Destination "$(ob_outputDirectory)" -Verbose

        Write-Verbose -Verbose "Uploaded Bundle:"
        Get-ChildItem -Path $(ob_outputDirectory) | Write-Verbose -Verbose
      displayName: Upload msixbundle to Artifacts

    - pwsh: |
        Write-Verbose -Verbose "Pipeline.Workspace: $(Pipeline.Workspace)"
        Get-ChildItem -Path $(Pipeline.Workspace) -Recurse | Select-Object -ExpandProperty FullName
        Write-Verbose -Verbose "System.DefaultWorkingDirectory: $(System.DefaultWorkingDirectory)"
        Get-ChildItem -Path $(System.DefaultWorkingDirectory) -Recurse | Select-Object -ExpandProperty FullName
        Test-Path -Path '$(System.DefaultWorkingDirectory)/PowerShell/.pipelines/store/PDP-Private.xml' | Write-Verbose -Verbose
      displayName: Output Pipeline.Workspace and System.DefaultWorkingDirectory

    - template: channelSelection.yml@self

    - pwsh: |
        $IsLTS = '$(ChannelSelection.IsLTS)' -eq 'true'
        $IsStable = '$(ChannelSelection.IsStable)' -eq 'true'
        $IsPreview = '$(ChannelSelection.IsPreview)' -eq 'true'

        Write-Verbose -Verbose "Channel Selection - LTS: $IsLTS, Stable: $IsStable, Preview: $IsPreview"

        # Define app configurations for each channel
        $channelConfigs = @{
          'LTS' = @{
            AppStoreName = 'PowerShell-LTS'
            ProductId = '$(productId-LTS)'
            AppId = '$(AppID-LTS)'
            ServiceEndpoint = "StoreAppPublish-Stable"
          }
          'Stable' = @{
            AppStoreName = 'PowerShell'
            ProductId = '$(productId-Stable)'
            AppId = '$(AppID-Stable)'
            ServiceEndpoint = "StoreAppPublish-Stable"
          }
          'Preview' = @{
            AppStoreName = 'PowerShell (Preview)'
            ProductId = '$(productId-Preview)'
            AppId = '$(AppID-Preview)'
            ServiceEndpoint = "StoreAppPublish-Preview"
          }
        }

        $currentChannel = if ($IsLTS) { 'LTS' }
          elseif ($IsStable) { 'Stable' }
          elseif ($IsPreview) { 'Preview' }
          else {
            Write-Error "No valid channel detected"
            exit 1
          }

        $config = $channelConfigs[$currentChannel]
        Write-Verbose -Verbose "Selected channel: $currentChannel"
        Write-Verbose -Verbose "App Store Name: $($config.AppStoreName)"
        Write-Verbose -Verbose "Product ID: $($config.ProductId)"

        # Update PDP.xml file
        $pdpPath = '$(System.DefaultWorkingDirectory)/PowerShell/.pipelines/store/PDP/PDP/en-US/PDP.xml'
        if (Test-Path $pdpPath) {
          Write-Verbose -Verbose "Updating PDP file: $pdpPath"

          [xml]$pdpXml = Get-Content $pdpPath -Raw

          # Create namespace manager for XML with default namespace
          $nsManager = New-Object System.Xml.XmlNamespaceManager($pdpXml.NameTable)
          $nsManager.AddNamespace("pd", "http://schemas.microsoft.com/appx/2012/ProductDescription")
<<<<<<< HEAD

=======
          
>>>>>>> d0ae31b7
          $appStoreNameElement = $pdpXml.SelectSingleNode("//pd:AppStoreName", $nsManager)
          if ($appStoreNameElement) {
            $appStoreNameElement.SetAttribute("_locID", $config.AppStoreName)
            Write-Verbose -Verbose "Updated AppStoreName _locID to: $($config.AppStoreName)"
          } else {
            Write-Warning "AppStoreName element not found in PDP file"
          }

          $pdpXml.Save($pdpPath)
          Write-Verbose -Verbose "PDP file updated successfully"
          Get-Content -Path $pdpPath | Write-Verbose -Verbose
        } else {
          Write-Error "PDP file not found: $pdpPath"
          exit 1
        }

        # Update SBConfig.json file
        $sbConfigPath = '$(System.DefaultWorkingDirectory)/PowerShell/.pipelines/store/SBConfig.json'
        if (Test-Path $sbConfigPath) {
          Write-Verbose -Verbose "Updating SBConfig file: $sbConfigPath"

          $sbConfigJson = Get-Content $sbConfigPath -Raw | ConvertFrom-Json

          $sbConfigJson.appSubmission.productId = $config.ProductId
          Write-Verbose -Verbose "Updated productId to: $($config.ProductId)"

          $sbConfigJson | ConvertTo-Json -Depth 100 | Set-Content $sbConfigPath -Encoding UTF8
          Write-Verbose -Verbose "SBConfig file updated successfully"
          Get-Content -Path $sbConfigPath | Write-Verbose -Verbose
        } else {
          Write-Error "SBConfig file not found: $sbConfigPath"
          exit 1
        }

        Write-Host "##vso[task.setvariable variable=ServiceConnection]$($config.ServiceEndpoint)"
        Write-Host "##vso[task.setvariable variable=SBConfigPath]$($sbConfigPath)"

        # These variables are used in the next tasks to determine which ServiceEndpoint to use
        $ltsValue = $IsLTS.ToString().ToLower()
        $stableValue = $IsStable.ToString().ToLower()
        $previewValue = $IsPreview.ToString().ToLower()
        
        Write-Verbose -Verbose "About to set variables:"
        Write-Verbose -Verbose "  LTS=$ltsValue"
        Write-Verbose -Verbose "  STABLE=$stableValue"
        Write-Verbose -Verbose "  PREVIEW=$previewValue"
        
        Write-Host "##vso[task.setvariable variable=LTS]$ltsValue"
        Write-Host "##vso[task.setvariable variable=STABLE]$stableValue"
        Write-Host "##vso[task.setvariable variable=PREVIEW]$previewValue"
        
        Write-Verbose -Verbose "Variables set successfully"
      name: UpdateConfigs
      displayName: Update PDPs and SBConfig.json

    - pwsh: |
        Write-Verbose -Verbose "Checking variables after UpdateConfigs:"
        Write-Verbose -Verbose "LTS=$(LTS)"
        Write-Verbose -Verbose "STABLE=$(STABLE)"
        Write-Verbose -Verbose "PREVIEW=$(PREVIEW)"
      displayName: Debug - Check Variables

    - task: MS-RDX-MRO.windows-store-publish.package-task.store-package@3
      displayName: 'Create StoreBroker Package (Preview)'
      condition: eq('$(PREVIEW)', 'true')
      inputs:
        serviceEndpoint: 'StoreAppPublish-Preview'
        sbConfigPath: '$(SBConfigPath)'
        sourceFolder: '$(BundleDir)'
        contents: '*.msixBundle'
        outSBName: 'PowerShellStorePackage'
        pdpPath: '$(System.DefaultWorkingDirectory)/PowerShell/.pipelines/store/PDP/PDP'
        pdpMediaPath: '$(System.DefaultWorkingDirectory)/PowerShell/.pipelines/store/PDP/PDP-Media'

    - task: MS-RDX-MRO.windows-store-publish.package-task.store-package@3
      displayName: 'Create StoreBroker Package (Stable/LTS)'
      condition: or(eq('$(STABLE)', 'true'), eq('$(LTS)', 'true'))
      inputs:
        serviceEndpoint: 'StoreAppPublish-Stable'
        sbConfigPath: '$(SBConfigPath)'
        sourceFolder: '$(BundleDir)'
        contents: '*.msixBundle'
        outSBName: 'PowerShellStorePackage'
        pdpPath: '$(System.DefaultWorkingDirectory)/PowerShell/.pipelines/store/PDP/PDP'
        pdpMediaPath: '$(System.DefaultWorkingDirectory)/PowerShell/.pipelines/store/PDP/PDP-Media'

    - pwsh: |
        Get-Item -Path "$(System.DefaultWorkingDirectory)/SBLog.txt" -ErrorAction SilentlyContinue |
          Copy-Item -Destination "$(ob_outputDirectory)" -Verbose
      displayName: Upload Store Failure Log
      condition: failed()

    - pwsh: |
        $submissionPackageDir = "$(System.DefaultWorkingDirectory)/SBOutDir"
        $jsonFile = "$submissionPackageDir/PowerShellStorePackage.json"
        $zipFile = "$submissionPackageDir/PowerShellStorePackage.zip"

        if ((Test-Path $jsonFile) -and (Test-Path $zipFile)) {
          Write-Verbose -Verbose "Uploading StoreBroker Package files:"
          Write-Verbose -Verbose "JSON File: $jsonFile"
          Write-Verbose -Verbose "ZIP File: $zipFile"

          Copy-Item -Path $submissionPackageDir -Destination "$(ob_outputDirectory)" -Verbose -Recurse
        }

        else {
          Write-Error "Required files not found in $submissionPackageDir"
        }
      displayName: 'Upload StoreBroker Package'<|MERGE_RESOLUTION|>--- conflicted
+++ resolved
@@ -187,11 +187,7 @@
           # Create namespace manager for XML with default namespace
           $nsManager = New-Object System.Xml.XmlNamespaceManager($pdpXml.NameTable)
           $nsManager.AddNamespace("pd", "http://schemas.microsoft.com/appx/2012/ProductDescription")
-<<<<<<< HEAD
-
-=======
-          
->>>>>>> d0ae31b7
+
           $appStoreNameElement = $pdpXml.SelectSingleNode("//pd:AppStoreName", $nsManager)
           if ($appStoreNameElement) {
             $appStoreNameElement.SetAttribute("_locID", $config.AppStoreName)
@@ -233,16 +229,16 @@
         $ltsValue = $IsLTS.ToString().ToLower()
         $stableValue = $IsStable.ToString().ToLower()
         $previewValue = $IsPreview.ToString().ToLower()
-        
+
         Write-Verbose -Verbose "About to set variables:"
         Write-Verbose -Verbose "  LTS=$ltsValue"
         Write-Verbose -Verbose "  STABLE=$stableValue"
         Write-Verbose -Verbose "  PREVIEW=$previewValue"
-        
+
         Write-Host "##vso[task.setvariable variable=LTS]$ltsValue"
         Write-Host "##vso[task.setvariable variable=STABLE]$stableValue"
         Write-Host "##vso[task.setvariable variable=PREVIEW]$previewValue"
-        
+
         Write-Verbose -Verbose "Variables set successfully"
       name: UpdateConfigs
       displayName: Update PDPs and SBConfig.json
