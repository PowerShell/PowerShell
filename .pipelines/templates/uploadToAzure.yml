--- conflicted
+++ resolved
@@ -242,23 +242,13 @@
       New-Item -Path $(ob_outputDirectory)/GitHubPackages -ItemType Directory -Force
       Get-ChildItem -Path "$(Build.ArtifactStagingDirectory)/downloads/*" -Recurse | 
         Where-Object { $_.Extension -notin '.msix', '.nupkg' } | 
-<<<<<<< HEAD
-        ForEach-Object { Write-Verbose -Verbose $_.FullName ; $_  } |
-        Copy-Item -Destination $(ob_outputDirectory)/GitHubPackages -Recurse
-=======
         Copy-Item -Destination $(ob_outputDirectory)/GitHubPackages -Recurse -Verbose
->>>>>>> 1ecbf1db
       
       Write-Verbose -Verbose "Creating output directory for NuGet packages: $(ob_outputDirectory)/NuGetPackages"
       New-Item -Path $(ob_outputDirectory)/NuGetPackages -ItemType Directory -Force
       Get-ChildItem -Path "$(Build.ArtifactStagingDirectory)/downloads/*" -Recurse | 
         Where-Object { $_.Extension -eq '.nupkg' } | 
-<<<<<<< HEAD
-        ForEach-Object { Write-Verbose -Verbose $_.FullName ; $_  } |
-        Copy-Item -Destination $(ob_outputDirectory)/NuGetPackages -Recurse
-=======
         Copy-Item -Destination $(ob_outputDirectory)/NuGetPackages -Recurse -Verbose
->>>>>>> 1ecbf1db
     displayName: Copy downloads to Artifacts
 
   - pwsh: |
