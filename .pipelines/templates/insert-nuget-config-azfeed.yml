--- conflicted
+++ resolved
@@ -6,11 +6,7 @@
     $configPath = "${env:NugetConfigDir}/nuget.config"
     Import-Module ${{ parameters.repoRoot }}/build.psm1 -Force
 
-<<<<<<< HEAD
-    $powerShellPublicPackages = [NugetPackageSource] @{Url = '$(PowerShellCore_PublicPackages)'; Name= 'AzDevOpsFeed'}
-=======
     $powerShellPublicPackages = New-NugetPackageSource -Url '$(PowerShellCore_PublicPackages)' -Name 'AzDevOpsFeed'
->>>>>>> fc3f09b8
 
     New-NugetConfigFile -NugetPackageSource $powerShellPublicPackages -UserName $(AzDevopsFeedUserNameKVPAT) -ClearTextPAT $(mscodehubPackageReadPat) -Destination "${env:NugetConfigDir}"
     if(-not (Test-Path $configPath))
@@ -28,11 +24,7 @@
     $configPath = "${env:NugetConfigDir}/nuget.config"
     Import-Module ${{ parameters.repoRoot }}/build.psm1 -Force
 
-<<<<<<< HEAD
-    $powerShellPublicPackages = [NugetPackageSource] @{Url = '$(PowerShellCore_PublicPackages)'; Name= 'AzDevOpsFeed'}
-=======
     $powerShellPublicPackages = New-NugetPackageSource -Url '$(PowerShellCore_PublicPackages)' -Name 'AzDevOpsFeed'
->>>>>>> fc3f09b8
 
     New-NugetConfigFile -NugetPackageSource $powerShellPublicPackages -UserName $(AzDevopsFeedUserNameKVPAT) -ClearTextPAT $(mscodehubPackageReadPat) -Destination "${env:NugetConfigDir}"
     if (-not (Test-Path $configPath))
