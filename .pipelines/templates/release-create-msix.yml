--- conflicted
+++ resolved
@@ -27,11 +27,7 @@
       artifact: drop_windows_package_package_win_x86
       displayName: Download x86 msix
       patterns: '**/*.msix'
-<<<<<<< HEAD
-
-=======
     
->>>>>>> 06782f0a
     # Finds the makeappx tool on the machine with image: 'onebranch.azurecr.io/windows/ltsc2022/vse2022:latest'
     - pwsh: |
         $cmd = Get-Command makeappx.exe -ErrorAction Ignore
