parameters:
  - name: skipPublish
    default: false
    type: boolean

jobs:
- job: NuGetPublish
  displayName: Publish to NuGet
  condition: succeeded()
  pool:
    type: release
    os: windows
  templateContext:
    inputs:
      - input: pipelineArtifact
<<<<<<< HEAD
        pipeline: 'PowerShell-Packages-Official'
=======
        pipeline: PSPackagesOfficial
>>>>>>> 1ecbf1db
        artifactName: drop_upload_upload_packages
  variables:
  - template: ./variable/release-shared.yml@self
    parameters:
      VERSION: $[ stageDependencies.setReleaseTagAndUploadTools.SetTagAndTools.outputs['OutputVersion.Version'] ]

  steps:
  - template: release-install-pwsh.yml

  - pwsh: |
      Write-Verbose -Verbose "Version: $(Version)"
      Get-ChildItem Env: | Out-String -width 9999 -Stream | write-Verbose -Verbose
    displayName: 'Capture Environment Variables'

  - pwsh: |
      #Exclude all global tool packages. Their names start with 'PowerShell.'
      $null = New-Item -ItemType Directory -Path "$(Pipeline.Workspace)/release"
      Copy-Item "$(Pipeline.Workspace)/NuGetPackages/*.nupkg" -Destination "$(Pipeline.Workspace)/release" -Exclude "PowerShell.*.nupkg" -Force -Verbose

      $releaseVersion = '$(Version)'
      $globalToolPath = "$(Pipeline.Workspace)/NuGetPackages/PowerShell.$releaseVersion.nupkg"

      if ($releaseVersion -notlike '*-*') {
          # Copy the global tool package for stable releases
          Copy-Item $globalToolPath -Destination "$(Pipeline.Workspace)/release"
      }

      Write-Verbose -Verbose "The .nupkgs below will be pushed:"
      Get-ChildItem "$(Pipeline.Workspace)/release" -recurse
    displayName: Download and capture nupkgs
    condition: and(ne('${{ parameters.skipPublish }}', 'false'), succeeded())

  - task: NuGetCommand@2
    displayName: 'NuGet push'
    condition: and(ne('${{ parameters.skipPublish }}', 'false'), succeeded())
    inputs:
      command: push
      packagesToPush: '$(Pipeline.Workspace)/release/*.nupkg'
      nuGetFeedType: external
      publishFeedCredentials: PowerShellNuGetOrgPush<|MERGE_RESOLUTION|>--- conflicted
+++ resolved
@@ -13,11 +13,7 @@
   templateContext:
     inputs:
       - input: pipelineArtifact
-<<<<<<< HEAD
-        pipeline: 'PowerShell-Packages-Official'
-=======
         pipeline: PSPackagesOfficial
->>>>>>> 1ecbf1db
         artifactName: drop_upload_upload_packages
   variables:
   - template: ./variable/release-shared.yml@self
