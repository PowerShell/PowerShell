--- conflicted
+++ resolved
@@ -35,58 +35,9 @@
     value: $(Build.SourcesDirectory)\PowerShell\.config\suppress.json
 
   steps:
-<<<<<<< HEAD
-  - task: PowerShell@2
-    inputs:
-      targetType: inline
-      script: |
-        $localInstallerPath = Get-ChildItem -Path "$(Pipeline.Workspace)/GitHubPackages" -Filter '*win-x64.msi' | Select-Object -First 1 -ExpandProperty FullName
-        if (Test-Path -Path $localInstallerPath) {
-          Write-Verbose -Verbose "Installer found at $localInstallerPath"
-        } else {
-          throw "Installer not found"
-        }
-        Write-Verbose -Verbose "Installing PowerShell via msiexec"
-        Start-Process -FilePath msiexec -ArgumentList "/package $localInstallerPath /quiet REGISTER_MANIFEST=1" -Wait -NoNewWindow
-        $pwshPath = Get-ChildItem -Directory -Path 'C:\Program Files\PowerShell\7*' | Select-Object -First 1 -ExpandProperty FullName
-        if (Test-Path -Path $pwshPath) {
-          Write-Verbose -Verbose "PowerShell installed at $pwshPath"
-          Write-Verbose -Verbose "Adding pwsh to env:PATH"
-          Write-Host "##vso[task.prependpath]$pwshPath"
-        } else {
-          throw "PowerShell not installed"
-        }
-    displayName: Install pwsh 7
-
-  - task: PowerShell@2
-    inputs:
-      targetType: inline
-      pwsh: true
-      script: |
-        Write-Verbose -Verbose "Pwsh 7 Installed"
-        Write-Verbose -Verbose "env:Path: "
-        $env:PATH -split ';' | ForEach-Object {
-          Write-Verbose -Verbose $_
-        }
-    displayName: Check pwsh 7 installation
-
-  - task: PowerShell@2
-    inputs:
-      targetType: inline
-      pwsh: true
-      script: |
-        Write-Verbose -Verbose "Deploy Box Product Pathway Does Not Support the `"checkout`" task"
-        git clone https://$(mscodehubCodeReadPat)@mscodehub.visualstudio.com/PowerShellCore/_git/PowerShell '$(Pipeline.Workspace)/PowerShell'
-        cd $(Pipeline.Workspace)/PowerShell
-        $branchParts = $ENV:BUILD_SOURCEBRANCH -split '/'
-        $branchName = "$($branchParts[-2])/$($branchParts[-1])"
-        git checkout $branchName
-    displayName: Checkout repository
-=======
   - template: release-install-pwsh.yml
 
   - template: release-checkout-pwsh-repo.yml
->>>>>>> c5e26feb
 
   - template: release-SetReleaseTagAndContainerName.yml
 
