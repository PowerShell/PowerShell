parameters:
- name: restorePhase
  default: false

steps:
- pwsh: |
    $variable = 'releaseTag'
    $branch = $ENV:BUILD_SOURCEBRANCH
    if($branch -notmatch  '^.*((release/|rebuild/.*rebuild))')
    {
        throw "Branch name is not in release format: '$branch'"
    }

    $releaseTag = $Branch -replace '^.*((release|rebuild)/)'
    $vstsCommandString = "vso[task.setvariable variable=$Variable;isOutput=true]$releaseTag"
    Write-Verbose -Message "setting $Variable to $releaseTag" -Verbose
    Write-Host -Object "##$vstsCommandString"
  name: OutputReleaseTag
  displayName: Set Release Tag
  env:
    ob_restore_phase: ${{ parameters.restorePhase }}

- pwsh: |
    $azureVersion = '$(OutputReleaseTag.ReleaseTag)'.ToLowerInvariant() -replace '\.', '-'
    $vstsCommandString = "vso[task.setvariable variable=AzureVersion;isOutput=true]$azureVersion"
    Write-Host "sending " + $vstsCommandString
    Write-Host "##$vstsCommandString"

    $version = '$(OutputReleaseTag.ReleaseTag)'.ToLowerInvariant().Substring(1)
    $vstsCommandString = "vso[task.setvariable variable=Version;isOutput=true]$version"
    Write-Host ("sending " + $vstsCommandString)
    Write-Host "##$vstsCommandString"
<<<<<<< HEAD
  displayName: Set container name
  env:
    ob_restore_phase: ${{ parameters.restorePhase }}
=======
  name: OutputVersion
  displayName: Set container name
>>>>>>> 2e97dd4d
<|MERGE_RESOLUTION|>--- conflicted
+++ resolved
@@ -30,11 +30,7 @@
     $vstsCommandString = "vso[task.setvariable variable=Version;isOutput=true]$version"
     Write-Host ("sending " + $vstsCommandString)
     Write-Host "##$vstsCommandString"
-<<<<<<< HEAD
+  name: OutputVersion
   displayName: Set container name
   env:
-    ob_restore_phase: ${{ parameters.restorePhase }}
-=======
-  name: OutputVersion
-  displayName: Set container name
->>>>>>> 2e97dd4d
+    ob_restore_phase: ${{ parameters.restorePhase }}